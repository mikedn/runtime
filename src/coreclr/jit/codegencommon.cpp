// Licensed to the .NET Foundation under one or more agreements.
// The .NET Foundation licenses this file to you under the MIT license.

/*XXXXXXXXXXXXXXXXXXXXXXXXXXXXXXXXXXXXXXXXXXXXXXXXXXXXXXXXXXXXXXXXXXXXXXXXXXXXX
XXXXXXXXXXXXXXXXXXXXXXXXXXXXXXXXXXXXXXXXXXXXXXXXXXXXXXXXXXXXXXXXXXXXXXXXXXXXXXX
XX                                                                           XX
XX Code Generator Common:                                                    XX
XX   Methods common to all architectures and register allocation strategies  XX
XX                                                                           XX
XXXXXXXXXXXXXXXXXXXXXXXXXXXXXXXXXXXXXXXXXXXXXXXXXXXXXXXXXXXXXXXXXXXXXXXXXXXXXXX
XXXXXXXXXXXXXXXXXXXXXXXXXXXXXXXXXXXXXXXXXXXXXXXXXXXXXXXXXXXXXXXXXXXXXXXXXXXXXXX
*/

// TODO-Cleanup: There are additional methods in CodeGen*.cpp that are almost
// identical, and which should probably be moved here.

#include "jitpch.h"
#ifdef _MSC_VER
#pragma hdrstop
#endif
#include "codegen.h"

#include "gcinfo.h"
#include "emit.h"

#ifndef JIT32_GCENCODER
#include "gcinfoencoder.h"
#endif

#include "patchpointinfo.h"

/*****************************************************************************/

void CodeGenInterface::setFramePointerRequiredEH(bool value)
{
    m_cgFramePointerRequired = value;

#ifndef JIT32_GCENCODER
    if (value)
    {
        // EnumGcRefs will only enumerate slots in aborted frames
        // if they are fully-interruptible.  So if we have a catch
        // or finally that will keep frame-vars alive, we need to
        // force fully-interruptible.
        CLANG_FORMAT_COMMENT_ANCHOR;

#ifdef DEBUG
        if (verbose)
        {
            printf("Method has EH, marking method as fully interruptible\n");
        }
#endif

        m_cgInterruptible = true;
    }
#endif // JIT32_GCENCODER
}

CodeGenInterface* getCodeGenerator(Compiler* comp)
{
    return new (comp, CMK_Codegen) CodeGen(comp);
}

CodeGenInterface::CodeGenInterface(Compiler* compiler)
    : gcInfo(compiler), regSet(compiler, gcInfo), compiler(compiler), treeLifeUpdater(nullptr)
{
}

CodeGen::CodeGen(Compiler* compiler)
    : CodeGenInterface(compiler)
#if defined(TARGET_XARCH)
    , negBitmaskFlt(nullptr)
    , negBitmaskDbl(nullptr)
    , absBitmaskFlt(nullptr)
    , absBitmaskDbl(nullptr)
    , u8ToDblBitmask(nullptr)
    , u8ToFltBitmask(nullptr)
#endif
{
#if defined(UNIX_X86_ABI)
    curNestedAlignment = 0;
    maxNestedAlignment = 0;
#endif

    gcInfo.regSet        = &regSet;
    m_cgEmitter          = new (compiler->getAllocator()) emitter();
    m_cgEmitter->codeGen = this;
    m_cgEmitter->gcInfo  = &gcInfo;

#ifdef DEBUG
    setVerbose(compiler->verbose);
#endif // DEBUG

    regSet.tmpInit();

#ifdef LATE_DISASM
    getDisAssembler().disInit(compiler);
#endif

#ifdef DEBUG
    genTempLiveChg        = true;
    genTrnslLocalVarCount = 0;

    // Shouldn't be used before it is set in genFnProlog()
    compiler->compCalleeRegsPushed = UninitializedWord<unsigned>(compiler);

#if defined(TARGET_XARCH)
    // Shouldn't be used before it is set in genFnProlog()
    compiler->compCalleeFPRegsSavedMask = (regMaskTP)-1;
#endif // defined(TARGET_XARCH)
#endif // DEBUG

#ifdef TARGET_AMD64
    // This will be set before final frame layout.
    compiler->compVSQuirkStackPaddingNeeded = 0;
#endif

    //  Initialize the IP-mapping logic.
    compiler->genIPmappingList        = nullptr;
    compiler->genIPmappingLast        = nullptr;
    compiler->genCallSite2ILOffsetMap = nullptr;

    /* Assume that we not fully interruptible */

    SetInterruptible(false);
#ifdef TARGET_ARMARCH
    SetHasTailCalls(false);
#endif // TARGET_ARMARCH
#ifdef DEBUG
    genInterruptibleUsed = false;
    genCurDispOffset     = (unsigned)-1;
#endif

#ifdef TARGET_ARM64
    genSaveFpLrWithAllCalleeSavedRegisters = false;
#endif // TARGET_ARM64
}

void CodeGenInterface::genMarkTreeInReg(GenTree* tree, regNumber reg)
{
    tree->SetRegNum(reg);
}

#if defined(TARGET_X86) || defined(TARGET_ARM)

//---------------------------------------------------------------------
// genTotalFrameSize - return the "total" size of the stack frame, including local size
// and callee-saved register size. There are a few things "missing" depending on the
// platform. The function genCallerSPtoInitialSPdelta() includes those things.
//
// For ARM, this doesn't include the prespilled registers.
//
// For x86, this doesn't include the frame pointer if codeGen->isFramePointerUsed() is true.
// It also doesn't include the pushed return address.
//
// Return value:
//    Frame size

int CodeGenInterface::genTotalFrameSize() const
{
    assert(!IsUninitialized(compiler->compCalleeRegsPushed));

    int totalFrameSize = compiler->compCalleeRegsPushed * REGSIZE_BYTES + compiler->compLclFrameSize;

    assert(totalFrameSize >= 0);
    return totalFrameSize;
}

//---------------------------------------------------------------------
// genSPtoFPdelta - return the offset from SP to the frame pointer.
// This number is going to be positive, since SP must be at the lowest
// address.
//
// There must be a frame pointer to call this function!

int CodeGenInterface::genSPtoFPdelta() const
{
    assert(isFramePointerUsed());

    int delta;

    delta = -genCallerSPtoInitialSPdelta() + genCallerSPtoFPdelta();

    assert(delta >= 0);
    return delta;
}

//---------------------------------------------------------------------
// genCallerSPtoFPdelta - return the offset from Caller-SP to the frame pointer.
// This number is going to be negative, since the Caller-SP is at a higher
// address than the frame pointer.
//
// There must be a frame pointer to call this function!

int CodeGenInterface::genCallerSPtoFPdelta() const
{
    assert(isFramePointerUsed());
    int callerSPtoFPdelta = 0;

#if defined(TARGET_ARM)
    // On ARM, we first push the prespill registers, then store LR, then R11 (FP), and point R11 at the saved R11.
    callerSPtoFPdelta -= genCountBits(regSet.rsMaskPreSpillRegs(true)) * REGSIZE_BYTES;
    callerSPtoFPdelta -= 2 * REGSIZE_BYTES;
#elif defined(TARGET_X86)
    // Thanks to ebp chaining, the difference between ebp-based addresses
    // and caller-SP-relative addresses is just the 2 pointers:
    //     return address
    //     pushed ebp
    callerSPtoFPdelta -= 2 * REGSIZE_BYTES;
#else
#error "Unknown TARGET"
#endif // TARGET*

    assert(callerSPtoFPdelta <= 0);
    return callerSPtoFPdelta;
}

//---------------------------------------------------------------------
// genCallerSPtoInitialSPdelta - return the offset from Caller-SP to Initial SP.
//
// This number will be negative.

int CodeGenInterface::genCallerSPtoInitialSPdelta() const
{
    int callerSPtoSPdelta = 0;

#if defined(TARGET_ARM)
    callerSPtoSPdelta -= genCountBits(regSet.rsMaskPreSpillRegs(true)) * REGSIZE_BYTES;
    callerSPtoSPdelta -= genTotalFrameSize();
#elif defined(TARGET_X86)
    callerSPtoSPdelta -= genTotalFrameSize();
    callerSPtoSPdelta -= REGSIZE_BYTES; // caller-pushed return address

    // compCalleeRegsPushed does not account for the frame pointer
    // TODO-Cleanup: shouldn't this be part of genTotalFrameSize?
    if (isFramePointerUsed())
    {
        callerSPtoSPdelta -= REGSIZE_BYTES;
    }
#else
#error "Unknown TARGET"
#endif // TARGET*

    assert(callerSPtoSPdelta <= 0);
    return callerSPtoSPdelta;
}

#endif // defined(TARGET_X86) || defined(TARGET_ARM)

/*****************************************************************************
 * Should we round simple operations (assignments, arithmetic operations, etc.)
 */

// inline
// static
bool CodeGen::genShouldRoundFP()
{
    RoundLevel roundLevel = getRoundFloatLevel();

    switch (roundLevel)
    {
        case ROUND_NEVER:
        case ROUND_CMP_CONST:
        case ROUND_CMP:
            return false;

        default:
            assert(roundLevel == ROUND_ALWAYS);
            return true;
    }
}

/*****************************************************************************
 *
 *  Initialize some global variables.
 */

void CodeGen::genPrepForCompiler()
{
    treeLifeUpdater = new (compiler, CMK_bitset) TreeLifeUpdater<true>(compiler);

    /* Figure out which non-register variables hold pointers */

    VarSetOps::AssignNoCopy(compiler, gcInfo.gcTrkStkPtrLcls, VarSetOps::MakeEmpty(compiler));

    // Also, initialize gcTrkStkPtrLcls to include all tracked variables that do not fully live
    // in a register (i.e. they live on the stack for all or part of their lifetime).
    // Note that lvRegister indicates that a lclVar is in a register for its entire lifetime.

    unsigned   varNum;
    LclVarDsc* varDsc;
    for (varNum = 0, varDsc = compiler->lvaTable; varNum < compiler->lvaCount; varNum++, varDsc++)
    {
        if (varDsc->lvTracked || varDsc->lvIsRegCandidate())
        {
            if (!varDsc->lvRegister && compiler->lvaIsGCTracked(varDsc))
            {
                VarSetOps::AddElemD(compiler, gcInfo.gcTrkStkPtrLcls, varDsc->lvVarIndex);
            }
        }
    }
    VarSetOps::AssignNoCopy(compiler, genLastLiveSet, VarSetOps::MakeEmpty(compiler));
    genLastLiveMask = RBM_NONE;
#ifdef DEBUG
    compiler->fgBBcountAtCodegen = compiler->fgBBcount;
#endif
}

//------------------------------------------------------------------------
// genMarkLabelsForCodegen: Mark labels required for codegen.
//
// Mark all blocks that require a label with BBF_HAS_LABEL. These are either blocks that are:
// 1. the target of jumps (fall-through flow doesn't require a label),
// 2. referenced labels such as for "switch" codegen,
// 3. needed to denote the range of EH regions to the VM.
// 4. needed to denote the range of code for alignment processing.
//
// No labels will be in the IR before now, but future codegen might annotate additional blocks
// with this flag, such as "switch" codegen, or codegen-created blocks from genCreateTempLabel().
// Also, the alignment processing code marks BBJ_COND fall-through labels elsewhere.
//
// To report exception handling information to the VM, we need the size of the exception
// handling regions. To compute that, we need to emit labels for the beginning block of
// an EH region, and the block that immediately follows a region. Go through the EH
// table and mark all these blocks with BBF_HAS_LABEL to make this happen.
//
// This code is closely couple with genReportEH() in the sense that any block
// that this procedure has determined it needs to have a label has to be selected
// using the same logic both here and in genReportEH(), so basically any time there is
// a change in the way we handle EH reporting, we have to keep the logic of these two
// methods 'in sync'.
//
// No blocks should be added or removed after this.
//
void CodeGen::genMarkLabelsForCodegen()
{
    assert(!compiler->fgSafeBasicBlockCreation);

    JITDUMP("Mark labels for codegen\n");

#ifdef DEBUG
    // No label flags should be set before this.
    for (BasicBlock* block = compiler->fgFirstBB; block != nullptr; block = block->bbNext)
    {
        assert((block->bbFlags & BBF_HAS_LABEL) == 0);
    }
#endif // DEBUG

    // The first block is special; it always needs a label. This is to properly set up GC info.
    JITDUMP("  " FMT_BB " : first block\n", compiler->fgFirstBB->bbNum);
    compiler->fgFirstBB->bbFlags |= BBF_HAS_LABEL;

    // The current implementation of switch tables requires the first block to have a label so it
    // can generate offsets to the switch label targets.
    // (This is duplicative with the fact we always set the first block with a label above.)
    // TODO-CQ: remove this when switches have been re-implemented to not use this.
    if (compiler->fgHasSwitch)
    {
        JITDUMP("  " FMT_BB " : function has switch; mark first block\n", compiler->fgFirstBB->bbNum);
        compiler->fgFirstBB->bbFlags |= BBF_HAS_LABEL;
    }

    for (BasicBlock* block = compiler->fgFirstBB; block != nullptr; block = block->bbNext)
    {
        switch (block->bbJumpKind)
        {
            case BBJ_ALWAYS: // This will also handle the BBJ_ALWAYS of a BBJ_CALLFINALLY/BBJ_ALWAYS pair.
            case BBJ_COND:
            case BBJ_EHCATCHRET:
                JITDUMP("  " FMT_BB " : branch target\n", block->bbJumpDest->bbNum);
                block->bbJumpDest->bbFlags |= BBF_HAS_LABEL;
                break;

            case BBJ_SWITCH:
                unsigned jumpCnt;
                jumpCnt = block->bbJumpSwt->bbsCount;
                BasicBlock** jumpTab;
                jumpTab = block->bbJumpSwt->bbsDstTab;
                do
                {
                    JITDUMP("  " FMT_BB " : branch target\n", (*jumpTab)->bbNum);
                    (*jumpTab)->bbFlags |= BBF_HAS_LABEL;
                } while (++jumpTab, --jumpCnt);
                break;

            case BBJ_CALLFINALLY:
                // The finally target itself will get marked by walking the EH table, below, and marking
                // all handler begins.
                CLANG_FORMAT_COMMENT_ANCHOR;

#if FEATURE_EH_CALLFINALLY_THUNKS
                {
                    // For callfinally thunks, we need to mark the block following the callfinally/always pair,
                    // as that's needed for identifying the range of the "duplicate finally" region in EH data.
                    BasicBlock* bbToLabel = block->bbNext;
                    if (block->isBBCallAlwaysPair())
                    {
                        bbToLabel = bbToLabel->bbNext; // skip the BBJ_ALWAYS
                    }
                    if (bbToLabel != nullptr)
                    {
                        JITDUMP("  " FMT_BB " : callfinally thunk region end\n", bbToLabel->bbNum);
                        bbToLabel->bbFlags |= BBF_HAS_LABEL;
                    }
                }
#endif // FEATURE_EH_CALLFINALLY_THUNKS

                break;

            case BBJ_EHFINALLYRET:
            case BBJ_EHFILTERRET:
            case BBJ_RETURN:
            case BBJ_THROW:
            case BBJ_NONE:
                break;

            default:
                noway_assert(!"Unexpected bbJumpKind");
                break;
        }
    }

    // Walk all the exceptional code blocks and mark them, since they don't appear in the normal flow graph.
    for (Compiler::AddCodeDsc* add = compiler->fgAddCodeList; add; add = add->acdNext)
    {
        JITDUMP("  " FMT_BB " : throw helper block\n", add->acdDstBlk->bbNum);
        add->acdDstBlk->bbFlags |= BBF_HAS_LABEL;
    }

    EHblkDsc* HBtab;
    EHblkDsc* HBtabEnd;

    for (HBtab = compiler->compHndBBtab, HBtabEnd = compiler->compHndBBtab + compiler->compHndBBtabCount;
         HBtab < HBtabEnd; HBtab++)
    {
        HBtab->ebdTryBeg->bbFlags |= BBF_HAS_LABEL;
        HBtab->ebdHndBeg->bbFlags |= BBF_HAS_LABEL;

        JITDUMP("  " FMT_BB " : try begin\n", HBtab->ebdTryBeg->bbNum);
        JITDUMP("  " FMT_BB " : hnd begin\n", HBtab->ebdHndBeg->bbNum);

        if (HBtab->ebdTryLast->bbNext != nullptr)
        {
            HBtab->ebdTryLast->bbNext->bbFlags |= BBF_HAS_LABEL;
            JITDUMP("  " FMT_BB " : try end\n", HBtab->ebdTryLast->bbNext->bbNum);
        }

        if (HBtab->ebdHndLast->bbNext != nullptr)
        {
            HBtab->ebdHndLast->bbNext->bbFlags |= BBF_HAS_LABEL;
            JITDUMP("  " FMT_BB " : hnd end\n", HBtab->ebdHndLast->bbNext->bbNum);
        }

        if (HBtab->HasFilter())
        {
            HBtab->ebdFilter->bbFlags |= BBF_HAS_LABEL;
            JITDUMP("  " FMT_BB " : filter begin\n", HBtab->ebdFilter->bbNum);
        }
    }

#ifdef DEBUG
    if (compiler->verbose)
    {
        printf("*************** After genMarkLabelsForCodegen()\n");
        compiler->fgDispBasicBlocks();
    }
#endif // DEBUG
}

void CodeGenInterface::genUpdateLife(GenTree* tree)
{
    treeLifeUpdater->UpdateLife(tree);
}

void CodeGenInterface::genUpdateLife(VARSET_VALARG_TP newLife)
{
    compiler->compUpdateLife</*ForCodeGen*/ true>(newLife);
}

// Return the register mask for the given register variable
// inline
regMaskTP CodeGenInterface::genGetRegMask(const LclVarDsc* varDsc)
{
    regMaskTP regMask = RBM_NONE;

    assert(varDsc->lvIsInReg());

    if (varTypeUsesFloatReg(varDsc->TypeGet()))
    {
        regMask = genRegMaskFloat(varDsc->GetRegNum(), varDsc->TypeGet());
    }
    else
    {
        regMask = genRegMask(varDsc->GetRegNum());
    }
    return regMask;
}

// Return the register mask for the given lclVar or regVar tree node
// inline
regMaskTP CodeGenInterface::genGetRegMask(GenTree* tree)
{
    assert(tree->gtOper == GT_LCL_VAR);

    regMaskTP        regMask = RBM_NONE;
    const LclVarDsc* varDsc  = compiler->lvaTable + tree->AsLclVarCommon()->GetLclNum();
    if (varDsc->lvPromoted)
    {
        for (unsigned i = varDsc->lvFieldLclStart; i < varDsc->lvFieldLclStart + varDsc->lvFieldCnt; ++i)
        {
            noway_assert(compiler->lvaTable[i].lvIsStructField);
            if (compiler->lvaTable[i].lvIsInReg())
            {
                regMask |= genGetRegMask(&compiler->lvaTable[i]);
            }
        }
    }
    else if (varDsc->lvIsInReg())
    {
        regMask = genGetRegMask(varDsc);
    }
    return regMask;
}

// The given lclVar is either going live (being born) or dying.
// It might be both going live and dying (that is, it is a dead store) under MinOpts.
// Update regSet.GetMaskVars() accordingly.
// inline
void CodeGenInterface::genUpdateRegLife(const LclVarDsc* varDsc, bool isBorn, bool isDying DEBUGARG(GenTree* tree))
{
    regMaskTP regMask = genGetRegMask(varDsc);

#ifdef DEBUG
    if (compiler->verbose)
    {
        printf("\t\t\t\t\t\t\tV%02u in reg ", (varDsc - compiler->lvaTable));
        varDsc->PrintVarReg();
        printf(" is becoming %s  ", (isDying) ? "dead" : "live");
        Compiler::printTreeID(tree);
        printf("\n");
    }
#endif // DEBUG

    if (isDying)
    {
        // We'd like to be able to assert the following, however if we are walking
        // through a qmark/colon tree, we may encounter multiple last-use nodes.
        // assert((regSet.GetMaskVars() & regMask) == regMask);
        regSet.RemoveMaskVars(regMask);
    }
    else
    {
        // If this is going live, the register must not have a variable in it, except
        // in the case of an exception variable, which may be already treated as live
        // in the register.
        assert(varDsc->lvLiveInOutOfHndlr || ((regSet.GetMaskVars() & regMask) == 0));
        regSet.AddMaskVars(regMask);
    }
}

//----------------------------------------------------------------------
// compHelperCallKillSet: Gets a register mask that represents the kill set for a helper call.
// Not all JIT Helper calls follow the standard ABI on the target architecture.
//
// TODO-CQ: Currently this list is incomplete (not all helpers calls are
//          enumerated) and not 100% accurate (some killsets are bigger than
//          what they really are).
//          There's some work to be done in several places in the JIT to
//          accurately track the registers that are getting killed by
//          helper calls:
//              a) LSRA needs several changes to accomodate more precise killsets
//                 for every helper call it sees (both explicitly [easy] and
//                 implicitly [hard])
//              b) Currently for AMD64, when we generate code for a helper call
//                 we're independently over-pessimizing the killsets of the call
//                 (independently from LSRA) and this needs changes
//                 both in CodeGenAmd64.cpp and emitx86.cpp.
//
//                 The best solution for this problem would be to try to centralize
//                 the killset information in a single place but then make the
//                 corresponding changes so every code generation phase is in sync
//                 about this.
//
//         The interim solution is to only add known helper calls that don't
//         follow the AMD64 ABI and actually trash registers that are supposed to be non-volatile.
//
// Arguments:
//   helper - The helper being inquired about
//
// Return Value:
//   Mask of register kills -- registers whose values are no longer guaranteed to be the same.
//
regMaskTP Compiler::compHelperCallKillSet(CorInfoHelpFunc helper)
{
    switch (helper)
    {
        case CORINFO_HELP_ASSIGN_BYREF:
#if defined(TARGET_AMD64)
            return RBM_RSI | RBM_RDI | RBM_CALLEE_TRASH_NOGC;
#elif defined(TARGET_ARMARCH)
            return RBM_CALLEE_TRASH_WRITEBARRIER_BYREF;
#elif defined(TARGET_X86)
            return RBM_ESI | RBM_EDI | RBM_ECX;
#else
            NYI("Model kill set for CORINFO_HELP_ASSIGN_BYREF on target arch");
            return RBM_CALLEE_TRASH;
#endif

#if defined(TARGET_ARMARCH)
        case CORINFO_HELP_ASSIGN_REF:
        case CORINFO_HELP_CHECKED_ASSIGN_REF:
            return RBM_CALLEE_TRASH_WRITEBARRIER;
#endif

        case CORINFO_HELP_PROF_FCN_ENTER:
#ifdef RBM_PROFILER_ENTER_TRASH
            return RBM_PROFILER_ENTER_TRASH;
#else
            NYI("Model kill set for CORINFO_HELP_PROF_FCN_ENTER on target arch");
#endif

        case CORINFO_HELP_PROF_FCN_LEAVE:
#ifdef RBM_PROFILER_LEAVE_TRASH
            return RBM_PROFILER_LEAVE_TRASH;
#else
            NYI("Model kill set for CORINFO_HELP_PROF_FCN_LEAVE on target arch");
#endif

        case CORINFO_HELP_PROF_FCN_TAILCALL:
#ifdef RBM_PROFILER_TAILCALL_TRASH
            return RBM_PROFILER_TAILCALL_TRASH;
#else
            NYI("Model kill set for CORINFO_HELP_PROF_FCN_TAILCALL on target arch");
#endif

#ifdef TARGET_X86
        case CORINFO_HELP_ASSIGN_REF_EAX:
        case CORINFO_HELP_ASSIGN_REF_ECX:
        case CORINFO_HELP_ASSIGN_REF_EBX:
        case CORINFO_HELP_ASSIGN_REF_EBP:
        case CORINFO_HELP_ASSIGN_REF_ESI:
        case CORINFO_HELP_ASSIGN_REF_EDI:

        case CORINFO_HELP_CHECKED_ASSIGN_REF_EAX:
        case CORINFO_HELP_CHECKED_ASSIGN_REF_ECX:
        case CORINFO_HELP_CHECKED_ASSIGN_REF_EBX:
        case CORINFO_HELP_CHECKED_ASSIGN_REF_EBP:
        case CORINFO_HELP_CHECKED_ASSIGN_REF_ESI:
        case CORINFO_HELP_CHECKED_ASSIGN_REF_EDI:
            return RBM_EDX;

#ifdef FEATURE_USE_ASM_GC_WRITE_BARRIERS
        case CORINFO_HELP_ASSIGN_REF:
        case CORINFO_HELP_CHECKED_ASSIGN_REF:
            return RBM_EAX | RBM_EDX;
#endif // FEATURE_USE_ASM_GC_WRITE_BARRIERS
#endif

        case CORINFO_HELP_STOP_FOR_GC:
            return RBM_STOP_FOR_GC_TRASH;

        case CORINFO_HELP_INIT_PINVOKE_FRAME:
            return RBM_INIT_PINVOKE_FRAME_TRASH;

        default:
            return RBM_CALLEE_TRASH;
    }
}

//------------------------------------------------------------------------
// compChangeLife: Compare the given "newLife" with last set of live variables and update
//  codeGen "gcInfo", siScopes, "regSet" with the new variable's homes/liveness.
//
// Arguments:
//    newLife - the new set of variables that are alive.
//
// Assumptions:
//    The set of live variables reflects the result of only emitted code, it should not be considering the becoming
//    live/dead of instructions that has not been emitted yet. This is used to ensure [) "VariableLiveRange"
//    intervals when calling "siStartVariableLiveRange" and "siEndVariableLiveRange".
//
// Notes:
//    If "ForCodeGen" is false, only "compCurLife" set (and no mask) will be setted.
//
template <bool ForCodeGen>
void Compiler::compChangeLife(VARSET_VALARG_TP newLife)
{
#ifdef DEBUG
    if (verbose)
    {
        printf("Change life %s ", VarSetOps::ToString(this, compCurLife));
        dumpConvertedVarSet(this, compCurLife);
        printf(" -> %s ", VarSetOps::ToString(this, newLife));
        dumpConvertedVarSet(this, newLife);
        printf("\n");
    }
#endif // DEBUG

    /* We should only be called when the live set has actually changed */

    noway_assert(!VarSetOps::Equal(this, compCurLife, newLife));

    if (!ForCodeGen)
    {
        VarSetOps::Assign(this, compCurLife, newLife);
        return;
    }

    /* Figure out which variables are becoming live/dead at this point */

    // deadSet = compCurLife - newLife
    VARSET_TP deadSet(VarSetOps::Diff(this, compCurLife, newLife));

    // bornSet = newLife - compCurLife
    VARSET_TP bornSet(VarSetOps::Diff(this, newLife, compCurLife));

    /* Can't simultaneously become live and dead at the same time */

    // (deadSet UNION bornSet) != EMPTY
    noway_assert(!VarSetOps::IsEmptyUnion(this, deadSet, bornSet));
    // (deadSet INTERSECTION bornSet) == EMPTY
    noway_assert(VarSetOps::IsEmptyIntersection(this, deadSet, bornSet));

    VarSetOps::Assign(this, compCurLife, newLife);

    // Handle the dying vars first, then the newly live vars.
    // This is because, in the RyuJIT backend case, they may occupy registers that
    // will be occupied by another var that is newly live.
    VarSetOps::Iter deadIter(this, deadSet);
    unsigned        deadVarIndex = 0;
    while (deadIter.NextElem(&deadVarIndex))
    {
        unsigned   varNum     = lvaTrackedIndexToLclNum(deadVarIndex);
        LclVarDsc* varDsc     = lvaGetDesc(varNum);
        bool       isGCRef    = (varDsc->TypeGet() == TYP_REF);
        bool       isByRef    = (varDsc->TypeGet() == TYP_BYREF);
        bool       isInReg    = varDsc->lvIsInReg();
        bool       isInMemory = !isInReg || varDsc->lvLiveInOutOfHndlr;

        if (isInReg)
        {
            // TODO-Cleanup: Move the code from compUpdateLifeVar to genUpdateRegLife that updates the
            // gc sets
            regMaskTP regMask = varDsc->lvRegMask();
            if (isGCRef)
            {
                codeGen->gcInfo.gcRegGCrefSetCur &= ~regMask;
            }
            else if (isByRef)
            {
                codeGen->gcInfo.gcRegByrefSetCur &= ~regMask;
            }
            codeGen->genUpdateRegLife(varDsc, false /*isBorn*/, true /*isDying*/ DEBUGARG(nullptr));
        }
        // Update the gcVarPtrSetCur if it is in memory.
        if (isInMemory && (isGCRef || isByRef))
        {
            VarSetOps::RemoveElemD(this, codeGen->gcInfo.gcVarPtrSetCur, deadVarIndex);
            JITDUMP("\t\t\t\t\t\t\tV%02u becoming dead\n", varNum);
        }

#ifdef USING_VARIABLE_LIVE_RANGE
        codeGen->getVariableLiveKeeper()->siEndVariableLiveRange(varNum);
#endif // USING_VARIABLE_LIVE_RANGE
    }

    VarSetOps::Iter bornIter(this, bornSet);
    unsigned        bornVarIndex = 0;
    while (bornIter.NextElem(&bornVarIndex))
    {
        unsigned   varNum  = lvaTrackedIndexToLclNum(bornVarIndex);
        LclVarDsc* varDsc  = lvaGetDesc(varNum);
        bool       isGCRef = (varDsc->TypeGet() == TYP_REF);
        bool       isByRef = (varDsc->TypeGet() == TYP_BYREF);

        if (varDsc->lvIsInReg())
        {
            // If this variable is going live in a register, it is no longer live on the stack,
            // unless it is an EH var, which always remains live on the stack.
            if (!varDsc->lvLiveInOutOfHndlr)
            {
#ifdef DEBUG
                if (VarSetOps::IsMember(this, codeGen->gcInfo.gcVarPtrSetCur, bornVarIndex))
                {
                    JITDUMP("\t\t\t\t\t\t\tRemoving V%02u from gcVarPtrSetCur\n", varNum);
                }
#endif // DEBUG
                VarSetOps::RemoveElemD(this, codeGen->gcInfo.gcVarPtrSetCur, bornVarIndex);
            }
            codeGen->genUpdateRegLife(varDsc, true /*isBorn*/, false /*isDying*/ DEBUGARG(nullptr));
            regMaskTP regMask = varDsc->lvRegMask();
            if (isGCRef)
            {
                codeGen->gcInfo.gcRegGCrefSetCur |= regMask;
            }
            else if (isByRef)
            {
                codeGen->gcInfo.gcRegByrefSetCur |= regMask;
            }
        }
        else if (lvaIsGCTracked(varDsc))
        {
            // This isn't in a register, so update the gcVarPtrSetCur to show that it's live on the stack.
            VarSetOps::AddElemD(this, codeGen->gcInfo.gcVarPtrSetCur, bornVarIndex);
            JITDUMP("\t\t\t\t\t\t\tV%02u becoming live\n", varNum);
        }

#ifdef USING_VARIABLE_LIVE_RANGE
        codeGen->getVariableLiveKeeper()->siStartVariableLiveRange(varDsc, varNum);
#endif // USING_VARIABLE_LIVE_RANGE
    }

#ifdef USING_SCOPE_INFO
    codeGen->siUpdate();
#endif // USING_SCOPE_INFO
}

// Need an explicit instantiation.
template void Compiler::compChangeLife<true>(VARSET_VALARG_TP newLife);

/*****************************************************************************
 *
 *  Generate a spill.
 */
void CodeGenInterface::spillReg(var_types type, TempDsc* tmp, regNumber reg)
{
    GetEmitter()->emitIns_S_R(ins_Store(type), emitActualTypeSize(type), reg, tmp->tdTempNum(), 0);
}

/*****************************************************************************
 *
 *  Generate a reload.
 */
void CodeGenInterface::reloadReg(var_types type, TempDsc* tmp, regNumber reg)
{
    GetEmitter()->emitIns_R_S(ins_Load(type), emitActualTypeSize(type), reg, tmp->tdTempNum(), 0);
}

// inline
regNumber CodeGenInterface::genGetThisArgReg(GenTreeCall* call) const
{
    return REG_ARG_0;
}

//----------------------------------------------------------------------
// getSpillTempDsc: get the TempDsc corresponding to a spilled tree.
//
// Arguments:
//   tree  -  spilled GenTree node
//
// Return Value:
//   TempDsc corresponding to tree
TempDsc* CodeGenInterface::getSpillTempDsc(GenTree* tree)
{
    // tree must be in spilled state.
    assert((tree->gtFlags & GTF_SPILLED) != 0);

    // Get the tree's SpillDsc.
    RegSet::SpillDsc* prevDsc;
    RegSet::SpillDsc* spillDsc = regSet.rsGetSpillInfo(tree, tree->GetRegNum(), &prevDsc);
    assert(spillDsc != nullptr);

    // Get the temp desc.
    TempDsc* temp = regSet.rsGetSpillTempWord(tree->GetRegNum(), spillDsc, prevDsc);
    return temp;
}

#ifdef TARGET_XARCH

#ifdef TARGET_AMD64
// Returns relocation type hint for an addr.
// Note that there are no reloc hints on x86.
//
// Arguments
//    addr  -  data address
//
// Returns
//    relocation type hint
//
unsigned short CodeGenInterface::genAddrRelocTypeHint(size_t addr)
{
    return compiler->eeGetRelocTypeHint((void*)addr);
}
#endif // TARGET_AMD64

// Return true if an absolute indirect data address can be encoded as IP-relative.
// offset. Note that this method should be used only when the caller knows that
// the address is an icon value that VM has given and there is no GenTree node
// representing it. Otherwise, one should always use FitsInAddrBase().
//
// Arguments
//    addr  -  an absolute indirect data address
//
// Returns
//    true if indir data addr could be encoded as IP-relative offset.
//
bool CodeGenInterface::genDataIndirAddrCanBeEncodedAsPCRelOffset(size_t addr)
{
#ifdef TARGET_AMD64
    return genAddrRelocTypeHint(addr) == IMAGE_REL_BASED_REL32;
#else
    // x86: PC-relative addressing is available only for control flow instructions (jmp and call)
    return false;
#endif
}

// Return true if an indirect code address can be encoded as IP-relative offset.
// Note that this method should be used only when the caller knows that the
// address is an icon value that VM has given and there is no GenTree node
// representing it. Otherwise, one should always use FitsInAddrBase().
//
// Arguments
//    addr  -  an absolute indirect code address
//
// Returns
//    true if indir code addr could be encoded as IP-relative offset.
//
bool CodeGenInterface::genCodeIndirAddrCanBeEncodedAsPCRelOffset(size_t addr)
{
#ifdef TARGET_AMD64
    return genAddrRelocTypeHint(addr) == IMAGE_REL_BASED_REL32;
#else
    // x86: PC-relative addressing is available only for control flow instructions (jmp and call)
    return true;
#endif
}

// Return true if an indirect code address can be encoded as 32-bit displacement
// relative to zero. Note that this method should be used only when the caller
// knows that the address is an icon value that VM has given and there is no
// GenTree node representing it. Otherwise, one should always use FitsInAddrBase().
//
// Arguments
//    addr  -  absolute indirect code address
//
// Returns
//    true if absolute indir code addr could be encoded as 32-bit displacement relative to zero.
//
bool CodeGenInterface::genCodeIndirAddrCanBeEncodedAsZeroRelOffset(size_t addr)
{
    return GenTreeIntConCommon::FitsInI32((ssize_t)addr);
}

// Return true if an absolute indirect code address needs a relocation recorded with VM.
//
// Arguments
//    addr  -  an absolute indirect code address
//
// Returns
//    true if indir code addr needs a relocation recorded with VM
//
bool CodeGenInterface::genCodeIndirAddrNeedsReloc(size_t addr)
{
    // If generating relocatable ngen code, then all code addr should go through relocation
    if (compiler->opts.compReloc)
    {
        return true;
    }

#ifdef TARGET_AMD64
    // See if the code indir addr can be encoded as 32-bit displacement relative to zero.
    // We don't need a relocation in that case.
    if (genCodeIndirAddrCanBeEncodedAsZeroRelOffset(addr))
    {
        return false;
    }

    // Else we need a relocation.
    return true;
#else  // TARGET_X86
    // On x86 there is no need to record or ask for relocations during jitting,
    // because all addrs fit within 32-bits.
    return false;
#endif // TARGET_X86
}

// Return true if a direct code address needs to be marked as relocatable.
//
// Arguments
//    addr  -  absolute direct code address
//
// Returns
//    true if direct code addr needs a relocation recorded with VM
//
bool CodeGenInterface::genCodeAddrNeedsReloc(size_t addr)
{
    // If generating relocatable ngen code, then all code addr should go through relocation
    if (compiler->opts.compReloc)
    {
        return true;
    }

#ifdef TARGET_AMD64
    // By default all direct code addresses go through relocation so that VM will setup
    // a jump stub if addr cannot be encoded as pc-relative offset.
    return true;
#else  // TARGET_X86
    // On x86 there is no need for recording relocations during jitting,
    // because all addrs fit within 32-bits.
    return false;
#endif // TARGET_X86
}
#endif // TARGET_XARCH

/*****************************************************************************
 *
 *  The following can be used to create basic blocks that serve as labels for
 *  the emitter. Use with caution - these are not real basic blocks!
 *
 */

// inline
BasicBlock* CodeGen::genCreateTempLabel()
{
#ifdef DEBUG
    // These blocks don't affect FP
    compiler->fgSafeBasicBlockCreation = true;
#endif

    BasicBlock* block = compiler->bbNewBasicBlock(BBJ_NONE);

#ifdef DEBUG
    compiler->fgSafeBasicBlockCreation = false;
#endif

    JITDUMP("Mark " FMT_BB " as label: codegen temp block\n", block->bbNum);
    block->bbFlags |= BBF_HAS_LABEL;

    // Use coldness of current block, as this label will
    // be contained in it.
    block->bbFlags |= (compiler->compCurBB->bbFlags & BBF_COLD);

#ifdef DEBUG
#ifdef UNIX_X86_ABI
    block->bbTgtStkDepth = (genStackLevel - curNestedAlignment) / sizeof(int);
#else
    block->bbTgtStkDepth = genStackLevel / sizeof(int);
#endif
#endif
    return block;
}

void CodeGen::genLogLabel(BasicBlock* bb)
{
#ifdef DEBUG
    if (compiler->opts.dspCode)
    {
        printf("\n      L_M%03u_" FMT_BB ":\n", compiler->compMethodID, bb->bbNum);
    }
#endif
}

// genDefineTempLabel: Define a label based on the current GC info tracked by
// the code generator.
//
// Arguments:
//     label - A label represented as a basic block. These are created with
//     genCreateTempLabel and are not normal basic blocks.
//
// Notes:
//     The label will be defined with the current GC info tracked by the code
//     generator. When the emitter sees this label it will thus remove any temporary
//     GC refs it is tracking in registers. For example, a call might produce a ref
//     in RAX which the emitter would track but which would not be tracked in
//     codegen's GC info since codegen would immediately copy it from RAX into its
//     home.
//
void CodeGen::genDefineTempLabel(BasicBlock* label)
{
    genLogLabel(label);
    label->bbEmitCookie = GetEmitter()->emitAddLabel(gcInfo.gcVarPtrSetCur, gcInfo.gcRegGCrefSetCur,
                                                     gcInfo.gcRegByrefSetCur, false DEBUG_ARG(label->bbNum));
}

// genDefineInlineTempLabel: Define an inline label that does not affect the GC
// info.
//
// Arguments:
//     label - A label represented as a basic block. These are created with
//     genCreateTempLabel and are not normal basic blocks.
//
// Notes:
//     The emitter will continue to track GC info as if there was no label.
//
void CodeGen::genDefineInlineTempLabel(BasicBlock* label)
{
    genLogLabel(label);
    label->bbEmitCookie = GetEmitter()->emitAddInlineLabel();
}

/*****************************************************************************
 *
 *  Adjust the stack pointer by the given value; assumes that this follows
 *  a call so only callee-saved registers (and registers that may hold a
 *  return value) are used at this point.
 */

void CodeGen::genAdjustSP(target_ssize_t delta)
{
#if defined(TARGET_X86) && !defined(UNIX_X86_ABI)
    if (delta == sizeof(int))
        inst_RV(INS_pop, REG_ECX, TYP_INT);
    else
#endif
        inst_RV_IV(INS_add, REG_SPBASE, delta, EA_PTRSIZE);
}

//------------------------------------------------------------------------
// genAdjustStackLevel: Adjust the stack level, if required, for a throw helper block
//
// Arguments:
//    block - The BasicBlock for which we are about to generate code.
//
// Assumptions:
//    Must be called just prior to generating code for 'block'.
//
// Notes:
//    This only makes an adjustment if !FEATURE_FIXED_OUT_ARGS, if there is no frame pointer,
//    and if 'block' is a throw helper block with a non-zero stack level.

void CodeGen::genAdjustStackLevel(BasicBlock* block)
{
#if !FEATURE_FIXED_OUT_ARGS
    // Check for inserted throw blocks and adjust genStackLevel.
    CLANG_FORMAT_COMMENT_ANCHOR;

#if defined(UNIX_X86_ABI)
    if (isFramePointerUsed() && compiler->fgIsThrowHlpBlk(block))
    {
        // x86/Linux requires stack frames to be 16-byte aligned, but SP may be unaligned
        // at this point if a jump to this block is made in the middle of pushing arugments.
        //
        // Here we restore SP to prevent potential stack alignment issues.
        GetEmitter()->emitIns_R_AR(INS_lea, EA_PTRSIZE, REG_SPBASE, REG_FPBASE, -genSPtoFPdelta());
    }
#endif

    if (!isFramePointerUsed() && compiler->fgIsThrowHlpBlk(block))
    {
        noway_assert(block->bbFlags & BBF_HAS_LABEL);

        SetStackLevel(compiler->fgThrowHlpBlkStkLevel(block) * sizeof(int));

        if (genStackLevel != 0)
        {
#ifdef TARGET_X86
            GetEmitter()->emitMarkStackLvl(genStackLevel);
            inst_RV_IV(INS_add, REG_SPBASE, genStackLevel, EA_PTRSIZE);
            SetStackLevel(0);
#else  // TARGET_X86
            NYI("Need emitMarkStackLvl()");
#endif // TARGET_X86
        }
    }
#endif // !FEATURE_FIXED_OUT_ARGS
}

/*****************************************************************************
 *
 *  Take an address expression and try to find the best set of components to
 *  form an address mode; returns non-zero if this is successful.
 *
 *  TODO-Cleanup: The RyuJIT backend never uses this to actually generate code.
 *  Refactor this code so that the underlying analysis can be used in
 *  the RyuJIT Backend to do lowering, instead of having to call this method with the
 *  option to not generate the code.
 *
 *  'fold' specifies if it is OK to fold the array index which hangs off
 *  a GT_NOP node.
 *
 *  If successful, the parameters will be set to the following values:
 *
 *      *rv1Ptr     ...     base operand
 *      *rv2Ptr     ...     optional operand
 *      *revPtr     ...     true if rv2 is before rv1 in the evaluation order
 *  #if SCALED_ADDR_MODES
 *      *mulPtr     ...     optional multiplier (2/4/8) for rv2
 *                          Note that for [reg1 + reg2] and [reg1 + reg2 + icon], *mulPtr == 0.
 *  #endif
 *      *cnsPtr     ...     integer constant [optional]
 *
 *  IMPORTANT NOTE: This routine doesn't generate any code, it merely
 *                  identifies the components that might be used to
 *                  form an address mode later on.
 */

bool CodeGen::genCreateAddrMode(GenTree*  addr,
                                bool      fold,
                                bool*     revPtr,
                                GenTree** rv1Ptr,
                                GenTree** rv2Ptr,
#if SCALED_ADDR_MODES
                                unsigned* mulPtr,
#endif // SCALED_ADDR_MODES
                                ssize_t* cnsPtr)
{
    /*
        The following indirections are valid address modes on x86/x64:

            [                  icon]      * not handled here
            [reg                   ]
            [reg             + icon]
            [reg1 +     reg2       ]
            [reg1 +     reg2 + icon]
            [reg1 + 2 * reg2       ]
            [reg1 + 4 * reg2       ]
            [reg1 + 8 * reg2       ]
            [       2 * reg2 + icon]
            [       4 * reg2 + icon]
            [       8 * reg2 + icon]
            [reg1 + 2 * reg2 + icon]
            [reg1 + 4 * reg2 + icon]
            [reg1 + 8 * reg2 + icon]

        The following indirections are valid address modes on arm64:

            [reg]
            [reg  + icon]
            [reg1 + reg2]
            [reg1 + reg2 * natural-scale]

     */

    /* All indirect address modes require the address to be an addition */

    if (addr->gtOper != GT_ADD)
    {
        return false;
    }

    // Can't use indirect addressing mode as we need to check for overflow.
    // Also, can't use 'lea' as it doesn't set the flags.

    if (addr->gtOverflow())
    {
        return false;
    }

    GenTree* rv1 = nullptr;
    GenTree* rv2 = nullptr;

    GenTree* op1;
    GenTree* op2;

    ssize_t cns;
#if SCALED_ADDR_MODES
    unsigned mul;
#endif // SCALED_ADDR_MODES

    GenTree* tmp;

    /* What order are the sub-operands to be evaluated */

    if (addr->gtFlags & GTF_REVERSE_OPS)
    {
        op1 = addr->AsOp()->gtOp2;
        op2 = addr->AsOp()->gtOp1;
    }
    else
    {
        op1 = addr->AsOp()->gtOp1;
        op2 = addr->AsOp()->gtOp2;
    }

    bool rev = false; // Is op2 first in the evaluation order?

    /*
        A complex address mode can combine the following operands:

            op1     ...     base address
            op2     ...     optional scaled index
#if SCALED_ADDR_MODES
            mul     ...     optional multiplier (2/4/8) for op2
#endif
            cns     ...     optional displacement

        Here we try to find such a set of operands and arrange for these
        to sit in registers.
     */

    cns = 0;
#if SCALED_ADDR_MODES
    mul = 0;
#endif // SCALED_ADDR_MODES

AGAIN:
    /* We come back to 'AGAIN' if we have an add of a constant, and we are folding that
       constant, or we have gone through a GT_NOP or GT_COMMA node. We never come back
       here if we find a scaled index.
    */
    CLANG_FORMAT_COMMENT_ANCHOR;

#if SCALED_ADDR_MODES
    assert(mul == 0);
#endif // SCALED_ADDR_MODES

    /* Special case: keep constants as 'op2' */

    if (op1->IsCnsIntOrI())
    {
        // Presumably op2 is assumed to not be a constant (shouldn't happen if we've done constant folding)?
        tmp = op1;
        op1 = op2;
        op2 = tmp;
    }

    /* Check for an addition of a constant */

    if (op2->IsIntCnsFitsInI32() && (op2->gtType != TYP_REF) && FitsIn<INT32>(cns + op2->AsIntConCommon()->IconValue()))
    {
        // We should not be building address modes out of non-foldable constants
        assert(op2->AsIntConCommon()->ImmedValCanBeFolded(compiler, addr->OperGet()));

        /* We're adding a constant */

        cns += op2->AsIntConCommon()->IconValue();

#if defined(TARGET_ARMARCH)
        if (cns == 0)
#endif
        {
            /* Inspect the operand the constant is being added to */

            switch (op1->gtOper)
            {
                case GT_ADD:

                    if (op1->gtOverflow())
                    {
                        break;
                    }

                    op2 = op1->AsOp()->gtOp2;
                    op1 = op1->AsOp()->gtOp1;

                    goto AGAIN;

#if SCALED_ADDR_MODES && !defined(TARGET_ARMARCH)
                // TODO-ARM64-CQ, TODO-ARM-CQ: For now we don't try to create a scaled index.
                case GT_MUL:
                    if (op1->gtOverflow())
                    {
                        return false; // Need overflow check
                    }

                    FALLTHROUGH;

                case GT_LSH:

                    mul = op1->GetScaledIndex();
                    if (mul)
                    {
                        /* We can use "[mul*rv2 + icon]" */

                        rv1 = nullptr;
                        rv2 = op1->AsOp()->gtOp1;

                        goto FOUND_AM;
                    }
                    break;
#endif // SCALED_ADDR_MODES && !defined(TARGET_ARMARCH)

                default:
                    break;
            }
        }

        /* The best we can do is "[rv1 + icon]" */

        rv1 = op1;
        rv2 = nullptr;

        goto FOUND_AM;
    }

    // op2 is not a constant. So keep on trying.

    /* Neither op1 nor op2 are sitting in a register right now */

    switch (op1->gtOper)
    {
#if !defined(TARGET_ARMARCH)
        // TODO-ARM64-CQ, TODO-ARM-CQ: For now we don't try to create a scaled index.
        case GT_ADD:

            if (op1->gtOverflow())
            {
                break;
            }

            if (op1->AsOp()->gtOp2->IsIntCnsFitsInI32() &&
                FitsIn<INT32>(cns + op1->AsOp()->gtOp2->AsIntCon()->gtIconVal))
            {
                cns += op1->AsOp()->gtOp2->AsIntCon()->gtIconVal;
                op1 = op1->AsOp()->gtOp1;

                goto AGAIN;
            }

            break;

#if SCALED_ADDR_MODES

        case GT_MUL:

            if (op1->gtOverflow())
            {
                break;
            }

            FALLTHROUGH;

        case GT_LSH:

            mul = op1->GetScaledIndex();
            if (mul)
            {
                /* 'op1' is a scaled value */

                rv1 = op2;
                rv2 = op1->AsOp()->gtOp1;

                int argScale;
                while ((rv2->gtOper == GT_MUL || rv2->gtOper == GT_LSH) && (argScale = rv2->GetScaledIndex()) != 0)
                {
                    if (jitIsScaleIndexMul(argScale * mul))
                    {
                        mul = mul * argScale;
                        rv2 = rv2->AsOp()->gtOp1;
                    }
                    else
                    {
                        break;
                    }
                }

                noway_assert(rev == false);
                rev = true;

                goto FOUND_AM;
            }
            break;

#endif // SCALED_ADDR_MODES
#endif // !TARGET_ARMARCH

        case GT_NOP:

            op1 = op1->AsOp()->gtOp1;
            goto AGAIN;

        case GT_COMMA:

            op1 = op1->AsOp()->gtOp2;
            goto AGAIN;

        default:
            break;
    }

    noway_assert(op2);
    switch (op2->gtOper)
    {
#if !defined(TARGET_ARMARCH)
        // TODO-ARM64-CQ, TODO-ARM-CQ: For now we don't try to create a scaled index.
        case GT_ADD:

            if (op2->gtOverflow())
            {
                break;
            }

            if (op2->AsOp()->gtOp2->IsIntCnsFitsInI32() &&
                FitsIn<INT32>(cns + op2->AsOp()->gtOp2->AsIntCon()->gtIconVal))
            {
                cns += op2->AsOp()->gtOp2->AsIntCon()->gtIconVal;
                op2 = op2->AsOp()->gtOp1;

                goto AGAIN;
            }

            break;

#if SCALED_ADDR_MODES

        case GT_MUL:

            if (op2->gtOverflow())
            {
                break;
            }

            FALLTHROUGH;

        case GT_LSH:

            mul = op2->GetScaledIndex();
            if (mul)
            {
                // 'op2' is a scaled value...is it's argument also scaled?
                int argScale;
                rv2 = op2->AsOp()->gtOp1;
                while ((rv2->gtOper == GT_MUL || rv2->gtOper == GT_LSH) && (argScale = rv2->GetScaledIndex()) != 0)
                {
                    if (jitIsScaleIndexMul(argScale * mul))
                    {
                        mul = mul * argScale;
                        rv2 = rv2->AsOp()->gtOp1;
                    }
                    else
                    {
                        break;
                    }
                }

                rv1 = op1;

                goto FOUND_AM;
            }
            break;

#endif // SCALED_ADDR_MODES
#endif // !TARGET_ARMARCH

        case GT_NOP:

            op2 = op2->AsOp()->gtOp1;
            goto AGAIN;

        case GT_COMMA:

            op2 = op2->AsOp()->gtOp2;
            goto AGAIN;

        default:
            break;
    }

    /* The best we can do "[rv1 + rv2]" or "[rv1 + rv2 + cns]" */

    rv1 = op1;
    rv2 = op2;
#ifdef TARGET_ARM64
    assert(cns == 0);
#endif

FOUND_AM:

    if (rv2)
    {
        /* Make sure a GC address doesn't end up in 'rv2' */

        if (varTypeIsGC(rv2->TypeGet()))
        {
            noway_assert(rv1 && !varTypeIsGC(rv1->TypeGet()));

            tmp = rv1;
            rv1 = rv2;
            rv2 = tmp;

            rev = !rev;
        }

        /* Special case: constant array index (that is range-checked) */

        if (fold)
        {
            ssize_t  tmpMul;
            GenTree* index;

            if ((rv2->gtOper == GT_MUL || rv2->gtOper == GT_LSH) && (rv2->AsOp()->gtOp2->IsCnsIntOrI()))
            {
                /* For valuetype arrays where we can't use the scaled address
                   mode, rv2 will point to the scaled index. So we have to do
                   more work */

                tmpMul = compiler->optGetArrayRefScaleAndIndex(rv2, &index DEBUGARG(false));
                if (mul)
                {
                    tmpMul *= mul;
                }
            }
            else
            {
                /* May be a simple array. rv2 will points to the actual index */

                index  = rv2;
                tmpMul = mul;
            }

            /* Get hold of the array index and see if it's a constant */
            if (index->IsIntCnsFitsInI32())
            {
                /* Get hold of the index value */
                ssize_t ixv = index->AsIntConCommon()->IconValue();

#if SCALED_ADDR_MODES
                /* Scale the index if necessary */
                if (tmpMul)
                {
                    ixv *= tmpMul;
                }
#endif

                if (FitsIn<INT32>(cns + ixv))
                {
                    /* Add the scaled index to the offset value */

                    cns += ixv;

#if SCALED_ADDR_MODES
                    /* There is no scaled operand any more */
                    mul = 0;
#endif
                    rv2 = nullptr;
                }
            }
        }
    }

    // We shouldn't have [rv2*1 + cns] - this is equivalent to [rv1 + cns]
    noway_assert(rv1 || mul != 1);

    noway_assert(FitsIn<INT32>(cns));

    if (rv1 == nullptr && rv2 == nullptr)
    {
        return false;
    }

    /* Success - return the various components to the caller */

    *revPtr = rev;
    *rv1Ptr = rv1;
    *rv2Ptr = rv2;
#if SCALED_ADDR_MODES
    *mulPtr = mul;
#endif
    *cnsPtr = cns;

    return true;
}

#ifdef TARGET_ARMARCH
//------------------------------------------------------------------------
// genEmitGSCookieCheck: Generate code to check that the GS cookie
// wasn't thrashed by a buffer overrun. Common code for ARM32 and ARM64.
//
void CodeGen::genEmitGSCookieCheck(bool pushReg)
{
    noway_assert(compiler->gsGlobalSecurityCookieAddr || compiler->gsGlobalSecurityCookieVal);

    if (!pushReg)
    {
        // Return registers that contain GC references must be reported
        // as live while the GC cookie is checked.

        ReturnTypeDesc& retDesc = compiler->info.retDesc;

        for (unsigned i = 0; i < retDesc.GetRegCount(); ++i)
        {
            gcInfo.gcMarkRegPtrVal(retDesc.GetRegNum(i), retDesc.GetRegType(i));
        }
    }

    // We need two temporary registers, to load the GS cookie values and compare them. We can't use
    // any argument registers if 'pushReg' is true (meaning we have a JMP call). They should be
    // callee-trash registers, which should not contain anything interesting at this point.
    // We don't have any IR node representing this check, so LSRA can't communicate registers
    // for us to use.

    regNumber regGSConst = REG_GSCOOKIE_TMP_0;
    regNumber regGSValue = REG_GSCOOKIE_TMP_1;

    if (compiler->gsGlobalSecurityCookieAddr == nullptr)
    {
        // load the GS cookie constant into a reg
        //
        genSetRegToIcon(regGSConst, compiler->gsGlobalSecurityCookieVal, TYP_I_IMPL);
    }
    else
    {
        // Ngen case - GS cookie constant needs to be accessed through an indirection.
        instGen_Set_Reg_To_Imm(EA_HANDLE_CNS_RELOC, regGSConst, (ssize_t)compiler->gsGlobalSecurityCookieAddr,
                               INS_FLAGS_DONT_CARE DEBUGARG((size_t)THT_GSCookieCheck) DEBUGARG(0));
        GetEmitter()->emitIns_R_R_I(INS_ldr, EA_PTRSIZE, regGSConst, regGSConst, 0);
    }
    // Load this method's GS value from the stack frame
    GetEmitter()->emitIns_R_S(INS_ldr, EA_PTRSIZE, regGSValue, compiler->lvaGSSecurityCookie, 0);
    // Compare with the GC cookie constant
    GetEmitter()->emitIns_R_R(INS_cmp, EA_PTRSIZE, regGSConst, regGSValue);

    BasicBlock* gsCheckBlk = genCreateTempLabel();
    inst_JMP(EJ_eq, gsCheckBlk);
    // regGSConst and regGSValue aren't needed anymore, we can use them for helper call
    genEmitHelperCall(CORINFO_HELP_FAIL_FAST, 0, EA_UNKNOWN, regGSConst);
    genDefineTempLabel(gsCheckBlk);
}
#endif // TARGET_ARMARCH

/*****************************************************************************
 *
 *  Generate an exit sequence for a return from a method (note: when compiling
 *  for speed there might be multiple exit points).
 */

void CodeGen::genExitCode(BasicBlock* block)
{
    /* Just wrote the first instruction of the epilog - inform debugger
       Note that this may result in a duplicate IPmapping entry, and
       that this is ok  */

    // For non-optimized debuggable code, there is only one epilog.
    genIPmappingAdd((IL_OFFSETX)ICorDebugInfo::EPILOG, true);

    bool jmpEpilog = ((block->bbFlags & BBF_HAS_JMP) != 0);
    if (compiler->getNeedsGSSecurityCookie())
    {
        genEmitGSCookieCheck(jmpEpilog);

        if (jmpEpilog)
        {
            // Dev10 642944 -
            // The GS cookie check created a temp label that has no live
            // incoming GC registers, we need to fix that

            unsigned   varNum;
            LclVarDsc* varDsc;

            /* Figure out which register parameters hold pointers */

            for (varNum = 0, varDsc = compiler->lvaTable; varNum < compiler->lvaCount && varDsc->lvIsRegArg;
                 varNum++, varDsc++)
            {
                noway_assert(varDsc->lvIsParam);

                gcInfo.gcMarkRegPtrVal(varDsc->GetArgReg(), varDsc->TypeGet());
            }

            GetEmitter()->emitThisGCrefRegs = GetEmitter()->emitInitGCrefRegs = gcInfo.gcRegGCrefSetCur;
            GetEmitter()->emitThisByrefRegs = GetEmitter()->emitInitByrefRegs = gcInfo.gcRegByrefSetCur;
        }
    }

    genReserveEpilog(block);
}

//------------------------------------------------------------------------
// genJumpToThrowHlpBlk: Generate code for an out-of-line exception.
//
// Notes:
//   For code that uses throw helper blocks, we share the helper blocks created by fgAddCodeRef().
//   Otherwise, we generate the 'throw' inline.
//
// Arguments:
//   jumpKind - jump kind to generate;
//   codeKind - the special throw-helper kind;
//   failBlk  - optional fail target block, if it is already known;
//
void CodeGen::genJumpToThrowHlpBlk(emitJumpKind jumpKind, SpecialCodeKind codeKind, BasicBlock* failBlk)
{
    bool useThrowHlpBlk = compiler->fgUseThrowHelperBlocks();
#if defined(UNIX_X86_ABI) && defined(FEATURE_EH_FUNCLETS)
    // Inline exception-throwing code in funclet to make it possible to unwind funclet frames.
    useThrowHlpBlk = useThrowHlpBlk && (compiler->funCurrentFunc()->funKind == FUNC_ROOT);
#endif // UNIX_X86_ABI && FEATURE_EH_FUNCLETS

    if (useThrowHlpBlk)
    {
        // For code with throw helper blocks, find and use the helper block for
        // raising the exception. The block may be shared by other trees too.

        BasicBlock* excpRaisingBlock;

        if (failBlk != nullptr)
        {
            // We already know which block to jump to. Use that.
            excpRaisingBlock = failBlk;

#ifdef DEBUG
            Compiler::AddCodeDsc* add =
                compiler->fgFindExcptnTarget(codeKind, compiler->bbThrowIndex(compiler->compCurBB));
            assert(excpRaisingBlock == add->acdDstBlk);
#if !FEATURE_FIXED_OUT_ARGS
            assert(add->acdStkLvlInit || isFramePointerUsed());
#endif // !FEATURE_FIXED_OUT_ARGS
#endif // DEBUG
        }
        else
        {
            // Find the helper-block which raises the exception.
            Compiler::AddCodeDsc* add =
                compiler->fgFindExcptnTarget(codeKind, compiler->bbThrowIndex(compiler->compCurBB));
            PREFIX_ASSUME_MSG((add != nullptr), ("ERROR: failed to find exception throw block"));
            excpRaisingBlock = add->acdDstBlk;
#if !FEATURE_FIXED_OUT_ARGS
            assert(add->acdStkLvlInit || isFramePointerUsed());
#endif // !FEATURE_FIXED_OUT_ARGS
        }

        noway_assert(excpRaisingBlock != nullptr);

        // Jump to the exception-throwing block on error.
        inst_JMP(jumpKind, excpRaisingBlock);
    }
    else
    {
        // The code to throw the exception will be generated inline, and
        //  we will jump around it in the normal non-exception case.

        BasicBlock*  tgtBlk          = nullptr;
        emitJumpKind reverseJumpKind = emitter::emitReverseJumpKind(jumpKind);
        if (reverseJumpKind != jumpKind)
        {
            tgtBlk = genCreateTempLabel();
            inst_JMP(reverseJumpKind, tgtBlk);
        }

        genEmitHelperCall(compiler->acdHelper(codeKind), 0, EA_UNKNOWN);

        // Define the spot for the normal non-exception case to jump to.
        if (tgtBlk != nullptr)
        {
            assert(reverseJumpKind != jumpKind);
            genDefineTempLabel(tgtBlk);
        }
    }
}

/*****************************************************************************
 *
 * The last operation done was generating code for "tree" and that would
 * have set the flags. Check if the operation caused an overflow.
 */

// inline
void CodeGen::genCheckOverflow(GenTree* tree)
{
    // Overflow-check should be asked for this tree
    noway_assert(tree->gtOverflow());

    const var_types type = tree->TypeGet();

    // Overflow checks can only occur for the non-small types: (i.e. TYP_INT,TYP_LONG)
    noway_assert(!varTypeIsSmall(type));

    emitJumpKind jumpKind;

#ifdef TARGET_ARM64
    if (tree->OperGet() == GT_MUL)
    {
        jumpKind = EJ_ne;
    }
    else
#endif
    {
        bool isUnsignedOverflow = ((tree->gtFlags & GTF_UNSIGNED) != 0);

#if defined(TARGET_XARCH)

        jumpKind = isUnsignedOverflow ? EJ_jb : EJ_jo;

#elif defined(TARGET_ARMARCH)

        jumpKind = isUnsignedOverflow ? EJ_lo : EJ_vs;

        if (jumpKind == EJ_lo)
        {
            if (tree->OperGet() != GT_SUB)
            {
                jumpKind = EJ_hs;
            }
        }

#endif // defined(TARGET_ARMARCH)
    }

    // Jump to the block which will throw the expection

    genJumpToThrowHlpBlk(jumpKind, SCK_OVERFLOW);
}

#if defined(FEATURE_EH_FUNCLETS)

/*****************************************************************************
 *
 *  Update the current funclet as needed by calling genUpdateCurrentFunclet().
 *  For non-BBF_FUNCLET_BEG blocks, it asserts that the current funclet
 *  is up-to-date.
 *
 */

void CodeGen::genUpdateCurrentFunclet(BasicBlock* block)
{
    if (block->bbFlags & BBF_FUNCLET_BEG)
    {
        compiler->funSetCurrentFunc(compiler->funGetFuncIdx(block));
        if (compiler->funCurrentFunc()->funKind == FUNC_FILTER)
        {
            assert(compiler->ehGetDsc(compiler->funCurrentFunc()->funEHIndex)->ebdFilter == block);
        }
        else
        {
            // We shouldn't see FUNC_ROOT
            assert(compiler->funCurrentFunc()->funKind == FUNC_HANDLER);
            assert(compiler->ehGetDsc(compiler->funCurrentFunc()->funEHIndex)->ebdHndBeg == block);
        }
    }
    else
    {
        assert(compiler->compCurrFuncIdx <= compiler->compFuncInfoCount);
        if (compiler->funCurrentFunc()->funKind == FUNC_FILTER)
        {
            assert(compiler->ehGetDsc(compiler->funCurrentFunc()->funEHIndex)->InFilterRegionBBRange(block));
        }
        else if (compiler->funCurrentFunc()->funKind == FUNC_ROOT)
        {
            assert(!block->hasHndIndex());
        }
        else
        {
            assert(compiler->funCurrentFunc()->funKind == FUNC_HANDLER);
            assert(compiler->ehGetDsc(compiler->funCurrentFunc()->funEHIndex)->InHndRegionBBRange(block));
        }
    }
}

#if defined(TARGET_ARM)
void CodeGen::genInsertNopForUnwinder(BasicBlock* block)
{
    // If this block is the target of a finally return, we need to add a preceding NOP, in the same EH region,
    // so the unwinder doesn't get confused by our "movw lr, xxx; movt lr, xxx; b Lyyy" calling convention that
    // calls the funclet during non-exceptional control flow.
    if (block->bbFlags & BBF_FINALLY_TARGET)
    {
        assert(block->bbFlags & BBF_HAS_LABEL);

#ifdef DEBUG
        if (compiler->verbose)
        {
            printf("\nEmitting finally target NOP predecessor for " FMT_BB "\n", block->bbNum);
        }
#endif
        // Create a label that we'll use for computing the start of an EH region, if this block is
        // at the beginning of such a region. If we used the existing bbEmitCookie as is for
        // determining the EH regions, then this NOP would end up outside of the region, if this
        // block starts an EH region. If we pointed the existing bbEmitCookie here, then the NOP
        // would be executed, which we would prefer not to do.

        block->bbUnwindNopEmitCookie =
            GetEmitter()->emitAddLabel(gcInfo.gcVarPtrSetCur, gcInfo.gcRegGCrefSetCur, gcInfo.gcRegByrefSetCur,
                                       false DEBUG_ARG(block->bbNum));

        instGen(INS_nop);
    }
}
#endif

#endif // FEATURE_EH_FUNCLETS

//----------------------------------------------------------------------
// genGenerateCode: Generate code for the function.
//
// Arguments:
//     codePtr [OUT] - address of generated code
//     nativeSizeOfCode [OUT] - length of generated code in bytes
//
void CodeGen::genGenerateCode(void** codePtr, uint32_t* nativeSizeOfCode)
{

#ifdef DEBUG
    if (verbose)
    {
        printf("*************** In genGenerateCode()\n");
        compiler->fgDispBasicBlocks(compiler->verboseTrees);
    }
#endif

    this->codePtr          = codePtr;
    this->nativeSizeOfCode = nativeSizeOfCode;

    DoPhase(this, PHASE_GENERATE_CODE, &CodeGen::genGenerateMachineCode);
    DoPhase(this, PHASE_EMIT_CODE, &CodeGen::genEmitMachineCode);
    DoPhase(this, PHASE_EMIT_GCEH, &CodeGen::genEmitUnwindDebugGCandEH);
}

//----------------------------------------------------------------------
// genGenerateMachineCode -- determine which machine instructions to emit
//
void CodeGen::genGenerateMachineCode()
{
#ifdef DEBUG
    genInterruptibleUsed = true;

    compiler->fgDebugCheckBBlist();
#endif // DEBUG

    /* This is the real thing */

    genPrepForCompiler();

    /* Prepare the emitter */
    GetEmitter()->Init();
#ifdef DEBUG
    VarSetOps::AssignNoCopy(compiler, genTempOldLife, VarSetOps::MakeEmpty(compiler));
#endif

#ifdef DEBUG
    if (compiler->opts.disAsmSpilled && regSet.rsNeededSpillReg)
    {
        compiler->opts.disAsm = true;
    }

    if (compiler->opts.disAsm)
    {
        printf("; Assembly listing for method %s\n", compiler->info.compFullName);

        printf("; Emitting ");

        if (compiler->compCodeOpt() == Compiler::SMALL_CODE)
        {
            printf("SMALL_CODE");
        }
        else if (compiler->compCodeOpt() == Compiler::FAST_CODE)
        {
            printf("FAST_CODE");
        }
        else
        {
            printf("BLENDED_CODE");
        }

        printf(" for ");

        if (compiler->info.genCPU == CPU_X86)
        {
            printf("generic X86 CPU");
        }
        else if (compiler->info.genCPU == CPU_X86_PENTIUM_4)
        {
            printf("Pentium 4");
        }
        else if (compiler->info.genCPU == CPU_X64)
        {
            if (compiler->canUseVexEncoding())
            {
                printf("X64 CPU with AVX");
            }
            else
            {
                printf("X64 CPU with SSE2");
            }
        }
        else if (compiler->info.genCPU == CPU_ARM)
        {
            printf("generic ARM CPU");
        }
        else if (compiler->info.genCPU == CPU_ARM64)
        {
            printf("generic ARM64 CPU");
        }
        else
        {
            printf("unknown architecture");
        }

#if defined(TARGET_WINDOWS)
        printf(" - Windows");
#elif defined(TARGET_UNIX)
        printf(" - Unix");
#endif

        printf("\n");

        if (compiler->opts.jitFlags->IsSet(JitFlags::JIT_FLAG_TIER0))
        {
            printf("; Tier-0 compilation\n");
        }
        else if (compiler->opts.jitFlags->IsSet(JitFlags::JIT_FLAG_TIER1))
        {
            printf("; Tier-1 compilation\n");
        }
        else if (compiler->opts.jitFlags->IsSet(JitFlags::JIT_FLAG_READYTORUN))
        {
            printf("; ReadyToRun compilation\n");
        }

        if (compiler->opts.IsOSR())
        {
            printf("; OSR variant for entry point 0x%x\n", compiler->info.compILEntry);
        }

        if ((compiler->opts.compFlags & CLFLG_MAXOPT) == CLFLG_MAXOPT)
        {
            printf("; optimized code\n");
        }
        else if (compiler->opts.compDbgCode)
        {
            printf("; debuggable code\n");
        }
        else if (compiler->opts.MinOpts())
        {
            printf("; MinOpts code\n");
        }
        else
        {
            printf("; unknown optimization flags\n");
        }

        if (compiler->opts.jitFlags->IsSet(JitFlags::JIT_FLAG_BBINSTR))
        {
            printf("; instrumented for collecting profile data\n");
        }
        else if (compiler->opts.jitFlags->IsSet(JitFlags::JIT_FLAG_BBOPT) && compiler->fgHaveProfileData())
        {
            printf("; optimized using profile data\n");
        }

#if DOUBLE_ALIGN
        if (compiler->genDoubleAlign())
            printf("; double-aligned frame\n");
        else
#endif
            printf("; %s based frame\n", isFramePointerUsed() ? STR_FPBASE : STR_SPBASE);

        if (GetInterruptible())
        {
            printf("; fully interruptible\n");
        }
        else
        {
            printf("; partially interruptible\n");
        }

        if (compiler->fgHaveProfileData())
        {
            printf("; with PGO: edge weights are %s, and fgCalledCount is " FMT_WT "\n",
                   compiler->fgHaveValidEdgeWeights ? "valid" : "invalid", compiler->fgCalledCount);
        }

        if (compiler->fgPgoFailReason != nullptr)
        {
            printf("; %s\n", compiler->fgPgoFailReason);
        }

        if ((compiler->fgPgoInlineePgo + compiler->fgPgoInlineeNoPgo + compiler->fgPgoInlineeNoPgoSingleBlock) > 0)
        {
            printf("; %u inlinees with PGO data; %u single block inlinees; %u inlinees without PGO data\n",
                   compiler->fgPgoInlineePgo, compiler->fgPgoInlineeNoPgoSingleBlock, compiler->fgPgoInlineeNoPgo);
        }

        if (compiler->opts.jitFlags->IsSet(JitFlags::JIT_FLAG_ALT_JIT))
        {
            printf("; invoked as altjit\n");
        }
    }
#endif // DEBUG

    // We compute the final frame layout before code generation. This is because LSRA
    // has already computed exactly the maximum concurrent number of spill temps of each type that are
    // required during code generation. So, there is nothing left to estimate: we can be precise in the frame
    // layout. This helps us generate smaller code, and allocate, after code generation, a smaller amount of
    // memory from the VM.

    genFinalizeFrame();

    unsigned maxTmpSize = regSet.tmpGetTotalSize(); // This is precise after LSRA has pre-allocated the temps.

    GetEmitter()->emitBegFN(isFramePointerUsed()
#if defined(DEBUG)
                                ,
                            (compiler->compCodeOpt() != Compiler::SMALL_CODE) &&
                                !compiler->opts.jitFlags->IsSet(JitFlags::JIT_FLAG_PREJIT)
#endif
                                ,
                            maxTmpSize);

    /* Now generate code for the function */
    genCodeForBBlist();

#ifdef DEBUG
    // After code generation, dump the frame layout again. It should be the same as before code generation, if code
    // generation hasn't touched it (it shouldn't!).
    if (verbose)
    {
        compiler->lvaTableDump();
    }
#endif // DEBUG

    /* We can now generate the function prolog and epilog */

    genGeneratePrologsAndEpilogs();

    /* Bind jump distances */

    GetEmitter()->emitJumpDistBind();

#if FEATURE_LOOP_ALIGN
    /* Perform alignment adjustments */

    GetEmitter()->emitLoopAlignAdjustments();
#endif

    /* The code is now complete and final; it should not change after this. */
}

//----------------------------------------------------------------------
// genEmitMachineCode -- emit the actual machine instruction code
//
void CodeGen::genEmitMachineCode()
{
    /* Compute the size of the code sections that we are going to ask the VM
       to allocate. Note that this might not be precisely the size of the
       code we emit, though it's fatal if we emit more code than the size we
       compute here.
       (Note: an example of a case where we emit less code would be useful.)
    */

    GetEmitter()->emitComputeCodeSizes();

#ifdef DEBUG
    unsigned instrCount;

    // Code to test or stress our ability to run a fallback compile.
    // We trigger the fallback here, before asking the VM for any memory,
    // because if not, we will leak mem, as the current codebase can't free
    // the mem after the emitter asks the VM for it. As this is only a stress
    // mode, we only want the functionality, and don't care about the relative
    // ugliness of having the failure here.
    if (!compiler->jitFallbackCompile)
    {
        // Use COMPlus_JitNoForceFallback=1 to prevent NOWAY assert testing from happening,
        // especially that caused by enabling JIT stress.
        if (!JitConfig.JitNoForceFallback())
        {
            if (JitConfig.JitForceFallback() || compiler->compStressCompile(Compiler::STRESS_GENERIC_VARN, 5))
            {
                JITDUMP("\n\n*** forcing no-way fallback -- current jit request will be abandoned ***\n\n");
                NO_WAY_NOASSERT("Stress failure");
            }
        }
    }

#endif // DEBUG

    /* We've finished collecting all the unwind information for the function. Now reserve
       space for it from the VM.
    */

    compiler->unwindReserve();

    bool trackedStackPtrsContig; // are tracked stk-ptrs contiguous ?

#if defined(TARGET_AMD64) || defined(TARGET_ARM64)
    trackedStackPtrsContig = false;
#elif defined(TARGET_ARM)
    // On arm due to prespilling of arguments, tracked stk-ptrs may not be contiguous
    trackedStackPtrsContig = !compiler->opts.compDbgEnC && !compiler->compIsProfilerHookNeeded();
#else
    trackedStackPtrsContig = !compiler->opts.compDbgEnC;
#endif

    codeSize = GetEmitter()->emitEndCodeGen(compiler, trackedStackPtrsContig, GetInterruptible(),
                                            IsFullPtrRegMapRequired(), compiler->compHndBBtabCount, &prologSize,
                                            &epilogSize, codePtr, &coldCodePtr, &consPtr DEBUGARG(&instrCount));

#ifdef DEBUG
    assert(compiler->compCodeGenDone == false);

    /* We're done generating code for this function */
    compiler->compCodeGenDone = true;
#endif

#if defined(DEBUG) || defined(LATE_DISASM)
    // Add code size information into the Perf Score
    // All compPerfScore calculations must be performed using doubles
    compiler->info.compPerfScore += ((double)compiler->info.compTotalHotCodeSize * (double)PERFSCORE_CODESIZE_COST_HOT);
    compiler->info.compPerfScore +=
        ((double)compiler->info.compTotalColdCodeSize * (double)PERFSCORE_CODESIZE_COST_COLD);
#endif // DEBUG || LATE_DISASM

#ifdef DEBUG
    if (compiler->opts.disAsm || verbose)
    {
        printf("\n; Total bytes of code %d, prolog size %d, PerfScore %.2f, instruction count %d, allocated bytes for "
               "code %d (MethodHash=%08x) for "
               "method %s\n",
               codeSize, prologSize, compiler->info.compPerfScore, instrCount,
               GetEmitter()->emitTotalHotCodeSize + GetEmitter()->emitTotalColdCodeSize,
               compiler->info.compMethodHash(), compiler->info.compFullName);
        printf("; ============================================================\n\n");
        printf(""); // in our logic this causes a flush
    }

    if (verbose)
    {
        printf("*************** After end code gen, before unwindEmit()\n");
        GetEmitter()->emitDispIGlist(true);
    }
#endif

#if EMIT_TRACK_STACK_DEPTH && defined(DEBUG_ARG_SLOTS)
    // Check our max stack level. Needed for fgAddCodeRef().
    // We need to relax the assert as our estimation won't include code-gen
    // stack changes (which we know don't affect fgAddCodeRef()).
    // NOTE: after emitEndCodeGen (including here), emitMaxStackDepth is a
    // count of DWORD-sized arguments, NOT argument size in bytes.
    {
        unsigned maxAllowedStackDepth = compiler->fgGetPtrArgCntMax() + // Max number of pointer-sized stack arguments.
                                        compiler->compHndBBtabCount +   // Return address for locally-called finallys
                                        genTypeStSz(TYP_LONG) + // longs/doubles may be transferred via stack, etc
                                        (compiler->compTailCallUsed ? 4 : 0); // CORINFO_HELP_TAILCALL args
#if defined(UNIX_X86_ABI)
        // Convert maxNestedAlignment to DWORD count before adding to maxAllowedStackDepth.
        assert(maxNestedAlignment % sizeof(int) == 0);
        maxAllowedStackDepth += maxNestedAlignment / sizeof(int);
#endif
        assert(GetEmitter()->emitMaxStackDepth <= maxAllowedStackDepth);
    }
#endif // EMIT_TRACK_STACK_DEPTH && DEBUG

    *nativeSizeOfCode                 = codeSize;
    compiler->info.compNativeCodeSize = (UNATIVE_OFFSET)codeSize;

    // printf("%6u bytes of code generated for %s.%s\n", codeSize, compiler->info.compFullName);

    // Make sure that the x86 alignment and cache prefetch optimization rules
    // were obeyed.

    // Don't start a method in the last 7 bytes of a 16-byte alignment area
    //   unless we are generating SMALL_CODE
    // noway_assert( (((unsigned)(*codePtr) % 16) <= 8) || (compiler->compCodeOpt() == SMALL_CODE));
}

//----------------------------------------------------------------------
// genEmitUnwindDebugGCandEH: emit unwind, debug, gc, and EH info
//
void CodeGen::genEmitUnwindDebugGCandEH()
{
    /* Now that the code is issued, we can finalize and emit the unwind data */

    compiler->unwindEmit(*codePtr, coldCodePtr);

    /* Finalize the line # tracking logic after we know the exact block sizes/offsets */

    genIPmappingGen();

    /* Finalize the Local Var info in terms of generated code */

    genSetScopeInfo();

#if defined(USING_VARIABLE_LIVE_RANGE) && defined(DEBUG)
    if (compiler->verbose)
    {
        varLiveKeeper->dumpLvaVariableLiveRanges();
    }
#endif // defined(USING_VARIABLE_LIVE_RANGE) && defined(DEBUG)

#ifdef LATE_DISASM
    unsigned finalHotCodeSize;
    unsigned finalColdCodeSize;
    if (compiler->fgFirstColdBlock != nullptr)
    {
        // We did some hot/cold splitting. The hot section is always padded out to the
        // size we thought it would be, but the cold section is not.
        assert(codeSize <= compiler->info.compTotalHotCodeSize + compiler->info.compTotalColdCodeSize);
        assert(compiler->info.compTotalHotCodeSize > 0);
        assert(compiler->info.compTotalColdCodeSize > 0);
        finalHotCodeSize  = compiler->info.compTotalHotCodeSize;
        finalColdCodeSize = codeSize - finalHotCodeSize;
    }
    else
    {
        // No hot/cold splitting
        assert(codeSize <= compiler->info.compTotalHotCodeSize);
        assert(compiler->info.compTotalHotCodeSize > 0);
        assert(compiler->info.compTotalColdCodeSize == 0);
        finalHotCodeSize  = codeSize;
        finalColdCodeSize = 0;
    }
    getDisAssembler().disAsmCode((BYTE*)*codePtr, finalHotCodeSize, (BYTE*)coldCodePtr, finalColdCodeSize);
#endif // LATE_DISASM

    /* Report any exception handlers to the VM */

    genReportEH();

#ifdef JIT32_GCENCODER
#ifdef DEBUG
    void* infoPtr =
#endif // DEBUG
#endif
        // Create and store the GC info for this method.
        genCreateAndStoreGCInfo(codeSize, prologSize, epilogSize DEBUGARG(codePtr));

#ifdef DEBUG
    FILE* dmpf = jitstdout;

    compiler->opts.dmpHex = false;
    if (!strcmp(compiler->info.compMethodName, "<name of method you want the hex dump for"))
    {
        FILE*   codf;
        errno_t ec = fopen_s(&codf, "C:\\JIT.COD", "at"); // NOTE: file append mode
        if (ec != 0)
        {
            assert(codf);
            dmpf                  = codf;
            compiler->opts.dmpHex = true;
        }
    }
    if (compiler->opts.dmpHex)
    {
        size_t consSize = GetEmitter()->emitDataSize();

        fprintf(dmpf, "Generated code for %s:\n", compiler->info.compFullName);
        fprintf(dmpf, "\n");

        if (codeSize)
        {
            fprintf(dmpf, "    Code  at %p [%04X bytes]\n", dspPtr(*codePtr), codeSize);
        }
        if (consSize)
        {
            fprintf(dmpf, "    Const at %p [%04X bytes]\n", dspPtr(consPtr), consSize);
        }
#ifdef JIT32_GCENCODER
        size_t infoSize = compiler->compInfoBlkSize;
        if (infoSize)
            fprintf(dmpf, "    Info  at %p [%04X bytes]\n", dspPtr(infoPtr), infoSize);
#endif // JIT32_GCENCODER

        fprintf(dmpf, "\n");

        if (codeSize)
        {
            hexDump(dmpf, "Code", (BYTE*)*codePtr, codeSize);
        }
        if (consSize)
        {
            hexDump(dmpf, "Const", (BYTE*)consPtr, consSize);
        }
#ifdef JIT32_GCENCODER
        if (infoSize)
            hexDump(dmpf, "Info", (BYTE*)infoPtr, infoSize);
#endif // JIT32_GCENCODER

        fflush(dmpf);
    }

    if (dmpf != jitstdout)
    {
        fclose(dmpf);
    }

#endif // DEBUG

    /* Tell the emitter that we're done with this function */

    GetEmitter()->emitEndFN();

    /* Shut down the spill logic */

    regSet.rsSpillDone();

    /* Shut down the temp logic */

    regSet.tmpDone();

#if DISPLAY_SIZES

    size_t dataSize = GetEmitter()->emitDataSize();
    grossVMsize += compiler->info.compILCodeSize;
    totalNCsize += codeSize + dataSize + compiler->compInfoBlkSize;
    grossNCsize += codeSize + dataSize;

#endif // DISPLAY_SIZES
}

/*****************************************************************************
 *
 *  Report EH clauses to the VM
 */

void CodeGen::genReportEH()
{
    if (compiler->compHndBBtabCount == 0)
    {
        return;
    }

#ifdef DEBUG
    if (compiler->opts.dspEHTable)
    {
        printf("*************** EH table for %s\n", compiler->info.compFullName);
    }
#endif // DEBUG

    unsigned  XTnum;
    EHblkDsc* HBtab;
    EHblkDsc* HBtabEnd;

    bool isCoreRTABI = compiler->IsTargetAbi(CORINFO_CORERT_ABI);

    unsigned EHCount = compiler->compHndBBtabCount;

#if defined(FEATURE_EH_FUNCLETS)
    // Count duplicated clauses. This uses the same logic as below, where we actually generate them for reporting to the
    // VM.
    unsigned duplicateClauseCount = 0;
    unsigned enclosingTryIndex;

    // Duplicate clauses are not used by CoreRT ABI
    if (!isCoreRTABI)
    {
        for (XTnum = 0; XTnum < compiler->compHndBBtabCount; XTnum++)
        {
            for (enclosingTryIndex = compiler->ehTrueEnclosingTryIndexIL(XTnum); // find the true enclosing try index,
                                                                                 // ignoring 'mutual protect' trys
                 enclosingTryIndex != EHblkDsc::NO_ENCLOSING_INDEX;
                 enclosingTryIndex = compiler->ehGetEnclosingTryIndex(enclosingTryIndex))
            {
                ++duplicateClauseCount;
            }
        }
        EHCount += duplicateClauseCount;
    }

#if FEATURE_EH_CALLFINALLY_THUNKS
    unsigned clonedFinallyCount = 0;

    // Duplicate clauses are not used by CoreRT ABI
    if (!isCoreRTABI)
    {
        // We don't keep track of how many cloned finally there are. So, go through and count.
        // We do a quick pass first through the EH table to see if there are any try/finally
        // clauses. If there aren't, we don't need to look for BBJ_CALLFINALLY.

        bool anyFinallys = false;
        for (HBtab = compiler->compHndBBtab, HBtabEnd = compiler->compHndBBtab + compiler->compHndBBtabCount;
             HBtab < HBtabEnd; HBtab++)
        {
            if (HBtab->HasFinallyHandler())
            {
                anyFinallys = true;
                break;
            }
        }
        if (anyFinallys)
        {
            for (BasicBlock* block = compiler->fgFirstBB; block != nullptr; block = block->bbNext)
            {
                if (block->bbJumpKind == BBJ_CALLFINALLY)
                {
                    ++clonedFinallyCount;
                }
            }

            EHCount += clonedFinallyCount;
        }
    }
#endif // FEATURE_EH_CALLFINALLY_THUNKS

#endif // FEATURE_EH_FUNCLETS

#ifdef DEBUG
    if (compiler->opts.dspEHTable)
    {
#if defined(FEATURE_EH_FUNCLETS)
#if FEATURE_EH_CALLFINALLY_THUNKS
        printf("%d EH table entries, %d duplicate clauses, %d cloned finallys, %d total EH entries reported to VM\n",
               compiler->compHndBBtabCount, duplicateClauseCount, clonedFinallyCount, EHCount);
        assert(compiler->compHndBBtabCount + duplicateClauseCount + clonedFinallyCount == EHCount);
#else  // !FEATURE_EH_CALLFINALLY_THUNKS
        printf("%d EH table entries, %d duplicate clauses, %d total EH entries reported to VM\n",
               compiler->compHndBBtabCount, duplicateClauseCount, EHCount);
        assert(compiler->compHndBBtabCount + duplicateClauseCount == EHCount);
#endif // !FEATURE_EH_CALLFINALLY_THUNKS
#else  // !FEATURE_EH_FUNCLETS
        printf("%d EH table entries, %d total EH entries reported to VM\n", compiler->compHndBBtabCount, EHCount);
        assert(compiler->compHndBBtabCount == EHCount);
#endif // !FEATURE_EH_FUNCLETS
    }
#endif // DEBUG

    // Tell the VM how many EH clauses to expect.
    compiler->eeSetEHcount(EHCount);

    XTnum = 0; // This is the index we pass to the VM

    for (HBtab = compiler->compHndBBtab, HBtabEnd = compiler->compHndBBtab + compiler->compHndBBtabCount;
         HBtab < HBtabEnd; HBtab++)
    {
        UNATIVE_OFFSET tryBeg, tryEnd, hndBeg, hndEnd, hndTyp;

        tryBeg = compiler->ehCodeOffset(HBtab->ebdTryBeg);
        hndBeg = compiler->ehCodeOffset(HBtab->ebdHndBeg);

        tryEnd = (HBtab->ebdTryLast == compiler->fgLastBB) ? compiler->info.compNativeCodeSize
                                                           : compiler->ehCodeOffset(HBtab->ebdTryLast->bbNext);
        hndEnd = (HBtab->ebdHndLast == compiler->fgLastBB) ? compiler->info.compNativeCodeSize
                                                           : compiler->ehCodeOffset(HBtab->ebdHndLast->bbNext);

        if (HBtab->HasFilter())
        {
            hndTyp = compiler->ehCodeOffset(HBtab->ebdFilter);
        }
        else
        {
            hndTyp = HBtab->ebdTyp;
        }

        CORINFO_EH_CLAUSE_FLAGS flags = ToCORINFO_EH_CLAUSE_FLAGS(HBtab->ebdHandlerType);

        if (isCoreRTABI && (XTnum > 0))
        {
            // For CoreRT, CORINFO_EH_CLAUSE_SAMETRY flag means that the current clause covers same
            // try block as the previous one. The runtime cannot reliably infer this information from
            // native code offsets because of different try blocks can have same offsets. Alternative
            // solution to this problem would be inserting extra nops to ensure that different try
            // blocks have different offsets.
            if (EHblkDsc::ebdIsSameTry(HBtab, HBtab - 1))
            {
                // The SAMETRY bit should only be set on catch clauses. This is ensured in IL, where only 'catch' is
                // allowed to be mutually-protect. E.g., the C# "try {} catch {} catch {} finally {}" actually exists in
                // IL as "try { try {} catch {} catch {} } finally {}".
                assert(HBtab->HasCatchHandler());
                flags = (CORINFO_EH_CLAUSE_FLAGS)(flags | CORINFO_EH_CLAUSE_SAMETRY);
            }
        }

        // Note that we reuse the CORINFO_EH_CLAUSE type, even though the names of
        // the fields aren't accurate.

        CORINFO_EH_CLAUSE clause;
        clause.ClassToken    = hndTyp; /* filter offset is passed back here for filter-based exception handlers */
        clause.Flags         = flags;
        clause.TryOffset     = tryBeg;
        clause.TryLength     = tryEnd;
        clause.HandlerOffset = hndBeg;
        clause.HandlerLength = hndEnd;

        assert(XTnum < EHCount);

        // Tell the VM about this EH clause.
        compiler->eeSetEHinfo(XTnum, &clause);

        ++XTnum;
    }

#if defined(FEATURE_EH_FUNCLETS)
    // Now output duplicated clauses.
    //
    // If a funclet has been created by moving a handler out of a try region that it was originally nested
    // within, then we need to report a "duplicate" clause representing the fact that an exception in that
    // handler can be caught by the 'try' it has been moved out of. This is because the original 'try' region
    // descriptor can only specify a single, contiguous protected range, but the funclet we've moved out is
    // no longer contiguous with the original 'try' region. The new EH descriptor will have the same handler
    // region as the enclosing try region's handler region. This is the sense in which it is duplicated:
    // there is now a "duplicate" clause with the same handler region as another, but a different 'try'
    // region.
    //
    // For example, consider this (capital letters represent an unknown code sequence, numbers identify a
    // try or handler region):
    //
    // A
    // try (1) {
    //   B
    //   try (2) {
    //     C
    //   } catch (3) {
    //     D
    //   } catch (4) {
    //     E
    //   }
    //   F
    // } catch (5) {
    //   G
    // }
    // H
    //
    // Here, we have try region (1) BCDEF protected by catch (5) G, and region (2) C protected
    // by catch (3) D and catch (4) E. Note that catch (4) E does *NOT* protect the code "D".
    // This is an example of 'mutually protect' regions. First, we move handlers (3) and (4)
    // to the end of the code. However, (3) and (4) are nested inside, and protected by, try (1). Again
    // note that (3) is not nested inside (4), despite ebdEnclosingTryIndex indicating that.
    // The code "D" and "E" won't be contiguous with the protected region for try (1) (which
    // will, after moving catch (3) AND (4), be BCF). Thus, we need to add a new EH descriptor
    // representing try (1) protecting the new funclets catch (3) and (4).
    // The code will be generated as follows:
    //
    // ABCFH // "main" code
    // D // funclet
    // E // funclet
    // G // funclet
    //
    // The EH regions are:
    //
    //  C -> D
    //  C -> E
    //  BCF -> G
    //  D -> G // "duplicate" clause
    //  E -> G // "duplicate" clause
    //
    // Note that we actually need to generate one of these additional "duplicate" clauses for every
    // region the funclet is nested in. Take this example:
    //
    //  A
    //  try (1) {
    //      B
    //      try (2,3) {
    //          C
    //          try (4) {
    //              D
    //              try (5,6) {
    //                  E
    //              } catch {
    //                  F
    //              } catch {
    //                  G
    //              }
    //              H
    //          } catch {
    //              I
    //          }
    //          J
    //      } catch {
    //          K
    //      } catch {
    //          L
    //      }
    //      M
    //  } catch {
    //      N
    //  }
    //  O
    //
    // When we pull out funclets, we get the following generated code:
    //
    // ABCDEHJMO // "main" function
    // F // funclet
    // G // funclet
    // I // funclet
    // K // funclet
    // L // funclet
    // N // funclet
    //
    // And the EH regions we report to the VM are (in order; main clauses
    // first in most-to-least nested order, funclets ("duplicated clauses")
    // last, in most-to-least nested) are:
    //
    //  E -> F
    //  E -> G
    //  DEH -> I
    //  CDEHJ -> K
    //  CDEHJ -> L
    //  BCDEHJM -> N
    //  F -> I // funclet clause #1 for F
    //  F -> K // funclet clause #2 for F
    //  F -> L // funclet clause #3 for F
    //  F -> N // funclet clause #4 for F
    //  G -> I // funclet clause #1 for G
    //  G -> K // funclet clause #2 for G
    //  G -> L // funclet clause #3 for G
    //  G -> N // funclet clause #4 for G
    //  I -> K // funclet clause #1 for I
    //  I -> L // funclet clause #2 for I
    //  I -> N // funclet clause #3 for I
    //  K -> N // funclet clause #1 for K
    //  L -> N // funclet clause #1 for L
    //
    // So whereas the IL had 6 EH clauses, we need to report 19 EH clauses to the VM.
    // Note that due to the nature of 'mutually protect' clauses, it would be incorrect
    // to add a clause "F -> G" because F is NOT protected by G, but we still have
    // both "F -> K" and "F -> L" because F IS protected by both of those handlers.
    //
    // The overall ordering of the clauses is still the same most-to-least nesting
    // after front-to-back start offset. Because we place the funclets at the end
    // these new clauses should also go at the end by this ordering.
    //

    if (duplicateClauseCount > 0)
    {
        unsigned reportedDuplicateClauseCount = 0; // How many duplicated clauses have we reported?
        unsigned XTnum2;
        for (XTnum2 = 0, HBtab = compiler->compHndBBtab; XTnum2 < compiler->compHndBBtabCount; XTnum2++, HBtab++)
        {
            unsigned enclosingTryIndex;

            EHblkDsc* fletTab = compiler->ehGetDsc(XTnum2);

            for (enclosingTryIndex = compiler->ehTrueEnclosingTryIndexIL(XTnum2); // find the true enclosing try index,
                                                                                  // ignoring 'mutual protect' trys
                 enclosingTryIndex != EHblkDsc::NO_ENCLOSING_INDEX;
                 enclosingTryIndex = compiler->ehGetEnclosingTryIndex(enclosingTryIndex))
            {
                // The funclet we moved out is nested in a try region, so create a new EH descriptor for the funclet
                // that will have the enclosing try protecting the funclet.

                noway_assert(XTnum2 < enclosingTryIndex); // the enclosing region must be less nested, and hence have a
                                                          // greater EH table index

                EHblkDsc* encTab = compiler->ehGetDsc(enclosingTryIndex);

                // The try region is the handler of the funclet. Note that for filters, we don't protect the
                // filter region, only the filter handler region. This is because exceptions in filters never
                // escape; the VM swallows them.

                BasicBlock* bbTryBeg  = fletTab->ebdHndBeg;
                BasicBlock* bbTryLast = fletTab->ebdHndLast;

                BasicBlock* bbHndBeg  = encTab->ebdHndBeg; // The handler region is the same as the enclosing try
                BasicBlock* bbHndLast = encTab->ebdHndLast;

                UNATIVE_OFFSET tryBeg, tryEnd, hndBeg, hndEnd, hndTyp;

                tryBeg = compiler->ehCodeOffset(bbTryBeg);
                hndBeg = compiler->ehCodeOffset(bbHndBeg);

                tryEnd = (bbTryLast == compiler->fgLastBB) ? compiler->info.compNativeCodeSize
                                                           : compiler->ehCodeOffset(bbTryLast->bbNext);
                hndEnd = (bbHndLast == compiler->fgLastBB) ? compiler->info.compNativeCodeSize
                                                           : compiler->ehCodeOffset(bbHndLast->bbNext);

                if (encTab->HasFilter())
                {
                    hndTyp = compiler->ehCodeOffset(encTab->ebdFilter);
                }
                else
                {
                    hndTyp = encTab->ebdTyp;
                }

                CORINFO_EH_CLAUSE_FLAGS flags = ToCORINFO_EH_CLAUSE_FLAGS(encTab->ebdHandlerType);

                // Tell the VM this is an extra clause caused by moving funclets out of line.
                flags = (CORINFO_EH_CLAUSE_FLAGS)(flags | CORINFO_EH_CLAUSE_DUPLICATE);

                // Note that the JIT-EE interface reuses the CORINFO_EH_CLAUSE type, even though the names of
                // the fields aren't really accurate. For example, we set "TryLength" to the offset of the
                // instruction immediately after the 'try' body. So, it really could be more accurately named
                // "TryEndOffset".

                CORINFO_EH_CLAUSE clause;
                clause.ClassToken = hndTyp; /* filter offset is passed back here for filter-based exception handlers */
                clause.Flags      = flags;
                clause.TryOffset  = tryBeg;
                clause.TryLength  = tryEnd;
                clause.HandlerOffset = hndBeg;
                clause.HandlerLength = hndEnd;

                assert(XTnum < EHCount);

                // Tell the VM about this EH clause (a duplicated clause).
                compiler->eeSetEHinfo(XTnum, &clause);

                ++XTnum;
                ++reportedDuplicateClauseCount;

#ifndef DEBUG
                if (duplicateClauseCount == reportedDuplicateClauseCount)
                {
                    break; // we've reported all of them; no need to continue looking
                }
#endif // !DEBUG

            } // for each 'true' enclosing 'try'
        }     // for each EH table entry

        assert(duplicateClauseCount == reportedDuplicateClauseCount);
    } // if (duplicateClauseCount > 0)

#if FEATURE_EH_CALLFINALLY_THUNKS
    if (clonedFinallyCount > 0)
    {
        unsigned reportedClonedFinallyCount = 0;
        for (BasicBlock* block = compiler->fgFirstBB; block != nullptr; block = block->bbNext)
        {
            if (block->bbJumpKind == BBJ_CALLFINALLY)
            {
                UNATIVE_OFFSET hndBeg, hndEnd;

                hndBeg = compiler->ehCodeOffset(block);

                // How big is it? The BBJ_ALWAYS has a null bbEmitCookie! Look for the block after, which must be
                // a label or jump target, since the BBJ_CALLFINALLY doesn't fall through.
                BasicBlock* bbLabel = block->bbNext;
                if (block->isBBCallAlwaysPair())
                {
                    bbLabel = bbLabel->bbNext; // skip the BBJ_ALWAYS
                }
                if (bbLabel == nullptr)
                {
                    hndEnd = compiler->info.compNativeCodeSize;
                }
                else
                {
                    assert(bbLabel->bbEmitCookie != nullptr);
                    hndEnd = compiler->ehCodeOffset(bbLabel);
                }

                CORINFO_EH_CLAUSE clause;
                clause.ClassToken = 0; // unused
                clause.Flags      = (CORINFO_EH_CLAUSE_FLAGS)(CORINFO_EH_CLAUSE_FINALLY | CORINFO_EH_CLAUSE_DUPLICATE);
                clause.TryOffset  = hndBeg;
                clause.TryLength  = hndBeg;
                clause.HandlerOffset = hndBeg;
                clause.HandlerLength = hndEnd;

                assert(XTnum < EHCount);

                // Tell the VM about this EH clause (a cloned finally clause).
                compiler->eeSetEHinfo(XTnum, &clause);

                ++XTnum;
                ++reportedClonedFinallyCount;

#ifndef DEBUG
                if (clonedFinallyCount == reportedClonedFinallyCount)
                {
                    break; // we're done; no need to keep looking
                }
#endif        // !DEBUG
            } // block is BBJ_CALLFINALLY
        }     // for each block

        assert(clonedFinallyCount == reportedClonedFinallyCount);
    }  // if (clonedFinallyCount > 0)
#endif // FEATURE_EH_CALLFINALLY_THUNKS

#endif // FEATURE_EH_FUNCLETS

    assert(XTnum == EHCount);
}

//----------------------------------------------------------------------
// genUseOptimizedWriteBarriers: Determine if an optimized write barrier
// helper should be used.
//
// Return Value:
//   true if an optimized write barrier helper should be used, false otherwise.
//   Note: only x86 implements register-specific source optimized write
//   barriers currently.
//
bool CodeGenInterface::genUseOptimizedWriteBarriers()
{
#if defined(TARGET_X86) && NOGC_WRITE_BARRIERS
    return true;
#else
    return false;
#endif
}

//----------------------------------------------------------------------
// genWriteBarrierHelperForWriteBarrierForm: Given a write node requiring a write
// barrier, and the write barrier form required, determine the helper to call.
//
// Note: do not call this function to get an optimized write barrier helper (e.g.,
// for x86).
//
CorInfoHelpFunc CodeGenInterface::genWriteBarrierHelperForWriteBarrierForm(GenTreeStoreInd*         store,
                                                                           GCInfo::WriteBarrierForm wbf)
{
    assert(wbf != GCInfo::WBF_NoBarrier);

    return (wbf == GCInfo::WBF_BarrierUnchecked) ? CORINFO_HELP_ASSIGN_REF : CORINFO_HELP_CHECKED_ASSIGN_REF;
}

void CodeGen::genGCWriteBarrier(GenTreeStoreInd* store, GCInfo::WriteBarrierForm wbf)
{
    CorInfoHelpFunc helper = genWriteBarrierHelperForWriteBarrierForm(store, wbf);

    genEmitHelperCall(helper, 0, EA_PTRSIZE);
}

/*
XXXXXXXXXXXXXXXXXXXXXXXXXXXXXXXXXXXXXXXXXXXXXXXXXXXXXXXXXXXXXXXXXXXXXXXXXXXXXXX
XXXXXXXXXXXXXXXXXXXXXXXXXXXXXXXXXXXXXXXXXXXXXXXXXXXXXXXXXXXXXXXXXXXXXXXXXXXXXXX
XX                                                                           XX
XX                           Prolog / Epilog                                 XX
XX                                                                           XX
XXXXXXXXXXXXXXXXXXXXXXXXXXXXXXXXXXXXXXXXXXXXXXXXXXXXXXXXXXXXXXXXXXXXXXXXXXXXXXX
XXXXXXXXXXXXXXXXXXXXXXXXXXXXXXXXXXXXXXXXXXXXXXXXXXXXXXXXXXXXXXXXXXXXXXXXXXXXXXX
*/

/*****************************************************************************
 *
 *  Generates code for moving incoming register arguments to their
 *  assigned location, in the function prolog.
 */

#ifdef _PREFAST_
#pragma warning(push)
#pragma warning(disable : 21000) // Suppress PREFast warning about overly large function
#endif
void CodeGen::genFnPrologCalleeRegArgs(regNumber xtraReg, bool* pXtraRegClobbered, RegState* regState)
{
#ifdef DEBUG
    if (verbose)
    {
        printf("*************** In genFnPrologCalleeRegArgs() for %s regs\n", regState->rsIsFloat ? "float" : "int");
    }
#endif

    unsigned  argMax;           // maximum argNum value plus 1, (including the RetBuffArg)
    unsigned  argNum;           // current argNum, always in [0..argMax-1]
    unsigned  fixedRetBufIndex; // argNum value used by the fixed return buffer argument (ARM64)
    unsigned  regArgNum;        // index into the regArgTab[] table
    regMaskTP regArgMaskLive = regState->rsCalleeRegArgMaskLiveIn;
    bool      doingFloat     = regState->rsIsFloat;

    // We should be generating the prolog block when we are called
    assert(compiler->compGeneratingProlog);

    // We expect to have some registers of the type we are doing, that are LiveIn, otherwise we don't need to be called.
    noway_assert(regArgMaskLive != 0);

    // If a method has 3 args (and no fixed return buffer) then argMax is 3 and valid indexes are 0,1,2
    // If a method has a fixed return buffer (on ARM64) then argMax gets set to 9 and valid index are 0-8
    //
    // The regArgTab can always have unused entries,
    //    for example if an architecture always increments the arg register number but uses either
    //    an integer register or a floating point register to hold the next argument
    //    then with a mix of float and integer args you could have:
    //
    //    sampleMethod(int i, float x, int j, float y, int k, float z);
    //          r0, r2 and r4 as valid integer arguments with argMax as 5
    //      and f1, f3 and f5 and valid floating point arguments with argMax as 6
    //    The first one is doingFloat==false and the second one is doingFloat==true
    //
    //    If a fixed return buffer (in r8) was also present then the first one would become:
    //          r0, r2, r4 and r8 as valid integer arguments with argMax as 9
    //

    argMax           = regState->rsCalleeRegArgCount;
    fixedRetBufIndex = (unsigned)-1; // Invalid value

    // If necessary we will select a correct xtraReg for circular floating point args later.
    if (doingFloat)
    {
        xtraReg = REG_NA;
        noway_assert(argMax <= MAX_FLOAT_REG_ARG);
    }
    else // we are doing the integer registers
    {
        noway_assert(argMax <= MAX_REG_ARG);
        if (hasFixedRetBuffReg())
        {
            fixedRetBufIndex = theFixedRetBuffArgNum();
            // We have an additional integer register argument when hasFixedRetBuffReg() is true
            argMax = fixedRetBufIndex + 1;
            assert(argMax == (MAX_REG_ARG + 1));
        }
    }

    //
    // Construct a table with the register arguments, for detecting circular and
    // non-circular dependencies between the register arguments. A dependency is when
    // an argument register Rn needs to be moved to register Rm that is also an argument
    // register. The table is constructed in the order the arguments are passed in
    // registers: the first register argument is in regArgTab[0], the second in
    // regArgTab[1], etc. Note that on ARM, a TYP_DOUBLE takes two entries, starting
    // at an even index. The regArgTab is indexed from 0 to argMax - 1.
    // Note that due to an extra argument register for ARM64 (i.e  theFixedRetBuffReg())
    // we have increased the allocated size of the regArgTab[] by one.
    //
    struct regArgElem
    {
        unsigned varNum; // index into compiler->lvaTable[] for this register argument
#if defined(UNIX_AMD64_ABI)
        var_types type;   // the Jit type of this regArgTab entry
#endif                    // defined(UNIX_AMD64_ABI)
        unsigned trashBy; // index into this regArgTab[] table of the register that will be copied to this register.
                          // That is, for regArgTab[x].trashBy = y, argument register number 'y' will be copied to
                          // argument register number 'x'. Only used when circular = true.
        char slot;        // 0 means the register is not used for a register argument
                          // 1 means the first part of a register argument
                          // 2, 3 or 4  means the second,third or fourth part of a multireg argument
        bool stackArg;    // true if the argument gets homed to the stack
        bool writeThru;   // true if the argument gets homed to both stack and register
        bool processed;   // true after we've processed the argument (and it is in its final location)
        bool circular;    // true if this register participates in a circular dependency loop.

#ifdef UNIX_AMD64_ABI

        // For UNIX AMD64 struct passing, the type of the register argument slot can differ from
        // the type of the lclVar in ways that are not ascertainable from lvType.
        // So, for that case we retain the type of the register in the regArgTab.

        var_types getRegType(Compiler* compiler)
        {
            return type; // UNIX_AMD64 implementation
        }

#else // !UNIX_AMD64_ABI

        // In other cases, we simply use the type of the lclVar to determine the type of the register.
        var_types getRegType(Compiler* compiler)
        {
            LclVarDsc* varDsc = compiler->lvaGetDesc(varNum);

            if (varDsc->lvIsHfaRegArg())
            {
#if defined(TARGET_WINDOWS) && defined(TARGET_ARM64)
                assert(!compiler->info.compIsVarArgs);
#endif
                return varDsc->GetLayout()->GetHfaElementType();
            }

            return compiler->mangleVarArgsType(varDsc->GetType());
        }

#endif // !UNIX_AMD64_ABI
    } regArgTab[max(MAX_REG_ARG + 1, MAX_FLOAT_REG_ARG)] = {};

    unsigned   varNum;
    LclVarDsc* varDsc;

    for (varNum = 0; varNum < compiler->lvaCount; ++varNum)
    {
        varDsc = compiler->lvaTable + varNum;

        // Is this variable a register arg?
        if (!varDsc->lvIsParam)
        {
            continue;
        }

        if (!varDsc->lvIsRegArg)
        {
            continue;
        }

        // When we have a promoted struct we have two possible LclVars that can represent the incoming argument
        // in the regArgTab[], either the original TYP_STRUCT argument or the introduced lvStructField.
        // We will use the lvStructField if we have a TYPE_INDEPENDENT promoted struct field otherwise
        // use the the original TYP_STRUCT argument.
        //
        if (varDsc->lvPromoted || varDsc->lvIsStructField)
        {
            LclVarDsc* parentVarDsc = varDsc;
            if (varDsc->lvIsStructField)
            {
                assert(!varDsc->lvPromoted);
                parentVarDsc = &compiler->lvaTable[varDsc->lvParentLcl];
            }

            Compiler::lvaPromotionType promotionType = compiler->lvaGetPromotionType(parentVarDsc);

            if (promotionType == Compiler::PROMOTION_TYPE_INDEPENDENT)
            {
                // For register arguments that are independent promoted structs we put the promoted field varNum in the
                // regArgTab[]
                if (varDsc->lvPromoted)
                {
                    continue;
                }
            }
            else
            {
                // For register arguments that are not independent promoted structs we put the parent struct varNum in
                // the regArgTab[]
                if (varDsc->lvIsStructField)
                {
                    continue;
                }
            }
        }

        var_types regType = compiler->mangleVarArgsType(varDsc->TypeGet());
        // Change regType to the HFA type when we have a HFA argument
        if (varDsc->lvIsHfaRegArg())
        {
#if defined(TARGET_WINDOWS) && defined(TARGET_ARM64)
            assert(!compiler->info.compIsVarArgs);
#endif
            regType = varDsc->GetLayout()->GetHfaElementType();
        }

#if defined(UNIX_AMD64_ABI)
        if (!varTypeIsStruct(regType))
#endif // defined(UNIX_AMD64_ABI)
        {
            // A struct might be passed  partially in XMM register for System V calls.
            // So a single arg might use both register files.
            if (emitter::isFloatReg(varDsc->GetArgReg()) != doingFloat)
            {
                continue;
            }
        }

        int slots = 0;

#if defined(UNIX_AMD64_ABI)
        if (varTypeIsStruct(varDsc->GetType()))
        {
            varDsc->GetLayout()->EnsureSysVAmd64AbiInfo(compiler);

            if (varDsc->GetLayout()->GetSysVAmd64AbiRegCount() == 0)
            {
                // The var is not passed in registers.
                continue;
            }

            unsigned firstRegSlot = 0;
            for (unsigned slotCounter = 0; slotCounter < varDsc->GetLayout()->GetSysVAmd64AbiRegCount(); slotCounter++)
            {
                regNumber regNum = varDsc->lvRegNumForSlot(slotCounter);
                var_types regType;

#ifdef FEATURE_SIMD
                // Assumption 1:
                // RyuJit backend depends on the assumption that on 64-Bit targets Vector3 size is rounded off
                // to TARGET_POINTER_SIZE and hence Vector3 locals on stack can be treated as TYP_SIMD16 for
                // reading and writing purposes.  Hence while homing a Vector3 type arg on stack we should
                // home entire 16-bytes so that the upper-most 4-bytes will be zeroed when written to stack.
                //
                // Assumption 2:
                // RyuJit backend is making another implicit assumption that Vector3 type args when passed in
                // registers or on stack, the upper most 4-bytes will be zero.
                //
                // For P/Invoke return and Reverse P/Invoke argument passing, native compiler doesn't guarantee
                // that upper 4-bytes of a Vector3 type struct is zero initialized and hence assumption 2 is
                // invalid.
                //
                // RyuJIT x64 Windows: arguments are treated as passed by ref and hence read/written just 12
                // bytes. In case of Vector3 returns, Caller allocates a zero initialized Vector3 local and
                // passes it retBuf arg and Callee method writes only 12 bytes to retBuf. For this reason,
                // there is no need to clear upper 4-bytes of Vector3 type args.
                //
                // RyuJIT x64 Unix: arguments are treated as passed by value and read/writen as if TYP_SIMD16.
                // Vector3 return values are returned two return registers and Caller assembles them into a
                // single xmm reg. Hence RyuJIT explicitly generates code to clears upper 4-bytes of Vector3
                // type args in prolog and Vector3 type return value of a call

                if (varDsc->lvType == TYP_SIMD12)
                {
                    regType = TYP_DOUBLE;
                }
                else
#endif
                {
                    regType = varDsc->GetLayout()->GetSysVAmd64AbiRegType(slotCounter);
                }

                regArgNum = genMapRegNumToRegArgNum(regNum, regType);

                if (doingFloat == varTypeUsesFloatReg(varDsc->GetLayout()->GetSysVAmd64AbiRegType(slotCounter)))
                {
                    // Store the reg for the first slot.
                    if (slots == 0)
                    {
                        firstRegSlot = regArgNum;
                    }

                    // Bingo - add it to our table
                    noway_assert(regArgNum < argMax);
                    noway_assert(regArgTab[regArgNum].slot == 0); // we better not have added it already (there better
                                                                  // not be multiple vars representing this argument
                                                                  // register)
                    regArgTab[regArgNum].varNum = varNum;
                    regArgTab[regArgNum].slot   = (char)(slotCounter + 1);
                    regArgTab[regArgNum].type   = varActualType(regType);
                    slots++;
                }
            }

            if (slots == 0)
            {
                continue; // Nothing to do for this regState set.
            }

            regArgNum = firstRegSlot;
        }
        else
#endif // defined(UNIX_AMD64_ABI)
        {
            // Bingo - add it to our table
            regArgNum = genMapRegNumToRegArgNum(varDsc->GetArgReg(), regType);

            noway_assert(regArgNum < argMax);
            // We better not have added it already (there better not be multiple vars representing this argument
            // register)
            noway_assert(regArgTab[regArgNum].slot == 0);

#if defined(UNIX_AMD64_ABI)
            // Set the register type.
            regArgTab[regArgNum].type = regType;
#endif // defined(UNIX_AMD64_ABI)

            regArgTab[regArgNum].varNum = varNum;
            regArgTab[regArgNum].slot   = 1;

            slots = 1;

#if FEATURE_MULTIREG_ARGS
            if (compiler->lvaIsMultiRegStructParam(varDsc))
            {
                if (varDsc->lvIsHfaRegArg())
                {
                    slots = varDsc->GetLayout()->GetHfaRegCount();
                }
                else
                {
                    // Currently all non-HFA multireg structs are two registers in size (i.e. two slots)
                    assert(varDsc->lvSize() == (2 * TARGET_POINTER_SIZE));
                    // We have a non-HFA multireg argument, set slots to two
                    slots = 2;
                }

                // Note that regArgNum+1 represents an argument index not an actual argument register.
                // see genMapRegArgNumToRegNum(unsigned argNum, var_types type)

                // This is the setup for the rest of a multireg struct arg

                for (int i = 1; i < slots; i++)
                {
                    noway_assert((regArgNum + i) < argMax);

                    // We better not have added it already (there better not be multiple vars representing this argument
                    // register)
                    noway_assert(regArgTab[regArgNum + i].slot == 0);

                    regArgTab[regArgNum + i].varNum = varNum;
                    regArgTab[regArgNum + i].slot   = (char)(i + 1);
                }
            }
#endif // FEATURE_MULTIREG_ARGS
        }

#ifdef TARGET_ARM
        int lclSize = compiler->lvaLclSize(varNum);

        if (lclSize > REGSIZE_BYTES)
        {
            unsigned maxRegArgNum = doingFloat ? MAX_FLOAT_REG_ARG : MAX_REG_ARG;
            slots                 = lclSize / REGSIZE_BYTES;
            if (regArgNum + slots > maxRegArgNum)
            {
                slots = maxRegArgNum - regArgNum;
            }
        }
        C_ASSERT((char)MAX_REG_ARG == MAX_REG_ARG);
        assert(slots < INT8_MAX);
        for (char i = 1; i < slots; i++)
        {
            regArgTab[regArgNum + i].varNum = varNum;
            regArgTab[regArgNum + i].slot   = i + 1;
        }
#endif // TARGET_ARM

        for (int i = 0; i < slots; i++)
        {
            regType          = regArgTab[regArgNum + i].getRegType(compiler);
            regNumber regNum = genMapRegArgNumToRegNum(regArgNum + i, regType);

#if !defined(UNIX_AMD64_ABI)
            assert((i > 0) || (regNum == varDsc->GetArgReg()));
#endif // defined(UNIX_AMD64_ABI)

            // Is the arg dead on entry to the method ?

            if ((regArgMaskLive & genRegMask(regNum)) == 0)
            {
                if (varDsc->lvTrackedNonStruct())
                {
                    // We may now see some tracked locals with zero refs.
                    // See Lowering::DoPhase. Tolerate these.
                    if (varDsc->lvRefCnt() > 0)
                    {
                        noway_assert(!VarSetOps::IsMember(compiler, compiler->fgFirstBB->bbLiveIn, varDsc->lvVarIndex));
                    }
                }
                else
                {
#ifdef TARGET_X86
                    noway_assert(varDsc->lvType == TYP_STRUCT);
#else  // !TARGET_X86
                    // For LSRA, it may not be in regArgMaskLive if it has a zero
                    // refcnt.  This is in contrast with the non-LSRA case in which all
                    // non-tracked args are assumed live on entry.
                    noway_assert((varDsc->lvRefCnt() == 0) || (varDsc->lvType == TYP_STRUCT) ||
                                 (varDsc->lvAddrExposed && compiler->info.compIsVarArgs) ||
                                 (varDsc->lvAddrExposed && compiler->opts.compUseSoftFP));
#endif // !TARGET_X86
                }
                // Mark it as processed and be done with it
                regArgTab[regArgNum + i].processed = true;
                goto NON_DEP;
            }

#ifdef TARGET_ARM
            // On the ARM when the varDsc is a struct arg (or pre-spilled due to varargs) the initReg/xtraReg
            // could be equal to GetArgReg(). The pre-spilled registers are also not considered live either since
            // they've already been spilled.
            //
            if ((regSet.rsMaskPreSpillRegs(false) & genRegMask(regNum)) == 0)
#endif // TARGET_ARM
            {
#if !defined(UNIX_AMD64_ABI)
                noway_assert(xtraReg != (varDsc->GetArgReg() + i));
#endif
                noway_assert(regArgMaskLive & genRegMask(regNum));
            }

            regArgTab[regArgNum + i].processed = false;
            regArgTab[regArgNum + i].writeThru = (varDsc->lvIsInReg() && varDsc->lvLiveInOutOfHndlr);

            /* mark stack arguments since we will take care of those first */
            regArgTab[regArgNum + i].stackArg = (varDsc->lvIsInReg()) ? false : true;

            /* If it goes on the stack or in a register that doesn't hold
             * an argument anymore -> CANNOT form a circular dependency */

            if (varDsc->lvIsInReg() && (genRegMask(regNum) & regArgMaskLive))
            {
                /* will trash another argument -> possible dependency
                 * We may need several passes after the table is constructed
                 * to decide on that */

                /* Maybe the argument stays in the register (IDEAL) */

                if ((i == 0) && (varDsc->GetRegNum() == regNum))
                {
                    goto NON_DEP;
                }

#if !defined(TARGET_64BIT)
                if ((i == 1) && varTypeIsStruct(varDsc) && (varDsc->GetOtherReg() == regNum))
                {
                    goto NON_DEP;
                }
                if ((i == 1) && (genActualType(varDsc->TypeGet()) == TYP_LONG) && (varDsc->GetOtherReg() == regNum))
                {
                    goto NON_DEP;
                }

                if ((i == 1) && (genActualType(varDsc->TypeGet()) == TYP_DOUBLE) &&
                    (REG_NEXT(varDsc->GetRegNum()) == regNum))
                {
                    goto NON_DEP;
                }
#endif // !defined(TARGET_64BIT)
                regArgTab[regArgNum + i].circular = true;
            }
            else
            {
            NON_DEP:
                regArgTab[regArgNum + i].circular = false;

                /* mark the argument register as free */
                regArgMaskLive &= ~genRegMask(regNum);
            }
        }
    }

    /* Find the circular dependencies for the argument registers, if any.
     * A circular dependency is a set of registers R1, R2, ..., Rn
     * such that R1->R2 (that is, R1 needs to be moved to R2), R2->R3, ..., Rn->R1 */

    bool change = true;
    if (regArgMaskLive)
    {
        /* Possible circular dependencies still exist; the previous pass was not enough
         * to filter them out. Use a "sieve" strategy to find all circular dependencies. */

        while (change)
        {
            change = false;

            for (argNum = 0; argNum < argMax; argNum++)
            {
                // If we already marked the argument as non-circular then continue

                if (!regArgTab[argNum].circular)
                {
                    continue;
                }

                if (regArgTab[argNum].slot == 0) // Not a register argument
                {
                    continue;
                }

                varNum = regArgTab[argNum].varNum;
                noway_assert(varNum < compiler->lvaCount);
                varDsc = compiler->lvaTable + varNum;
                noway_assert(varDsc->lvIsParam && varDsc->lvIsRegArg);

                /* cannot possibly have stack arguments */
                noway_assert(varDsc->lvIsInReg());
                noway_assert(!regArgTab[argNum].stackArg);

                var_types regType = regArgTab[argNum].getRegType(compiler);
                regNumber regNum  = genMapRegArgNumToRegNum(argNum, regType);

                regNumber destRegNum = REG_NA;
                if (varTypeIsStruct(varDsc) &&
                    (compiler->lvaGetPromotionType(varDsc) == Compiler::PROMOTION_TYPE_INDEPENDENT))
                {
                    assert(regArgTab[argNum].slot <= varDsc->lvFieldCnt);
                    LclVarDsc* fieldVarDsc = compiler->lvaGetDesc(varDsc->lvFieldLclStart + regArgTab[argNum].slot - 1);
                    destRegNum             = fieldVarDsc->GetRegNum();
                }
                else if (regArgTab[argNum].slot == 1)
                {
                    destRegNum = varDsc->GetRegNum();
                }
#if defined(TARGET_ARM64) && defined(FEATURE_SIMD)
                else if (varDsc->lvIsHfaRegArg())
                {
                    // This must be a SIMD type that's fully enregistered, but is passed as an HFA.
                    // Each field will be inserted into the same destination register.
                    assert(varTypeIsSIMD(varDsc->GetType()) && !varDsc->GetLayout()->IsOpaqueVector());
                    assert(regArgTab[argNum].slot <= static_cast<int>(varDsc->GetLayout()->GetHfaRegCount()));
                    assert(argNum > 0);
                    assert(regArgTab[argNum - 1].varNum == varNum);
                    regArgMaskLive &= ~genRegMask(regNum);
                    regArgTab[argNum].circular = false;
                    change                     = true;
                    continue;
                }
#elif defined(UNIX_AMD64_ABI) && defined(FEATURE_SIMD)
                else
                {
                    assert(regArgTab[argNum].slot == 2);
                    assert(argNum > 0);
                    assert(regArgTab[argNum - 1].slot == 1);
                    assert(regArgTab[argNum - 1].varNum == varNum);
                    assert((varDsc->lvType == TYP_SIMD12) || (varDsc->lvType == TYP_SIMD16));
                    regArgMaskLive &= ~genRegMask(regNum);
                    regArgTab[argNum].circular = false;
                    change                     = true;
                    continue;
                }
#endif // defined(UNIX_AMD64_ABI) && defined(FEATURE_SIMD)
#if !defined(TARGET_64BIT)
                else if (regArgTab[argNum].slot == 2 && genActualType(varDsc->TypeGet()) == TYP_LONG)
                {
                    destRegNum = varDsc->GetOtherReg();
                }
                else
                {
                    assert(regArgTab[argNum].slot == 2);
                    assert(varDsc->TypeGet() == TYP_DOUBLE);
                    destRegNum = REG_NEXT(varDsc->GetRegNum());
                }
#endif // !defined(TARGET_64BIT)
                noway_assert(destRegNum != REG_NA);
                if (genRegMask(destRegNum) & regArgMaskLive)
                {
                    /* we are trashing a live argument register - record it */
                    unsigned destRegArgNum = genMapRegNumToRegArgNum(destRegNum, regType);
                    noway_assert(destRegArgNum < argMax);
                    regArgTab[destRegArgNum].trashBy = argNum;
                }
                else
                {
                    /* argument goes to a free register */
                    regArgTab[argNum].circular = false;
                    change                     = true;

                    /* mark the argument register as free */
                    regArgMaskLive &= ~genRegMask(regNum);
                }
            }
        }
    }

    /* At this point, everything that has the "circular" flag
     * set to "true" forms a circular dependency */
    CLANG_FORMAT_COMMENT_ANCHOR;

#ifdef DEBUG
    if (regArgMaskLive)
    {
        if (verbose)
        {
            printf("Circular dependencies found while home-ing the incoming arguments.\n");
        }
    }
#endif

    // LSRA allocates registers to incoming parameters in order and will not overwrite
    // a register still holding a live parameter.

    noway_assert(((regArgMaskLive & RBM_FLTARG_REGS) == 0) &&
                 "Homing of float argument registers with circular dependencies not implemented.");

    // Now move the arguments to their locations.
    // First consider ones that go on the stack since they may free some registers.
    // Also home writeThru args, since they're also homed to the stack.

    regArgMaskLive = regState->rsCalleeRegArgMaskLiveIn; // reset the live in to what it was at the start
    for (argNum = 0; argNum < argMax; argNum++)
    {
        emitAttr size;

#if defined(UNIX_AMD64_ABI)
        // If this is the wrong register file, just continue.
        if (regArgTab[argNum].type == TYP_UNDEF)
        {
            // This could happen if the reg in regArgTab[argNum] is of the other register file -
            //     for System V register passed structs where the first reg is GPR and the second an XMM reg.
            // The next register file processing will process it.
            continue;
        }
#endif // defined(UNIX_AMD64_ABI)

        // If the arg is dead on entry to the method, skip it

        if (regArgTab[argNum].processed)
        {
            continue;
        }

        if (regArgTab[argNum].slot == 0) // Not a register argument
        {
            continue;
        }

        varNum = regArgTab[argNum].varNum;
        noway_assert(varNum < compiler->lvaCount);
        varDsc = compiler->lvaTable + varNum;

#ifndef TARGET_64BIT
        // If this arg is never on the stack, go to the next one.
        if (varDsc->lvType == TYP_LONG)
        {
            if (regArgTab[argNum].slot == 1 && !regArgTab[argNum].stackArg && !regArgTab[argNum].writeThru)
            {
                continue;
            }
            else if (varDsc->GetOtherReg() != REG_STK)
            {
                continue;
            }
        }
        else
#endif // !TARGET_64BIT
        {
            // If this arg is never on the stack, go to the next one.
            if (!regArgTab[argNum].stackArg && !regArgTab[argNum].writeThru)
            {
                continue;
            }
        }

#if defined(TARGET_ARM)
        if (varDsc->lvType == TYP_DOUBLE)
        {
            if (regArgTab[argNum].slot == 2)
            {
                // We handled the entire double when processing the first half (slot == 1)
                continue;
            }
        }
#endif

        noway_assert(regArgTab[argNum].circular == false);

        noway_assert(varDsc->lvIsParam);
        noway_assert(varDsc->lvIsRegArg);
        noway_assert(varDsc->lvIsInReg() == false || varDsc->lvLiveInOutOfHndlr ||
                     (varDsc->lvType == TYP_LONG && varDsc->GetOtherReg() == REG_STK && regArgTab[argNum].slot == 2));

        var_types storeType = TYP_UNDEF;
        unsigned  slotSize  = TARGET_POINTER_SIZE;

        if (varTypeIsStruct(varDsc))
        {
            storeType = TYP_I_IMPL; // Default store type for a struct type is a pointer sized integer
#if FEATURE_MULTIREG_ARGS
            // Must be <= MAX_PASS_MULTIREG_BYTES or else it wouldn't be passed in registers
            noway_assert(varDsc->lvSize() <= MAX_PASS_MULTIREG_BYTES);
#endif // FEATURE_MULTIREG_ARGS
#ifdef UNIX_AMD64_ABI
            storeType = regArgTab[argNum].type;
#endif // !UNIX_AMD64_ABI
            if (varDsc->lvIsHfaRegArg())
            {
#ifdef TARGET_ARM
                // On ARM32 the storeType for HFA args is always TYP_FLOAT
                storeType = TYP_FLOAT;
                slotSize  = (unsigned)emitActualTypeSize(storeType);
#else  // TARGET_ARM64
                storeType = varDsc->GetLayout()->GetHfaElementType();
                slotSize  = (unsigned)emitActualTypeSize(storeType);
#endif // TARGET_ARM64
            }
        }
        else // Not a struct type
        {
            storeType = compiler->mangleVarArgsType(genActualType(varDsc->TypeGet()));
        }
        size = emitActualTypeSize(storeType);
#ifdef TARGET_X86
        noway_assert(genTypeSize(storeType) == TARGET_POINTER_SIZE);
#endif // TARGET_X86

        regNumber srcRegNum = genMapRegArgNumToRegNum(argNum, storeType);

        // Stack argument - if the ref count is 0 don't care about it

        if (!varDsc->lvOnFrame)
        {
            noway_assert(varDsc->lvRefCnt() == 0);
        }
        else
        {
            // Since slot is typically 1, baseOffset is typically 0
            int baseOffset = (regArgTab[argNum].slot - 1) * slotSize;

            GetEmitter()->emitIns_S_R(ins_Store(storeType), size, srcRegNum, varNum, baseOffset);

#ifndef UNIX_AMD64_ABI
            // Check if we are writing past the end of the struct
            if (varTypeIsStruct(varDsc))
            {
                assert(varDsc->lvSize() >= baseOffset + (unsigned)size);
            }
#endif // !UNIX_AMD64_ABI
#ifdef USING_SCOPE_INFO
            if (regArgTab[argNum].slot == 1)
            {
                psiMoveToStack(varNum);
            }
#endif // USING_SCOPE_INFO
        }

        // Mark the argument as processed, and set it as no longer live in srcRegNum,
        // unless it is a writeThru var, in which case we home it to the stack, but
        // don't mark it as processed until below.
        if (!regArgTab[argNum].writeThru)
        {
            regArgTab[argNum].processed = true;
            regArgMaskLive &= ~genRegMask(srcRegNum);
        }

#if defined(TARGET_ARM)
        if ((storeType == TYP_DOUBLE) && !regArgTab[argNum].writeThru)
        {
            regArgTab[argNum + 1].processed = true;
            regArgMaskLive &= ~genRegMask(REG_NEXT(srcRegNum));
        }
#endif
    }

    /* Process any circular dependencies */
    if (regArgMaskLive)
    {
        unsigned    begReg, destReg, srcReg;
        unsigned    varNumDest, varNumSrc;
        LclVarDsc*  varDscDest;
        LclVarDsc*  varDscSrc;
        instruction insCopy = INS_mov;

        if (doingFloat)
        {
#ifndef UNIX_AMD64_ABI
            if (GlobalJitOptions::compFeatureHfa)
#endif // !UNIX_AMD64_ABI
            {
                insCopy = ins_Copy(TYP_DOUBLE);
                // Compute xtraReg here when we have a float argument
                assert(xtraReg == REG_NA);

                regMaskTP fpAvailMask;

                fpAvailMask = RBM_FLT_CALLEE_TRASH & ~regArgMaskLive;
                if (GlobalJitOptions::compFeatureHfa)
                {
                    fpAvailMask &= RBM_ALLDOUBLE;
                }

                if (fpAvailMask == RBM_NONE)
                {
                    fpAvailMask = RBM_ALLFLOAT & ~regArgMaskLive;
                    if (GlobalJitOptions::compFeatureHfa)
                    {
                        fpAvailMask &= RBM_ALLDOUBLE;
                    }
                }

                assert(fpAvailMask != RBM_NONE);

                // We pick the lowest avail register number
                regMaskTP tempMask = genFindLowestBit(fpAvailMask);
                xtraReg            = genRegNumFromMask(tempMask);
            }
#if defined(TARGET_X86)
            // This case shouldn't occur on x86 since NYI gets converted to an assert
            NYI("Homing circular FP registers via xtraReg");
#endif
        }

        for (argNum = 0; argNum < argMax; argNum++)
        {
            // If not a circular dependency then continue
            if (!regArgTab[argNum].circular)
            {
                continue;
            }

            // If already processed the dependency then continue

            if (regArgTab[argNum].processed)
            {
                continue;
            }

            if (regArgTab[argNum].slot == 0) // Not a register argument
            {
                continue;
            }

            destReg = begReg = argNum;
            srcReg           = regArgTab[argNum].trashBy;

            varNumDest = regArgTab[destReg].varNum;
            noway_assert(varNumDest < compiler->lvaCount);
            varDscDest = compiler->lvaTable + varNumDest;
            noway_assert(varDscDest->lvIsParam && varDscDest->lvIsRegArg);

            noway_assert(srcReg < argMax);
            varNumSrc = regArgTab[srcReg].varNum;
            noway_assert(varNumSrc < compiler->lvaCount);
            varDscSrc = compiler->lvaTable + varNumSrc;
            noway_assert(varDscSrc->lvIsParam && varDscSrc->lvIsRegArg);

            emitAttr size = EA_PTRSIZE;

#ifdef TARGET_XARCH
            //
            // The following code relies upon the target architecture having an
            // 'xchg' instruction which directly swaps the values held in two registers.
            // On the ARM architecture we do not have such an instruction.
            //
            if (destReg == regArgTab[srcReg].trashBy)
            {
                /* only 2 registers form the circular dependency - use "xchg" */

                varNum = regArgTab[argNum].varNum;
                noway_assert(varNum < compiler->lvaCount);
                varDsc = compiler->lvaTable + varNum;
                noway_assert(varDsc->lvIsParam && varDsc->lvIsRegArg);

                noway_assert(genTypeSize(genActualType(varDscSrc->TypeGet())) <= REGSIZE_BYTES);

                /* Set "size" to indicate GC if one and only one of
                 * the operands is a pointer
                 * RATIONALE: If both are pointers, nothing changes in
                 * the GC pointer tracking. If only one is a pointer we
                 * have to "swap" the registers in the GC reg pointer mask
                 */

                if (varTypeGCtype(varDscSrc->TypeGet()) != varTypeGCtype(varDscDest->TypeGet()))
                {
                    size = EA_GCREF;
                }

                noway_assert(varDscDest->GetArgReg() == varDscSrc->GetRegNum());

                GetEmitter()->emitIns_R_R(INS_xchg, size, varDscSrc->GetRegNum(), varDscSrc->GetArgReg());
                regSet.verifyRegUsed(varDscSrc->GetRegNum());
                regSet.verifyRegUsed(varDscSrc->GetArgReg());

                /* mark both arguments as processed */
                regArgTab[destReg].processed = true;
                regArgTab[srcReg].processed  = true;

                regArgMaskLive &= ~genRegMask(varDscSrc->GetArgReg());
                regArgMaskLive &= ~genRegMask(varDscDest->GetArgReg());
#ifdef USING_SCOPE_INFO
                psiMoveToReg(varNumSrc);
                psiMoveToReg(varNumDest);
#endif // USING_SCOPE_INFO
            }
            else
#endif // TARGET_XARCH
            {
                var_types destMemType = varDscDest->TypeGet();

#ifdef TARGET_ARM
                bool cycleAllDouble = true; // assume the best

                unsigned iter = begReg;
                do
                {
                    if (compiler->lvaTable[regArgTab[iter].varNum].TypeGet() != TYP_DOUBLE)
                    {
                        cycleAllDouble = false;
                        break;
                    }
                    iter = regArgTab[iter].trashBy;
                } while (iter != begReg);

                // We may treat doubles as floats for ARM because we could have partial circular
                // dependencies of a float with a lo/hi part of the double. We mark the
                // trashBy values for each slot of the double, so let the circular dependency
                // logic work its way out for floats rather than doubles. If a cycle has all
                // doubles, then optimize so that instead of two vmov.f32's to move a double,
                // we can use one vmov.f64.
                //
                if (!cycleAllDouble && destMemType == TYP_DOUBLE)
                {
                    destMemType = TYP_FLOAT;
                }
#endif // TARGET_ARM

                if (destMemType == TYP_REF)
                {
                    size = EA_GCREF;
                }
                else if (destMemType == TYP_BYREF)
                {
                    size = EA_BYREF;
                }
                else if (destMemType == TYP_DOUBLE)
                {
                    size = EA_8BYTE;
                }
                else if (destMemType == TYP_FLOAT)
                {
                    size = EA_4BYTE;
                }

                /* move the dest reg (begReg) in the extra reg */

                assert(xtraReg != REG_NA);

                regNumber begRegNum = genMapRegArgNumToRegNum(begReg, destMemType);

                GetEmitter()->emitIns_Mov(insCopy, size, xtraReg, begRegNum, /* canSkip */ false);

                regSet.verifyRegUsed(xtraReg);

                *pXtraRegClobbered = true;
#ifdef USING_SCOPE_INFO
                psiMoveToReg(varNumDest, xtraReg);
#endif // USING_SCOPE_INFO
                /* start moving everything to its right place */

                while (srcReg != begReg)
                {
                    /* mov dest, src */

                    regNumber destRegNum = genMapRegArgNumToRegNum(destReg, destMemType);
                    regNumber srcRegNum  = genMapRegArgNumToRegNum(srcReg, destMemType);

                    GetEmitter()->emitIns_Mov(insCopy, size, destRegNum, srcRegNum, /* canSkip */ false);

                    regSet.verifyRegUsed(destRegNum);

                    /* mark 'src' as processed */
                    noway_assert(srcReg < argMax);
                    regArgTab[srcReg].processed = true;
#ifdef TARGET_ARM
                    if (size == EA_8BYTE)
                        regArgTab[srcReg + 1].processed = true;
#endif
                    regArgMaskLive &= ~genMapArgNumToRegMask(srcReg, destMemType);

                    /* move to the next pair */
                    destReg = srcReg;
                    srcReg  = regArgTab[srcReg].trashBy;

                    varDscDest  = varDscSrc;
                    destMemType = varDscDest->TypeGet();
#ifdef TARGET_ARM
                    if (!cycleAllDouble && destMemType == TYP_DOUBLE)
                    {
                        destMemType = TYP_FLOAT;
                    }
#endif
                    varNumSrc = regArgTab[srcReg].varNum;
                    noway_assert(varNumSrc < compiler->lvaCount);
                    varDscSrc = compiler->lvaTable + varNumSrc;
                    noway_assert(varDscSrc->lvIsParam && varDscSrc->lvIsRegArg);

                    if (destMemType == TYP_REF)
                    {
                        size = EA_GCREF;
                    }
                    else if (destMemType == TYP_DOUBLE)
                    {
                        size = EA_8BYTE;
                    }
                    else
                    {
                        size = EA_4BYTE;
                    }
                }

                /* take care of the beginning register */

                noway_assert(srcReg == begReg);

                /* move the dest reg (begReg) in the extra reg */

                regNumber destRegNum = genMapRegArgNumToRegNum(destReg, destMemType);

                GetEmitter()->emitIns_Mov(insCopy, size, destRegNum, xtraReg, /* canSkip */ false);

                regSet.verifyRegUsed(destRegNum);
#ifdef USING_SCOPE_INFO
                psiMoveToReg(varNumSrc);
#endif // USING_SCOPE_INFO
                /* mark the beginning register as processed */

                regArgTab[srcReg].processed = true;
#ifdef TARGET_ARM
                if (size == EA_8BYTE)
                    regArgTab[srcReg + 1].processed = true;
#endif
                regArgMaskLive &= ~genMapArgNumToRegMask(srcReg, destMemType);
            }
        }
    }

    /* Finally take care of the remaining arguments that must be enregistered */
    while (regArgMaskLive)
    {
        regMaskTP regArgMaskLiveSave = regArgMaskLive;

        for (argNum = 0; argNum < argMax; argNum++)
        {
            /* If already processed go to the next one */
            if (regArgTab[argNum].processed)
            {
                continue;
            }

            if (regArgTab[argNum].slot == 0)
            { // Not a register argument
                continue;
            }

            varNum = regArgTab[argNum].varNum;
            noway_assert(varNum < compiler->lvaCount);
            varDsc            = compiler->lvaTable + varNum;
            var_types regType = regArgTab[argNum].getRegType(compiler);
            regNumber regNum  = genMapRegArgNumToRegNum(argNum, regType);

#if defined(UNIX_AMD64_ABI)
            if (regType == TYP_UNDEF)
            {
                // This could happen if the reg in regArgTab[argNum] is of the other register file -
                // for System V register passed structs where the first reg is GPR and the second an XMM reg.
                // The next register file processing will process it.
                regArgMaskLive &= ~genRegMask(regNum);
                continue;
            }
#endif // defined(UNIX_AMD64_ABI)

            noway_assert(varDsc->lvIsParam && varDsc->lvIsRegArg);
#ifndef TARGET_64BIT
#ifndef TARGET_ARM
            // Right now we think that incoming arguments are not pointer sized.  When we eventually
            // understand the calling convention, this still won't be true. But maybe we'll have a better
            // idea of how to ignore it.

            // On Arm, a long can be passed in register
            noway_assert(genTypeSize(genActualType(varDsc->TypeGet())) == TARGET_POINTER_SIZE);
#endif
#endif // TARGET_64BIT

            noway_assert(varDsc->lvIsInReg() && !regArgTab[argNum].circular);

            /* Register argument - hopefully it stays in the same register */
            regNumber destRegNum  = REG_NA;
            var_types destMemType = varDsc->GetRegisterType();

            if (regArgTab[argNum].slot == 1)
            {
                destRegNum = varDsc->GetRegNum();

#ifdef TARGET_ARM
                if (genActualType(destMemType) == TYP_DOUBLE && regArgTab[argNum + 1].processed)
                {
                    // The second half of the double has already been processed! Treat this as a single.
                    destMemType = TYP_FLOAT;
                }
#endif // TARGET_ARM
            }
#ifndef TARGET_64BIT
            else if (regArgTab[argNum].slot == 2 && genActualType(destMemType) == TYP_LONG)
            {
                assert(genActualType(varDsc->TypeGet()) == TYP_LONG || genActualType(varDsc->TypeGet()) == TYP_DOUBLE);
                if (genActualType(varDsc->TypeGet()) == TYP_DOUBLE)
                {
                    destRegNum = regNum;
                }
                else
                {
                    destRegNum = varDsc->GetOtherReg();
                }

                assert(destRegNum != REG_STK);
            }
            else
            {
                assert(regArgTab[argNum].slot == 2);
                assert(destMemType == TYP_DOUBLE);

                // For doubles, we move the entire double using the argNum representing
                // the first half of the double. There are two things we won't do:
                // (1) move the double when the 1st half of the destination is free but the
                // 2nd half is occupied, and (2) move the double when the 2nd half of the
                // destination is free but the 1st half is occupied. Here we consider the
                // case where the first half can't be moved initially because its target is
                // still busy, but the second half can be moved. We wait until the entire
                // double can be moved, if possible. For example, we have F0/F1 double moving to F2/F3,
                // and F2 single moving to F16. When we process F0, its target F2 is busy,
                // so we skip it on the first pass. When we process F1, its target F3 is
                // available. However, we want to move F0/F1 all at once, so we skip it here.
                // We process F2, which frees up F2. The next pass through, we process F0 and
                // F2/F3 are empty, so we move it. Note that if half of a double is involved
                // in a circularity with a single, then we will have already moved that half
                // above, so we go ahead and move the remaining half as a single.
                // Because there are no circularities left, we are guaranteed to terminate.

                assert(argNum > 0);
                assert(regArgTab[argNum - 1].slot == 1);

                if (!regArgTab[argNum - 1].processed)
                {
                    // The first half of the double hasn't been processed; try to be processed at the same time
                    continue;
                }

                // The first half of the double has been processed but the second half hasn't!
                // This could happen for double F2/F3 moving to F0/F1, and single F0 moving to F2.
                // In that case, there is a F0/F2 loop that is not a double-only loop. The circular
                // dependency logic above will move them as singles, leaving just F3 to move. Treat
                // it as a single to finish the shuffling.

                destMemType = TYP_FLOAT;
                destRegNum  = REG_NEXT(varDsc->GetRegNum());
            }
#endif // !TARGET_64BIT
#if (defined(UNIX_AMD64_ABI) || defined(TARGET_ARM64)) && defined(FEATURE_SIMD)
            else
            {
                assert(regArgTab[argNum].slot == 2);
                assert(argNum > 0);
                assert(regArgTab[argNum - 1].slot == 1);
                assert((varDsc->lvType == TYP_SIMD12) || (varDsc->lvType == TYP_SIMD16));
                destRegNum = varDsc->GetRegNum();
                noway_assert(regNum != destRegNum);
                continue;
            }
#endif // (defined(UNIX_AMD64_ABI) || defined(TARGET_ARM64)) && defined(FEATURE_SIMD)
            noway_assert(destRegNum != REG_NA);
            if (destRegNum != regNum)
            {
                /* Cannot trash a currently live register argument.
                 * Skip this one until its target will be free
                 * which is guaranteed to happen since we have no circular dependencies. */

                regMaskTP destMask = genRegMask(destRegNum);
#ifdef TARGET_ARM
                // Don't process the double until both halves of the destination are clear.
                if (genActualType(destMemType) == TYP_DOUBLE)
                {
                    assert((destMask & RBM_DBL_REGS) != 0);
                    destMask |= genRegMask(REG_NEXT(destRegNum));
                }
#endif

                if (destMask & regArgMaskLive)
                {
                    continue;
                }

                /* Move it to the new register */

                emitAttr size = emitActualTypeSize(destMemType);

#if defined(TARGET_ARM64)
                if (varTypeIsSIMD(varDsc) && argNum < (argMax - 1) && regArgTab[argNum + 1].slot == 2)
                {
                    // For a SIMD type that is passed in two integer registers,
                    // Limit the copy below to the first 8 bytes from the first integer register.
                    // Handle the remaining 8 bytes from the second slot in the code further below
                    assert(EA_SIZE(size) >= 8);
                    size = EA_8BYTE;
                }
#endif
                inst_Mov(destMemType, destRegNum, regNum, /* canSkip */ false, size);
#ifdef USING_SCOPE_INFO
                psiMoveToReg(varNum);
#endif // USING_SCOPE_INFO
            }

            /* mark the argument as processed */

            assert(!regArgTab[argNum].processed);
            regArgTab[argNum].processed = true;
            regArgMaskLive &= ~genRegMask(regNum);
#if FEATURE_MULTIREG_ARGS
            int argRegCount = 1;
#ifdef TARGET_ARM
            if (genActualType(destMemType) == TYP_DOUBLE)
            {
                argRegCount = 2;
            }
#endif
#if defined(UNIX_AMD64_ABI) && defined(FEATURE_SIMD)
            if (varTypeIsStruct(varDsc) && argNum < (argMax - 1) && regArgTab[argNum + 1].slot == 2)
            {
                argRegCount          = 2;
                int       nextArgNum = argNum + 1;
                regNumber nextRegNum = genMapRegArgNumToRegNum(nextArgNum, regArgTab[nextArgNum].getRegType(compiler));
                noway_assert(regArgTab[nextArgNum].varNum == varNum);
                // Emit a shufpd with a 0 immediate, which preserves the 0th element of the dest reg
                // and moves the 0th element of the src reg into the 1st element of the dest reg.
                GetEmitter()->emitIns_R_R(INS_movlhps, EA_16BYTE, destRegNum, nextRegNum);
                // Set destRegNum to regNum so that we skip the setting of the register below,
                // but mark argNum as processed and clear regNum from the live mask.
                destRegNum = regNum;
            }
#endif // defined(UNIX_AMD64_ABI) && defined(FEATURE_SIMD)
#ifdef TARGET_ARMARCH
            if (varDsc->lvIsHfaRegArg())
            {
                // This includes both fixed-size SIMD types that are independently promoted, as well
                // as other HFA structs.
                argRegCount = static_cast<int>(varDsc->GetLayout()->GetHfaRegCount());

                if (argNum < (argMax - argRegCount + 1))
                {
                    if (compiler->lvaGetPromotionType(varDsc) == Compiler::PROMOTION_TYPE_INDEPENDENT)
                    {
                        // For an HFA type that is passed in multiple registers and promoted, we copy each field to its
                        // destination register.
                        for (int i = 0; i < argRegCount; i++)
                        {
                            int        nextArgNum  = argNum + i;
                            LclVarDsc* fieldVarDsc = compiler->lvaGetDesc(varDsc->lvFieldLclStart + i);
                            regNumber  nextRegNum =
                                genMapRegArgNumToRegNum(nextArgNum, regArgTab[nextArgNum].getRegType(compiler));
                            destRegNum = fieldVarDsc->GetRegNum();
                            noway_assert(regArgTab[nextArgNum].varNum == varNum);
                            noway_assert(genIsValidFloatReg(nextRegNum));
                            noway_assert(genIsValidFloatReg(destRegNum));
                            GetEmitter()->emitIns_Mov(INS_mov, EA_8BYTE, destRegNum, nextRegNum, /* canSkip */ false);
                        }
                    }
#if defined(TARGET_ARM64) && defined(FEATURE_SIMD)
                    else
                    {
                        // For a SIMD type that is passed in multiple registers but enregistered as a vector,
                        // the code above copies the first argument register into the lower 4 or 8 bytes
                        // of the target register. Here we must handle the subsequent fields by
                        // inserting them into the upper bytes of the target SIMD floating point register.
                        for (int i = 1; i < argRegCount; i++)
                        {
                            int         nextArgNum  = argNum + i;
                            regArgElem* nextArgElem = &regArgTab[nextArgNum];
                            var_types   nextArgType = nextArgElem->getRegType(compiler);
                            regNumber   nextRegNum  = genMapRegArgNumToRegNum(nextArgNum, nextArgType);
                            noway_assert(nextArgElem->varNum == varNum);
                            noway_assert(genIsValidFloatReg(nextRegNum));
                            noway_assert(genIsValidFloatReg(destRegNum));
                            GetEmitter()->emitIns_R_R_I_I(INS_mov, EA_4BYTE, destRegNum, nextRegNum, i, 0);
                        }
                    }
#endif // defined(TARGET_ARM64) && defined(FEATURE_SIMD)
                }
            }
#endif // TARGET_ARMARCH

            // Mark the rest of the argument registers corresponding to this multi-reg type as
            // being processed and no longer live.
            for (int regSlot = 1; regSlot < argRegCount; regSlot++)
            {
                int nextArgNum = argNum + regSlot;
                assert(!regArgTab[nextArgNum].processed);
                regArgTab[nextArgNum].processed = true;
                regNumber nextRegNum = genMapRegArgNumToRegNum(nextArgNum, regArgTab[nextArgNum].getRegType(compiler));
                regArgMaskLive &= ~genRegMask(nextRegNum);
            }
#endif // FEATURE_MULTIREG_ARGS
        }

        noway_assert(regArgMaskLiveSave != regArgMaskLive); // if it doesn't change, we have an infinite loop
    }
}
#ifdef _PREFAST_
#pragma warning(pop)
#endif

/*****************************************************************************
 * If any incoming stack arguments live in registers, load them.
 */
void CodeGen::genEnregisterIncomingStackArgs()
{
#ifdef DEBUG
    if (verbose)
    {
        printf("*************** In genEnregisterIncomingStackArgs()\n");
    }
#endif

    // OSR handles this specially
    if (compiler->opts.IsOSR())
    {
        return;
    }

    assert(compiler->compGeneratingProlog);

    unsigned varNum = 0;

    for (LclVarDsc *varDsc = compiler->lvaTable; varNum < compiler->lvaCount; varNum++, varDsc++)
    {
        /* Is this variable a parameter? */

        if (!varDsc->lvIsParam)
        {
            continue;
        }

        /* If it's a register argument then it's already been taken care of.
           But, on Arm when under a profiler, we would have prespilled a register argument
           and hence here we need to load it from its prespilled location.
        */
        bool isPrespilledForProfiling = false;
#if defined(TARGET_ARM) && defined(PROFILING_SUPPORTED)
        isPrespilledForProfiling =
            compiler->compIsProfilerHookNeeded() && compiler->lvaIsPreSpilled(varNum, regSet.rsMaskPreSpillRegs(false));
#endif

        if (varDsc->lvIsRegArg && !isPrespilledForProfiling)
        {
            continue;
        }

        /* Has the parameter been assigned to a register? */

        if (!varDsc->lvIsInReg())
        {
            continue;
        }

        /* Is the variable dead on entry */

        if (!VarSetOps::IsMember(compiler, compiler->fgFirstBB->bbLiveIn, varDsc->lvVarIndex))
        {
            continue;
        }

        /* Load the incoming parameter into the register */

        /* Figure out the home offset of the incoming argument */

        regNumber regNum = varDsc->GetArgInitReg();
        assert(regNum != REG_STK);

        var_types regType = varDsc->GetActualRegisterType();

        GetEmitter()->emitIns_R_S(ins_Load(regType), emitTypeSize(regType), regNum, varNum, 0);
        regSet.verifyRegUsed(regNum);
#ifdef USING_SCOPE_INFO
        psiMoveToReg(varNum);
#endif // USING_SCOPE_INFO
    }
}

/*-------------------------------------------------------------------------
 *
 *  We have to decide whether we're going to use block initialization
 *  in the prolog before we assign final stack offsets. This is because
 *  when using block initialization we may need additional callee-saved
 *  registers which need to be saved on the frame, thus increasing the
 *  frame size.
 *
 *  We'll count the number of locals we have to initialize,
 *  and if there are lots of them we'll use block initialization.
 *  Thus, the local variable table must have accurate register location
 *  information for enregistered locals for their register state on entry
 *  to the function.
 *
 *  At the same time we set lvMustInit for locals (enregistered or on stack)
 *  that must be initialized (e.g. initialize memory (comInitMem),
 *  untracked pointers or disable DFA)
 */
void CodeGen::genCheckUseBlockInit()
{
    assert(!compiler->compGeneratingProlog);

    unsigned initStkLclCnt = 0; // The number of int-sized stack local variables that need to be initialized (variables
                                // larger than int count for more than 1).

    unsigned   varNum;
    LclVarDsc* varDsc;

    for (varNum = 0, varDsc = compiler->lvaTable; varNum < compiler->lvaCount; varNum++, varDsc++)
    {
        // The logic below is complex. Make sure we are not
        // double-counting the initialization impact of any locals.
        bool counted = false;

        if (!varDsc->lvIsInReg() && !varDsc->lvOnFrame)
        {
            noway_assert(varDsc->lvRefCnt() == 0);
            continue;
        }

        // Initialization of OSR locals must be handled specially
        if (compiler->lvaIsOSRLocal(varNum))
        {
            varDsc->lvMustInit = 0;
            continue;
        }

        if (compiler->fgVarIsNeverZeroInitializedInProlog(varNum))
        {
            continue;
        }

        if (compiler->lvaIsFieldOfDependentlyPromotedStruct(varDsc))
        {
            // For Compiler::PROMOTION_TYPE_DEPENDENT type of promotion, the whole struct should have been
            // initialized by the parent struct. No need to set the lvMustInit bit in the
            // field locals.
            continue;
        }

        if (varDsc->lvHasExplicitInit)
        {
            varDsc->lvMustInit = 0;
            continue;
        }

        const bool isTemp      = varDsc->lvIsTemp;
        const bool hasGCPtr    = varDsc->HasGCPtr();
        const bool isTracked   = varDsc->lvTracked;
        const bool isStruct    = varTypeIsStruct(varDsc);
        const bool compInitMem = compiler->info.compInitMem;

        if (isTemp && !hasGCPtr)
        {
            varDsc->lvMustInit = 0;
            continue;
        }

        if (compInitMem || hasGCPtr || varDsc->lvMustInit)
        {
            if (isTracked)
            {
                /* For uninitialized use of tracked variables, the liveness
                 * will bubble to the top (compiler->fgFirstBB) in fgInterBlockLocalVarLiveness()
                 */
                if (varDsc->lvMustInit ||
                    VarSetOps::IsMember(compiler, compiler->fgFirstBB->bbLiveIn, varDsc->lvVarIndex))
                {
                    /* This var must be initialized */

                    varDsc->lvMustInit = 1;

                    /* See if the variable is on the stack will be initialized
                     * using rep stos - compute the total size to be zero-ed */

                    if (varDsc->lvOnFrame)
                    {
                        if (!varDsc->lvRegister)
                        {
                            if (!varDsc->lvIsInReg() || varDsc->lvLiveInOutOfHndlr)
                            {
                                // Var is on the stack at entry.
                                initStkLclCnt +=
                                    roundUp(compiler->lvaLclSize(varNum), TARGET_POINTER_SIZE) / sizeof(int);
                                counted = true;
                            }
                        }
                        else
                        {
                            // Var is partially enregistered
                            noway_assert(genTypeSize(varDsc->TypeGet()) > sizeof(int) &&
                                         varDsc->GetOtherReg() == REG_STK);
                            initStkLclCnt += genTypeStSz(TYP_INT);
                            counted = true;
                        }
                    }
                }
            }

            if (varDsc->lvOnFrame)
            {
                bool mustInitThisVar = false;
                if (hasGCPtr && !isTracked)
                {
                    JITDUMP("must init V%02u because it has a GC ref\n", varNum);
                    mustInitThisVar = true;
                }
                else if (hasGCPtr && isStruct)
                {
                    // TODO-1stClassStructs: support precise liveness reporting for such structs.
                    JITDUMP("must init a tracked V%02u because it a struct with a GC ref\n", varNum);
                    mustInitThisVar = true;
                }
                else
                {
                    // We are done with tracked or GC vars, now look at untracked vars without GC refs.
                    if (!isTracked)
                    {
                        assert(!hasGCPtr && !isTemp);
                        if (compInitMem)
                        {
                            JITDUMP("must init V%02u because compInitMem is set and it is not a temp\n", varNum);
                            mustInitThisVar = true;
                        }
                    }
                }
                if (mustInitThisVar)
                {
                    varDsc->lvMustInit = true;

                    if (!counted)
                    {
                        initStkLclCnt += roundUp(compiler->lvaLclSize(varNum), TARGET_POINTER_SIZE) / sizeof(int);
                        counted = true;
                    }
                }
            }
        }
    }

    /* Don't forget about spill temps that hold pointers */
    assert(regSet.tmpAllFree());
    for (TempDsc* tempThis = regSet.tmpListBeg(); tempThis != nullptr; tempThis = regSet.tmpListNxt(tempThis))
    {
        if (varTypeIsGC(tempThis->tdTempType()))
        {
            initStkLclCnt++;
        }
    }

    // Record number of 4 byte slots that need zeroing.
    genInitStkLclCnt = initStkLclCnt;

    // Decide if we will do block initialization in the prolog, or use
    // a series of individual stores.
    //
    // Primary factor is the number of slots that need zeroing. We've
    // been counting by sizeof(int) above. We assume for now we can
    // only zero register width bytes per store.
    //
    // Current heuristic is to use block init when more than 4 stores
    // are required.
    //
    // TODO: Consider taking into account the presence of large structs that
    // potentially only need some fields set to zero.
    //
    // Compiler::fgVarNeedsExplicitZeroInit relies on this logic to
    // find structs that are guaranteed to be block initialized.
    // If this logic changes, Compiler::fgVarNeedsExplicitZeroInit needs
    // to be modified.
    CLANG_FORMAT_COMMENT_ANCHOR;

#ifdef TARGET_64BIT
#if defined(TARGET_AMD64)

    // We can clear using aligned SIMD so the threshold is lower,
    // and clears in order which is better for auto-prefetching
    genUseBlockInit = (genInitStkLclCnt > 4);

#else // !defined(TARGET_AMD64)

    genUseBlockInit = (genInitStkLclCnt > 8);
#endif
#else

    genUseBlockInit = (genInitStkLclCnt > 4);

#endif // TARGET_64BIT

    if (genUseBlockInit)
    {
        regMaskTP maskCalleeRegArgMask = intRegState.rsCalleeRegArgMaskLiveIn;

        // If there is a secret stub param, don't count it, as it will no longer
        // be live when we do block init.
        if (compiler->info.compPublishStubParam)
        {
            maskCalleeRegArgMask &= ~RBM_SECRET_STUB_PARAM;
        }

#ifdef TARGET_ARM
        //
        // On the Arm if we are using a block init to initialize, then we
        // must force spill R4/R5/R6 so that we can use them during
        // zero-initialization process.
        //
        int forceSpillRegCount = genCountBits(maskCalleeRegArgMask & ~regSet.rsMaskPreSpillRegs(false)) - 1;
        if (forceSpillRegCount > 0)
            regSet.rsSetRegsModified(RBM_R4);
        if (forceSpillRegCount > 1)
            regSet.rsSetRegsModified(RBM_R5);
        if (forceSpillRegCount > 2)
            regSet.rsSetRegsModified(RBM_R6);
#endif // TARGET_ARM
    }
}

#if defined(TARGET_ARM)

void CodeGen::genPushFltRegs(regMaskTP regMask)
{
    assert(regMask != 0);                        // Don't call uness we have some registers to push
    assert((regMask & RBM_ALLFLOAT) == regMask); // Only floasting point registers should be in regMask

    regNumber lowReg = genRegNumFromMask(genFindLowestBit(regMask));
    int       slots  = genCountBits(regMask);
    // regMask should be contiguously set
    regMaskTP tmpMask = ((regMask >> lowReg) + 1); // tmpMask should have a single bit set
    assert((tmpMask & (tmpMask - 1)) == 0);
    assert(lowReg == REG_F16); // Currently we expect to start at F16 in the unwind codes

    // Our calling convention requires that we only use vpush for TYP_DOUBLE registers
    noway_assert(floatRegCanHoldType(lowReg, TYP_DOUBLE));
    noway_assert((slots % 2) == 0);

    GetEmitter()->emitIns_R_I(INS_vpush, EA_8BYTE, lowReg, slots / 2);
}

void CodeGen::genPopFltRegs(regMaskTP regMask)
{
    assert(regMask != 0);                        // Don't call uness we have some registers to pop
    assert((regMask & RBM_ALLFLOAT) == regMask); // Only floasting point registers should be in regMask

    regNumber lowReg = genRegNumFromMask(genFindLowestBit(regMask));
    int       slots  = genCountBits(regMask);
    // regMask should be contiguously set
    regMaskTP tmpMask = ((regMask >> lowReg) + 1); // tmpMask should have a single bit set
    assert((tmpMask & (tmpMask - 1)) == 0);

    // Our calling convention requires that we only use vpop for TYP_DOUBLE registers
    noway_assert(floatRegCanHoldType(lowReg, TYP_DOUBLE));
    noway_assert((slots % 2) == 0);

    GetEmitter()->emitIns_R_I(INS_vpop, EA_8BYTE, lowReg, slots / 2);
}

//------------------------------------------------------------------------
// genFreeLclFrame: free the local stack frame by adding `frameSize` to SP.
//
// Arguments:
//   frameSize - the frame size to free;
//   pUnwindStarted - was epilog unwind started or not.
//
// Notes:
//   If epilog unwind hasn't been started, and we generate code, we start unwind
//    and set* pUnwindStarted = true.
//
void CodeGen::genFreeLclFrame(unsigned frameSize, /* IN OUT */ bool* pUnwindStarted)
{
    assert(compiler->compGeneratingEpilog);

    if (frameSize == 0)
        return;

    // Add 'frameSize' to SP.
    //
    // Unfortunately, we can't just use:
    //
    //      inst_RV_IV(INS_add, REG_SPBASE, frameSize, EA_PTRSIZE);
    //
    // because we need to generate proper unwind codes for each instruction generated,
    // and large frame sizes might generate a temp register load which might
    // need an unwind code. We don't want to generate a "NOP" code for this
    // temp register load; we want the unwind codes to start after that.

    if (validImmForInstr(INS_add, frameSize, INS_FLAGS_DONT_CARE))
    {
        if (!*pUnwindStarted)
        {
            compiler->unwindBegEpilog();
            *pUnwindStarted = true;
        }

        GetEmitter()->emitIns_R_I(INS_add, EA_PTRSIZE, REG_SPBASE, frameSize, INS_FLAGS_DONT_CARE);
    }
    else
    {
        // R12 doesn't hold arguments or return values, so can be used as temp.
        regNumber tmpReg = REG_R12;
        instGen_Set_Reg_To_Imm(EA_PTRSIZE, tmpReg, frameSize);
        if (*pUnwindStarted)
        {
            compiler->unwindPadding();
        }

        // We're going to generate an unwindable instruction, so check again if
        // we need to start the unwind codes.

        if (!*pUnwindStarted)
        {
            compiler->unwindBegEpilog();
            *pUnwindStarted = true;
        }

        GetEmitter()->emitIns_R_R(INS_add, EA_PTRSIZE, REG_SPBASE, tmpReg, INS_FLAGS_DONT_CARE);
    }

    compiler->unwindAllocStack(frameSize);
}

/*-----------------------------------------------------------------------------
 *
 *  Move of relocatable displacement value to register
 */
void CodeGen::genMov32RelocatableDisplacement(BasicBlock* block, regNumber reg)
{
    GetEmitter()->emitIns_R_L(INS_movw, EA_4BYTE_DSP_RELOC, block, reg);
    GetEmitter()->emitIns_R_L(INS_movt, EA_4BYTE_DSP_RELOC, block, reg);

    if (compiler->opts.jitFlags->IsSet(JitFlags::JIT_FLAG_RELATIVE_CODE_RELOCS))
    {
        GetEmitter()->emitIns_R_R_R(INS_add, EA_4BYTE_DSP_RELOC, reg, reg, REG_PC);
    }
}

/*-----------------------------------------------------------------------------
 *
 *  Move of relocatable data-label to register
 */
void CodeGen::genMov32RelocatableDataLabel(unsigned value, regNumber reg)
{
    GetEmitter()->emitIns_R_D(INS_movw, EA_HANDLE_CNS_RELOC, value, reg);
    GetEmitter()->emitIns_R_D(INS_movt, EA_HANDLE_CNS_RELOC, value, reg);

    if (compiler->opts.jitFlags->IsSet(JitFlags::JIT_FLAG_RELATIVE_CODE_RELOCS))
    {
        GetEmitter()->emitIns_R_R_R(INS_add, EA_HANDLE_CNS_RELOC, reg, reg, REG_PC);
    }
}

/*-----------------------------------------------------------------------------
 *
 * Move of relocatable immediate to register
 */
void CodeGen::genMov32RelocatableImmediate(emitAttr size, BYTE* addr, regNumber reg)
{
    _ASSERTE(EA_IS_RELOC(size));

    GetEmitter()->emitIns_MovRelocatableImmediate(INS_movw, size, reg, addr);
    GetEmitter()->emitIns_MovRelocatableImmediate(INS_movt, size, reg, addr);

    if (compiler->opts.jitFlags->IsSet(JitFlags::JIT_FLAG_RELATIVE_CODE_RELOCS))
    {
        GetEmitter()->emitIns_R_R_R(INS_add, size, reg, reg, REG_PC);
    }
}

/*-----------------------------------------------------------------------------
 *
 *  Returns register mask to push/pop to allocate a small stack frame,
 *  instead of using "sub sp" / "add sp". Returns RBM_NONE if either frame size
 *  is zero, or if we should use "sub sp" / "add sp" instead of push/pop.
 */
regMaskTP CodeGen::genStackAllocRegisterMask(unsigned frameSize, regMaskTP maskCalleeSavedFloat)
{
    assert(compiler->compGeneratingProlog || compiler->compGeneratingEpilog);

    // We can't do this optimization with callee saved floating point registers because
    // the stack would be allocated in a wrong spot.
    if (maskCalleeSavedFloat != RBM_NONE)
        return RBM_NONE;

    // Allocate space for small frames by pushing extra registers. It generates smaller and faster code
    // that extra sub sp,XXX/add sp,XXX.
    // R0 and R1 may be used by return value. Keep things simple and just skip the optimization
    // for the 3*REGSIZE_BYTES and 4*REGSIZE_BYTES cases. They are less common and they have more
    // significant negative side-effects (more memory bus traffic).
    switch (frameSize)
    {
        case REGSIZE_BYTES:
            return RBM_R3;
        case 2 * REGSIZE_BYTES:
            return RBM_R2 | RBM_R3;
        default:
            return RBM_NONE;
    }
}

#endif // TARGET_ARM

/*****************************************************************************
 *
 *  initFltRegs -- The mask of float regs to be zeroed.
 *  initDblRegs -- The mask of double regs to be zeroed.
 *  initReg -- A zero initialized integer reg to copy from.
 *
 *  Does best effort to move between VFP/xmm regs if one is already
 *  initialized to 0. (Arm Only) Else copies from the integer register which
 *  is slower.
 */
void CodeGen::genZeroInitFltRegs(const regMaskTP& initFltRegs, const regMaskTP& initDblRegs, const regNumber& initReg)
{
    assert(compiler->compGeneratingProlog);

    // The first float/double reg that is initialized to 0. So they can be used to
    // initialize the remaining registers.
    regNumber fltInitReg = REG_NA;
    regNumber dblInitReg = REG_NA;

    // Iterate through float/double registers and initialize them to 0 or
    // copy from already initialized register of the same type.
    regMaskTP regMask = genRegMask(REG_FP_FIRST);
    for (regNumber reg = REG_FP_FIRST; reg <= REG_FP_LAST; reg = REG_NEXT(reg), regMask <<= 1)
    {
        if (regMask & initFltRegs)
        {
            // Do we have a float register already set to 0?
            if (fltInitReg != REG_NA)
            {
                // Copy from float.
                inst_Mov(TYP_FLOAT, reg, fltInitReg, /* canSkip */ false);
            }
            else
            {
#ifdef TARGET_ARM
                // Do we have a double register initialized to 0?
                if (dblInitReg != REG_NA)
                {
                    // Copy from double.
                    inst_RV_RV(INS_vcvt_d2f, reg, dblInitReg, TYP_FLOAT);
                }
                else
                {
                    // Copy from int.
                    inst_Mov(TYP_FLOAT, reg, initReg, /* canSkip */ false);
                }
#elif defined(TARGET_XARCH)
                // XORPS is the fastest and smallest way to initialize a XMM register to zero.
                inst_RV_RV(INS_xorps, reg, reg, TYP_DOUBLE);
                dblInitReg = reg;
#elif defined(TARGET_ARM64)
                // We will just zero out the entire vector register. This sets it to a double/float zero value
                GetEmitter()->emitIns_R_I(INS_movi, EA_16BYTE, reg, 0x00, INS_OPTS_16B);
#else // TARGET*
#error Unsupported or unset target architecture
#endif
                fltInitReg = reg;
            }
        }
        else if (regMask & initDblRegs)
        {
            // Do we have a double register already set to 0?
            if (dblInitReg != REG_NA)
            {
                // Copy from double.
                inst_Mov(TYP_DOUBLE, reg, dblInitReg, /* canSkip */ false);
            }
            else
            {
#ifdef TARGET_ARM
                // Do we have a float register initialized to 0?
                if (fltInitReg != REG_NA)
                {
                    // Copy from float.
                    inst_RV_RV(INS_vcvt_f2d, reg, fltInitReg, TYP_DOUBLE);
                }
                else
                {
                    // Copy from int.
                    inst_RV_RV_RV(INS_vmov_i2d, reg, initReg, initReg, EA_8BYTE);
                }
#elif defined(TARGET_XARCH)
                // XORPS is the fastest and smallest way to initialize a XMM register to zero.
                inst_RV_RV(INS_xorps, reg, reg, TYP_DOUBLE);
                fltInitReg = reg;
#elif defined(TARGET_ARM64)
                // We will just zero out the entire vector register. This sets it to a double/float zero value
                GetEmitter()->emitIns_R_I(INS_movi, EA_16BYTE, reg, 0x00, INS_OPTS_16B);
#else // TARGET*
#error Unsupported or unset target architecture
#endif
                dblInitReg = reg;
            }
        }
    }
}

/*-----------------------------------------------------------------------------
 *
 *  Restore any callee-saved registers we have used
 */

#if defined(TARGET_ARM)

bool CodeGen::genCanUsePopToReturn(regMaskTP maskPopRegsInt, bool jmpEpilog)
{
    assert(compiler->compGeneratingEpilog);

    if (!jmpEpilog && regSet.rsMaskPreSpillRegs(true) == RBM_NONE)
        return true;
    else
        return false;
}

void CodeGen::genPopCalleeSavedRegisters(bool jmpEpilog)
{
    assert(compiler->compGeneratingEpilog);

    regMaskTP maskPopRegs      = regSet.rsGetModifiedRegsMask() & RBM_CALLEE_SAVED;
    regMaskTP maskPopRegsFloat = maskPopRegs & RBM_ALLFLOAT;
    regMaskTP maskPopRegsInt   = maskPopRegs & ~maskPopRegsFloat;

    // First, pop float registers

    if (maskPopRegsFloat != RBM_NONE)
    {
        genPopFltRegs(maskPopRegsFloat);
        compiler->unwindPopMaskFloat(maskPopRegsFloat);
    }

    // Next, pop integer registers

    if (!jmpEpilog)
    {
        regMaskTP maskStackAlloc = genStackAllocRegisterMask(compiler->compLclFrameSize, maskPopRegsFloat);
        maskPopRegsInt |= maskStackAlloc;
    }

    if (isFramePointerUsed())
    {
        assert(!regSet.rsRegsModified(RBM_FPBASE));
        maskPopRegsInt |= RBM_FPBASE;
    }

    if (genCanUsePopToReturn(maskPopRegsInt, jmpEpilog))
    {
        maskPopRegsInt |= RBM_PC;
        // Record the fact that we use a pop to the PC to perform the return
        genUsedPopToReturn = true;
    }
    else
    {
        maskPopRegsInt |= RBM_LR;
        // Record the fact that we did not use a pop to the PC to perform the return
        genUsedPopToReturn = false;
    }

    assert(FitsIn<int>(maskPopRegsInt));
    inst_IV(INS_pop, (int)maskPopRegsInt);
    compiler->unwindPopMaskInt(maskPopRegsInt);
}

#elif defined(TARGET_ARM64)

void CodeGen::genPopCalleeSavedRegistersAndFreeLclFrame(bool jmpEpilog)
{
    assert(compiler->compGeneratingEpilog);

    regMaskTP rsRestoreRegs = regSet.rsGetModifiedRegsMask() & RBM_CALLEE_SAVED;

    if (isFramePointerUsed())
    {
        rsRestoreRegs |= RBM_FPBASE;
    }

    rsRestoreRegs |= RBM_LR; // We must save/restore the return address (in the LR register)

    regMaskTP regsToRestoreMask = rsRestoreRegs;

    int totalFrameSize = genTotalFrameSize();

    int calleeSaveSPOffset = 0; // This will be the starting place for restoring the callee-saved registers, in
                                // decreasing order.
    int frameType         = 0;  // An indicator of what type of frame we are popping.
    int calleeSaveSPDelta = 0;  // Amount to add to SP after callee-saved registers have been restored.

    if (isFramePointerUsed())
    {
        if ((compiler->lvaOutgoingArgSpaceSize == 0) && (totalFrameSize <= 504) &&
            !genSaveFpLrWithAllCalleeSavedRegisters)
        {
            JITDUMP("Frame type 1. #outsz=0; #framesz=%d; localloc? %s\n", totalFrameSize,
                    dspBool(compiler->compLocallocUsed));

            frameType = 1;
            if (compiler->compLocallocUsed)
            {
                // Restore sp from fp
                //      mov sp, fp
<<<<<<< HEAD
                inst_RV_RV(INS_mov, REG_SPBASE, REG_FPBASE, TYP_I_IMPL);
=======
                inst_Mov(TYP_I_IMPL, REG_SPBASE, REG_FPBASE, /* canSkip */ false);
>>>>>>> 2f5f1d51
                compiler->unwindSetFrameReg(REG_FPBASE, 0);
            }

            regsToRestoreMask &= ~(RBM_FP | RBM_LR); // We'll restore FP/LR at the end, and post-index SP.

            // Compute callee save SP offset which is at the top of local frame while the FP/LR is saved at the
            // bottom of stack.
            calleeSaveSPOffset = compiler->compLclFrameSize + 2 * REGSIZE_BYTES;
        }
        else if (totalFrameSize <= 512)
        {
            if (compiler->compLocallocUsed)
            {
                // Restore sp from fp
                //      sub sp, fp, #outsz // Uses #outsz if FP/LR stored at bottom
                int SPtoFPdelta = genSPtoFPdelta();
                GetEmitter()->emitIns_R_R_I(INS_sub, EA_PTRSIZE, REG_SPBASE, REG_FPBASE, SPtoFPdelta);
                compiler->unwindSetFrameReg(REG_FPBASE, SPtoFPdelta);
            }

            if (genSaveFpLrWithAllCalleeSavedRegisters)
            {
                JITDUMP("Frame type 4 (save FP/LR at top). #outsz=%d; #framesz=%d; localloc? %s\n",
                        unsigned(compiler->lvaOutgoingArgSpaceSize), totalFrameSize,
                        dspBool(compiler->compLocallocUsed));

                frameType = 4;

                calleeSaveSPOffset = compiler->compLclFrameSize;

                // Remove the frame after we're done restoring the callee-saved registers.
                calleeSaveSPDelta = totalFrameSize;
            }
            else
            {
                JITDUMP("Frame type 2 (save FP/LR at bottom). #outsz=%d; #framesz=%d; localloc? %s\n",
                        unsigned(compiler->lvaOutgoingArgSpaceSize), totalFrameSize,
                        dspBool(compiler->compLocallocUsed));

                frameType = 2;

                regsToRestoreMask &= ~(RBM_FP | RBM_LR); // We'll restore FP/LR at the end, and post-index SP.

                // Compute callee save SP offset which is at the top of local frame while the FP/LR is saved at the
                // bottom of stack.
                calleeSaveSPOffset = compiler->compLclFrameSize + 2 * REGSIZE_BYTES;
            }
        }
        else if (!genSaveFpLrWithAllCalleeSavedRegisters)
        {
            JITDUMP("Frame type 3 (save FP/LR at bottom). #outsz=%d; #framesz=%d; localloc? %s\n",
                    unsigned(compiler->lvaOutgoingArgSpaceSize), totalFrameSize, dspBool(compiler->compLocallocUsed));

            frameType = 3;

            int calleeSaveSPDeltaUnaligned = totalFrameSize - compiler->compLclFrameSize -
                                             2 * REGSIZE_BYTES; // 2 for FP, LR which we'll restore later.
            assert(calleeSaveSPDeltaUnaligned >= 0);
            assert((calleeSaveSPDeltaUnaligned % 8) == 0); // It better at least be 8 byte aligned.
            calleeSaveSPDelta = AlignUp((UINT)calleeSaveSPDeltaUnaligned, STACK_ALIGN);

            JITDUMP("    calleeSaveSPDelta=%d\n", calleeSaveSPDelta);

            regsToRestoreMask &= ~(RBM_FP | RBM_LR); // We'll restore FP/LR at the end, and (hopefully) post-index SP.

            int remainingFrameSz = totalFrameSize - calleeSaveSPDelta;
            assert(remainingFrameSz > 0);

            if (compiler->lvaOutgoingArgSpaceSize > 504)
            {
                // We can't do "ldp fp,lr,[sp,#outsz]" because #outsz is too big.
                // If compiler->lvaOutgoingArgSpaceSize is not aligned, we need to align the SP adjustment.
                assert(remainingFrameSz > (int)compiler->lvaOutgoingArgSpaceSize);
                int spAdjustment2Unaligned = remainingFrameSz - compiler->lvaOutgoingArgSpaceSize;
                int spAdjustment2          = (int)roundUp((unsigned)spAdjustment2Unaligned, STACK_ALIGN);
                int alignmentAdjustment2   = spAdjustment2 - spAdjustment2Unaligned;
                assert((alignmentAdjustment2 == 0) || (alignmentAdjustment2 == REGSIZE_BYTES));

                // Restore sp from fp. No need to update sp after this since we've set up fp before adjusting sp
                // in prolog.
                //      sub sp, fp, #alignmentAdjustment2
                GetEmitter()->emitIns_R_R_I(INS_sub, EA_PTRSIZE, REG_SPBASE, REG_FPBASE, alignmentAdjustment2);
                compiler->unwindSetFrameReg(REG_FPBASE, alignmentAdjustment2);

                // Generate:
                //      ldp fp,lr,[sp]
                //      add sp,sp,#remainingFrameSz

                JITDUMP("    alignmentAdjustment2=%d\n", alignmentAdjustment2);
                genEpilogRestoreRegPair(REG_FP, REG_LR, alignmentAdjustment2, spAdjustment2, false, REG_IP1, nullptr);
            }
            else
            {
                if (compiler->compLocallocUsed)
                {
                    // Restore sp from fp; here that's #outsz from SP
                    //      sub sp, fp, #outsz
                    int SPtoFPdelta = genSPtoFPdelta();
                    assert(SPtoFPdelta == (int)compiler->lvaOutgoingArgSpaceSize);
                    GetEmitter()->emitIns_R_R_I(INS_sub, EA_PTRSIZE, REG_SPBASE, REG_FPBASE, SPtoFPdelta);
                    compiler->unwindSetFrameReg(REG_FPBASE, SPtoFPdelta);
                }

                // Generate:
                //      ldp fp,lr,[sp,#outsz]
                //      add sp,sp,#remainingFrameSz     ; might need to load this constant in a scratch register if
                //                                      ; it's large

                JITDUMP("    remainingFrameSz=%d\n", remainingFrameSz);

                genEpilogRestoreRegPair(REG_FP, REG_LR, compiler->lvaOutgoingArgSpaceSize, remainingFrameSz, false,
                                        REG_IP1, nullptr);
            }

            // Unlike frameType=1 or frameType=2 that restore SP at the end,
            // frameType=3 already adjusted SP above to delete local frame.
            // There is at most one alignment slot between SP and where we store the callee-saved registers.
            calleeSaveSPOffset = calleeSaveSPDelta - calleeSaveSPDeltaUnaligned;
            assert((calleeSaveSPOffset == 0) || (calleeSaveSPOffset == REGSIZE_BYTES));
        }
        else
        {
            JITDUMP("Frame type 5 (save FP/LR at top). #outsz=%d; #framesz=%d; localloc? %s\n",
                    unsigned(compiler->lvaOutgoingArgSpaceSize), totalFrameSize, dspBool(compiler->compLocallocUsed));

            frameType = 5;

            int calleeSaveSPDeltaUnaligned = totalFrameSize - compiler->compLclFrameSize;
            assert(calleeSaveSPDeltaUnaligned >= 0);
            assert((calleeSaveSPDeltaUnaligned % 8) == 0); // It better at least be 8 byte aligned.
            calleeSaveSPDelta = AlignUp((UINT)calleeSaveSPDeltaUnaligned, STACK_ALIGN);

            calleeSaveSPOffset = calleeSaveSPDelta - calleeSaveSPDeltaUnaligned;
            assert((calleeSaveSPOffset == 0) || (calleeSaveSPOffset == REGSIZE_BYTES));

            // Restore sp from fp:
            //      sub sp, fp, #sp-to-fp-delta
            // This is the same whether there is localloc or not. Note that we don't need to do anything to remove the
            // "remainingFrameSz" to reverse the SUB of that amount in the prolog.

            int offsetSpToSavedFp = calleeSaveSPDelta -
                                    (compiler->info.compIsVarArgs ? MAX_REG_ARG * REGSIZE_BYTES : 0) -
                                    2 * REGSIZE_BYTES; // -2 for FP, LR
            GetEmitter()->emitIns_R_R_I(INS_sub, EA_PTRSIZE, REG_SPBASE, REG_FPBASE, offsetSpToSavedFp);
            compiler->unwindSetFrameReg(REG_FPBASE, offsetSpToSavedFp);
        }
    }
    else
    {
        // No frame pointer (no chaining).
        NYI("Frame without frame pointer");
        calleeSaveSPOffset = 0;
    }

    JITDUMP("    calleeSaveSPOffset=%d, calleeSaveSPDelta=%d\n", calleeSaveSPOffset, calleeSaveSPDelta);
    genRestoreCalleeSavedRegistersHelp(regsToRestoreMask, calleeSaveSPOffset, calleeSaveSPDelta);

    if (frameType == 1)
    {
        // Generate:
        //      ldp fp,lr,[sp],#framesz

        GetEmitter()->emitIns_R_R_R_I(INS_ldp, EA_PTRSIZE, REG_FP, REG_LR, REG_SPBASE, totalFrameSize,
                                      INS_OPTS_POST_INDEX);
        compiler->unwindSaveRegPairPreindexed(REG_FP, REG_LR, -totalFrameSize);
    }
    else if (frameType == 2)
    {
        // Generate:
        //      ldr fp,lr,[sp,#outsz]
        //      add sp,sp,#framesz

        GetEmitter()->emitIns_R_R_R_I(INS_ldp, EA_PTRSIZE, REG_FP, REG_LR, REG_SPBASE,
                                      compiler->lvaOutgoingArgSpaceSize);
        compiler->unwindSaveRegPair(REG_FP, REG_LR, compiler->lvaOutgoingArgSpaceSize);

        GetEmitter()->emitIns_R_R_I(INS_add, EA_PTRSIZE, REG_SPBASE, REG_SPBASE, totalFrameSize);
        compiler->unwindAllocStack(totalFrameSize);
    }
    else if (frameType == 3)
    {
        // Nothing to do after restoring callee-saved registers.
    }
    else if (frameType == 4)
    {
        // Nothing to do after restoring callee-saved registers.
    }
    else if (frameType == 5)
    {
        // Nothing to do after restoring callee-saved registers.
    }
    else
    {
        unreached();
    }
}

#elif defined(TARGET_XARCH)

void CodeGen::genPopCalleeSavedRegisters(bool jmpEpilog)
{
    assert(compiler->compGeneratingEpilog);

    unsigned popCount = 0;
    if (regSet.rsRegsModified(RBM_EBX))
    {
        popCount++;
        inst_RV(INS_pop, REG_EBX, TYP_I_IMPL);
    }
    if (regSet.rsRegsModified(RBM_FPBASE))
    {
        // EBP cannot be directly modified for EBP frame and double-aligned frames
        assert(!doubleAlignOrFramePointerUsed());

        popCount++;
        inst_RV(INS_pop, REG_EBP, TYP_I_IMPL);
    }

#ifndef UNIX_AMD64_ABI
    // For System V AMD64 calling convention ESI and EDI are volatile registers.
    if (regSet.rsRegsModified(RBM_ESI))
    {
        popCount++;
        inst_RV(INS_pop, REG_ESI, TYP_I_IMPL);
    }
    if (regSet.rsRegsModified(RBM_EDI))
    {
        popCount++;
        inst_RV(INS_pop, REG_EDI, TYP_I_IMPL);
    }
#endif // !defined(UNIX_AMD64_ABI)

#ifdef TARGET_AMD64
    if (regSet.rsRegsModified(RBM_R12))
    {
        popCount++;
        inst_RV(INS_pop, REG_R12, TYP_I_IMPL);
    }
    if (regSet.rsRegsModified(RBM_R13))
    {
        popCount++;
        inst_RV(INS_pop, REG_R13, TYP_I_IMPL);
    }
    if (regSet.rsRegsModified(RBM_R14))
    {
        popCount++;
        inst_RV(INS_pop, REG_R14, TYP_I_IMPL);
    }
    if (regSet.rsRegsModified(RBM_R15))
    {
        popCount++;
        inst_RV(INS_pop, REG_R15, TYP_I_IMPL);
    }
#endif // TARGET_AMD64

    // Amd64/x86 doesn't support push/pop of xmm registers.
    // These will get saved to stack separately after allocating
    // space on stack in prolog sequence.  PopCount is essentially
    // tracking the count of integer registers pushed.

    noway_assert(compiler->compCalleeRegsPushed == popCount);
}

#elif defined(TARGET_X86)

void CodeGen::genPopCalleeSavedRegisters(bool jmpEpilog)
{
    assert(compiler->compGeneratingEpilog);

    unsigned popCount = 0;

    /*  NOTE:   The EBP-less frame code below depends on the fact that
                all of the pops are generated right at the start and
                each takes one byte of machine code.
     */

    if (regSet.rsRegsModified(RBM_FPBASE))
    {
        // EBP cannot be directly modified for EBP frame and double-aligned frames
        noway_assert(!doubleAlignOrFramePointerUsed());

        inst_RV(INS_pop, REG_EBP, TYP_I_IMPL);
        popCount++;
    }
    if (regSet.rsRegsModified(RBM_EBX))
    {
        popCount++;
        inst_RV(INS_pop, REG_EBX, TYP_I_IMPL);
    }
    if (regSet.rsRegsModified(RBM_ESI))
    {
        popCount++;
        inst_RV(INS_pop, REG_ESI, TYP_I_IMPL);
    }
    if (regSet.rsRegsModified(RBM_EDI))
    {
        popCount++;
        inst_RV(INS_pop, REG_EDI, TYP_I_IMPL);
    }
    noway_assert(compiler->compCalleeRegsPushed == popCount);
}

#endif // TARGET*

// We need a register with value zero. Zero the initReg, if necessary, and set *pInitRegZeroed if so.
// Return the register to use. On ARM64, we never touch the initReg, and always just return REG_ZR.
regNumber CodeGen::genGetZeroReg(regNumber initReg, bool* pInitRegZeroed)
{
#ifdef TARGET_ARM64
    return REG_ZR;
#else  // !TARGET_ARM64
    if (*pInitRegZeroed == false)
    {
        instGen_Set_Reg_To_Zero(EA_PTRSIZE, initReg);
        *pInitRegZeroed = true;
    }
    return initReg;
#endif // !TARGET_ARM64
}

//-----------------------------------------------------------------------------
// genZeroInitFrame: Zero any untracked pointer locals and/or initialize memory for locspace
//
// Arguments:
//    untrLclHi      - (Untracked locals High-Offset)  The upper bound offset at which the zero init
//                                                     code will end initializing memory (not inclusive).
//    untrLclLo      - (Untracked locals Low-Offset)   The lower bound at which the zero init code will
//                                                     start zero initializing memory.
//    initReg        - A scratch register (that gets set to zero on some platforms).
//    pInitRegZeroed - OUT parameter. *pInitRegZeroed is set to 'true' if this method sets initReg register to zero,
//                     'false' if initReg was set to a non-zero value, and left unchanged if initReg was not touched.
void CodeGen::genZeroInitFrame(int untrLclHi, int untrLclLo, regNumber initReg, bool* pInitRegZeroed)
{
    assert(compiler->compGeneratingProlog);

    if (genUseBlockInit)
    {
        assert(untrLclHi > untrLclLo);
#ifdef TARGET_ARM
        // Generate the following code:
        //
        // For cnt less than 10
        //
        //            mov     rZero1, 0
        //            mov     rZero2, 0
        //            mov     rCnt,  <cnt>
        //            stm     <rZero1,rZero2>,[rAddr!]
        // <optional> stm     <rZero1,rZero2>,[rAddr!]
        // <optional> stm     <rZero1,rZero2>,[rAddr!]
        // <optional> stm     <rZero1,rZero2>,[rAddr!]
        // <optional> str     rZero1,[rAddr]
        //
        // For rCnt greater than or equal to 10
        //
        //            mov     rZero1, 0
        //            mov     rZero2, 0
        //            mov     rCnt,  <cnt/2>
        //            sub     rAddr, sp, OFFS
        //
        //        loop:
        //            stm     <rZero1,rZero2>,[rAddr!]
        //            sub     rCnt,rCnt,1
        //            jnz     loop
        //
        // <optional> str     rZero1,[rAddr]   // When cnt is odd

        regNumber rAddr;
        regNumber rCnt = REG_NA; // Invalid
        regMaskTP regMask;

        regMaskTP availMask = regSet.rsGetModifiedRegsMask() | RBM_INT_CALLEE_TRASH; // Set of available registers
        availMask &= ~intRegState.rsCalleeRegArgMaskLiveIn; // Remove all of the incoming argument registers as they are
                                                            // currently live
        availMask &= ~genRegMask(initReg); // Remove the pre-calculated initReg as we will zero it and maybe use it for
                                           // a large constant.

        if (compiler->compLocallocUsed)
        {
            availMask &= ~RBM_SAVED_LOCALLOC_SP; // Remove the register reserved when we have a localloc frame
        }

        regNumber rZero1; // We're going to use initReg for rZero1
        regNumber rZero2;

        // We pick the next lowest register number for rZero2
        noway_assert(availMask != RBM_NONE);
        regMask = genFindLowestBit(availMask);
        rZero2  = genRegNumFromMask(regMask);
        availMask &= ~regMask;
        assert((genRegMask(rZero2) & intRegState.rsCalleeRegArgMaskLiveIn) == 0); // rZero2 is not a live incoming
                                                                                  // argument reg

        // We pick the next lowest register number for rAddr
        noway_assert(availMask != RBM_NONE);
        regMask = genFindLowestBit(availMask);
        rAddr   = genRegNumFromMask(regMask);
        availMask &= ~regMask;

        bool     useLoop   = false;
        unsigned uCntBytes = untrLclHi - untrLclLo;
        assert((uCntBytes % sizeof(int)) == 0);         // The smallest stack slot is always 4 bytes.
        unsigned uCntSlots = uCntBytes / REGSIZE_BYTES; // How many register sized stack slots we're going to use.

        // When uCntSlots is 9 or less, we will emit a sequence of stm/stp instructions inline.
        // When it is 10 or greater, we will emit a loop containing a stm/stp instruction.
        // In both of these cases the stm/stp instruction will write two zeros to memory
        // and we will use a single str instruction at the end whenever we have an odd count.
        if (uCntSlots >= 10)
            useLoop = true;

        if (useLoop)
        {
            // We pick the next lowest register number for rCnt
            noway_assert(availMask != RBM_NONE);
            regMask = genFindLowestBit(availMask);
            rCnt    = genRegNumFromMask(regMask);
            availMask &= ~regMask;
        }

        // rAddr is not a live incoming argument reg
        assert((genRegMask(rAddr) & intRegState.rsCalleeRegArgMaskLiveIn) == 0);

        if (arm_Valid_Imm_For_Add(untrLclLo, INS_FLAGS_DONT_CARE))
        {
            GetEmitter()->emitIns_R_R_I(INS_add, EA_PTRSIZE, rAddr, genFramePointerReg(), untrLclLo);
        }
        else
        {
            // Load immediate into the InitReg register
            instGen_Set_Reg_To_Imm(EA_PTRSIZE, initReg, (ssize_t)untrLclLo);
            GetEmitter()->emitIns_R_R_R(INS_add, EA_PTRSIZE, rAddr, genFramePointerReg(), initReg);
            *pInitRegZeroed = false;
        }

        if (useLoop)
        {
            noway_assert(uCntSlots >= 2);
            assert((genRegMask(rCnt) & intRegState.rsCalleeRegArgMaskLiveIn) == 0); // rCnt is not a live incoming
                                                                                    // argument reg
            instGen_Set_Reg_To_Imm(EA_PTRSIZE, rCnt, (ssize_t)uCntSlots / 2);
        }

        rZero1 = genGetZeroReg(initReg, pInitRegZeroed);
        instGen_Set_Reg_To_Zero(EA_PTRSIZE, rZero2);
        target_ssize_t stmImm = (target_ssize_t)(genRegMask(rZero1) | genRegMask(rZero2));

        if (!useLoop)
        {
            while (uCntBytes >= REGSIZE_BYTES * 2)
            {
                GetEmitter()->emitIns_R_I(INS_stm, EA_PTRSIZE, rAddr, stmImm);
                uCntBytes -= REGSIZE_BYTES * 2;
            }
        }
        else
        {
            GetEmitter()->emitIns_R_I(INS_stm, EA_PTRSIZE, rAddr, stmImm); // zero stack slots
            GetEmitter()->emitIns_R_I(INS_sub, EA_PTRSIZE, rCnt, 1, INS_FLAGS_SET);
            GetEmitter()->emitIns_J(INS_bhi, NULL, -3);
            uCntBytes %= REGSIZE_BYTES * 2;
        }

        if (uCntBytes >= REGSIZE_BYTES) // check and zero the last register-sized stack slot (odd number)
        {
            GetEmitter()->emitIns_R_R_I(INS_str, EA_PTRSIZE, rZero1, rAddr, 0);
            uCntBytes -= REGSIZE_BYTES;
        }

        noway_assert(uCntBytes == 0);

#elif defined(TARGET_ARM64)
        int bytesToWrite = untrLclHi - untrLclLo;

        const regNumber zeroSimdReg          = REG_ZERO_INIT_FRAME_SIMD;
        bool            simdRegZeroed        = false;
        const int       simdRegPairSizeBytes = 2 * FP_REGSIZE_BYTES;

        regNumber addrReg = REG_ZERO_INIT_FRAME_REG1;

        if (addrReg == initReg)
        {
            *pInitRegZeroed = false;
        }

        int addrOffset = 0;

        // The following invariants are held below:
        //
        //   1) [addrReg, #addrOffset] points at a location where next chunk of zero bytes will be written;
        //   2) bytesToWrite specifies the number of bytes on the frame to initialize;
        //   3) if simdRegZeroed is true then 128-bit wide zeroSimdReg contains zeroes.

        const int bytesUseZeroingLoop = 192;

        if (bytesToWrite >= bytesUseZeroingLoop)
        {
            // Generates the following code:
            //
            // When the size of the region is greater than or equal to 256 bytes
            // **and** DC ZVA instruction use is permitted
            // **and** the instruction block size is configured to 64 bytes:
            //
            //    movi    v16.16b, #0
            //    add     x9, fp, #(untrLclLo+64)
            //    add     x10, fp, #(untrLclHi-64)
            //    stp     q16, q16, [x9, #-64]
            //    stp     q16, q16, [x9, #-32]
            //    bfm     x9, xzr, #0, #5
            //
            // loop:
            //    dc      zva, x9
            //    add     x9, x9, #64
            //    cmp     x9, x10
            //    blo     loop
            //
            //    stp     q16, q16, [x10]
            //    stp     q16, q16, [x10, #32]
            //
            // Otherwise:
            //
            //     movi    v16.16b, #0
            //     add     x9, fp, #(untrLclLo-32)
            //     mov     x10, #(bytesToWrite-64)
            //
            // loop:
            //     stp     q16, q16, [x9, #32]
            //     stp     q16, q16, [x9, #64]!
            //     subs    x10, x10, #64
            //     bge     loop

            const int bytesUseDataCacheZeroInstruction = 256;

            GetEmitter()->emitIns_R_I(INS_movi, EA_16BYTE, zeroSimdReg, 0, INS_OPTS_16B);
            simdRegZeroed = true;

            if ((bytesToWrite >= bytesUseDataCacheZeroInstruction) &&
                compiler->compOpportunisticallyDependsOn(InstructionSet_Dczva))
            {
                // The first and the last 64 bytes should be written with two stp q-reg instructions.
                // This is in order to avoid **unintended** zeroing of the data by dc zva
                // outside of [fp+untrLclLo, fp+untrLclHi) memory region.

                genInstrWithConstant(INS_add, EA_PTRSIZE, addrReg, genFramePointerReg(), untrLclLo + 64, addrReg);
                addrOffset = -64;

                const regNumber endAddrReg = REG_ZERO_INIT_FRAME_REG2;

                if (endAddrReg == initReg)
                {
                    *pInitRegZeroed = false;
                }

                genInstrWithConstant(INS_add, EA_PTRSIZE, endAddrReg, genFramePointerReg(), untrLclHi - 64, endAddrReg);

                GetEmitter()->emitIns_R_R_R_I(INS_stp, EA_16BYTE, zeroSimdReg, zeroSimdReg, addrReg, addrOffset);
                addrOffset += simdRegPairSizeBytes;

                GetEmitter()->emitIns_R_R_R_I(INS_stp, EA_16BYTE, zeroSimdReg, zeroSimdReg, addrReg, addrOffset);
                addrOffset += simdRegPairSizeBytes;

                assert(addrOffset == 0);

                GetEmitter()->emitIns_R_R_I_I(INS_bfm, EA_PTRSIZE, addrReg, REG_ZR, 0, 5);
                // addrReg points at the beginning of a cache line.

                GetEmitter()->emitIns_R(INS_dczva, EA_PTRSIZE, addrReg);
                GetEmitter()->emitIns_R_R_I(INS_add, EA_PTRSIZE, addrReg, addrReg, 64);
                GetEmitter()->emitIns_R_R(INS_cmp, EA_PTRSIZE, addrReg, endAddrReg);
                GetEmitter()->emitIns_J(INS_blo, NULL, -4);

                addrReg      = endAddrReg;
                bytesToWrite = 64;
            }
            else
            {
                genInstrWithConstant(INS_add, EA_PTRSIZE, addrReg, genFramePointerReg(), untrLclLo - 32, addrReg);
                addrOffset = 32;

                const regNumber countReg = REG_ZERO_INIT_FRAME_REG2;

                if (countReg == initReg)
                {
                    *pInitRegZeroed = false;
                }

                instGen_Set_Reg_To_Imm(EA_PTRSIZE, countReg, bytesToWrite - 64);

                GetEmitter()->emitIns_R_R_R_I(INS_stp, EA_16BYTE, zeroSimdReg, zeroSimdReg, addrReg, 32);
                GetEmitter()->emitIns_R_R_R_I(INS_stp, EA_16BYTE, zeroSimdReg, zeroSimdReg, addrReg, 64,
                                              INS_OPTS_PRE_INDEX);

                GetEmitter()->emitIns_R_R_I(INS_subs, EA_PTRSIZE, countReg, countReg, 64);
                GetEmitter()->emitIns_J(INS_bge, NULL, -4);

                bytesToWrite %= 64;
            }
        }
        else
        {
            genInstrWithConstant(INS_add, EA_PTRSIZE, addrReg, genFramePointerReg(), untrLclLo, addrReg);
        }

        if (bytesToWrite >= simdRegPairSizeBytes)
        {
            // Generates the following code:
            //
            //     movi    v16.16b, #0
            //     stp     q16, q16, [x9, #addrOffset]
            //     stp     q16, q16, [x9, #(addrOffset+32)]
            // ...
            //     stp     q16, q16, [x9, #(addrOffset+roundDown(bytesToWrite, 32))]

            if (!simdRegZeroed)
            {
                GetEmitter()->emitIns_R_I(INS_movi, EA_16BYTE, zeroSimdReg, 0, INS_OPTS_16B);
                simdRegZeroed = true;
            }

            for (; bytesToWrite >= simdRegPairSizeBytes; bytesToWrite -= simdRegPairSizeBytes)
            {
                GetEmitter()->emitIns_R_R_R_I(INS_stp, EA_16BYTE, zeroSimdReg, zeroSimdReg, addrReg, addrOffset);
                addrOffset += simdRegPairSizeBytes;
            }
        }

        const int regPairSizeBytes = 2 * REGSIZE_BYTES;

        if (bytesToWrite >= regPairSizeBytes)
        {
            GetEmitter()->emitIns_R_R_R_I(INS_stp, EA_PTRSIZE, REG_ZR, REG_ZR, addrReg, addrOffset);
            addrOffset += regPairSizeBytes;
            bytesToWrite -= regPairSizeBytes;
        }

        if (bytesToWrite >= REGSIZE_BYTES)
        {
            GetEmitter()->emitIns_R_R_I(INS_str, EA_PTRSIZE, REG_ZR, addrReg, addrOffset);
            addrOffset += REGSIZE_BYTES;
            bytesToWrite -= REGSIZE_BYTES;
        }

        if (bytesToWrite == sizeof(int))
        {
            GetEmitter()->emitIns_R_R_I(INS_str, EA_4BYTE, REG_ZR, addrReg, addrOffset);
            bytesToWrite = 0;
        }

        assert(bytesToWrite == 0);
#elif defined(TARGET_XARCH)
        assert(compiler->getSIMDSupportLevel() >= SIMD_SSE2_Supported);
        emitter*  emit        = GetEmitter();
        regNumber frameReg    = genFramePointerReg();
        regNumber zeroReg     = REG_NA;
        int       blkSize     = untrLclHi - untrLclLo;
        int       minSimdSize = XMM_REGSIZE_BYTES;

        assert(blkSize >= 0);
        noway_assert((blkSize % sizeof(int)) == 0);
        // initReg is not a live incoming argument reg
        assert((genRegMask(initReg) & intRegState.rsCalleeRegArgMaskLiveIn) == 0);
#if defined(TARGET_AMD64)
        // We will align on x64 so can use the aligned mov
        instruction simdMov = simdAlignedMovIns();
        // Aligning low we want to move up to next boundary
        int alignedLclLo = (untrLclLo + (XMM_REGSIZE_BYTES - 1)) & -XMM_REGSIZE_BYTES;

        if ((untrLclLo != alignedLclLo) && (blkSize < 2 * XMM_REGSIZE_BYTES))
        {
            // If unaligned and smaller then 2 x SIMD size we won't bother trying to align
            assert((alignedLclLo - untrLclLo) < XMM_REGSIZE_BYTES);
            simdMov = simdUnalignedMovIns();
        }
#else // !defined(TARGET_AMD64)
        // We aren't going to try and align on x86
        instruction simdMov      = simdUnalignedMovIns();
        int         alignedLclLo = untrLclLo;
#endif
        if (blkSize < minSimdSize)
        {
            zeroReg = genGetZeroReg(initReg, pInitRegZeroed);

            int i = 0;
            for (; i + REGSIZE_BYTES <= blkSize; i += REGSIZE_BYTES)
            {
                emit->emitIns_AR_R(ins_Store(TYP_I_IMPL), EA_PTRSIZE, zeroReg, frameReg, untrLclLo + i);
            }
#if defined(TARGET_AMD64)
            assert((i == blkSize) || (i + (int)sizeof(int) == blkSize));
            if (i != blkSize)
            {
                emit->emitIns_AR_R(ins_Store(TYP_INT), EA_4BYTE, zeroReg, frameReg, untrLclLo + i);
                i += sizeof(int);
            }
#endif // defined(TARGET_AMD64)
            assert(i == blkSize);
        }
        else
        {
            // Grab a non-argument, non-callee saved XMM reg
            CLANG_FORMAT_COMMENT_ANCHOR;
#ifdef UNIX_AMD64_ABI
            // System V x64 first temp reg is xmm8
            regNumber zeroSIMDReg = genRegNumFromMask(RBM_XMM8);
#else
            // Windows first temp reg is xmm4
            regNumber zeroSIMDReg = genRegNumFromMask(RBM_XMM4);
#endif // UNIX_AMD64_ABI

#if defined(TARGET_AMD64)
            int       alignedLclHi;
            int       alignmentHiBlkSize;

            if ((blkSize < 2 * XMM_REGSIZE_BYTES) || (untrLclLo == alignedLclLo))
            {
                // Either aligned or smaller then 2 x SIMD size so we won't try to align
                // However, we still want to zero anything that is not in a 16 byte chunk at end
                int alignmentBlkSize = blkSize & -XMM_REGSIZE_BYTES;
                alignmentHiBlkSize   = blkSize - alignmentBlkSize;
                alignedLclHi         = untrLclLo + alignmentBlkSize;
                alignedLclLo         = untrLclLo;
                blkSize              = alignmentBlkSize;

                assert((blkSize + alignmentHiBlkSize) == (untrLclHi - untrLclLo));
            }
            else
            {
                // We are going to align

                // Aligning high we want to move down to previous boundary
                alignedLclHi = untrLclHi & -XMM_REGSIZE_BYTES;
                // Zero out the unaligned portions
                alignmentHiBlkSize     = untrLclHi - alignedLclHi;
                int alignmentLoBlkSize = alignedLclLo - untrLclLo;
                blkSize                = alignedLclHi - alignedLclLo;

                assert((blkSize + alignmentLoBlkSize + alignmentHiBlkSize) == (untrLclHi - untrLclLo));

                assert(alignmentLoBlkSize > 0);
                assert(alignmentLoBlkSize < XMM_REGSIZE_BYTES);
                assert((alignedLclLo - alignmentLoBlkSize) == untrLclLo);

                zeroReg = genGetZeroReg(initReg, pInitRegZeroed);

                int i = 0;
                for (; i + REGSIZE_BYTES <= alignmentLoBlkSize; i += REGSIZE_BYTES)
                {
                    emit->emitIns_AR_R(ins_Store(TYP_I_IMPL), EA_PTRSIZE, zeroReg, frameReg, untrLclLo + i);
                }
                assert((i == alignmentLoBlkSize) || (i + (int)sizeof(int) == alignmentLoBlkSize));
                if (i != alignmentLoBlkSize)
                {
                    emit->emitIns_AR_R(ins_Store(TYP_INT), EA_4BYTE, zeroReg, frameReg, untrLclLo + i);
                    i += sizeof(int);
                }

                assert(i == alignmentLoBlkSize);
            }
#else // !defined(TARGET_AMD64)
            // While we aren't aligning the start, we still want to
            // zero anything that is not in a 16 byte chunk at end
            int alignmentBlkSize   = blkSize & -XMM_REGSIZE_BYTES;
            int alignmentHiBlkSize = blkSize - alignmentBlkSize;
            int alignedLclHi       = untrLclLo + alignmentBlkSize;
            blkSize                = alignmentBlkSize;

            assert((blkSize + alignmentHiBlkSize) == (untrLclHi - untrLclLo));
#endif
            // The loop is unrolled 3 times so we do not move to the loop block until it
            // will loop at least once so the threshold is 6.
            if (blkSize < (6 * XMM_REGSIZE_BYTES))
            {
                // Generate the following code:
                //
                //   xorps   xmm4, xmm4
                //   movups  xmmword ptr [ebp/esp-OFFS], xmm4
                //   ...
                //   movups  xmmword ptr [ebp/esp-OFFS], xmm4
                //   mov      qword ptr [ebp/esp-OFFS], rax

                emit->emitIns_R_R(INS_xorps, EA_ATTR(XMM_REGSIZE_BYTES), zeroSIMDReg, zeroSIMDReg);

                int i = 0;
                for (; i < blkSize; i += XMM_REGSIZE_BYTES)
                {
                    emit->emitIns_AR_R(simdMov, EA_ATTR(XMM_REGSIZE_BYTES), zeroSIMDReg, frameReg, alignedLclLo + i);
                }

                assert(i == blkSize);
            }
            else
            {
                // Generate the following code:
                //
                //    xorps    xmm4, xmm4
                //    ;movaps xmmword ptr[ebp/esp-loOFFS], xmm4          ; alignment to 3x
                //    ;movaps xmmword ptr[ebp/esp-loOFFS + 10H], xmm4    ;
                //    mov rax, - <size>                                  ; start offset from hi
                //    movaps xmmword ptr[rbp + rax + hiOFFS      ], xmm4 ; <--+
                //    movaps xmmword ptr[rbp + rax + hiOFFS + 10H], xmm4 ;    |
                //    movaps xmmword ptr[rbp + rax + hiOFFS + 20H], xmm4 ;    | Loop
                //    add rax, 48                                        ;    |
                //    jne SHORT  -5 instr                                ; ---+

                emit->emitIns_R_R(INS_xorps, EA_ATTR(XMM_REGSIZE_BYTES), zeroSIMDReg, zeroSIMDReg);

                // How many extra don't fit into the 3x unroll
                int extraSimd = (blkSize % (XMM_REGSIZE_BYTES * 3)) / XMM_REGSIZE_BYTES;
                if (extraSimd != 0)
                {
                    blkSize -= XMM_REGSIZE_BYTES;
                    // Not a multiple of 3 so add stores at low end of block
                    emit->emitIns_AR_R(simdMov, EA_ATTR(XMM_REGSIZE_BYTES), zeroSIMDReg, frameReg, alignedLclLo);
                    if (extraSimd == 2)
                    {
                        blkSize -= XMM_REGSIZE_BYTES;
                        // one more store needed
                        emit->emitIns_AR_R(simdMov, EA_ATTR(XMM_REGSIZE_BYTES), zeroSIMDReg, frameReg,
                                           alignedLclLo + XMM_REGSIZE_BYTES);
                    }
                }

                // Exact multiple of 3 simd lengths (or loop end condition will not be met)
                noway_assert((blkSize % (3 * XMM_REGSIZE_BYTES)) == 0);

                // At least 3 simd lengths remain (as loop is 3x unrolled and we want it to loop at least once)
                assert(blkSize >= (3 * XMM_REGSIZE_BYTES));
                // In range at start of loop
                assert((alignedLclHi - blkSize) >= untrLclLo);
                assert(((alignedLclHi - blkSize) + (XMM_REGSIZE_BYTES * 2)) < (untrLclHi - XMM_REGSIZE_BYTES));
                // In range at end of loop
                assert((alignedLclHi - (3 * XMM_REGSIZE_BYTES) + (2 * XMM_REGSIZE_BYTES)) <=
                       (untrLclHi - XMM_REGSIZE_BYTES));
                assert((alignedLclHi - (blkSize + extraSimd * XMM_REGSIZE_BYTES)) == alignedLclLo);

                // Set loop counter
                emit->emitIns_R_I(INS_mov, EA_PTRSIZE, initReg, -(ssize_t)blkSize);
                // Loop start
                emit->emitIns_ARX_R(simdMov, EA_ATTR(XMM_REGSIZE_BYTES), zeroSIMDReg, frameReg, initReg, 1,
                                    alignedLclHi);
                emit->emitIns_ARX_R(simdMov, EA_ATTR(XMM_REGSIZE_BYTES), zeroSIMDReg, frameReg, initReg, 1,
                                    alignedLclHi + XMM_REGSIZE_BYTES);
                emit->emitIns_ARX_R(simdMov, EA_ATTR(XMM_REGSIZE_BYTES), zeroSIMDReg, frameReg, initReg, 1,
                                    alignedLclHi + 2 * XMM_REGSIZE_BYTES);

                emit->emitIns_R_I(INS_add, EA_PTRSIZE, initReg, XMM_REGSIZE_BYTES * 3);
                // Loop until counter is 0
                emit->emitIns_J(INS_jne, nullptr, -5);

                // initReg will be zero at end of the loop
                *pInitRegZeroed = true;
            }

            if (untrLclHi != alignedLclHi)
            {
                assert(alignmentHiBlkSize > 0);
                assert(alignmentHiBlkSize < XMM_REGSIZE_BYTES);
                assert((alignedLclHi + alignmentHiBlkSize) == untrLclHi);

                zeroReg = genGetZeroReg(initReg, pInitRegZeroed);

                int i = 0;
                for (; i + REGSIZE_BYTES <= alignmentHiBlkSize; i += REGSIZE_BYTES)
                {
                    emit->emitIns_AR_R(ins_Store(TYP_I_IMPL), EA_PTRSIZE, zeroReg, frameReg, alignedLclHi + i);
                }
#if defined(TARGET_AMD64)
                assert((i == alignmentHiBlkSize) || (i + (int)sizeof(int) == alignmentHiBlkSize));
                if (i != alignmentHiBlkSize)
                {
                    emit->emitIns_AR_R(ins_Store(TYP_INT), EA_4BYTE, zeroReg, frameReg, alignedLclHi + i);
                    i += sizeof(int);
                }
#endif // defined(TARGET_AMD64)
                assert(i == alignmentHiBlkSize);
            }
        }
#else  // TARGET*
#error Unsupported or unset target architecture
#endif // TARGET*
    }
    else if (genInitStkLclCnt > 0)
    {
        assert((genRegMask(initReg) & intRegState.rsCalleeRegArgMaskLiveIn) == 0); // initReg is not a live incoming
                                                                                   // argument reg

        /* Initialize any lvMustInit vars on the stack */

        LclVarDsc* varDsc;
        unsigned   varNum;

        for (varNum = 0, varDsc = compiler->lvaTable; varNum < compiler->lvaCount; varNum++, varDsc++)
        {
            if (!varDsc->lvMustInit)
            {
                continue;
            }

            // TODO-Review: I'm not sure that we're correctly handling the mustInit case for
            // partially-enregistered vars in the case where we don't use a block init.
            noway_assert(varDsc->lvIsInReg() || varDsc->lvOnFrame);

            // lvMustInit can only be set for GC types or TYP_STRUCT types
            // or when compInitMem is true
            // or when in debug code

            noway_assert(varTypeIsGC(varDsc->TypeGet()) || (varDsc->TypeGet() == TYP_STRUCT) ||
                         compiler->info.compInitMem || compiler->opts.compDbgCode);

            if (!varDsc->lvOnFrame)
            {
                continue;
            }

            if (varDsc->TypeIs(TYP_STRUCT) && !compiler->info.compInitMem && varDsc->HasGCPtr())
            {
                // We only initialize the GC variables in the TYP_STRUCT
                ClassLayout* layout = varDsc->GetLayout();

                for (unsigned i = 0; i < layout->GetSlotCount(); i++)
                {
                    if (layout->IsGCPtr(i))
                    {
                        GetEmitter()->emitIns_S_R(ins_Store(TYP_I_IMPL), EA_PTRSIZE,
                                                  genGetZeroReg(initReg, pInitRegZeroed), varNum, i * REGSIZE_BYTES);
                    }
                }
            }
            else
            {
                regNumber zeroReg = genGetZeroReg(initReg, pInitRegZeroed);

                // zero out the whole thing rounded up to a single stack slot size
                unsigned lclSize = roundUp(compiler->lvaLclSize(varNum), (unsigned)sizeof(int));
                unsigned i;
                for (i = 0; i + REGSIZE_BYTES <= lclSize; i += REGSIZE_BYTES)
                {
                    GetEmitter()->emitIns_S_R(ins_Store(TYP_I_IMPL), EA_PTRSIZE, zeroReg, varNum, i);
                }

#ifdef TARGET_64BIT
                assert(i == lclSize || (i + sizeof(int) == lclSize));
                if (i != lclSize)
                {
                    GetEmitter()->emitIns_S_R(ins_Store(TYP_INT), EA_4BYTE, zeroReg, varNum, i);
                    i += sizeof(int);
                }
#endif // TARGET_64BIT
                assert(i == lclSize);
            }
        }

        assert(regSet.tmpAllFree());
        for (TempDsc* tempThis = regSet.tmpListBeg(); tempThis != nullptr; tempThis = regSet.tmpListNxt(tempThis))
        {
            if (!varTypeIsGC(tempThis->tdTempType()))
            {
                continue;
            }

            // printf("initialize untracked spillTmp [EBP-%04X]\n", stkOffs);

            GetEmitter()->emitIns_S_R(ins_Store(TYP_I_IMPL), EA_PTRSIZE, genGetZeroReg(initReg, pInitRegZeroed),
                                      tempThis->tdTempNum(), 0);
        }
    }

    // Initialize args and locals for OSR. Note this may include promoted fields.
    if (compiler->opts.IsOSR())
    {
        PatchpointInfo* patchpointInfo = compiler->info.compPatchpointInfo;

        // basic sanity checks (make sure we're OSRing the right method)
        assert(patchpointInfo->NumberOfLocals() == compiler->info.compLocalsCount);

        const int      originalFrameSize = patchpointInfo->FpToSpDelta();
        const unsigned patchpointInfoLen = patchpointInfo->NumberOfLocals();

        for (unsigned varNum = 0; varNum < compiler->lvaCount; varNum++)
        {
            if (!compiler->lvaIsOSRLocal(varNum))
            {
                continue;
            }

            LclVarDsc* const varDsc = compiler->lvaGetDesc(varNum);

            if (!varDsc->lvIsInReg())
            {
                JITDUMP("---OSR--- V%02u in memory\n", varNum);
                continue;
            }

            if (!VarSetOps::IsMember(compiler, compiler->fgFirstBB->bbLiveIn, varDsc->lvVarIndex))
            {
                JITDUMP("---OSR--- V%02u (reg) not live at entry\n", varNum);
                continue;
            }

            int      fieldOffset = 0;
            unsigned lclNum      = varNum;

            if (varDsc->lvIsStructField)
            {
                lclNum = varDsc->lvParentLcl;
                assert(lclNum < patchpointInfoLen);

                fieldOffset = varDsc->lvFldOffset;
                JITDUMP("---OSR--- V%02u is promoted field of V%02u at offset %d\n", varNum, lclNum, fieldOffset);
            }

            // Note we are always reading from the original frame here
            const var_types lclTyp  = genActualType(varDsc->lvType);
            const emitAttr  size    = emitTypeSize(lclTyp);
            const int       stkOffs = patchpointInfo->Offset(lclNum) + fieldOffset;

            // Original frames always use frame pointers, so
            // stkOffs is the original frame-relative offset
            // to the variable.
            //
            // We need to determine the stack or frame-pointer relative
            // offset for this variable in the current frame.
            //
            // If current frame does not use a frame pointer, we need to
            // add the SP-to-FP delta of this frame and the SP-to-FP delta
            // of the original frame; that translates from this frame's
            // stack pointer the old frame frame pointer.
            //
            // We then add the original frame's frame-pointer relative
            // offset (note this offset is usually negative -- the stack
            // grows down, so locals are below the frame pointer).
            //
            // /-----original frame-----/
            // / return address         /
            // / saved RBP   --+        /  <--- Original frame ptr   --+
            // / ...           |        /                              |
            // / ...       (stkOffs)    /                              |
            // / ...           |        /                              |
            // / variable    --+        /                              |
            // / ...                    /                (original frame sp-fp delta)
            // / ...                    /                              |
            // /-----OSR frame ---------/                              |
            // / pseudo return address  /                            --+
            // / ...                    /                              |
            // / ...                    /                    (this frame sp-fp delta)
            // / ...                    /                              |
            // /------------------------/  <--- Stack ptr            --+
            //
            // If the current frame is using a frame pointer, we need to
            // add the SP-to-FP delta of/ the original frame and then add
            // the original frame's frame-pointer relative offset.
            //
            // /-----original frame-----/
            // / return address         /
            // / saved RBP   --+        /  <--- Original frame ptr   --+
            // / ...           |        /                              |
            // / ...       (stkOffs)    /                              |
            // / ...           |        /                              |
            // / variable    --+        /                              |
            // / ...                    /                (original frame sp-fp delta)
            // / ...                    /                              |
            // /-----OSR frame ---------/                              |
            // / pseudo return address  /                            --+
            // / saved RBP              /  <--- Frame ptr            --+
            // / ...                    /
            // / ...                    /
            // / ...                    /
            // /------------------------/

            int offset = originalFrameSize + stkOffs;

            if (isFramePointerUsed())
            {
                // also adjust for saved RPB on this frame
                offset += TARGET_POINTER_SIZE;
            }
            else
            {
                offset += genSPtoFPdelta();
            }

            JITDUMP("---OSR--- V%02u (reg) old rbp offset %d old frame %d this frame sp-fp %d new offset %d (%02xH)\n",
                    varNum, stkOffs, originalFrameSize, genSPtoFPdelta(), offset, offset);

            GetEmitter()->emitIns_R_AR(ins_Load(lclTyp), size, varDsc->GetRegNum(), genFramePointerReg(), offset);
        }
    }
}

/*-----------------------------------------------------------------------------
 *
 *  Save the generic context argument.
 *
 *  We need to do this within the "prolog" in case anyone tries to inspect
 *  the param-type-arg/this (which can be done after the prolog) using
 *  ICodeManager::GetParamTypeArg().
 */

void CodeGen::genReportGenericContextArg(regNumber initReg, bool* pInitRegZeroed)
{
    // For OSR the original method has set this up for us.
    if (compiler->opts.IsOSR())
    {
        return;
    }

    assert(compiler->compGeneratingProlog);

    bool reportArg = compiler->lvaReportParamTypeArg();

    // We should report either generic context arg or "this" when used so.
    if (!reportArg)
    {
#ifndef JIT32_GCENCODER
        if (!compiler->lvaKeepAliveAndReportThis())
#endif
        {
            return;
        }
    }

    // For JIT32_GCENCODER, we won't be here if reportArg is false.
    unsigned contextArg = reportArg ? compiler->info.compTypeCtxtArg : compiler->info.compThisArg;

    noway_assert(contextArg != BAD_VAR_NUM);
    LclVarDsc* varDsc = &compiler->lvaTable[contextArg];

    // We are still in the prolog and compiler->info.compTypeCtxtArg has not been
    // moved to its final home location. So we need to use it from the
    // incoming location.

    regNumber reg;

    bool isPrespilledForProfiling = false;
#if defined(TARGET_ARM) && defined(PROFILING_SUPPORTED)
    isPrespilledForProfiling =
        compiler->compIsProfilerHookNeeded() && compiler->lvaIsPreSpilled(contextArg, regSet.rsMaskPreSpillRegs(false));
#endif

    // Load from the argument register only if it is not prespilled.
    if (compiler->lvaIsRegArgument(contextArg) && !isPrespilledForProfiling)
    {
        reg = varDsc->GetArgReg();
    }
    else
    {
        if (isFramePointerUsed())
        {
#if defined(TARGET_ARM)
            // GetStackOffset() is always valid for incoming stack-arguments, even if the argument
            // will become enregistered.
            // On Arm compiler->compArgSize doesn't include r11 and lr sizes and hence we need to add 2*REGSIZE_BYTES
            noway_assert((2 * REGSIZE_BYTES <= varDsc->GetStackOffset()) &&
                         (size_t(varDsc->GetStackOffset()) < compiler->compArgSize + 2 * REGSIZE_BYTES));
#else
            // GetStackOffset() is always valid for incoming stack-arguments, even if the argument
            // will become enregistered.
            noway_assert((0 < varDsc->GetStackOffset()) && (size_t(varDsc->GetStackOffset()) < compiler->compArgSize));
#endif
        }

        // We will just use the initReg since it is an available register
        // and we are probably done using it anyway...
        reg             = initReg;
        *pInitRegZeroed = false;

        // mov reg, [compiler->info.compTypeCtxtArg]
        GetEmitter()->emitIns_R_AR(ins_Load(TYP_I_IMPL), EA_PTRSIZE, reg, genFramePointerReg(),
                                   varDsc->GetStackOffset());
        regSet.verifyRegUsed(reg);
    }

#if defined(TARGET_ARM64)
    genInstrWithConstant(ins_Store(TYP_I_IMPL), EA_PTRSIZE, reg, genFramePointerReg(),
                         compiler->lvaCachedGenericContextArgOffset(), rsGetRsvdReg());
#elif defined(TARGET_ARM)
    // ARM's emitIns_R_R_I automatically uses the reserved register if necessary.
    GetEmitter()->emitIns_R_R_I(ins_Store(TYP_I_IMPL), EA_PTRSIZE, reg, genFramePointerReg(),
                                compiler->lvaCachedGenericContextArgOffset());
#else  // !ARM64 !ARM
    // mov [ebp-lvaCachedGenericContextArgOffset()], reg
    GetEmitter()->emitIns_AR_R(ins_Store(TYP_I_IMPL), EA_PTRSIZE, reg, genFramePointerReg(),
                               compiler->lvaCachedGenericContextArgOffset());
#endif // !ARM64 !ARM
}

/*****************************************************************************

Esp frames :
----------

These instructions are just a reordering of the instructions used today.

push ebp
push esi
push edi
push ebx
sub esp, LOCALS_SIZE / push dummyReg if LOCALS_SIZE=sizeof(void*)
...
add esp, LOCALS_SIZE / pop dummyReg
pop ebx
pop edi
pop esi
pop ebp
ret

Ebp frames :
----------

The epilog does "add esp, LOCALS_SIZE" instead of "mov ebp, esp".
Everything else is similar, though in a different order.

The security object will no longer be at a fixed offset. However, the
offset can still be determined by looking up the GC-info and determining
how many callee-saved registers are pushed.

push ebp
mov ebp, esp
push esi
push edi
push ebx
sub esp, LOCALS_SIZE / push dummyReg if LOCALS_SIZE=sizeof(void*)
...
add esp, LOCALS_SIZE / pop dummyReg
pop ebx
pop edi
pop esi
(mov esp, ebp if there are no callee-saved registers)
pop ebp
ret

Double-aligned frame :
--------------------

LOCALS_SIZE_ADJUSTED needs to include an unused DWORD if an odd number
of callee-saved registers are pushed on the stack so that the locals
themselves are qword-aligned. The instructions are the same as today,
just in a different order.

push ebp
mov ebp, esp
and esp, 0xFFFFFFFC
push esi
push edi
push ebx
sub esp, LOCALS_SIZE_ADJUSTED / push dummyReg if LOCALS_SIZE=sizeof(void*)
...
add esp, LOCALS_SIZE_ADJUSTED / pop dummyReg
pop ebx
pop edi
pop esi
pop ebp
mov esp, ebp
pop ebp
ret

localloc (with ebp) frames :
--------------------------

The instructions are the same as today, just in a different order.
Also, today the epilog does "lea esp, [ebp-LOCALS_SIZE-calleeSavedRegsPushedSize]"
which will change to "lea esp, [ebp-calleeSavedRegsPushedSize]".

push ebp
mov ebp, esp
push esi
push edi
push ebx
sub esp, LOCALS_SIZE / push dummyReg if LOCALS_SIZE=sizeof(void*)
...
lea esp, [ebp-calleeSavedRegsPushedSize]
pop ebx
pop edi
pop esi
(mov esp, ebp if there are no callee-saved registers)
pop ebp
ret

*****************************************************************************/

/*****************************************************************************
 *
 *  Reserve space for a function prolog.
 */

void CodeGen::genReserveProlog(BasicBlock* block)
{
    assert(block != nullptr);

    JITDUMP("Reserving prolog IG for block " FMT_BB "\n", block->bbNum);

    /* Nothing is live on entry to the prolog */

    GetEmitter()->emitCreatePlaceholderIG(IGPT_PROLOG, block, VarSetOps::MakeEmpty(compiler), 0, 0, false);
}

/*****************************************************************************
 *
 *  Reserve space for a function epilog.
 */

void CodeGen::genReserveEpilog(BasicBlock* block)
{
    JITDUMP("Reserving epilog IG for block " FMT_BB "\n", block->bbNum);

    bool last = (block->bbNext == nullptr);
    GetEmitter()->emitCreatePlaceholderIG(IGPT_EPILOG, block, VarSetOps::UninitVal(), RBM_NONE, RBM_NONE, last);
}

#if defined(FEATURE_EH_FUNCLETS)

/*****************************************************************************
 *
 *  Reserve space for a funclet prolog.
 */

void CodeGen::genReserveFuncletProlog(BasicBlock* block)
{
    assert(block != nullptr);

    /* Currently, no registers are live on entry to the prolog, except maybe
       the exception object. There might be some live stack vars, but they
       cannot be accessed until after the frame pointer is re-established.
       In order to potentially prevent emitting a death before the prolog
       and a birth right after it, we just report it as live during the
       prolog, and rely on the prolog being non-interruptible. Trust
       genCodeForBBlist to correctly initialize all the sets.

       We might need to relax these asserts if the VM ever starts
       restoring any registers, then we could have live-in reg vars...
    */

    noway_assert((gcInfo.gcRegGCrefSetCur & RBM_EXCEPTION_OBJECT) == gcInfo.gcRegGCrefSetCur);
    noway_assert(gcInfo.gcRegByrefSetCur == 0);

    JITDUMP("Reserving funclet prolog IG for block " FMT_BB "\n", block->bbNum);

    GetEmitter()->emitCreatePlaceholderIG(IGPT_FUNCLET_PROLOG, block, gcInfo.gcVarPtrSetCur, gcInfo.gcRegGCrefSetCur,
                                          gcInfo.gcRegByrefSetCur, false);
}

/*****************************************************************************
 *
 *  Reserve space for a funclet epilog.
 */

void CodeGen::genReserveFuncletEpilog(BasicBlock* block)
{
    assert(block != nullptr);

    JITDUMP("Reserving funclet epilog IG for block " FMT_BB "\n", block->bbNum);

    bool last = (block->bbNext == nullptr);
    GetEmitter()->emitCreatePlaceholderIG(IGPT_FUNCLET_EPILOG, block, VarSetOps::UninitVal(), RBM_NONE, RBM_NONE, last);
}

#endif // FEATURE_EH_FUNCLETS

/*****************************************************************************
 *  Finalize the frame size and offset assignments.
 *
 *  No changes can be made to the modified register set after this, since that can affect how many
 *  callee-saved registers get saved.
 */
void CodeGen::genFinalizeFrame()
{
    JITDUMP("Finalizing stack frame\n");

    // Initializations need to happen based on the var locations at the start
    // of the first basic block, so load those up. In particular, the determination
    // of whether or not to use block init in the prolog is dependent on the variable
    // locations on entry to the function.
    compiler->m_pLinearScan->recordVarLocationsAtStartOfBB(compiler->fgFirstBB);

    genCheckUseBlockInit();

    // Set various registers as "modified" for special code generation scenarios: Edit & Continue, P/Invoke calls, etc.
    CLANG_FORMAT_COMMENT_ANCHOR;

#if defined(TARGET_X86)

    if (compiler->compTailCallUsed)
    {
        // If we are generating a helper-based tailcall, we've set the tailcall helper "flags"
        // argument to "1", indicating to the tailcall helper that we've saved the callee-saved
        // registers (ebx, esi, edi). So, we need to make sure all the callee-saved registers
        // actually get saved.

        regSet.rsSetRegsModified(RBM_INT_CALLEE_SAVED);
    }
#endif // TARGET_X86

#ifdef TARGET_ARM
    // Make sure that callee-saved registers used by call to a stack probing helper generated are pushed on stack.
    if (compiler->compLclFrameSize >= compiler->eeGetPageSize())
    {
        regSet.rsSetRegsModified(RBM_STACK_PROBE_HELPER_ARG | RBM_STACK_PROBE_HELPER_CALL_TARGET |
                                 RBM_STACK_PROBE_HELPER_TRASH);
    }

    // If there are any reserved registers, add them to the modified set.
    if (regSet.rsMaskResvd != RBM_NONE)
    {
        regSet.rsSetRegsModified(regSet.rsMaskResvd);
    }
#endif // TARGET_ARM

#ifdef DEBUG
    if (verbose)
    {
        printf("Modified regs: ");
        dspRegMask(regSet.rsGetModifiedRegsMask());
        printf("\n");
    }
#endif // DEBUG

    // Set various registers as "modified" for special code generation scenarios: Edit & Continue, P/Invoke calls, etc.
    if (compiler->opts.compDbgEnC)
    {
        // We always save FP.
        noway_assert(isFramePointerUsed());
#ifdef TARGET_AMD64
        // On x64 we always save exactly RBP, RSI and RDI for EnC.
        regMaskTP okRegs = (RBM_CALLEE_TRASH | RBM_FPBASE | RBM_RSI | RBM_RDI);
        regSet.rsSetRegsModified(RBM_RSI | RBM_RDI);
        noway_assert((regSet.rsGetModifiedRegsMask() & ~okRegs) == 0);
#else  // !TARGET_AMD64
        // On x86 we save all callee saved regs so the saved reg area size is consistent
        regSet.rsSetRegsModified(RBM_INT_CALLEE_SAVED & ~RBM_FPBASE);
#endif // !TARGET_AMD64
    }

    /* If we have any pinvoke calls, we might potentially trash everything */
    if (compiler->compMethodRequiresPInvokeFrame())
    {
        noway_assert(isFramePointerUsed()); // Setup of Pinvoke frame currently requires an EBP style frame
        regSet.rsSetRegsModified(RBM_INT_CALLEE_SAVED & ~RBM_FPBASE);
    }

#ifdef UNIX_AMD64_ABI
    // On Unix x64 we also save R14 and R15 for ELT profiler hook generation.
    if (compiler->compIsProfilerHookNeeded())
    {
        regSet.rsSetRegsModified(RBM_PROFILER_ENTER_ARG_0 | RBM_PROFILER_ENTER_ARG_1);
    }
#endif

    /* Count how many callee-saved registers will actually be saved (pushed) */

    // EBP cannot be (directly) modified for EBP frame and double-aligned frames
    noway_assert(!doubleAlignOrFramePointerUsed() || !regSet.rsRegsModified(RBM_FPBASE));

#if ETW_EBP_FRAMED
    // EBP cannot be (directly) modified
    noway_assert(!regSet.rsRegsModified(RBM_FPBASE));
#endif

    regMaskTP maskCalleeRegsPushed = regSet.rsGetModifiedRegsMask() & RBM_CALLEE_SAVED;

#ifdef TARGET_ARMARCH
    if (isFramePointerUsed())
    {
        // For a FP based frame we have to push/pop the FP register
        //
        maskCalleeRegsPushed |= RBM_FPBASE;

        // This assert check that we are not using REG_FP
        // as both the frame pointer and as a codegen register
        //
        assert(!regSet.rsRegsModified(RBM_FPBASE));
    }

    // we always push LR.  See genPushCalleeSavedRegisters
    //
    maskCalleeRegsPushed |= RBM_LR;

#if defined(TARGET_ARM)
    // TODO-ARM64-Bug?: enable some variant of this for FP on ARM64?
    regMaskTP maskPushRegsFloat = maskCalleeRegsPushed & RBM_ALLFLOAT;
    regMaskTP maskPushRegsInt   = maskCalleeRegsPushed & ~maskPushRegsFloat;

    if ((maskPushRegsFloat != RBM_NONE) ||
        (compiler->opts.MinOpts() && (regSet.rsMaskResvd & maskCalleeRegsPushed & RBM_OPT_RSVD)))
    {
        // Here we try to keep stack double-aligned before the vpush
        if ((genCountBits(regSet.rsMaskPreSpillRegs(true) | maskPushRegsInt) % 2) != 0)
        {
            regNumber extraPushedReg = REG_R4;
            while (maskPushRegsInt & genRegMask(extraPushedReg))
            {
                extraPushedReg = REG_NEXT(extraPushedReg);
            }
            if (extraPushedReg < REG_R11)
            {
                maskPushRegsInt |= genRegMask(extraPushedReg);
                regSet.rsSetRegsModified(genRegMask(extraPushedReg));
            }
        }
        maskCalleeRegsPushed = maskPushRegsInt | maskPushRegsFloat;
    }

    // We currently only expect to push/pop consecutive FP registers
    // and these have to be double-sized registers as well.
    // Here we will insure that maskPushRegsFloat obeys these requirements.
    //
    if (maskPushRegsFloat != RBM_NONE)
    {
        regMaskTP contiguousMask = genRegMaskFloat(REG_F16, TYP_DOUBLE);
        while (maskPushRegsFloat > contiguousMask)
        {
            contiguousMask <<= 2;
            contiguousMask |= genRegMaskFloat(REG_F16, TYP_DOUBLE);
        }
        if (maskPushRegsFloat != contiguousMask)
        {
            regMaskTP maskExtraRegs = contiguousMask - maskPushRegsFloat;
            maskPushRegsFloat |= maskExtraRegs;
            regSet.rsSetRegsModified(maskExtraRegs);
            maskCalleeRegsPushed |= maskExtraRegs;
        }
    }
#endif // TARGET_ARM
#endif // TARGET_ARMARCH

#if defined(TARGET_XARCH)
    // Compute the count of callee saved float regs saved on stack.
    // On Amd64 we push only integer regs. Callee saved float (xmm6-xmm15)
    // regs are stack allocated and preserved in their stack locations.
    compiler->compCalleeFPRegsSavedMask = maskCalleeRegsPushed & RBM_FLT_CALLEE_SAVED;
    maskCalleeRegsPushed &= ~RBM_FLT_CALLEE_SAVED;
#endif // defined(TARGET_XARCH)

    compiler->compCalleeRegsPushed = genCountBits(maskCalleeRegsPushed);

#ifdef DEBUG
    if (verbose)
    {
        printf("Callee-saved registers pushed: %d ", compiler->compCalleeRegsPushed);
        dspRegMask(maskCalleeRegsPushed);
        printf("\n");
    }
#endif // DEBUG

    /* Assign the final offsets to things living on the stack frame */

    compiler->lvaAssignFrameOffsets(Compiler::FINAL_FRAME_LAYOUT);

    /* We want to make sure that the prolog size calculated here is accurate
       (that is instructions will not shrink because of conservative stack
       frame approximations).  We do this by filling in the correct size
       here (where we have committed to the final numbers for the frame offsets)
       This will ensure that the prolog size is always correct
    */
    GetEmitter()->emitMaxTmpSize = regSet.tmpGetTotalSize();

#ifdef DEBUG
    if (compiler->opts.dspCode || compiler->opts.disAsm || compiler->opts.disAsm2 || verbose)
    {
        compiler->lvaTableDump();
    }
#endif
}

//------------------------------------------------------------------------
// genEstablishFramePointer: Set up the frame pointer by adding an offset to the stack pointer.
//
// Arguments:
//    delta - the offset to add to the current stack pointer to establish the frame pointer
//    reportUnwindData - true if establishing the frame pointer should be reported in the OS unwind data.

void CodeGen::genEstablishFramePointer(int delta, bool reportUnwindData)
{
    assert(compiler->compGeneratingProlog);

#if defined(TARGET_XARCH)

    if (delta == 0)
    {
        GetEmitter()->emitIns_Mov(INS_mov, EA_PTRSIZE, REG_FPBASE, REG_SPBASE, /* canSkip */ false);
#ifdef USING_SCOPE_INFO
        psiMoveESPtoEBP();
#endif // USING_SCOPE_INFO
    }
    else
    {
        GetEmitter()->emitIns_R_AR(INS_lea, EA_PTRSIZE, REG_FPBASE, REG_SPBASE, delta);
        // We don't update prolog scope info (there is no function to handle lea), but that is currently dead code
        // anyway.
    }

    if (reportUnwindData)
    {
        compiler->unwindSetFrameReg(REG_FPBASE, delta);
    }

#elif defined(TARGET_ARM)

    assert(arm_Valid_Imm_For_Add_SP(delta));
    GetEmitter()->emitIns_R_R_I(INS_add, EA_PTRSIZE, REG_FPBASE, REG_SPBASE, delta);

    if (reportUnwindData)
    {
        compiler->unwindPadding();
    }

#elif defined(TARGET_ARM64)

    if (delta == 0)
    {
        GetEmitter()->emitIns_Mov(INS_mov, EA_PTRSIZE, REG_FPBASE, REG_SPBASE, /* canSkip */ false);
    }
    else
    {
        GetEmitter()->emitIns_R_R_I(INS_add, EA_PTRSIZE, REG_FPBASE, REG_SPBASE, delta);
    }

    if (reportUnwindData)
    {
        compiler->unwindSetFrameReg(REG_FPBASE, delta);
    }

#else
    NYI("establish frame pointer");
#endif
}

/*****************************************************************************
 *
 *  Generates code for a function prolog.
 *
 *  NOTE REGARDING CHANGES THAT IMPACT THE DEBUGGER:
 *
 *  The debugger relies on decoding ARM instructions to be able to successfully step through code. It does not
 *  implement decoding all ARM instructions. It only implements decoding the instructions which the JIT emits, and
 *  only instructions which result in control not going to the next instruction. Basically, any time execution would
 *  not continue at the next instruction (such as B, BL, BX, BLX, POP{pc}, etc.), the debugger has to be able to
 *  decode that instruction. If any of this is changed on ARM, the debugger team needs to be notified so that it
 *  can ensure stepping isn't broken. This is also a requirement for x86 and amd64.
 *
 *  If any changes are made in the prolog, epilog, calls, returns, and branches, it is a good idea to notify the
 *  debugger team to ensure that stepping still works.
 *
 *  ARM stepping code is here: debug\ee\arm\armwalker.cpp, vm\arm\armsinglestepper.cpp.
 */

#ifdef _PREFAST_
#pragma warning(push)
#pragma warning(disable : 21000) // Suppress PREFast warning about overly large function
#endif
void CodeGen::genFnProlog()
{
    ScopedSetVariable<bool> _setGeneratingProlog(&compiler->compGeneratingProlog, true);

    compiler->funSetCurrentFunc(0);

#ifdef DEBUG
    if (verbose)
    {
        printf("*************** In genFnProlog()\n");
    }
#endif

#ifdef DEBUG
    genInterruptibleUsed = true;
#endif

    assert(compiler->lvaDoneFrameLayout == Compiler::FINAL_FRAME_LAYOUT);

    /* Ready to start on the prolog proper */

    GetEmitter()->emitBegProlog();
    compiler->unwindBegProlog();

    // Do this so we can put the prolog instruction group ahead of
    // other instruction groups
    genIPmappingAddToFront((IL_OFFSETX)ICorDebugInfo::PROLOG);

#ifdef DEBUG
    if (compiler->opts.dspCode)
    {
        printf("\n__prolog:\n");
    }
#endif

    if (compiler->opts.compScopeInfo && (compiler->info.compVarScopesCount > 0))
    {
        // Create new scopes for the method-parameters for the prolog-block.
        psiBegProlog();
    }

#if defined(TARGET_XARCH)
    // For OSR there is a "phantom prolog" to account for the actions taken
    // in the original frame that impact RBP and RSP on entry to the OSR method.
    if (compiler->opts.IsOSR())
    {
        PatchpointInfo* patchpointInfo    = compiler->info.compPatchpointInfo;
        const int       originalFrameSize = patchpointInfo->FpToSpDelta();

        compiler->unwindPush(REG_FPBASE);
        compiler->unwindAllocStack(originalFrameSize);
    }
#endif

#ifdef DEBUG

    if (compiler->compJitHaltMethod())
    {
        /* put a nop first because the debugger and other tools are likely to
           put an int3 at the beginning and we don't want to confuse them */

        instGen(INS_nop);
        instGen(INS_BREAKPOINT);

#ifdef TARGET_ARMARCH
        // Avoid asserts in the unwind info because these instructions aren't accounted for.
        compiler->unwindPadding();
#endif // TARGET_ARMARCH
    }
#endif // DEBUG

#if defined(FEATURE_EH_FUNCLETS) && defined(DEBUG)

    // We cannot force 0-initialization of the PSPSym
    // as it will overwrite the real value
    if (compiler->lvaPSPSym != BAD_VAR_NUM)
    {
        LclVarDsc* varDsc = &compiler->lvaTable[compiler->lvaPSPSym];
        assert(!varDsc->lvMustInit);
    }

#endif // FEATURE_EH_FUNCLETS && DEBUG

    /*-------------------------------------------------------------------------
     *
     *  Record the stack frame ranges that will cover all of the tracked
     *  and untracked pointer variables.
     *  Also find which registers will need to be zero-initialized.
     *
     *  'initRegs': - Generally, enregistered variables should not need to be
     *                zero-inited. They only need to be zero-inited when they
     *                have a possibly uninitialized read on some control
     *                flow path. Apparently some of the IL_STUBs that we
     *                generate have this property.
     */

    int untrLclLo = +INT_MAX;
    int untrLclHi = -INT_MAX;
    // 'hasUntrLcl' is true if there are any stack locals which must be init'ed.
    // Note that they may be tracked, but simply not allocated to a register.
    bool hasUntrLcl = false;

    int  GCrefLo  = +INT_MAX;
    int  GCrefHi  = -INT_MAX;
    bool hasGCRef = false;

    regMaskTP initRegs    = RBM_NONE; // Registers which must be init'ed.
    regMaskTP initFltRegs = RBM_NONE; // FP registers which must be init'ed.
    regMaskTP initDblRegs = RBM_NONE;

    unsigned   varNum;
    LclVarDsc* varDsc;

    for (varNum = 0, varDsc = compiler->lvaTable; varNum < compiler->lvaCount; varNum++, varDsc++)
    {
        if (varDsc->lvIsParam && !varDsc->lvIsRegArg)
        {
            continue;
        }

        if (!varDsc->lvIsInReg() && !varDsc->lvOnFrame)
        {
            noway_assert(varDsc->lvRefCnt() == 0);
            continue;
        }

        signed int loOffs = varDsc->GetStackOffset();
        signed int hiOffs = varDsc->GetStackOffset() + compiler->lvaLclSize(varNum);

        /* We need to know the offset range of tracked stack GC refs */
        /* We assume that the GC reference can be anywhere in the TYP_STRUCT */

        if (varDsc->HasGCPtr() && varDsc->lvTrackedNonStruct() && varDsc->lvOnFrame)
        {
            // For fields of PROMOTION_TYPE_DEPENDENT type of promotion, they should have been
            // taken care of by the parent struct.
            if (!compiler->lvaIsFieldOfDependentlyPromotedStruct(varDsc))
            {
                hasGCRef = true;

                if (loOffs < GCrefLo)
                {
                    GCrefLo = loOffs;
                }
                if (hiOffs > GCrefHi)
                {
                    GCrefHi = hiOffs;
                }
            }
        }

        /* For lvMustInit vars, gather pertinent info */

        if (!varDsc->lvMustInit)
        {
            continue;
        }

        bool isInReg    = varDsc->lvIsInReg();
        bool isInMemory = !isInReg || varDsc->lvLiveInOutOfHndlr;

        // Note that 'lvIsInReg()' will only be accurate for variables that are actually live-in to
        // the first block. This will include all possibly-uninitialized locals, whose liveness
        // will naturally propagate up to the entry block. However, we also set 'lvMustInit' for
        // locals that are live-in to a finally block, and those may not be live-in to the first
        // block. For those, we don't want to initialize the register, as it will not actually be
        // occupying it on entry.
        if (isInReg)
        {
            if (compiler->lvaEnregEHVars && varDsc->lvLiveInOutOfHndlr)
            {
                isInReg = VarSetOps::IsMember(compiler, compiler->fgFirstBB->bbLiveIn, varDsc->lvVarIndex);
            }
            else
            {
                assert(VarSetOps::IsMember(compiler, compiler->fgFirstBB->bbLiveIn, varDsc->lvVarIndex));
            }
        }

        if (isInReg)
        {
            regMaskTP regMask = genRegMask(varDsc->GetRegNum());
            if (!varDsc->IsFloatRegType())
            {
                initRegs |= regMask;

                if (varTypeIsMultiReg(varDsc))
                {
                    if (varDsc->GetOtherReg() != REG_STK)
                    {
                        initRegs |= genRegMask(varDsc->GetOtherReg());
                    }
                    else
                    {
                        /* Upper DWORD is on the stack, and needs to be inited */

                        loOffs += sizeof(int);
                        goto INIT_STK;
                    }
                }
            }
            else if (varDsc->TypeGet() == TYP_DOUBLE)
            {
                initDblRegs |= regMask;
            }
            else
            {
                initFltRegs |= regMask;
            }
        }
        if (isInMemory)
        {
        INIT_STK:

            hasUntrLcl = true;

            if (loOffs < untrLclLo)
            {
                untrLclLo = loOffs;
            }
            if (hiOffs > untrLclHi)
            {
                untrLclHi = hiOffs;
            }
        }
    }

    /* Don't forget about spill temps that hold pointers */

    assert(regSet.tmpAllFree());
    for (TempDsc* tempThis = regSet.tmpListBeg(); tempThis != nullptr; tempThis = regSet.tmpListNxt(tempThis))
    {
        if (!varTypeIsGC(tempThis->tdTempType()))
        {
            continue;
        }

        signed int loOffs = tempThis->tdTempOffs();
        signed int hiOffs = loOffs + TARGET_POINTER_SIZE;

        // If there is a frame pointer used, due to frame pointer chaining it will point to the stored value of the
        // previous frame pointer. Thus, stkOffs can't be zero.
        CLANG_FORMAT_COMMENT_ANCHOR;

#if !defined(TARGET_AMD64)
        // However, on amd64 there is no requirement to chain frame pointers.

        noway_assert(!isFramePointerUsed() || loOffs != 0);
#endif // !defined(TARGET_AMD64)

        // printf("    Untracked tmp at [EBP-%04X]\n", -stkOffs);

        hasUntrLcl = true;

        if (loOffs < untrLclLo)
        {
            untrLclLo = loOffs;
        }
        if (hiOffs > untrLclHi)
        {
            untrLclHi = hiOffs;
        }
    }

    // TODO-Cleanup: Add suitable assert for the OSR case.
    assert(compiler->opts.IsOSR() || ((genInitStkLclCnt > 0) == hasUntrLcl));

#ifdef DEBUG
    if (verbose)
    {
        if (genInitStkLclCnt > 0)
        {
            printf("Found %u lvMustInit int-sized stack slots, frame offsets %d through %d\n", genInitStkLclCnt,
                   -untrLclLo, -untrLclHi);
        }
    }
#endif

#ifdef TARGET_ARM
    // On the ARM we will spill any incoming struct args in the first instruction in the prolog
    // Ditto for all enregistered user arguments in a varargs method.
    // These registers will be available to use for the initReg.  We just remove
    // all of these registers from the rsCalleeRegArgMaskLiveIn.
    //
    intRegState.rsCalleeRegArgMaskLiveIn &= ~regSet.rsMaskPreSpillRegs(false);
#endif

    /* Choose the register to use for zero initialization */

    regNumber initReg = REG_SCRATCH; // Unless we find a better register below

    // Track if initReg holds non-zero value. Start conservative and assume it has non-zero value.
    // If initReg is ever set to zero, this variable is set to true and zero initializing initReg
    // will be skipped.
    bool      initRegZeroed = false;
    regMaskTP excludeMask   = intRegState.rsCalleeRegArgMaskLiveIn;
    regMaskTP tempMask;

    // We should not use the special PINVOKE registers as the initReg
    // since they are trashed by the jithelper call to setup the PINVOKE frame
    if (compiler->compMethodRequiresPInvokeFrame())
    {
        excludeMask |= RBM_PINVOKE_FRAME;

        assert((!compiler->opts.ShouldUsePInvokeHelpers()) || (compiler->info.compLvFrameListRoot == BAD_VAR_NUM));
        if (!compiler->opts.ShouldUsePInvokeHelpers())
        {
            noway_assert(compiler->info.compLvFrameListRoot < compiler->lvaCount);

            excludeMask |= (RBM_PINVOKE_TCB | RBM_PINVOKE_SCRATCH);

            // We also must exclude the register used by compLvFrameListRoot when it is enregistered
            //
            LclVarDsc* varDsc = &compiler->lvaTable[compiler->info.compLvFrameListRoot];
            if (varDsc->lvRegister)
            {
                excludeMask |= genRegMask(varDsc->GetRegNum());
            }
        }
    }

#ifdef TARGET_ARM
    // If we have a variable sized frame (compLocallocUsed is true)
    // then using REG_SAVED_LOCALLOC_SP in the prolog is not allowed
    if (compiler->compLocallocUsed)
    {
        excludeMask |= RBM_SAVED_LOCALLOC_SP;
    }
#endif // TARGET_ARM

    tempMask = initRegs & ~excludeMask & ~regSet.rsMaskResvd;

    if (tempMask != RBM_NONE)
    {
        // We will use one of the registers that we were planning to zero init anyway.
        // We pick the lowest register number.
        tempMask = genFindLowestBit(tempMask);
        initReg  = genRegNumFromMask(tempMask);
    }
    // Next we prefer to use one of the unused argument registers.
    // If they aren't available we use one of the caller-saved integer registers.
    else
    {
        tempMask = regSet.rsGetModifiedRegsMask() & RBM_ALLINT & ~excludeMask & ~regSet.rsMaskResvd;
        if (tempMask != RBM_NONE)
        {
            // We pick the lowest register number
            tempMask = genFindLowestBit(tempMask);
            initReg  = genRegNumFromMask(tempMask);
        }
    }

    noway_assert(!compiler->compMethodRequiresPInvokeFrame() || (initReg != REG_PINVOKE_FRAME));

#if defined(TARGET_AMD64)
    // If we are a varargs call, in order to set up the arguments correctly this
    // must be done in a 2 step process. As per the x64 ABI:
    // a) The caller sets up the argument shadow space (just before the return
    //    address, 4 pointer sized slots).
    // b) The callee is responsible to home the arguments on the shadow space
    //    provided by the caller.
    // This way, the varargs iterator will be able to retrieve the
    // call arguments properly since both the arg regs and the stack allocated
    // args will be contiguous.
    //
    // OSR methods can skip this, as the setup is done by the orignal method.
    if (compiler->info.compIsVarArgs && !compiler->opts.IsOSR())
    {
        GetEmitter()->spillIntArgRegsToShadowSlots();
    }

#endif // TARGET_AMD64

#ifdef TARGET_ARM
    /*-------------------------------------------------------------------------
     *
     * Now start emitting the part of the prolog which sets up the frame
     */

    if (regSet.rsMaskPreSpillRegs(true) != RBM_NONE)
    {
        inst_IV(INS_push, (int)regSet.rsMaskPreSpillRegs(true));
        compiler->unwindPushMaskInt(regSet.rsMaskPreSpillRegs(true));
    }
#endif // TARGET_ARM

#ifdef TARGET_XARCH
    if (doubleAlignOrFramePointerUsed())
    {
        inst_RV(INS_push, REG_FPBASE, TYP_REF);
        compiler->unwindPush(REG_FPBASE);
#ifdef USING_SCOPE_INFO
        psiAdjustStackLevel(REGSIZE_BYTES);
#endif               // USING_SCOPE_INFO
#ifndef TARGET_AMD64 // On AMD64, establish the frame pointer after the "sub rsp"
        genEstablishFramePointer(0, /*reportUnwindData*/ true);
#endif // !TARGET_AMD64

#if DOUBLE_ALIGN
        if (compiler->genDoubleAlign())
        {
            noway_assert(isFramePointerUsed() == false);
            noway_assert(!regSet.rsRegsModified(RBM_FPBASE)); /* Trashing EBP is out.    */

            inst_RV_IV(INS_and, REG_SPBASE, -8, EA_PTRSIZE);
        }
#endif // DOUBLE_ALIGN
    }
#endif // TARGET_XARCH

#ifdef TARGET_ARM64
    genPushCalleeSavedRegisters(initReg, &initRegZeroed);
#else  // !TARGET_ARM64
    genPushCalleeSavedRegisters();
#endif // !TARGET_ARM64

#ifdef TARGET_ARM
    bool needToEstablishFP        = false;
    int  afterLclFrameSPtoFPdelta = 0;
    if (doubleAlignOrFramePointerUsed())
    {
        needToEstablishFP = true;

        // If the local frame is small enough, we establish the frame pointer after the OS-reported prolog.
        // This makes the prolog and epilog match, giving us smaller unwind data. If the frame size is
        // too big, we go ahead and do it here.

        int SPtoFPdelta          = (compiler->compCalleeRegsPushed - 2) * REGSIZE_BYTES;
        afterLclFrameSPtoFPdelta = SPtoFPdelta + compiler->compLclFrameSize;
        if (!arm_Valid_Imm_For_Add_SP(afterLclFrameSPtoFPdelta))
        {
            // Oh well, it looks too big. Go ahead and establish the frame pointer here.
            genEstablishFramePointer(SPtoFPdelta, /*reportUnwindData*/ true);
            needToEstablishFP = false;
        }
    }
#endif // TARGET_ARM

    //-------------------------------------------------------------------------
    //
    // Subtract the local frame size from SP.
    //
    //-------------------------------------------------------------------------
    CLANG_FORMAT_COMMENT_ANCHOR;

#ifndef TARGET_ARM64
    regMaskTP maskStackAlloc = RBM_NONE;

#ifdef TARGET_ARM
    maskStackAlloc =
        genStackAllocRegisterMask(compiler->compLclFrameSize, regSet.rsGetModifiedRegsMask() & RBM_FLT_CALLEE_SAVED);
#endif // TARGET_ARM

    if (maskStackAlloc == RBM_NONE)
    {
        genAllocLclFrame(compiler->compLclFrameSize, initReg, &initRegZeroed, intRegState.rsCalleeRegArgMaskLiveIn);
    }
#endif // !TARGET_ARM64

//-------------------------------------------------------------------------

#ifdef TARGET_ARM
    if (compiler->compLocallocUsed)
    {
        GetEmitter()->emitIns_Mov(INS_mov, EA_4BYTE, REG_SAVED_LOCALLOC_SP, REG_SPBASE, /* canSkip */ false);
        regSet.verifyRegUsed(REG_SAVED_LOCALLOC_SP);
        compiler->unwindSetFrameReg(REG_SAVED_LOCALLOC_SP, 0);
    }
#endif // TARGET_ARMARCH

#if defined(TARGET_XARCH)
    // Preserve callee saved float regs to stack.
    genPreserveCalleeSavedFltRegs(compiler->compLclFrameSize);
#endif // defined(TARGET_XARCH)

#ifdef TARGET_AMD64
    // Establish the AMD64 frame pointer after the OS-reported prolog.
    if (doubleAlignOrFramePointerUsed())
    {
        bool reportUnwindData = compiler->compLocallocUsed || compiler->opts.compDbgEnC;
        genEstablishFramePointer(compiler->codeGen->genSPtoFPdelta(), reportUnwindData);
    }
#endif // TARGET_AMD64

//-------------------------------------------------------------------------
//
// This is the end of the OS-reported prolog for purposes of unwinding
//
//-------------------------------------------------------------------------

#ifdef TARGET_ARM
    if (needToEstablishFP)
    {
        genEstablishFramePointer(afterLclFrameSPtoFPdelta, /*reportUnwindData*/ false);
        needToEstablishFP = false; // nobody uses this later, but set it anyway, just to be explicit
    }
#endif // TARGET_ARM

    if (compiler->info.compPublishStubParam)
    {
#if CPU_LOAD_STORE_ARCH
        GetEmitter()->emitIns_S_R(ins_Store(TYP_I_IMPL), EA_PTRSIZE, REG_SECRET_STUB_PARAM,
                                  compiler->lvaStubArgumentVar, 0);
#else
        // mov [lvaStubArgumentVar], EAX
        GetEmitter()->emitIns_AR_R(ins_Store(TYP_I_IMPL), EA_PTRSIZE, REG_SECRET_STUB_PARAM, genFramePointerReg(),
                                   compiler->lvaTable[compiler->lvaStubArgumentVar].GetStackOffset());
#endif
        assert(intRegState.rsCalleeRegArgMaskLiveIn & RBM_SECRET_STUB_PARAM);

        // It's no longer live; clear it out so it can be used after this in the prolog
        intRegState.rsCalleeRegArgMaskLiveIn &= ~RBM_SECRET_STUB_PARAM;
    }

    //
    // Zero out the frame as needed
    //

    genZeroInitFrame(untrLclHi, untrLclLo, initReg, &initRegZeroed);

#if defined(FEATURE_EH_FUNCLETS)

    genSetPSPSym(initReg, &initRegZeroed);

#else // !FEATURE_EH_FUNCLETS

    // when compInitMem is true the genZeroInitFrame will zero out the shadow SP slots
    if (compiler->ehNeedsShadowSPslots() && !compiler->info.compInitMem)
    {
        // The last slot is reserved for ICodeManager::FixContext(ppEndRegion)
        unsigned filterEndOffsetSlotOffs = compiler->lvaLclSize(compiler->lvaShadowSPslotsVar) - TARGET_POINTER_SIZE;

        // Zero out the slot for nesting level 0
        unsigned firstSlotOffs = filterEndOffsetSlotOffs - TARGET_POINTER_SIZE;

        if (!initRegZeroed)
        {
            instGen_Set_Reg_To_Zero(EA_PTRSIZE, initReg);
            initRegZeroed = true;
        }

        GetEmitter()->emitIns_S_R(ins_Store(TYP_I_IMPL), EA_PTRSIZE, initReg, compiler->lvaShadowSPslotsVar,
                                  firstSlotOffs);
    }

#endif // !FEATURE_EH_FUNCLETS

    genReportGenericContextArg(initReg, &initRegZeroed);

#ifdef JIT32_GCENCODER
    // Initialize the LocalAllocSP slot if there is localloc in the function.
    if (compiler->lvaLocAllocSPvar != BAD_VAR_NUM)
    {
        GetEmitter()->emitIns_S_R(ins_Store(TYP_I_IMPL), EA_PTRSIZE, REG_SPBASE, compiler->lvaLocAllocSPvar, 0);
    }
#endif // JIT32_GCENCODER

    // Set up the GS security cookie

    genSetGSSecurityCookie(initReg, &initRegZeroed);

#ifdef PROFILING_SUPPORTED

    // Insert a function entry callback for profiling, if requested.
    // OSR methods aren't called, so don't have enter hooks.
    if (!compiler->opts.IsOSR())
    {
        genProfilingEnterCallback(initReg, &initRegZeroed);
    }

#endif // PROFILING_SUPPORTED

    if (!GetInterruptible())
    {
        // The 'real' prolog ends here for non-interruptible methods.
        // For fully-interruptible methods, we extend the prolog so that
        // we do not need to track GC inforation while shuffling the
        // arguments.
        GetEmitter()->emitMarkPrologEnd();
    }

#if defined(UNIX_AMD64_ABI) && defined(FEATURE_SIMD)
    // The unused bits of Vector3 arguments must be cleared
    // since native compiler doesn't initize the upper bits to zeros.
    //
    // TODO-Cleanup: This logic can be implemented in
    // genFnPrologCalleeRegArgs() for argument registers and
    // genEnregisterIncomingStackArgs() for stack arguments.
    genClearStackVec3ArgUpperBits();
#endif // UNIX_AMD64_ABI && FEATURE_SIMD

    /*-----------------------------------------------------------------------------
     * Take care of register arguments first
     */

    RegState* regState;

    // Update the arg initial register locations.
    compiler->lvaUpdateArgsWithInitialReg();

    // Home incoming arguments and generate any required inits.
    // OSR handles this by moving the values from the original frame.
    //
    if (!compiler->opts.IsOSR())
    {
        FOREACH_REGISTER_FILE(regState)
        {
            if (regState->rsCalleeRegArgMaskLiveIn)
            {
                // If we need an extra register to shuffle around the incoming registers
                // we will use xtraReg (initReg) and set the xtraRegClobbered flag,
                // if we don't need to use the xtraReg then this flag will stay false
                //
                regNumber xtraReg;
                bool      xtraRegClobbered = false;

                if (genRegMask(initReg) & RBM_ARG_REGS)
                {
                    xtraReg = initReg;
                }
                else
                {
                    xtraReg       = REG_SCRATCH;
                    initRegZeroed = false;
                }

                genFnPrologCalleeRegArgs(xtraReg, &xtraRegClobbered, regState);

                if (xtraRegClobbered)
                {
                    initRegZeroed = false;
                }
            }
        }
    }

    // Home the incoming arguments.
    genEnregisterIncomingStackArgs();

    /* Initialize any must-init registers variables now */

    if (initRegs)
    {
        regMaskTP regMask = 0x1;

        for (regNumber reg = REG_INT_FIRST; reg <= REG_INT_LAST; reg = REG_NEXT(reg), regMask <<= 1)
        {
            if (regMask & initRegs)
            {
                // Check if we have already zeroed this register
                if ((reg == initReg) && initRegZeroed)
                {
                    continue;
                }
                else
                {
                    instGen_Set_Reg_To_Zero(EA_PTRSIZE, reg);
                    if (reg == initReg)
                    {
                        initRegZeroed = true;
                    }
                }
            }
        }
    }

    if (initFltRegs | initDblRegs)
    {
        // If initReg is not in initRegs then we will use REG_SCRATCH
        if ((genRegMask(initReg) & initRegs) == 0)
        {
            initReg       = REG_SCRATCH;
            initRegZeroed = false;
        }

#ifdef TARGET_ARM
        // This is needed only for Arm since it can use a zero initialized int register
        // to initialize vfp registers.
        if (!initRegZeroed)
        {
            instGen_Set_Reg_To_Zero(EA_PTRSIZE, initReg);
            initRegZeroed = true;
        }
#endif // TARGET_ARM

        genZeroInitFltRegs(initFltRegs, initDblRegs, initReg);
    }

    //-----------------------------------------------------------------------------

    //
    // Increase the prolog size here only if fully interruptible.
    //

    if (GetInterruptible())
    {
        GetEmitter()->emitMarkPrologEnd();
    }
    if (compiler->opts.compScopeInfo && (compiler->info.compVarScopesCount > 0))
    {
        psiEndProlog();
    }

    if (hasGCRef)
    {
        GetEmitter()->emitSetFrameRangeGCRs(GCrefLo, GCrefHi);
    }
    else
    {
        noway_assert(GCrefLo == +INT_MAX);
        noway_assert(GCrefHi == -INT_MAX);
    }

#ifdef DEBUG
    if (compiler->opts.dspCode)
    {
        printf("\n");
    }
#endif

#ifdef TARGET_X86
    // On non-x86 the VARARG cookie does not need any special treatment.

    // Load up the VARARG argument pointer register so it doesn't get clobbered.
    // only do this if we actually access any statically declared args
    // (our argument pointer register has a refcount > 0).
    unsigned argsStartVar = compiler->lvaVarargsBaseOfStkArgs;

    if (compiler->info.compIsVarArgs && compiler->lvaTable[argsStartVar].lvRefCnt() > 0)
    {
        varDsc = &compiler->lvaTable[argsStartVar];

        noway_assert(compiler->info.compArgsCount > 0);

        // MOV EAX, <VARARGS HANDLE>
        GetEmitter()->emitIns_R_S(ins_Load(TYP_I_IMPL), EA_PTRSIZE, REG_EAX, compiler->info.compArgsCount - 1, 0);
        regSet.verifyRegUsed(REG_EAX);

        // MOV EAX, [EAX]
        GetEmitter()->emitIns_R_AR(ins_Load(TYP_I_IMPL), EA_PTRSIZE, REG_EAX, REG_EAX, 0);

        // EDX might actually be holding something here.  So make sure to only use EAX for this code
        // sequence.

        LclVarDsc* lastArg = &compiler->lvaTable[compiler->info.compArgsCount - 1];
        noway_assert(!lastArg->lvRegister);
        signed offset = lastArg->GetStackOffset();
        assert(offset != BAD_STK_OFFS);
        noway_assert(lastArg->lvFramePointerBased);

        // LEA EAX, &<VARARGS HANDLE> + EAX
        GetEmitter()->emitIns_R_ARR(INS_lea, EA_PTRSIZE, REG_EAX, genFramePointerReg(), REG_EAX, offset);

        if (varDsc->lvIsInReg())
        {
            GetEmitter()->emitIns_Mov(INS_mov, EA_PTRSIZE, varDsc->GetRegNum(), REG_EAX, /* canSkip */ true);
            regSet.verifyRegUsed(varDsc->GetRegNum());
        }
        else
        {
            GetEmitter()->emitIns_S_R(ins_Store(TYP_I_IMPL), EA_PTRSIZE, REG_EAX, argsStartVar, 0);
        }
    }

#endif // TARGET_X86

#if defined(DEBUG) && defined(TARGET_XARCH)
    if (compiler->opts.compStackCheckOnRet)
    {
        noway_assert(compiler->lvaReturnSpCheck != 0xCCCCCCCC &&
                     compiler->lvaTable[compiler->lvaReturnSpCheck].lvDoNotEnregister &&
                     compiler->lvaTable[compiler->lvaReturnSpCheck].lvOnFrame);
        GetEmitter()->emitIns_S_R(ins_Store(TYP_I_IMPL), EA_PTRSIZE, REG_SPBASE, compiler->lvaReturnSpCheck, 0);
    }
#endif // defined(DEBUG) && defined(TARGET_XARCH)

    GetEmitter()->emitEndProlog();
    compiler->unwindEndProlog();

    noway_assert(GetEmitter()->emitMaxTmpSize == regSet.tmpGetTotalSize());
}
#ifdef _PREFAST_
#pragma warning(pop)
#endif

/*****************************************************************************
 *
 *  Generates code for a function epilog.
 *
 *  Please consult the "debugger team notification" comment in genFnProlog().
 */

#if defined(TARGET_ARMARCH)

void CodeGen::genFnEpilog(BasicBlock* block)
{
#ifdef DEBUG
    if (verbose)
        printf("*************** In genFnEpilog()\n");
#endif // DEBUG

    ScopedSetVariable<bool> _setGeneratingEpilog(&compiler->compGeneratingEpilog, true);

    VarSetOps::Assign(compiler, gcInfo.gcVarPtrSetCur, GetEmitter()->emitInitGCrefVars);
    gcInfo.gcRegGCrefSetCur = GetEmitter()->emitInitGCrefRegs;
    gcInfo.gcRegByrefSetCur = GetEmitter()->emitInitByrefRegs;

#ifdef DEBUG
    if (compiler->opts.dspCode)
        printf("\n__epilog:\n");

    if (verbose)
    {
        printf("gcVarPtrSetCur=%s ", VarSetOps::ToString(compiler, gcInfo.gcVarPtrSetCur));
        dumpConvertedVarSet(compiler, gcInfo.gcVarPtrSetCur);
        printf(", gcRegGCrefSetCur=");
        printRegMaskInt(gcInfo.gcRegGCrefSetCur);
        GetEmitter()->emitDispRegSet(gcInfo.gcRegGCrefSetCur);
        printf(", gcRegByrefSetCur=");
        printRegMaskInt(gcInfo.gcRegByrefSetCur);
        GetEmitter()->emitDispRegSet(gcInfo.gcRegByrefSetCur);
        printf("\n");
    }
#endif // DEBUG

    bool jmpEpilog = ((block->bbFlags & BBF_HAS_JMP) != 0);

    GenTree* lastNode = block->lastNode();

    // Method handle and address info used in case of jump epilog
    CORINFO_METHOD_HANDLE methHnd = nullptr;
    CORINFO_CONST_LOOKUP  addrInfo;
    addrInfo.addr       = nullptr;
    addrInfo.accessType = IAT_VALUE;

    if (jmpEpilog && lastNode->gtOper == GT_JMP)
    {
        methHnd = (CORINFO_METHOD_HANDLE)lastNode->AsVal()->gtVal1;
        compiler->info.compCompHnd->getFunctionEntryPoint(methHnd, &addrInfo);
    }

#ifdef TARGET_ARM
    // We delay starting the unwind codes until we have an instruction which we know
    // needs an unwind code. In particular, for large stack frames in methods without
    // localloc, the sequence might look something like this:
    //      movw    r3, 0x38e0
    //      add     sp, r3
    //      pop     {r4,r5,r6,r10,r11,pc}
    // In this case, the "movw" should not be part of the unwind codes, since it will
    // be a NOP, and it is a waste to start with a NOP. Note that calling unwindBegEpilog()
    // also sets the current location as the beginning offset of the epilog, so every
    // instruction afterwards needs an unwind code. In the case above, if you call
    // unwindBegEpilog() before the "movw", then you must generate a NOP for the "movw".

    bool unwindStarted = false;

    // Tear down the stack frame

    if (compiler->compLocallocUsed)
    {
        if (!unwindStarted)
        {
            compiler->unwindBegEpilog();
            unwindStarted = true;
        }

        // mov R9 into SP
<<<<<<< HEAD
        inst_RV_RV(INS_mov, REG_SP, REG_SAVED_LOCALLOC_SP, TYP_I_IMPL);
=======
        inst_Mov(TYP_I_IMPL, REG_SP, REG_SAVED_LOCALLOC_SP, /* canSkip */ false);
>>>>>>> 2f5f1d51
        compiler->unwindSetFrameReg(REG_SAVED_LOCALLOC_SP, 0);
    }

    if (jmpEpilog ||
        genStackAllocRegisterMask(compiler->compLclFrameSize, regSet.rsGetModifiedRegsMask() & RBM_FLT_CALLEE_SAVED) ==
            RBM_NONE)
    {
        genFreeLclFrame(compiler->compLclFrameSize, &unwindStarted);
    }

    if (!unwindStarted)
    {
        // If we haven't generated anything yet, we're certainly going to generate a "pop" next.
        compiler->unwindBegEpilog();
        unwindStarted = true;
    }

    if (jmpEpilog && lastNode->gtOper == GT_JMP && addrInfo.accessType == IAT_RELPVALUE)
    {
        // IAT_RELPVALUE jump at the end is done using relative indirection, so,
        // additional helper register is required.
        // We use LR just before it is going to be restored from stack, i.e.
        //
        //     movw r12, laddr
        //     movt r12, haddr
        //     mov lr, r12
        //     ldr r12, [r12]
        //     add r12, r12, lr
        //     pop {lr}
        //     ...
        //     bx r12

        regNumber indCallReg = REG_R12;
        regNumber vptrReg1   = REG_LR;

        instGen_Set_Reg_To_Imm(EA_HANDLE_CNS_RELOC, indCallReg, (ssize_t)addrInfo.addr);
        GetEmitter()->emitIns_Mov(INS_mov, EA_PTRSIZE, vptrReg1, indCallReg, /* canSkip */ false);
        GetEmitter()->emitIns_R_R_I(INS_ldr, EA_PTRSIZE, indCallReg, indCallReg, 0);
        GetEmitter()->emitIns_R_R(INS_add, EA_PTRSIZE, indCallReg, vptrReg1);
    }

    genPopCalleeSavedRegisters(jmpEpilog);

    if (regSet.rsMaskPreSpillRegs(true) != RBM_NONE)
    {
        // We better not have used a pop PC to return otherwise this will be unreachable code
        noway_assert(!genUsedPopToReturn);

        int preSpillRegArgSize = genCountBits(regSet.rsMaskPreSpillRegs(true)) * REGSIZE_BYTES;
        inst_RV_IV(INS_add, REG_SPBASE, preSpillRegArgSize, EA_PTRSIZE);
        compiler->unwindAllocStack(preSpillRegArgSize);
    }

    if (jmpEpilog)
    {
        // We better not have used a pop PC to return otherwise this will be unreachable code
        noway_assert(!genUsedPopToReturn);
    }

#else  // TARGET_ARM64
    compiler->unwindBegEpilog();

    genPopCalleeSavedRegistersAndFreeLclFrame(jmpEpilog);
#endif // TARGET_ARM64

    if (jmpEpilog)
    {
        SetHasTailCalls(true);

        noway_assert(block->bbJumpKind == BBJ_RETURN);
        noway_assert(block->GetFirstLIRNode() != nullptr);

        /* figure out what jump we have */
        GenTree* jmpNode = lastNode;
#if !FEATURE_FASTTAILCALL
        noway_assert(jmpNode->gtOper == GT_JMP);
#else  // FEATURE_FASTTAILCALL
        // armarch
        // If jmpNode is GT_JMP then gtNext must be null.
        // If jmpNode is a fast tail call, gtNext need not be null since it could have embedded stmts.
        noway_assert((jmpNode->gtOper != GT_JMP) || (jmpNode->gtNext == nullptr));

        // Could either be a "jmp method" or "fast tail call" implemented as epilog+jmp
        noway_assert((jmpNode->gtOper == GT_JMP) ||
                     ((jmpNode->gtOper == GT_CALL) && jmpNode->AsCall()->IsFastTailCall()));

        // The next block is associated with this "if" stmt
        if (jmpNode->gtOper == GT_JMP)
#endif // FEATURE_FASTTAILCALL
        {
            // Simply emit a jump to the methodHnd. This is similar to a call so we can use
            // the same descriptor with some minor adjustments.
            assert(methHnd != nullptr);
            assert(addrInfo.addr != nullptr);

#ifdef TARGET_ARMARCH
            emitter::EmitCallType callType;
            void*                 addr;
            regNumber             indCallReg;
            switch (addrInfo.accessType)
            {
                case IAT_VALUE:
                    if (validImmForBL((ssize_t)addrInfo.addr))
                    {
                        // Simple direct call
                        callType   = emitter::EC_FUNC_TOKEN;
                        addr       = addrInfo.addr;
                        indCallReg = REG_NA;
                        break;
                    }

                    // otherwise the target address doesn't fit in an immediate
                    // so we have to burn a register...
                    FALLTHROUGH;

                case IAT_PVALUE:
                    // Load the address into a register, load indirect and call  through a register
                    // We have to use R12 since we assume the argument registers are in use
                    callType   = emitter::EC_INDIR_R;
                    indCallReg = REG_INDIRECT_CALL_TARGET_REG;
                    addr       = NULL;
                    instGen_Set_Reg_To_Imm(EA_HANDLE_CNS_RELOC, indCallReg, (ssize_t)addrInfo.addr);
                    if (addrInfo.accessType == IAT_PVALUE)
                    {
                        GetEmitter()->emitIns_R_R_I(INS_ldr, EA_PTRSIZE, indCallReg, indCallReg, 0);
                        regSet.verifyRegUsed(indCallReg);
                    }
                    break;

                case IAT_RELPVALUE:
                {
                    // Load the address into a register, load relative indirect and call through a register
                    // We have to use R12 since we assume the argument registers are in use
                    // LR is used as helper register right before it is restored from stack, thus,
                    // all relative address calculations are performed before LR is restored.
                    callType   = emitter::EC_INDIR_R;
                    indCallReg = REG_R12;
                    addr       = NULL;

                    regSet.verifyRegUsed(indCallReg);
                    break;
                }

                case IAT_PPVALUE:
                default:
                    NO_WAY("Unsupported JMP indirection");
            }

            /* Simply emit a jump to the methodHnd. This is similar to a call so we can use
             * the same descriptor with some minor adjustments.
             */

            // clang-format off
            GetEmitter()->emitIns_Call(callType,
                                       methHnd,
                                       INDEBUG_LDISASM_COMMA(nullptr)
                                       addr,
                                       0,          // argSize
                                       EA_UNKNOWN, // retSize
#if defined(TARGET_ARM64)
                                       EA_UNKNOWN, // secondRetSize
#endif
                                       gcInfo.gcVarPtrSetCur,
                                       gcInfo.gcRegGCrefSetCur,
                                       gcInfo.gcRegByrefSetCur,
                                       BAD_IL_OFFSET, // IL offset
                                       indCallReg,    // ireg
                                       REG_NA,        // xreg
                                       0,             // xmul
                                       0,             // disp
                                       true);         // isJump
            // clang-format on
            CLANG_FORMAT_COMMENT_ANCHOR;
#endif // TARGET_ARMARCH
        }
#if FEATURE_FASTTAILCALL
        else
        {
            // Fast tail call.
            GenTreeCall* call     = jmpNode->AsCall();
            gtCallTypes  callType = (gtCallTypes)call->gtCallType;

            // Fast tail calls cannot happen to helpers.
            assert((callType == CT_INDIRECT) || (callType == CT_USER_FUNC));

            // Try to dispatch this as a direct branch; this is possible when the call is
            // truly direct. In this case, the control expression will be null and the direct
            // target address will be in gtDirectCallAddress. It is still possible that calls
            // to user funcs require indirection, in which case the control expression will
            // be non-null.
            if ((callType == CT_USER_FUNC) && (call->gtControlExpr == nullptr))
            {
                assert(call->gtCallMethHnd != nullptr);
                // clang-format off
                GetEmitter()->emitIns_Call(emitter::EC_FUNC_TOKEN,
                                           call->gtCallMethHnd,
                                           INDEBUG_LDISASM_COMMA(nullptr)
                                           call->gtDirectCallAddress,
                                           0,          // argSize
                                           EA_UNKNOWN  // retSize
                                           ARM64_ARG(EA_UNKNOWN), // secondRetSize
                                           gcInfo.gcVarPtrSetCur,
                                           gcInfo.gcRegGCrefSetCur,
                                           gcInfo.gcRegByrefSetCur,
                                           BAD_IL_OFFSET, // IL offset
                                           REG_NA,        // ireg
                                           REG_NA,        // xreg
                                           0,             // xmul
                                           0,             // disp
                                           true);         // isJump
                // clang-format on
            }
            else
            {
                // Target requires indirection to obtain. genCallInstruction will have materialized
                // it into REG_FASTTAILCALL_TARGET already, so just branch to it.
                GetEmitter()->emitIns_R(INS_br, emitTypeSize(TYP_I_IMPL), REG_FASTTAILCALL_TARGET);
            }
        }
#endif // FEATURE_FASTTAILCALL
    }
    else
    {
#ifdef TARGET_ARM
        if (!genUsedPopToReturn)
        {
            // If we did not use a pop to return, then we did a "pop {..., lr}" instead of "pop {..., pc}",
            // so we need a "bx lr" instruction to return from the function.
            inst_RV(INS_bx, REG_LR, TYP_I_IMPL);
            compiler->unwindBranch16();
        }
#else  // TARGET_ARM64
        inst_RV(INS_ret, REG_LR, TYP_I_IMPL);
        compiler->unwindReturn(REG_LR);
#endif // TARGET_ARM64
    }

    compiler->unwindEndEpilog();
}

#elif defined(TARGET_XARCH)

void CodeGen::genFnEpilog(BasicBlock* block)
{
#ifdef DEBUG
    if (verbose)
    {
        printf("*************** In genFnEpilog()\n");
    }
#endif

    ScopedSetVariable<bool> _setGeneratingEpilog(&compiler->compGeneratingEpilog, true);

    VarSetOps::Assign(compiler, gcInfo.gcVarPtrSetCur, GetEmitter()->emitInitGCrefVars);
    gcInfo.gcRegGCrefSetCur = GetEmitter()->emitInitGCrefRegs;
    gcInfo.gcRegByrefSetCur = GetEmitter()->emitInitByrefRegs;

    noway_assert(!compiler->opts.MinOpts() || isFramePointerUsed()); // FPO not allowed with minOpts

#ifdef DEBUG
    genInterruptibleUsed = true;
#endif

    bool jmpEpilog = ((block->bbFlags & BBF_HAS_JMP) != 0);

#ifdef DEBUG
    if (compiler->opts.dspCode)
    {
        printf("\n__epilog:\n");
    }

    if (verbose)
    {
        printf("gcVarPtrSetCur=%s ", VarSetOps::ToString(compiler, gcInfo.gcVarPtrSetCur));
        dumpConvertedVarSet(compiler, gcInfo.gcVarPtrSetCur);
        printf(", gcRegGCrefSetCur=");
        printRegMaskInt(gcInfo.gcRegGCrefSetCur);
        GetEmitter()->emitDispRegSet(gcInfo.gcRegGCrefSetCur);
        printf(", gcRegByrefSetCur=");
        printRegMaskInt(gcInfo.gcRegByrefSetCur);
        GetEmitter()->emitDispRegSet(gcInfo.gcRegByrefSetCur);
        printf("\n");
    }
#endif

    // Restore float registers that were saved to stack before SP is modified.
    genRestoreCalleeSavedFltRegs(compiler->compLclFrameSize);

#ifdef JIT32_GCENCODER
    // When using the JIT32 GC encoder, we do not start the OS-reported portion of the epilog until after
    // the above call to `genRestoreCalleeSavedFltRegs` because that function
    //   a) does not actually restore any registers: there are none when targeting the Windows x86 ABI,
    //      which is the only target that uses the JIT32 GC encoder
    //   b) may issue a `vzeroupper` instruction to eliminate AVX -> SSE transition penalties.
    // Because the `vzeroupper` instruction is not recognized by the VM's unwinder and there are no
    // callee-save FP restores that the unwinder would need to see, we can avoid the need to change the
    // unwinder (and break binary compat with older versions of the runtime) by starting the epilog
    // after any `vzeroupper` instruction has been emitted. If either of the above conditions changes,
    // we will need to rethink this.
    GetEmitter()->emitStartEpilog();
#endif

    /* Compute the size in bytes we've pushed/popped */

    if (!doubleAlignOrFramePointerUsed())
    {
        // We have an ESP frame */

        noway_assert(compiler->compLocallocUsed == false); // Only used with frame-pointer

        /* Get rid of our local variables */

        if (compiler->compLclFrameSize)
        {
#ifdef TARGET_X86
            /* Add 'compiler->compLclFrameSize' to ESP */
            /* Use pop ECX to increment ESP by 4, unless compiler->compJmpOpUsed is true */

            if ((compiler->compLclFrameSize == TARGET_POINTER_SIZE) && !compiler->compJmpOpUsed)
            {
                inst_RV(INS_pop, REG_ECX, TYP_I_IMPL);
                regSet.verifyRegUsed(REG_ECX);
            }
            else
#endif // TARGET_X86
            {
                /* Add 'compiler->compLclFrameSize' to ESP */
                /* Generate "add esp, <stack-size>" */
                inst_RV_IV(INS_add, REG_SPBASE, compiler->compLclFrameSize, EA_PTRSIZE);
            }
        }

        genPopCalleeSavedRegisters();

        // Extra OSR adjust to get to where RBP was saved by the original frame, and
        // restore RBP.
        //
        // Note the other callee saves made in that frame are dead, the OSR method
        // will save and restore what it needs.
        if (compiler->opts.IsOSR())
        {
            PatchpointInfo* patchpointInfo    = compiler->info.compPatchpointInfo;
            const int       originalFrameSize = patchpointInfo->FpToSpDelta();

            // Use add since we know the SP-to-FP delta of the original method.
            //
            // If we ever allow the original method to have localloc this will
            // need to change.
            inst_RV_IV(INS_add, REG_SPBASE, originalFrameSize, EA_PTRSIZE);
            inst_RV(INS_pop, REG_EBP, TYP_I_IMPL);
        }
    }
    else
    {
        noway_assert(doubleAlignOrFramePointerUsed());

        /* Tear down the stack frame */

        bool needMovEspEbp = false;

#if DOUBLE_ALIGN
        if (compiler->genDoubleAlign())
        {
            //
            // add esp, compLclFrameSize
            //
            // We need not do anything (except the "mov esp, ebp") if
            // compiler->compCalleeRegsPushed==0. However, this is unlikely, and it
            // also complicates the code manager. Hence, we ignore that case.

            noway_assert(compiler->compLclFrameSize != 0);
            inst_RV_IV(INS_add, REG_SPBASE, compiler->compLclFrameSize, EA_PTRSIZE);

            needMovEspEbp = true;
        }
        else
#endif // DOUBLE_ALIGN
        {
            bool needLea = false;

            if (compiler->compLocallocUsed)
            {
                // OSR not yet ready for localloc
                assert(!compiler->opts.IsOSR());

                // ESP may be variable if a localloc was actually executed. Reset it.
                //    lea esp, [ebp - compiler->compCalleeRegsPushed * REGSIZE_BYTES]
                needLea = true;
            }
            else if (!regSet.rsRegsModified(RBM_CALLEE_SAVED))
            {
                if (compiler->compLclFrameSize != 0)
                {
#ifdef TARGET_AMD64
                    // AMD64 can't use "mov esp, ebp", according to the ABI specification describing epilogs. So,
                    // do an LEA to "pop off" the frame allocation.
                    needLea = true;
#else  // !TARGET_AMD64
                    // We will just generate "mov esp, ebp" and be done with it.
                    needMovEspEbp = true;
#endif // !TARGET_AMD64
                }
            }
            else if (compiler->compLclFrameSize == 0)
            {
                // do nothing before popping the callee-saved registers
            }
#ifdef TARGET_X86
            else if (compiler->compLclFrameSize == REGSIZE_BYTES)
            {
                // "pop ecx" will make ESP point to the callee-saved registers
                inst_RV(INS_pop, REG_ECX, TYP_I_IMPL);
                regSet.verifyRegUsed(REG_ECX);
            }
#endif // TARGET_X86
            else
            {
                // We need to make ESP point to the callee-saved registers
                needLea = true;
            }

            if (needLea)
            {
                int offset;

#ifdef TARGET_AMD64
                // lea esp, [ebp + compiler->compLclFrameSize - genSPtoFPdelta]
                //
                // Case 1: localloc not used.
                // genSPToFPDelta = compiler->compCalleeRegsPushed * REGSIZE_BYTES + compiler->compLclFrameSize
                // offset = compiler->compCalleeRegsPushed * REGSIZE_BYTES;
                // The amount to be subtracted from RBP to point at callee saved int regs.
                //
                // Case 2: localloc used
                // genSPToFPDelta = Min(240, (int)compiler->lvaOutgoingArgSpaceSize)
                // Offset = Amount to be added to RBP to point at callee saved int regs.
                offset = genSPtoFPdelta() - compiler->compLclFrameSize;

                // Offset should fit within a byte if localloc is not used.
                if (!compiler->compLocallocUsed)
                {
                    noway_assert(offset < UCHAR_MAX);
                }
#else
                // lea esp, [ebp - compiler->compCalleeRegsPushed * REGSIZE_BYTES]
                offset = compiler->compCalleeRegsPushed * REGSIZE_BYTES;
                noway_assert(offset < UCHAR_MAX); // the offset fits in a byte
#endif

                GetEmitter()->emitIns_R_AR(INS_lea, EA_PTRSIZE, REG_SPBASE, REG_FPBASE, -offset);
            }
        }

        //
        // Pop the callee-saved registers (if any)
        //
        genPopCalleeSavedRegisters();

#ifdef TARGET_AMD64
        // Extra OSR adjust to get to where RBP was saved by the original frame.
        //
        // Note the other callee saves made in that frame are dead, the current method
        // will save and restore what it needs.
        if (compiler->opts.IsOSR())
        {
            PatchpointInfo* patchpointInfo    = compiler->info.compPatchpointInfo;
            const int       originalFrameSize = patchpointInfo->FpToSpDelta();

            // Use add since we know the SP-to-FP delta of the original method.
            // We also need to skip over the slot where we pushed RBP.
            //
            // If we ever allow the original method to have localloc this will
            // need to change.
            inst_RV_IV(INS_add, REG_SPBASE, originalFrameSize + TARGET_POINTER_SIZE, EA_PTRSIZE);
        }

        assert(!needMovEspEbp); // "mov esp, ebp" is not allowed in AMD64 epilogs
#else  // !TARGET_AMD64
        if (needMovEspEbp)
        {
            // mov esp, ebp
<<<<<<< HEAD
            inst_RV_RV(INS_mov, REG_SPBASE, REG_FPBASE, TYP_I_IMPL);
=======
            inst_Mov(TYP_I_IMPL, REG_SPBASE, REG_FPBASE, /* canSkip */ false);
>>>>>>> 2f5f1d51
        }
#endif // !TARGET_AMD64

        // pop ebp
        inst_RV(INS_pop, REG_EBP, TYP_I_IMPL);
    }

    GetEmitter()->emitStartExitSeq(); // Mark the start of the "return" sequence

    /* Check if this a special return block i.e.
     * CEE_JMP instruction */

    if (jmpEpilog)
    {
        noway_assert(block->bbJumpKind == BBJ_RETURN);
        noway_assert(block->GetFirstLIRNode());

        // figure out what jump we have
        GenTree* jmpNode = block->lastNode();
#if !FEATURE_FASTTAILCALL
        // x86
        noway_assert(jmpNode->gtOper == GT_JMP);
#else
        // amd64
        // If jmpNode is GT_JMP then gtNext must be null.
        // If jmpNode is a fast tail call, gtNext need not be null since it could have embedded stmts.
        noway_assert((jmpNode->gtOper != GT_JMP) || (jmpNode->gtNext == nullptr));

        // Could either be a "jmp method" or "fast tail call" implemented as epilog+jmp
        noway_assert((jmpNode->gtOper == GT_JMP) ||
                     ((jmpNode->gtOper == GT_CALL) && jmpNode->AsCall()->IsFastTailCall()));

        // The next block is associated with this "if" stmt
        if (jmpNode->gtOper == GT_JMP)
#endif
        {
            // Simply emit a jump to the methodHnd. This is similar to a call so we can use
            // the same descriptor with some minor adjustments.
            CORINFO_METHOD_HANDLE methHnd = (CORINFO_METHOD_HANDLE)jmpNode->AsVal()->gtVal1;

            CORINFO_CONST_LOOKUP addrInfo;
            compiler->info.compCompHnd->getFunctionEntryPoint(methHnd, &addrInfo);
            if (addrInfo.accessType != IAT_VALUE && addrInfo.accessType != IAT_PVALUE)
            {
                NO_WAY("Unsupported JMP indirection");
            }

            // If we have IAT_PVALUE we might need to jump via register indirect, as sometimes the
            // indirection cell can't be reached by the jump.
            emitter::EmitCallType callType;
            void*                 addr;
            regNumber             indCallReg;

            if (addrInfo.accessType == IAT_PVALUE)
            {
                if (genCodeIndirAddrCanBeEncodedAsPCRelOffset((size_t)addrInfo.addr))
                {
                    // 32 bit displacement will work
                    callType   = emitter::EC_FUNC_TOKEN_INDIR;
                    addr       = addrInfo.addr;
                    indCallReg = REG_NA;
                }
                else
                {
                    // 32 bit displacement won't work
                    callType   = emitter::EC_INDIR_ARD;
                    indCallReg = REG_RAX;
                    addr       = nullptr;
                    instGen_Set_Reg_To_Imm(EA_HANDLE_CNS_RELOC, indCallReg, (ssize_t)addrInfo.addr);
                    regSet.verifyRegUsed(indCallReg);
                }
            }
            else
            {
                callType   = emitter::EC_FUNC_TOKEN;
                addr       = addrInfo.addr;
                indCallReg = REG_NA;
            }

            // clang-format off
            GetEmitter()->emitIns_Call(callType,
                                       methHnd,
                                       INDEBUG_LDISASM_COMMA(nullptr)
                                       addr,
                                       0,                                                      // argSize
                                       EA_UNKNOWN                                              // retSize
                                       MULTIREG_HAS_SECOND_GC_RET_ONLY_ARG(EA_UNKNOWN),        // secondRetSize
                                       gcInfo.gcVarPtrSetCur,
                                       gcInfo.gcRegGCrefSetCur,
                                       gcInfo.gcRegByrefSetCur,
                                       BAD_IL_OFFSET, indCallReg, REG_NA, 0, 0,  /* iloffset, ireg, xreg, xmul, disp */
                                       true /* isJump */
            );
            // clang-format on
        }
#if FEATURE_FASTTAILCALL
        else
        {
#ifdef TARGET_AMD64
            // Fast tail call.
            GenTreeCall* call     = jmpNode->AsCall();
            gtCallTypes  callType = (gtCallTypes)call->gtCallType;

            // Fast tail calls cannot happen to helpers.
            assert((callType == CT_INDIRECT) || (callType == CT_USER_FUNC));

            // Calls to a user func can be dispatched as an RIP-relative jump when they are
            // truly direct; in this case, the control expression will be null and the direct
            // target address will be in gtDirectCallAddress. It is still possible that calls
            // to user funcs require indirection, in which case the control expression will
            // be non-null.
            if ((callType == CT_USER_FUNC) && (call->gtControlExpr == nullptr))
            {
                assert(call->gtCallMethHnd != nullptr);
                // clang-format off
                GetEmitter()->emitIns_Call(
                        emitter::EC_FUNC_TOKEN,
                        call->gtCallMethHnd,
                        INDEBUG_LDISASM_COMMA(nullptr)
                        call->gtDirectCallAddress,
                        0,                                              // argSize
                        EA_UNKNOWN                                      // retSize
                        MULTIREG_HAS_SECOND_GC_RET_ONLY_ARG(EA_UNKNOWN),// secondRetSize
                        gcInfo.gcVarPtrSetCur,
                        gcInfo.gcRegGCrefSetCur,
                        gcInfo.gcRegByrefSetCur,
                        BAD_IL_OFFSET, REG_NA, REG_NA, 0, 0,  /* iloffset, ireg, xreg, xmul, disp */
                        true /* isJump */
                );
                // clang-format on
            }
            else
            {
                // Target requires indirection to obtain. genCallInstruction will have materialized
                // it into RAX already, so just jump to it. The stack walker requires that a register
                // indirect tail call be rex.w prefixed.
                GetEmitter()->emitIns_R(INS_rex_jmp, emitTypeSize(TYP_I_IMPL), REG_RAX);
            }

#else
            assert(!"Fast tail call as epilog+jmp");
            unreached();
#endif // TARGET_AMD64
        }
#endif // FEATURE_FASTTAILCALL
    }
    else
    {
        unsigned stkArgSize = 0; // Zero on all platforms except x86

#if defined(TARGET_X86)
        bool     fCalleePop = true;

        // varargs has caller pop
        if (compiler->info.compIsVarArgs)
            fCalleePop = false;

        if (IsCallerPop(compiler->info.compCallConv))
            fCalleePop = false;

        if (fCalleePop)
        {
            noway_assert(compiler->compArgSize >= intRegState.rsCalleeRegArgCount * REGSIZE_BYTES);
            stkArgSize = compiler->compArgSize - intRegState.rsCalleeRegArgCount * REGSIZE_BYTES;

            noway_assert(compiler->compArgSize < 0x10000); // "ret" only has 2 byte operand
        }
#endif // TARGET_X86

        /* Return, popping our arguments (if any) */
        instGen_Return(stkArgSize);
    }
}

#else // TARGET*
#error Unsupported or unset target architecture
#endif // TARGET*

#if defined(FEATURE_EH_FUNCLETS)

#ifdef TARGET_ARM

/*****************************************************************************
 *
 *  Generates code for an EH funclet prolog.
 *
 *  Funclets have the following incoming arguments:
 *
 *      catch:          r0 = the exception object that was caught (see GT_CATCH_ARG)
 *      filter:         r0 = the exception object to filter (see GT_CATCH_ARG), r1 = CallerSP of the containing function
 *      finally/fault:  none
 *
 *  Funclets set the following registers on exit:
 *
 *      catch:          r0 = the address at which execution should resume (see BBJ_EHCATCHRET)
 *      filter:         r0 = non-zero if the handler should handle the exception, zero otherwise (see GT_RETFILT)
 *      finally/fault:  none
 *
 *  The ARM funclet prolog sequence is:
 *
 *     push {regs,lr}   ; We push the callee-saved regs and 'lr'.
 *                      ;   TODO-ARM-CQ: We probably only need to save lr, plus any callee-save registers that we
 *                      ;         actually use in the funclet. Currently, we save the same set of callee-saved regs
 *                      ;         calculated for the entire function.
 *     sub sp, XXX      ; Establish the rest of the frame.
 *                      ;   XXX is determined by lvaOutgoingArgSpaceSize plus space for the PSP slot, aligned
 *                      ;   up to preserve stack alignment. If we push an odd number of registers, we also
 *                      ;   generate this, to keep the stack aligned.
 *
 *     ; Fill the PSP slot, for use by the VM (it gets reported with the GC info), or by code generation of nested
 *     ;     filters.
 *     ; This is not part of the "OS prolog"; it has no associated unwind data, and is not reversed in the funclet
 *     ;     epilog.
 *
 *     if (this is a filter funclet)
 *     {
 *          // r1 on entry to a filter funclet is CallerSP of the containing function:
 *          // either the main function, or the funclet for a handler that this filter is dynamically nested within.
 *          // Note that a filter can be dynamically nested within a funclet even if it is not statically within
 *          // a funclet. Consider:
 *          //
 *          //    try {
 *          //        try {
 *          //            throw new Exception();
 *          //        } catch(Exception) {
 *          //            throw new Exception();     // The exception thrown here ...
 *          //        }
 *          //    } filter {                         // ... will be processed here, while the "catch" funclet frame is
 *          //                                       // still on the stack
 *          //    } filter-handler {
 *          //    }
 *          //
 *          // Because of this, we need a PSP in the main function anytime a filter funclet doesn't know whether the
 *          // enclosing frame will be a funclet or main function. We won't know any time there is a filter protecting
 *          // nested EH. To simplify, we just always create a main function PSP for any function with a filter.
 *
 *          ldr r1, [r1 - PSP_slot_CallerSP_offset]     ; Load the CallerSP of the main function (stored in the PSP of
 *                                                      ; the dynamically containing funclet or function)
 *          str r1, [sp + PSP_slot_SP_offset]           ; store the PSP
 *          sub r11, r1, Function_CallerSP_to_FP_delta  ; re-establish the frame pointer
 *     }
 *     else
 *     {
 *          // This is NOT a filter funclet. The VM re-establishes the frame pointer on entry.
 *          // TODO-ARM-CQ: if VM set r1 to CallerSP on entry, like for filters, we could save an instruction.
 *
 *          add r3, r11, Function_CallerSP_to_FP_delta  ; compute the CallerSP, given the frame pointer. r3 is scratch.
 *          str r3, [sp + PSP_slot_SP_offset]           ; store the PSP
 *     }
 *
 *  The epilog sequence is then:
 *
 *     add sp, XXX      ; if necessary
 *     pop {regs,pc}
 *
 *  If it is worth it, we could push r0, r1, r2, r3 instead of using an additional add/sub instruction.
 *  Code size would be smaller, but we would be writing to / reading from the stack, which might be slow.
 *
 *  The funclet frame is thus:
 *
 *      |                       |
 *      |-----------------------|
 *      |       incoming        |
 *      |       arguments       |
 *      +=======================+ <---- Caller's SP
 *      |Callee saved registers |
 *      |-----------------------|
 *      |Pre-spill regs space   |   // This is only necessary to keep the PSP slot at the same offset
 *      |                       |   // in function and funclet
 *      |-----------------------|
 *      |        PSP slot       |   // Omitted in CoreRT ABI
 *      |-----------------------|
 *      ~  possible 4 byte pad  ~
 *      ~     for alignment     ~
 *      |-----------------------|
 *      |   Outgoing arg space  |
 *      |-----------------------| <---- Ambient SP
 *      |       |               |
 *      ~       | Stack grows   ~
 *      |       | downward      |
 *              V
 */

void CodeGen::genFuncletProlog(BasicBlock* block)
{
#ifdef DEBUG
    if (verbose)
        printf("*************** In genFuncletProlog()\n");
#endif

    assert(block != NULL);
    assert(block->bbFlags & BBF_FUNCLET_BEG);

    ScopedSetVariable<bool> _setGeneratingProlog(&compiler->compGeneratingProlog, true);

    gcInfo.gcResetForBB();

    compiler->unwindBegProlog();

    regMaskTP maskPushRegsFloat = genFuncletInfo.fiSaveRegs & RBM_ALLFLOAT;
    regMaskTP maskPushRegsInt   = genFuncletInfo.fiSaveRegs & ~maskPushRegsFloat;

    regMaskTP maskStackAlloc = genStackAllocRegisterMask(genFuncletInfo.fiSpDelta, maskPushRegsFloat);
    maskPushRegsInt |= maskStackAlloc;

    assert(FitsIn<int>(maskPushRegsInt));
    inst_IV(INS_push, (int)maskPushRegsInt);
    compiler->unwindPushMaskInt(maskPushRegsInt);

    if (maskPushRegsFloat != RBM_NONE)
    {
        genPushFltRegs(maskPushRegsFloat);
        compiler->unwindPushMaskFloat(maskPushRegsFloat);
    }

    bool isFilter = (block->bbCatchTyp == BBCT_FILTER);

    regMaskTP maskArgRegsLiveIn;
    if (isFilter)
    {
        maskArgRegsLiveIn = RBM_R0 | RBM_R1;
    }
    else if ((block->bbCatchTyp == BBCT_FINALLY) || (block->bbCatchTyp == BBCT_FAULT))
    {
        maskArgRegsLiveIn = RBM_NONE;
    }
    else
    {
        maskArgRegsLiveIn = RBM_R0;
    }

    regNumber initReg       = REG_R3; // R3 is never live on entry to a funclet, so it can be trashed
    bool      initRegZeroed = false;

    if (maskStackAlloc == RBM_NONE)
    {
        genAllocLclFrame(genFuncletInfo.fiSpDelta, initReg, &initRegZeroed, maskArgRegsLiveIn);
    }

    // This is the end of the OS-reported prolog for purposes of unwinding
    compiler->unwindEndProlog();

    // If there is no PSPSym (CoreRT ABI), we are done.
    if (compiler->lvaPSPSym == BAD_VAR_NUM)
    {
        return;
    }

    if (isFilter)
    {
        // This is the first block of a filter

        GetEmitter()->emitIns_R_R_I(INS_ldr, EA_PTRSIZE, REG_R1, REG_R1, genFuncletInfo.fiPSP_slot_CallerSP_offset);
        regSet.verifyRegUsed(REG_R1);
        GetEmitter()->emitIns_R_R_I(INS_str, EA_PTRSIZE, REG_R1, REG_SPBASE, genFuncletInfo.fiPSP_slot_SP_offset);
        GetEmitter()->emitIns_R_R_I(INS_sub, EA_PTRSIZE, REG_FPBASE, REG_R1,
                                    genFuncletInfo.fiFunctionCallerSPtoFPdelta);
    }
    else
    {
        // This is a non-filter funclet
        GetEmitter()->emitIns_R_R_I(INS_add, EA_PTRSIZE, REG_R3, REG_FPBASE,
                                    genFuncletInfo.fiFunctionCallerSPtoFPdelta);
        regSet.verifyRegUsed(REG_R3);
        GetEmitter()->emitIns_R_R_I(INS_str, EA_PTRSIZE, REG_R3, REG_SPBASE, genFuncletInfo.fiPSP_slot_SP_offset);
    }
}

/*****************************************************************************
 *
 *  Generates code for an EH funclet epilog.
 */

void CodeGen::genFuncletEpilog()
{
#ifdef DEBUG
    if (verbose)
        printf("*************** In genFuncletEpilog()\n");
#endif

    ScopedSetVariable<bool> _setGeneratingEpilog(&compiler->compGeneratingEpilog, true);

    // Just as for the main function, we delay starting the unwind codes until we have
    // an instruction which we know needs an unwind code. This is to support code like
    // this:
    //      movw    r3, 0x38e0
    //      add     sp, r3
    //      pop     {r4,r5,r6,r10,r11,pc}
    // where the "movw" shouldn't be part of the unwind codes. See genFnEpilog() for more details.

    bool unwindStarted = false;

    /* The saved regs info saves the LR register. We need to pop the PC register to return */
    assert(genFuncletInfo.fiSaveRegs & RBM_LR);

    regMaskTP maskPopRegsFloat = genFuncletInfo.fiSaveRegs & RBM_ALLFLOAT;
    regMaskTP maskPopRegsInt   = genFuncletInfo.fiSaveRegs & ~maskPopRegsFloat;

    regMaskTP maskStackAlloc = genStackAllocRegisterMask(genFuncletInfo.fiSpDelta, maskPopRegsFloat);
    maskPopRegsInt |= maskStackAlloc;

    if (maskStackAlloc == RBM_NONE)
    {
        genFreeLclFrame(genFuncletInfo.fiSpDelta, &unwindStarted);
    }

    if (!unwindStarted)
    {
        // We'll definitely generate an unwindable instruction next
        compiler->unwindBegEpilog();
        unwindStarted = true;
    }

    maskPopRegsInt &= ~RBM_LR;
    maskPopRegsInt |= RBM_PC;

    if (maskPopRegsFloat != RBM_NONE)
    {
        genPopFltRegs(maskPopRegsFloat);
        compiler->unwindPopMaskFloat(maskPopRegsFloat);
    }

    assert(FitsIn<int>(maskPopRegsInt));
    inst_IV(INS_pop, (int)maskPopRegsInt);
    compiler->unwindPopMaskInt(maskPopRegsInt);

    compiler->unwindEndEpilog();
}

/*****************************************************************************
 *
 *  Capture the information used to generate the funclet prologs and epilogs.
 *  Note that all funclet prologs are identical, and all funclet epilogs are
 *  identical (per type: filters are identical, and non-filters are identical).
 *  Thus, we compute the data used for these just once.
 *
 *  See genFuncletProlog() for more information about the prolog/epilog sequences.
 */

void CodeGen::genCaptureFuncletPrologEpilogInfo()
{
    if (compiler->ehAnyFunclets())
    {
        assert(isFramePointerUsed());
        assert(compiler->lvaDoneFrameLayout == Compiler::FINAL_FRAME_LAYOUT); // The frame size and offsets must be
                                                                              // finalized

        // Frame pointer doesn't point at the end, it points at the pushed r11. So, instead
        // of adding the number of callee-saved regs to CallerSP, we add 1 for lr and 1 for r11
        // (plus the "pre spill regs"). Note that we assume r12 and r13 aren't saved
        // (also assumed in genFnProlog()).
        assert((regSet.rsMaskCalleeSaved & (RBM_R12 | RBM_R13)) == 0);
        unsigned preSpillRegArgSize                = genCountBits(regSet.rsMaskPreSpillRegs(true)) * REGSIZE_BYTES;
        genFuncletInfo.fiFunctionCallerSPtoFPdelta = preSpillRegArgSize + 2 * REGSIZE_BYTES;

        regMaskTP rsMaskSaveRegs = regSet.rsMaskCalleeSaved;
        unsigned  saveRegsCount  = genCountBits(rsMaskSaveRegs);
        unsigned  saveRegsSize   = saveRegsCount * REGSIZE_BYTES; // bytes of regs we're saving
        assert(compiler->lvaOutgoingArgSpaceSize % REGSIZE_BYTES == 0);
        unsigned funcletFrameSize =
            preSpillRegArgSize + saveRegsSize + REGSIZE_BYTES /* PSP slot */ + compiler->lvaOutgoingArgSpaceSize;

        unsigned funcletFrameSizeAligned  = roundUp(funcletFrameSize, STACK_ALIGN);
        unsigned funcletFrameAlignmentPad = funcletFrameSizeAligned - funcletFrameSize;
        unsigned spDelta                  = funcletFrameSizeAligned - saveRegsSize;

        unsigned PSP_slot_SP_offset = compiler->lvaOutgoingArgSpaceSize + funcletFrameAlignmentPad;
        int      PSP_slot_CallerSP_offset =
            -(int)(funcletFrameSize - compiler->lvaOutgoingArgSpaceSize); // NOTE: it's negative!

        /* Now save it for future use */

        genFuncletInfo.fiSaveRegs                 = rsMaskSaveRegs;
        genFuncletInfo.fiSpDelta                  = spDelta;
        genFuncletInfo.fiPSP_slot_SP_offset       = PSP_slot_SP_offset;
        genFuncletInfo.fiPSP_slot_CallerSP_offset = PSP_slot_CallerSP_offset;

#ifdef DEBUG
        if (verbose)
        {
            printf("\n");
            printf("Funclet prolog / epilog info\n");
            printf("    Function CallerSP-to-FP delta: %d\n", genFuncletInfo.fiFunctionCallerSPtoFPdelta);
            printf("                        Save regs: ");
            dspRegMask(rsMaskSaveRegs);
            printf("\n");
            printf("                         SP delta: %d\n", genFuncletInfo.fiSpDelta);
            printf("               PSP slot SP offset: %d\n", genFuncletInfo.fiPSP_slot_SP_offset);
            printf("        PSP slot Caller SP offset: %d\n", genFuncletInfo.fiPSP_slot_CallerSP_offset);

            if (PSP_slot_CallerSP_offset != compiler->lvaGetCallerSPRelativeOffset(compiler->lvaPSPSym))
            {
                printf("lvaGetCallerSPRelativeOffset(lvaPSPSym): %d\n",
                       compiler->lvaGetCallerSPRelativeOffset(compiler->lvaPSPSym));
            }
        }
#endif // DEBUG

        assert(PSP_slot_CallerSP_offset < 0);
        if (compiler->lvaPSPSym != BAD_VAR_NUM)
        {
            assert(PSP_slot_CallerSP_offset ==
                   compiler->lvaGetCallerSPRelativeOffset(compiler->lvaPSPSym)); // same offset used in main
                                                                                 // function and funclet!
        }
    }
}

#elif defined(TARGET_AMD64)

/*****************************************************************************
 *
 *  Generates code for an EH funclet prolog.
 *
 *  Funclets have the following incoming arguments:
 *
 *      catch/filter-handler: rcx = InitialSP, rdx = the exception object that was caught (see GT_CATCH_ARG)
 *      filter:               rcx = InitialSP, rdx = the exception object to filter (see GT_CATCH_ARG)
 *      finally/fault:        rcx = InitialSP
 *
 *  Funclets set the following registers on exit:
 *
 *      catch/filter-handler: rax = the address at which execution should resume (see BBJ_EHCATCHRET)
 *      filter:               rax = non-zero if the handler should handle the exception, zero otherwise (see GT_RETFILT)
 *      finally/fault:        none
 *
 *  The AMD64 funclet prolog sequence is:
 *
 *     push ebp
 *     push callee-saved regs
 *                      ; TODO-AMD64-CQ: We probably only need to save any callee-save registers that we actually use
 *                      ;         in the funclet. Currently, we save the same set of callee-saved regs calculated for
 *                      ;         the entire function.
 *     sub sp, XXX      ; Establish the rest of the frame.
 *                      ;   XXX is determined by lvaOutgoingArgSpaceSize plus space for the PSP slot, aligned
 *                      ;   up to preserve stack alignment. If we push an odd number of registers, we also
 *                      ;   generate this, to keep the stack aligned.
 *
 *     ; Fill the PSP slot, for use by the VM (it gets reported with the GC info), or by code generation of nested
 *     ;    filters.
 *     ; This is not part of the "OS prolog"; it has no associated unwind data, and is not reversed in the funclet
 *     ;    epilog.
 *     ; Also, re-establish the frame pointer from the PSP.
 *
 *     mov rbp, [rcx + PSP_slot_InitialSP_offset]       ; Load the PSP (InitialSP of the main function stored in the
 *                                                      ; PSP of the dynamically containing funclet or function)
 *     mov [rsp + PSP_slot_InitialSP_offset], rbp       ; store the PSP in our frame
 *     lea ebp, [rbp + Function_InitialSP_to_FP_delta]  ; re-establish the frame pointer of the parent frame. If
 *                                                      ; Function_InitialSP_to_FP_delta==0, we don't need this
 *                                                      ; instruction.
 *
 *  The epilog sequence is then:
 *
 *     add rsp, XXX
 *     pop callee-saved regs    ; if necessary
 *     pop rbp
 *     ret
 *
 *  The funclet frame is thus:
 *
 *      |                       |
 *      |-----------------------|
 *      |       incoming        |
 *      |       arguments       |
 *      +=======================+ <---- Caller's SP
 *      |    Return address     |
 *      |-----------------------|
 *      |      Saved EBP        |
 *      |-----------------------|
 *      |Callee saved registers |
 *      |-----------------------|
 *      ~  possible 8 byte pad  ~
 *      ~     for alignment     ~
 *      |-----------------------|
 *      |        PSP slot       | // Omitted in CoreRT ABI
 *      |-----------------------|
 *      |   Outgoing arg space  | // this only exists if the function makes a call
 *      |-----------------------| <---- Initial SP
 *      |       |               |
 *      ~       | Stack grows   ~
 *      |       | downward      |
 *              V
 *
 * TODO-AMD64-Bug?: the frame pointer should really point to the PSP slot (the debugger seems to assume this
 * in DacDbiInterfaceImpl::InitParentFrameInfo()), or someplace above Initial-SP. There is an AMD64
 * UNWIND_INFO restriction that it must be within 240 bytes of Initial-SP. See jit64\amd64\inc\md.h
 * "FRAMEPTR OFFSETS" for details.
 */

void CodeGen::genFuncletProlog(BasicBlock* block)
{
#ifdef DEBUG
    if (verbose)
    {
        printf("*************** In genFuncletProlog()\n");
    }
#endif

    assert(!regSet.rsRegsModified(RBM_FPBASE));
    assert(block != nullptr);
    assert(block->bbFlags & BBF_FUNCLET_BEG);
    assert(isFramePointerUsed());

    ScopedSetVariable<bool> _setGeneratingProlog(&compiler->compGeneratingProlog, true);

    gcInfo.gcResetForBB();

    compiler->unwindBegProlog();

    // We need to push ebp, since it's callee-saved.
    // We need to push the callee-saved registers. We only need to push the ones that we need, but we don't
    // keep track of that on a per-funclet basis, so we push the same set as in the main function.
    // The only fixed-size frame we need to allocate is whatever is big enough for the PSPSym, since nothing else
    // is stored here (all temps are allocated in the parent frame).
    // We do need to allocate the outgoing argument space, in case there are calls here. This must be the same
    // size as the parent frame's outgoing argument space, to keep the PSPSym offset the same.

    inst_RV(INS_push, REG_FPBASE, TYP_REF);
    compiler->unwindPush(REG_FPBASE);

    // Callee saved int registers are pushed to stack.
    genPushCalleeSavedRegisters();

    regMaskTP maskArgRegsLiveIn;
    if ((block->bbCatchTyp == BBCT_FINALLY) || (block->bbCatchTyp == BBCT_FAULT))
    {
        maskArgRegsLiveIn = RBM_ARG_0;
    }
    else
    {
        maskArgRegsLiveIn = RBM_ARG_0 | RBM_ARG_2;
    }

    regNumber initReg       = REG_EBP; // We already saved EBP, so it can be trashed
    bool      initRegZeroed = false;

    genAllocLclFrame(genFuncletInfo.fiSpDelta, initReg, &initRegZeroed, maskArgRegsLiveIn);

    // Callee saved float registers are copied to stack in their assigned stack slots
    // after allocating space for them as part of funclet frame.
    genPreserveCalleeSavedFltRegs(genFuncletInfo.fiSpDelta);

    // This is the end of the OS-reported prolog for purposes of unwinding
    compiler->unwindEndProlog();

    // If there is no PSPSym (CoreRT ABI), we are done.
    if (compiler->lvaPSPSym == BAD_VAR_NUM)
    {
        return;
    }

    GetEmitter()->emitIns_R_AR(INS_mov, EA_PTRSIZE, REG_FPBASE, REG_ARG_0, genFuncletInfo.fiPSP_slot_InitialSP_offset);

    regSet.verifyRegUsed(REG_FPBASE);

    GetEmitter()->emitIns_AR_R(INS_mov, EA_PTRSIZE, REG_FPBASE, REG_SPBASE, genFuncletInfo.fiPSP_slot_InitialSP_offset);

    if (genFuncletInfo.fiFunction_InitialSP_to_FP_delta != 0)
    {
        GetEmitter()->emitIns_R_AR(INS_lea, EA_PTRSIZE, REG_FPBASE, REG_FPBASE,
                                   genFuncletInfo.fiFunction_InitialSP_to_FP_delta);
    }

    // We've modified EBP, but not really. Say that we haven't...
    regSet.rsRemoveRegsModified(RBM_FPBASE);
}

/*****************************************************************************
 *
 *  Generates code for an EH funclet epilog.
 *
 *  Note that we don't do anything with unwind codes, because AMD64 only cares about unwind codes for the prolog.
 */

void CodeGen::genFuncletEpilog()
{
#ifdef DEBUG
    if (verbose)
    {
        printf("*************** In genFuncletEpilog()\n");
    }
#endif

    ScopedSetVariable<bool> _setGeneratingEpilog(&compiler->compGeneratingEpilog, true);

    // Restore callee saved XMM regs from their stack slots before modifying SP
    // to position at callee saved int regs.
    genRestoreCalleeSavedFltRegs(genFuncletInfo.fiSpDelta);
    inst_RV_IV(INS_add, REG_SPBASE, genFuncletInfo.fiSpDelta, EA_PTRSIZE);
    genPopCalleeSavedRegisters();
    inst_RV(INS_pop, REG_EBP, TYP_I_IMPL);
    instGen_Return(0);
}

/*****************************************************************************
 *
 *  Capture the information used to generate the funclet prologs and epilogs.
 */

void CodeGen::genCaptureFuncletPrologEpilogInfo()
{
    if (!compiler->ehAnyFunclets())
    {
        return;
    }

    // Note that compLclFrameSize can't be used (for can we call functions that depend on it),
    // because we're not going to allocate the same size frame as the parent.

    assert(isFramePointerUsed());
    assert(compiler->lvaDoneFrameLayout == Compiler::FINAL_FRAME_LAYOUT); // The frame size and offsets must be
                                                                          // finalized
    assert(compiler->compCalleeFPRegsSavedMask != (regMaskTP)-1); // The float registers to be preserved is finalized

    // Even though lvaToInitialSPRelativeOffset() depends on compLclFrameSize,
    // that's ok, because we're figuring out an offset in the parent frame.
    genFuncletInfo.fiFunction_InitialSP_to_FP_delta =
        compiler->lvaToInitialSPRelativeOffset(0, true); // trick to find the Initial-SP-relative offset of the frame
                                                         // pointer.

    assert(compiler->lvaOutgoingArgSpaceSize % REGSIZE_BYTES == 0);
#ifndef UNIX_AMD64_ABI
    // No 4 slots for outgoing params on the stack for System V systems.
    assert((compiler->lvaOutgoingArgSpaceSize == 0) ||
           (compiler->lvaOutgoingArgSpaceSize >= (4 * REGSIZE_BYTES))); // On AMD64, we always have 4 outgoing argument
// slots if there are any calls in the function.
#endif // UNIX_AMD64_ABI
    unsigned offset = compiler->lvaOutgoingArgSpaceSize;

    genFuncletInfo.fiPSP_slot_InitialSP_offset = offset;

    // How much stack do we allocate in the funclet?
    // We need to 16-byte align the stack.

    unsigned totalFrameSize =
        REGSIZE_BYTES                                       // return address
        + REGSIZE_BYTES                                     // pushed EBP
        + (compiler->compCalleeRegsPushed * REGSIZE_BYTES); // pushed callee-saved int regs, not including EBP

    // Entire 128-bits of XMM register is saved to stack due to ABI encoding requirement.
    // Copying entire XMM register to/from memory will be performant if SP is aligned at XMM_REGSIZE_BYTES boundary.
    unsigned calleeFPRegsSavedSize = genCountBits(compiler->compCalleeFPRegsSavedMask) * XMM_REGSIZE_BYTES;
    unsigned FPRegsPad             = (calleeFPRegsSavedSize > 0) ? AlignmentPad(totalFrameSize, XMM_REGSIZE_BYTES) : 0;

    unsigned PSPSymSize = (compiler->lvaPSPSym != BAD_VAR_NUM) ? REGSIZE_BYTES : 0;

    totalFrameSize += FPRegsPad               // Padding before pushing entire xmm regs
                      + calleeFPRegsSavedSize // pushed callee-saved float regs
                      // below calculated 'pad' will go here
                      + PSPSymSize                        // PSPSym
                      + compiler->lvaOutgoingArgSpaceSize // outgoing arg space
        ;

    unsigned pad = AlignmentPad(totalFrameSize, 16);

    genFuncletInfo.fiSpDelta = FPRegsPad                           // Padding to align SP on XMM_REGSIZE_BYTES boundary
                               + calleeFPRegsSavedSize             // Callee saved xmm regs
                               + pad + PSPSymSize                  // PSPSym
                               + compiler->lvaOutgoingArgSpaceSize // outgoing arg space
        ;

#ifdef DEBUG
    if (verbose)
    {
        printf("\n");
        printf("Funclet prolog / epilog info\n");
        printf("   Function InitialSP-to-FP delta: %d\n", genFuncletInfo.fiFunction_InitialSP_to_FP_delta);
        printf("                         SP delta: %d\n", genFuncletInfo.fiSpDelta);
        printf("       PSP slot Initial SP offset: %d\n", genFuncletInfo.fiPSP_slot_InitialSP_offset);
    }

    if (compiler->lvaPSPSym != BAD_VAR_NUM)
    {
        assert(genFuncletInfo.fiPSP_slot_InitialSP_offset ==
               compiler->lvaGetInitialSPRelativeOffset(compiler->lvaPSPSym)); // same offset used in main function and
                                                                              // funclet!
    }
#endif // DEBUG
}

#elif defined(TARGET_ARM64)

// Look in CodeGenArm64.cpp

#elif defined(TARGET_X86)

/*****************************************************************************
 *
 *  Generates code for an EH funclet prolog.
 *
 *
 *  Funclets have the following incoming arguments:
 *
 *      catch/filter-handler: eax = the exception object that was caught (see GT_CATCH_ARG)
 *      filter:               eax = the exception object that was caught (see GT_CATCH_ARG)
 *      finally/fault:        none
 *
 *  Funclets set the following registers on exit:
 *
 *      catch/filter-handler: eax = the address at which execution should resume (see BBJ_EHCATCHRET)
 *      filter:               eax = non-zero if the handler should handle the exception, zero otherwise (see GT_RETFILT)
 *      finally/fault:        none
 *
 *  Funclet prolog/epilog sequence and funclet frame layout are TBD.
 *
 */

void CodeGen::genFuncletProlog(BasicBlock* block)
{
#ifdef DEBUG
    if (verbose)
    {
        printf("*************** In genFuncletProlog()\n");
    }
#endif

    ScopedSetVariable<bool> _setGeneratingProlog(&compiler->compGeneratingProlog, true);

    gcInfo.gcResetForBB();

    compiler->unwindBegProlog();

    // This is the end of the OS-reported prolog for purposes of unwinding
    compiler->unwindEndProlog();

    // TODO We may need EBP restore sequence here if we introduce PSPSym

    // Add a padding for 16-byte alignment
    inst_RV_IV(INS_sub, REG_SPBASE, 12, EA_PTRSIZE);
}

/*****************************************************************************
 *
 *  Generates code for an EH funclet epilog.
 */

void CodeGen::genFuncletEpilog()
{
#ifdef DEBUG
    if (verbose)
    {
        printf("*************** In genFuncletEpilog()\n");
    }
#endif

    ScopedSetVariable<bool> _setGeneratingEpilog(&compiler->compGeneratingEpilog, true);

    // Revert a padding that was added for 16-byte alignment
    inst_RV_IV(INS_add, REG_SPBASE, 12, EA_PTRSIZE);

    instGen_Return(0);
}

/*****************************************************************************
 *
 *  Capture the information used to generate the funclet prologs and epilogs.
 */

void CodeGen::genCaptureFuncletPrologEpilogInfo()
{
    if (!compiler->ehAnyFunclets())
    {
        return;
    }
}

#else // TARGET*

/*****************************************************************************
 *
 *  Generates code for an EH funclet prolog.
 */

void CodeGen::genFuncletProlog(BasicBlock* block)
{
    NYI("Funclet prolog");
}

/*****************************************************************************
 *
 *  Generates code for an EH funclet epilog.
 */

void CodeGen::genFuncletEpilog()
{
    NYI("Funclet epilog");
}

/*****************************************************************************
 *
 *  Capture the information used to generate the funclet prologs and epilogs.
 */

void CodeGen::genCaptureFuncletPrologEpilogInfo()
{
    if (compiler->ehAnyFunclets())
    {
        NYI("genCaptureFuncletPrologEpilogInfo()");
    }
}

#endif // TARGET*

/*-----------------------------------------------------------------------------
 *
 *  Set the main function PSPSym value in the frame.
 *  Funclets use different code to load the PSP sym and save it in their frame.
 *  See the document "X64 and ARM ABIs.docx" for a full description of the PSPSym.
 *  The PSPSym section of that document is copied here.
 *
 ***********************************
 *  The name PSPSym stands for Previous Stack Pointer Symbol.  It is how a funclet
 *  accesses locals from the main function body.
 *
 *  First, two definitions.
 *
 *  Caller-SP is the value of the stack pointer in a function's caller before the call
 *  instruction is executed. That is, when function A calls function B, Caller-SP for B
 *  is the value of the stack pointer immediately before the call instruction in A
 *  (calling B) was executed. Note that this definition holds for both AMD64, which
 *  pushes the return value when a call instruction is executed, and for ARM, which
 *  doesn't. For AMD64, Caller-SP is the address above the call return address.
 *
 *  Initial-SP is the initial value of the stack pointer after the fixed-size portion of
 *  the frame has been allocated. That is, before any "alloca"-type allocations.
 *
 *  The PSPSym is a pointer-sized local variable in the frame of the main function and
 *  of each funclet. The value stored in PSPSym is the value of Initial-SP/Caller-SP
 *  for the main function.  The stack offset of the PSPSym is reported to the VM in the
 *  GC information header.  The value reported in the GC information is the offset of the
 *  PSPSym from Initial-SP/Caller-SP. (Note that both the value stored, and the way the
 *  value is reported to the VM, differs between architectures. In particular, note that
 *  most things in the GC information header are reported as offsets relative to Caller-SP,
 *  but PSPSym on AMD64 is one (maybe the only) exception.)
 *
 *  The VM uses the PSPSym to find other locals it cares about (such as the generics context
 *  in a funclet frame). The JIT uses it to re-establish the frame pointer register, so that
 *  the frame pointer is the same value in a funclet as it is in the main function body.
 *
 *  When a funclet is called, it is passed the Establisher Frame Pointer. For AMD64 this is
 *  true for all funclets and it is passed as the first argument in RCX, but for ARM this is
 *  only true for first pass funclets (currently just filters) and it is passed as the second
 *  argument in R1. The Establisher Frame Pointer is a stack pointer of an interesting "parent"
 *  frame in the exception processing system. For the CLR, it points either to the main function
 *  frame or a dynamically enclosing funclet frame from the same function, for the funclet being
 *  invoked. The value of the Establisher Frame Pointer is Initial-SP on AMD64, Caller-SP on ARM.
 *
 *  Using the establisher frame, the funclet wants to load the value of the PSPSym. Since we
 *  don't know if the Establisher Frame is from the main function or a funclet, we design the
 *  main function and funclet frame layouts to place the PSPSym at an identical, small, constant
 *  offset from the Establisher Frame in each case. (This is also required because we only report
 *  a single offset to the PSPSym in the GC information, and that offset must be valid for the main
 *  function and all of its funclets). Then, the funclet uses this known offset to compute the
 *  PSPSym address and read its value. From this, it can compute the value of the frame pointer
 *  (which is a constant offset from the PSPSym value) and set the frame register to be the same
 *  as the parent function. Also, the funclet writes the value of the PSPSym to its own frame's
 *  PSPSym. This "copying" of the PSPSym happens for every funclet invocation, in particular,
 *  for every nested funclet invocation.
 *
 *  On ARM, for all second pass funclets (finally, fault, catch, and filter-handler) the VM
 *  restores all non-volatile registers to their values within the parent frame. This includes
 *  the frame register (R11). Thus, the PSPSym is not used to recompute the frame pointer register
 *  in this case, though the PSPSym is copied to the funclet's frame, as for all funclets.
 *
 *  Catch, Filter, and Filter-handlers also get an Exception object (GC ref) as an argument
 *  (REG_EXCEPTION_OBJECT).  On AMD64 it is the second argument and thus passed in RDX.  On
 *  ARM this is the first argument and passed in R0.
 *
 *  (Note that the JIT64 source code contains a comment that says, "The current CLR doesn't always
 *  pass the correct establisher frame to the funclet. Funclet may receive establisher frame of
 *  funclet when expecting that of original routine." It indicates this is the reason that a PSPSym
 *  is required in all funclets as well as the main function, whereas if the establisher frame was
 *  correctly reported, the PSPSym could be omitted in some cases.)
 ***********************************
 */
void CodeGen::genSetPSPSym(regNumber initReg, bool* pInitRegZeroed)
{
    assert(compiler->compGeneratingProlog);

    if (compiler->lvaPSPSym == BAD_VAR_NUM)
    {
        return;
    }

    noway_assert(isFramePointerUsed()); // We need an explicit frame pointer

#if defined(TARGET_ARM)

    // We either generate:
    //     add     r1, r11, 8
    //     str     r1, [reg + PSPSymOffset]
    // or:
    //     add     r1, sp, 76
    //     str     r1, [reg + PSPSymOffset]
    // depending on the smallest encoding

    int SPtoCallerSPdelta = -genCallerSPtoInitialSPdelta();

    int       callerSPOffs;
    regNumber regBase;

    if (arm_Valid_Imm_For_Add_SP(SPtoCallerSPdelta))
    {
        // use the "add <reg>, sp, imm" form

        callerSPOffs = SPtoCallerSPdelta;
        regBase      = REG_SPBASE;
    }
    else
    {
        // use the "add <reg>, r11, imm" form

        int FPtoCallerSPdelta = -genCallerSPtoFPdelta();
        noway_assert(arm_Valid_Imm_For_Add(FPtoCallerSPdelta, INS_FLAGS_DONT_CARE));

        callerSPOffs = FPtoCallerSPdelta;
        regBase      = REG_FPBASE;
    }

    // We will just use the initReg since it is an available register
    // and we are probably done using it anyway...
    regNumber regTmp = initReg;
    *pInitRegZeroed  = false;

    GetEmitter()->emitIns_R_R_I(INS_add, EA_PTRSIZE, regTmp, regBase, callerSPOffs);
    GetEmitter()->emitIns_S_R(INS_str, EA_PTRSIZE, regTmp, compiler->lvaPSPSym, 0);

#elif defined(TARGET_ARM64)

    int SPtoCallerSPdelta = -genCallerSPtoInitialSPdelta();

    // We will just use the initReg since it is an available register
    // and we are probably done using it anyway...
    regNumber regTmp = initReg;
    *pInitRegZeroed  = false;

    GetEmitter()->emitIns_R_R_Imm(INS_add, EA_PTRSIZE, regTmp, REG_SPBASE, SPtoCallerSPdelta);
    GetEmitter()->emitIns_S_R(INS_str, EA_PTRSIZE, regTmp, compiler->lvaPSPSym, 0);

#elif defined(TARGET_AMD64)

    // The PSP sym value is Initial-SP, not Caller-SP!
    // We assume that RSP is Initial-SP when this function is called. That is, the stack frame
    // has been established.
    //
    // We generate:
    //     mov     [rbp-20h], rsp       // store the Initial-SP (our current rsp) in the PSPsym

    GetEmitter()->emitIns_S_R(ins_Store(TYP_I_IMPL), EA_PTRSIZE, REG_SPBASE, compiler->lvaPSPSym, 0);

#else // TARGET*

    NYI("Set function PSP sym");

#endif // TARGET*
}

#endif // FEATURE_EH_FUNCLETS

/*****************************************************************************
 *
 *  Generates code for all the function and funclet prologs and epilogs.
 */

void CodeGen::genGeneratePrologsAndEpilogs()
{
#ifdef DEBUG
    if (verbose)
    {
        printf("*************** Before prolog / epilog generation\n");
        GetEmitter()->emitDispIGlist(false);
    }
#endif

    // Before generating the prolog, we need to reset the variable locations to what they will be on entry.
    // This affects our code that determines which untracked locals need to be zero initialized.
    compiler->m_pLinearScan->recordVarLocationsAtStartOfBB(compiler->fgFirstBB);

    // Tell the emitter we're done with main code generation, and are going to start prolog and epilog generation.

    GetEmitter()->emitStartPrologEpilogGeneration();

    gcInfo.gcResetForBB();
    genFnProlog();

    // Generate all the prologs and epilogs.
    CLANG_FORMAT_COMMENT_ANCHOR;

#if defined(FEATURE_EH_FUNCLETS)

    // Capture the data we're going to use in the funclet prolog and epilog generation. This is
    // information computed during codegen, or during function prolog generation, like
    // frame offsets. It must run after main function prolog generation.

    genCaptureFuncletPrologEpilogInfo();

#endif // FEATURE_EH_FUNCLETS

    // Walk the list of prologs and epilogs and generate them.
    // We maintain a list of prolog and epilog basic blocks in
    // the insGroup structure in the emitter. This list was created
    // during code generation by the genReserve*() functions.
    //
    // TODO: it seems like better design would be to create a list of prologs/epilogs
    // in the code generator (not the emitter), and then walk that list. But we already
    // have the insGroup list, which serves well, so we don't need the extra allocations
    // for a prolog/epilog list in the code generator.

    GetEmitter()->emitGeneratePrologEpilog();

    // Tell the emitter we're done with all prolog and epilog generation.

    GetEmitter()->emitFinishPrologEpilogGeneration();

#ifdef DEBUG
    if (verbose)
    {
        printf("*************** After prolog / epilog generation\n");
        GetEmitter()->emitDispIGlist(false);
    }
#endif
}

/*
XXXXXXXXXXXXXXXXXXXXXXXXXXXXXXXXXXXXXXXXXXXXXXXXXXXXXXXXXXXXXXXXXXXXXXXXXXXXXXX
XXXXXXXXXXXXXXXXXXXXXXXXXXXXXXXXXXXXXXXXXXXXXXXXXXXXXXXXXXXXXXXXXXXXXXXXXXXXXXX
XX                                                                           XX
XX                           End Prolog / Epilog                             XX
XX                                                                           XX
XXXXXXXXXXXXXXXXXXXXXXXXXXXXXXXXXXXXXXXXXXXXXXXXXXXXXXXXXXXXXXXXXXXXXXXXXXXXXXX
XXXXXXXXXXXXXXXXXXXXXXXXXXXXXXXXXXXXXXXXXXXXXXXXXXXXXXXXXXXXXXXXXXXXXXXXXXXXXXX
*/

#if defined(TARGET_XARCH)
// Save compCalleeFPRegsPushed with the smallest register number saved at [RSP+offset], working
// down the stack to the largest register number stored at [RSP+offset-(genCountBits(regMask)-1)*XMM_REG_SIZE]
// Here offset = 16-byte aligned offset after pushing integer registers.
//
// Params
//   lclFrameSize - Fixed frame size excluding callee pushed int regs.
//             non-funclet: this will be compLclFrameSize.
//             funclet frames: this will be FuncletInfo.fiSpDelta.
void CodeGen::genPreserveCalleeSavedFltRegs(unsigned lclFrameSize)
{
    genVzeroupperIfNeeded(false);
    regMaskTP regMask = compiler->compCalleeFPRegsSavedMask;

    // Only callee saved floating point registers should be in regMask
    assert((regMask & RBM_FLT_CALLEE_SAVED) == regMask);

    // fast path return
    if (regMask == RBM_NONE)
    {
        return;
    }

#ifdef TARGET_AMD64
    unsigned firstFPRegPadding = compiler->lvaIsCalleeSavedIntRegCountEven() ? REGSIZE_BYTES : 0;
    unsigned offset            = lclFrameSize - firstFPRegPadding - XMM_REGSIZE_BYTES;

    // Offset is 16-byte aligned since we use movaps for preserving xmm regs.
    assert((offset % 16) == 0);
    instruction copyIns = ins_Copy(TYP_FLOAT);
#else  // !TARGET_AMD64
    unsigned    offset            = lclFrameSize - XMM_REGSIZE_BYTES;
    instruction copyIns           = INS_movupd;
#endif // !TARGET_AMD64

    for (regNumber reg = REG_FLT_CALLEE_SAVED_FIRST; regMask != RBM_NONE; reg = REG_NEXT(reg))
    {
        regMaskTP regBit = genRegMask(reg);
        if ((regBit & regMask) != 0)
        {
            // ABI requires us to preserve lower 128-bits of YMM register.
            GetEmitter()->emitIns_AR_R(copyIns,
                                       EA_8BYTE, // TODO-XArch-Cleanup: size specified here doesn't matter but should be
                                                 // EA_16BYTE
                                       reg, REG_SPBASE, offset);
            compiler->unwindSaveReg(reg, offset);
            regMask &= ~regBit;
            offset -= XMM_REGSIZE_BYTES;
        }
    }
}

// Save/Restore compCalleeFPRegsPushed with the smallest register number saved at [RSP+offset], working
// down the stack to the largest register number stored at [RSP+offset-(genCountBits(regMask)-1)*XMM_REG_SIZE]
// Here offset = 16-byte aligned offset after pushing integer registers.
//
// Params
//   lclFrameSize - Fixed frame size excluding callee pushed int regs.
//             non-funclet: this will be compLclFrameSize.
//             funclet frames: this will be FuncletInfo.fiSpDelta.
void CodeGen::genRestoreCalleeSavedFltRegs(unsigned lclFrameSize)
{
    regMaskTP regMask = compiler->compCalleeFPRegsSavedMask;

    // Only callee saved floating point registers should be in regMask
    assert((regMask & RBM_FLT_CALLEE_SAVED) == regMask);

    // fast path return
    if (regMask == RBM_NONE)
    {
        genVzeroupperIfNeeded();
        return;
    }

#ifdef TARGET_AMD64
    unsigned    firstFPRegPadding = compiler->lvaIsCalleeSavedIntRegCountEven() ? REGSIZE_BYTES : 0;
    instruction copyIns           = ins_Copy(TYP_FLOAT);
#else  // !TARGET_AMD64
    unsigned    firstFPRegPadding = 0;
    instruction copyIns           = INS_movupd;
#endif // !TARGET_AMD64

    unsigned  offset;
    regNumber regBase;
    if (compiler->compLocallocUsed)
    {
        // localloc frame: use frame pointer relative offset
        assert(isFramePointerUsed());
        regBase = REG_FPBASE;
        offset  = lclFrameSize - genSPtoFPdelta() - firstFPRegPadding - XMM_REGSIZE_BYTES;
    }
    else
    {
        regBase = REG_SPBASE;
        offset  = lclFrameSize - firstFPRegPadding - XMM_REGSIZE_BYTES;
    }

#ifdef TARGET_AMD64
    // Offset is 16-byte aligned since we use movaps for restoring xmm regs
    assert((offset % 16) == 0);
#endif // TARGET_AMD64

    for (regNumber reg = REG_FLT_CALLEE_SAVED_FIRST; regMask != RBM_NONE; reg = REG_NEXT(reg))
    {
        regMaskTP regBit = genRegMask(reg);
        if ((regBit & regMask) != 0)
        {
            // ABI requires us to restore lower 128-bits of YMM register.
            GetEmitter()->emitIns_R_AR(copyIns,
                                       EA_8BYTE, // TODO-XArch-Cleanup: size specified here doesn't matter but should be
                                                 // EA_16BYTE
                                       reg, regBase, offset);
            regMask &= ~regBit;
            offset -= XMM_REGSIZE_BYTES;
        }
    }
    genVzeroupperIfNeeded();
}

// Generate Vzeroupper instruction as needed to zero out upper 128b-bit of all YMM registers so that the
// AVX/Legacy SSE transition penalties can be avoided. This function is been used in genPreserveCalleeSavedFltRegs
// (prolog) and genRestoreCalleeSavedFltRegs (epilog). Issue VZEROUPPER in Prolog if the method contains
// 128-bit or 256-bit AVX code, to avoid legacy SSE to AVX transition penalty, which could happen when native
// code contains legacy SSE code calling into JIT AVX code (e.g. reverse pinvoke). Issue VZEROUPPER in Epilog
// if the method contains 256-bit AVX code, to avoid AVX to legacy SSE transition penalty.
//
// Params
//   check256bitOnly  - true to check if the function contains 256-bit AVX instruction and generate Vzeroupper
//      instruction, false to check if the function contains AVX instruciton (either 128-bit or 256-bit).
//
void CodeGen::genVzeroupperIfNeeded(bool check256bitOnly /* = true*/)
{
    bool emitVzeroUpper = false;
    if (check256bitOnly)
    {
        emitVzeroUpper = GetEmitter()->Contains256bitAVX();
    }
    else
    {
        emitVzeroUpper = GetEmitter()->ContainsAVX();
    }

    if (emitVzeroUpper)
    {
        assert(compiler->canUseVexEncoding());
        instGen(INS_vzeroupper);
    }
}

#endif // defined(TARGET_XARCH)

#ifdef TARGET_XARCH

//------------------------------------------------------------------------
// genMapShiftInsToShiftByConstantIns: Given a general shift/rotate instruction,
// map it to the specific x86/x64 shift opcode for a shift/rotate by a constant.
// X86/x64 has a special encoding for shift/rotate-by-constant-1.
//
// Arguments:
//    ins: the base shift/rotate instruction
//    shiftByValue: the constant value by which we are shifting/rotating
//
instruction CodeGen::genMapShiftInsToShiftByConstantIns(instruction ins, int shiftByValue)
{
    assert(ins == INS_rcl || ins == INS_rcr || ins == INS_rol || ins == INS_ror || ins == INS_shl || ins == INS_shr ||
           ins == INS_sar);

    // Which format should we use?

    instruction shiftByConstantIns;

    if (shiftByValue == 1)
    {
        // Use the shift-by-one format.

        assert(INS_rcl + 1 == INS_rcl_1);
        assert(INS_rcr + 1 == INS_rcr_1);
        assert(INS_rol + 1 == INS_rol_1);
        assert(INS_ror + 1 == INS_ror_1);
        assert(INS_shl + 1 == INS_shl_1);
        assert(INS_shr + 1 == INS_shr_1);
        assert(INS_sar + 1 == INS_sar_1);

        shiftByConstantIns = (instruction)(ins + 1);
    }
    else
    {
        // Use the shift-by-NNN format.

        assert(INS_rcl + 2 == INS_rcl_N);
        assert(INS_rcr + 2 == INS_rcr_N);
        assert(INS_rol + 2 == INS_rol_N);
        assert(INS_ror + 2 == INS_ror_N);
        assert(INS_shl + 2 == INS_shl_N);
        assert(INS_shr + 2 == INS_shr_N);
        assert(INS_sar + 2 == INS_sar_N);

        shiftByConstantIns = (instruction)(ins + 2);
    }

    return shiftByConstantIns;
}

#endif // TARGET_XARCH

//------------------------------------------------------------------------------------------------ //
// getFirstArgWithStackSlot - returns the first argument with stack slot on the caller's frame.
//
// Return value:
//    The number of the first argument with stack slot on the caller's frame.
//
// Note:
//    On x64 Windows the caller always creates slots (homing space) in its frame for the
//    first 4 arguments of a callee (register passed args). So, the the variable number
//    (lclNum) for the first argument with a stack slot is always 0.
//    For System V systems or armarch, there is no such calling convention requirement, and the code
//    needs to find the first stack passed argument from the caller. This is done by iterating over
//    all the lvParam variables and finding the first with GetArgReg() equals to REG_STK.
//
unsigned CodeGen::getFirstArgWithStackSlot()
{
#if defined(UNIX_AMD64_ABI) || defined(TARGET_ARMARCH)
    unsigned baseVarNum = 0;
    // Iterate over all the lvParam variables in the Lcl var table until we find the first one
    // that's passed on the stack.
    LclVarDsc* varDsc = nullptr;
    for (unsigned i = 0; i < compiler->info.compArgsCount; i++)
    {
        varDsc = &(compiler->lvaTable[i]);

        // We should have found a stack parameter (and broken out of this loop) before
        // we find any non-parameters.
        assert(varDsc->lvIsParam);

        if (varDsc->GetArgReg() == REG_STK)
        {
            baseVarNum = i;
            break;
        }
    }
    assert(varDsc != nullptr);

    return baseVarNum;
#elif defined(TARGET_AMD64)
    return 0;
#else  // TARGET_X86
    // Not implemented for x86.
    NYI_X86("getFirstArgWithStackSlot not yet implemented for x86.");
    return BAD_VAR_NUM;
#endif // TARGET_X86
}

//------------------------------------------------------------------------
// genSinglePush: Report a change in stack level caused by a single word-sized push instruction
//
void CodeGen::genSinglePush()
{
    AddStackLevel(REGSIZE_BYTES);
}

//------------------------------------------------------------------------
// genSinglePop: Report a change in stack level caused by a single word-sized pop instruction
//
void CodeGen::genSinglePop()
{
    SubtractStackLevel(REGSIZE_BYTES);
}

//------------------------------------------------------------------------
// genPushRegs: Push the given registers.
//
// Arguments:
//    regs - mask or registers to push
//    byrefRegs - OUT arg. Set to byref registers that were pushed.
//    noRefRegs - OUT arg. Set to non-GC ref registers that were pushed.
//
// Return Value:
//    Mask of registers pushed.
//
// Notes:
//    This function does not check if the register is marked as used, etc.
//
regMaskTP CodeGen::genPushRegs(regMaskTP regs, regMaskTP* byrefRegs, regMaskTP* noRefRegs)
{
    *byrefRegs = RBM_NONE;
    *noRefRegs = RBM_NONE;

    if (regs == RBM_NONE)
    {
        return RBM_NONE;
    }

#if FEATURE_FIXED_OUT_ARGS

    NYI("Don't call genPushRegs with real regs!");
    return RBM_NONE;

#else // FEATURE_FIXED_OUT_ARGS

    noway_assert(genTypeStSz(TYP_REF) == genTypeStSz(TYP_I_IMPL));
    noway_assert(genTypeStSz(TYP_BYREF) == genTypeStSz(TYP_I_IMPL));

    regMaskTP pushedRegs = regs;

    for (regNumber reg = REG_INT_FIRST; regs != RBM_NONE; reg = REG_NEXT(reg))
    {
        regMaskTP regBit = regMaskTP(1) << reg;

        if ((regBit & regs) == RBM_NONE)
            continue;

        var_types type;
        if (regBit & gcInfo.gcRegGCrefSetCur)
        {
            type = TYP_REF;
        }
        else if (regBit & gcInfo.gcRegByrefSetCur)
        {
            *byrefRegs |= regBit;
            type = TYP_BYREF;
        }
        else if (noRefRegs != NULL)
        {
            *noRefRegs |= regBit;
            type = TYP_I_IMPL;
        }
        else
        {
            continue;
        }

        inst_RV(INS_push, reg, type);

        genSinglePush();
        gcInfo.gcMarkRegSetNpt(regBit);

        regs &= ~regBit;
    }

    return pushedRegs;

#endif // FEATURE_FIXED_OUT_ARGS
}

//------------------------------------------------------------------------
// genPopRegs: Pop the registers that were pushed by genPushRegs().
//
// Arguments:
//    regs - mask of registers to pop
//    byrefRegs - The byref registers that were pushed by genPushRegs().
//    noRefRegs - The non-GC ref registers that were pushed by genPushRegs().
//
// Return Value:
//    None
//
void CodeGen::genPopRegs(regMaskTP regs, regMaskTP byrefRegs, regMaskTP noRefRegs)
{
    if (regs == RBM_NONE)
    {
        return;
    }

#if FEATURE_FIXED_OUT_ARGS

    NYI("Don't call genPopRegs with real regs!");

#else // FEATURE_FIXED_OUT_ARGS

    noway_assert((regs & byrefRegs) == byrefRegs);
    noway_assert((regs & noRefRegs) == noRefRegs);
    noway_assert((regs & (gcInfo.gcRegGCrefSetCur | gcInfo.gcRegByrefSetCur)) == RBM_NONE);

    noway_assert(genTypeStSz(TYP_REF) == genTypeStSz(TYP_INT));
    noway_assert(genTypeStSz(TYP_BYREF) == genTypeStSz(TYP_INT));

    // Walk the registers in the reverse order as genPushRegs()
    for (regNumber reg = REG_INT_LAST; regs != RBM_NONE; reg = REG_PREV(reg))
    {
        regMaskTP regBit = regMaskTP(1) << reg;

        if ((regBit & regs) == RBM_NONE)
            continue;

        var_types type;
        if (regBit & byrefRegs)
        {
            type = TYP_BYREF;
        }
        else if (regBit & noRefRegs)
        {
            type = TYP_INT;
        }
        else
        {
            type = TYP_REF;
        }

        inst_RV(INS_pop, reg, type);
        genSinglePop();

        if (type != TYP_INT)
            gcInfo.gcMarkRegPtrVal(reg, type);

        regs &= ~regBit;
    }

#endif // FEATURE_FIXED_OUT_ARGS
}

/*****************************************************************************
 *                          genSetScopeInfo
 *
 * This function should be called only after the sizes of the emitter blocks
 * have been finalized.
 */

void CodeGen::genSetScopeInfo()
{
    if (!compiler->opts.compScopeInfo)
    {
        return;
    }

#ifdef DEBUG
    if (verbose)
    {
        printf("*************** In genSetScopeInfo()\n");
    }
#endif

    unsigned varsLocationsCount = 0;

#ifdef USING_SCOPE_INFO
    if (compiler->info.compVarScopesCount > 0)
    {
        varsLocationsCount = siScopeCnt + psiScopeCnt;
    }
#else // USING_SCOPE_INFO

#ifdef USING_VARIABLE_LIVE_RANGE
    varsLocationsCount = (unsigned int)varLiveKeeper->getLiveRangesCount();
#endif // USING_VARIABLE_LIVE_RANGE

#endif // USING_SCOPE_INFO

    if (varsLocationsCount == 0)
    {
        // No variable home to report
        compiler->eeSetLVcount(0);
        compiler->eeSetLVdone();
        return;
    }

    noway_assert(compiler->opts.compScopeInfo && (compiler->info.compVarScopesCount > 0));

    // Initialize the table where the reported variables' home will be placed.
    compiler->eeSetLVcount(varsLocationsCount);

#ifdef DEBUG
    genTrnslLocalVarCount = varsLocationsCount;
    if (varsLocationsCount)
    {
        genTrnslLocalVarInfo = new (compiler, CMK_DebugOnly) TrnslLocalVarInfo[varsLocationsCount];
    }
#endif

#ifdef USING_SCOPE_INFO
    genSetScopeInfoUsingsiScope();
#else // USING_SCOPE_INFO
#ifdef USING_VARIABLE_LIVE_RANGE
    // We can have one of both flags defined, both, or none. Specially if we need to compare both
    // both results. But we cannot report both to the debugger, since there would be overlapping
    // intervals, and may not indicate the same variable location.

    genSetScopeInfoUsingVariableRanges();

#endif // USING_VARIABLE_LIVE_RANGE
#endif // USING_SCOPE_INFO

    compiler->eeSetLVdone();
}

#ifdef USING_SCOPE_INFO
void CodeGen::genSetScopeInfoUsingsiScope()
{
    noway_assert(psiOpenScopeList.scNext == nullptr);

    // Record the scopes found for the parameters over the prolog.
    // The prolog needs to be treated differently as a variable may not
    // have the same info in the prolog block as is given by compiler->lvaTable.
    // eg. A register parameter is actually on the stack, before it is loaded to reg.

    CodeGen::psiScope* scopeP;
    unsigned           i;

    for (i = 0, scopeP = psiScopeList.scNext; i < psiScopeCnt; i++, scopeP = scopeP->scNext)
    {
        noway_assert(scopeP != nullptr);
        noway_assert(scopeP->scStartLoc.Valid());
        noway_assert(scopeP->scEndLoc.Valid());

        UNATIVE_OFFSET startOffs = scopeP->scStartLoc.CodeOffset(GetEmitter());
        UNATIVE_OFFSET endOffs   = scopeP->scEndLoc.CodeOffset(GetEmitter());

        unsigned varNum = scopeP->scSlotNum;
        noway_assert(startOffs <= endOffs);

        // The range may be 0 if the prolog is empty. For such a case,
        // report the liveness of arguments to span at least the first
        // instruction in the method. This will be incorrect (except on
        // entry to the method) if the very first instruction of the method
        // is part of a loop. However, this should happen
        // very rarely, and the incorrectness is worth being able to look
        // at the argument on entry to the method.
        if (startOffs == endOffs)
        {
            noway_assert(startOffs == 0);
            endOffs++;
        }

        siVarLoc varLoc = scopeP->getSiVarLoc();

        genSetScopeInfo(i, startOffs, endOffs - startOffs, varNum, scopeP->scLVnum, true, &varLoc);
    }

    // Record the scopes for the rest of the method.
    // Check that the LocalVarInfo scopes look OK
    noway_assert(siOpenScopeList.scNext == nullptr);

    CodeGen::siScope* scopeL;

    for (i = 0, scopeL = siScopeList.scNext; i < siScopeCnt; i++, scopeL = scopeL->scNext)
    {
        noway_assert(scopeL != nullptr);
        noway_assert(scopeL->scStartLoc.Valid());
        noway_assert(scopeL->scEndLoc.Valid());

        // Find the start and end IP

        UNATIVE_OFFSET startOffs = scopeL->scStartLoc.CodeOffset(GetEmitter());
        UNATIVE_OFFSET endOffs   = scopeL->scEndLoc.CodeOffset(GetEmitter());

        noway_assert(scopeL->scStartLoc != scopeL->scEndLoc);

        LclVarDsc* varDsc = compiler->lvaGetDesc(scopeL->scVarNum);
        siVarLoc   varLoc = getSiVarLoc(varDsc, scopeL);

        genSetScopeInfo(psiScopeCnt + i, startOffs, endOffs - startOffs, scopeL->scVarNum, scopeL->scLVnum, false,
                        &varLoc);
    }
}
#endif // USING_SCOPE_INFO

#ifdef USING_VARIABLE_LIVE_RANGE
//------------------------------------------------------------------------
// genSetScopeInfoUsingVariableRanges: Call "genSetScopeInfo" with the
//  "VariableLiveRanges" created for the arguments, special arguments and
//  IL local variables.
//
// Notes:
//  This function is called from "genSetScopeInfo" once the code is generated
//  and we want to send debug info to the debugger.
//
void CodeGen::genSetScopeInfoUsingVariableRanges()
{
    unsigned int liveRangeIndex = 0;

    for (unsigned int varNum = 0; varNum < compiler->info.compLocalsCount; varNum++)
    {
        LclVarDsc* varDsc = compiler->lvaGetDesc(varNum);

        if (compiler->compMap2ILvarNum(varNum) != (unsigned int)ICorDebugInfo::UNKNOWN_ILNUM)
        {
            VariableLiveKeeper::LiveRangeList* liveRanges = nullptr;

            for (int rangeIndex = 0; rangeIndex < 2; rangeIndex++)
            {
                if (rangeIndex == 0)
                {
                    liveRanges = varLiveKeeper->getLiveRangesForVarForProlog(varNum);
                }
                else
                {
                    liveRanges = varLiveKeeper->getLiveRangesForVarForBody(varNum);
                }
                for (VariableLiveKeeper::VariableLiveRange& liveRange : *liveRanges)
                {
                    UNATIVE_OFFSET startOffs = liveRange.m_StartEmitLocation.CodeOffset(GetEmitter());
                    UNATIVE_OFFSET endOffs   = liveRange.m_EndEmitLocation.CodeOffset(GetEmitter());

                    if (varDsc->lvIsParam && (startOffs == endOffs))
                    {
                        // If the length is zero, it means that the prolog is empty. In that case,
                        // CodeGen::genSetScopeInfo will report the liveness of all arguments
                        // as spanning the first instruction in the method, so that they can
                        // at least be inspected on entry to the method.
                        endOffs++;
                    }

                    genSetScopeInfo(liveRangeIndex, startOffs, endOffs - startOffs, varNum,
                                    varNum /* I dont know what is the which in eeGetLvInfo */, true,
                                    &liveRange.m_VarLocation);
                    liveRangeIndex++;
                }
            }
        }
    }
}
#endif // USING_VARIABLE_LIVE_RANGE

//------------------------------------------------------------------------
// genSetScopeInfo: Record scope information for debug info
//
// Arguments:
//    which
//    startOffs - the starting offset for this scope
//    length    - the length of this scope
//    varNum    - the lclVar for this scope info
//    LVnum
//    avail     - a bool indicating if it has a home
//    varLoc    - the position (reg or stack) of the variable
//
// Notes:
//    Called for every scope info piece to record by the main genSetScopeInfo()

void CodeGen::genSetScopeInfo(unsigned       which,
                              UNATIVE_OFFSET startOffs,
                              UNATIVE_OFFSET length,
                              unsigned       varNum,
                              unsigned       LVnum,
                              bool           avail,
                              siVarLoc*      varLoc)
{
    // We need to do some mapping while reporting back these variables.

    unsigned ilVarNum = compiler->compMap2ILvarNum(varNum);
    noway_assert((int)ilVarNum != ICorDebugInfo::UNKNOWN_ILNUM);

#ifdef TARGET_X86
    // Non-x86 platforms are allowed to access all arguments directly
    // so we don't need this code.

    // Is this a varargs function?
    if (compiler->info.compIsVarArgs && varNum != compiler->lvaVarargsHandleArg &&
        varNum < compiler->info.compArgsCount && !compiler->lvaTable[varNum].lvIsRegArg)
    {
        noway_assert(varLoc->vlType == VLT_STK || varLoc->vlType == VLT_STK2);

        // All stack arguments (except the varargs handle) have to be
        // accessed via the varargs cookie. Discard generated info,
        // and just find its position relative to the varargs handle

        PREFIX_ASSUME(compiler->lvaVarargsHandleArg < compiler->info.compArgsCount);
        if (!compiler->lvaTable[compiler->lvaVarargsHandleArg].lvOnFrame)
        {
            noway_assert(!compiler->opts.compDbgCode);
            return;
        }

        // Can't check compiler->lvaTable[varNum].lvOnFrame as we don't set it for
        // arguments of vararg functions to avoid reporting them to GC.
        noway_assert(!compiler->lvaTable[varNum].lvRegister);
        unsigned cookieOffset = compiler->lvaTable[compiler->lvaVarargsHandleArg].GetStackOffset();
        unsigned varOffset    = compiler->lvaTable[varNum].GetStackOffset();

        noway_assert(cookieOffset < varOffset);
        unsigned offset     = varOffset - cookieOffset;
        unsigned stkArgSize = compiler->compArgSize - intRegState.rsCalleeRegArgCount * REGSIZE_BYTES;
        noway_assert(offset < stkArgSize);
        offset = stkArgSize - offset;

        varLoc->vlType                   = VLT_FIXED_VA;
        varLoc->vlFixedVarArg.vlfvOffset = offset;
    }

#endif // TARGET_X86

    VarName name = nullptr;

#ifdef DEBUG

    for (unsigned scopeNum = 0; scopeNum < compiler->info.compVarScopesCount; scopeNum++)
    {
        if (LVnum == compiler->info.compVarScopes[scopeNum].vsdLVnum)
        {
            name = compiler->info.compVarScopes[scopeNum].vsdName;
        }
    }

    // Hang on to this compiler->info.

    TrnslLocalVarInfo& tlvi = genTrnslLocalVarInfo[which];

    tlvi.tlviVarNum    = ilVarNum;
    tlvi.tlviLVnum     = LVnum;
    tlvi.tlviName      = name;
    tlvi.tlviStartPC   = startOffs;
    tlvi.tlviLength    = length;
    tlvi.tlviAvailable = avail;
    tlvi.tlviVarLoc    = *varLoc;

#endif // DEBUG

    compiler->eeSetLVinfo(which, startOffs, length, ilVarNum, *varLoc);
}

/*****************************************************************************/
#ifdef LATE_DISASM
#if defined(DEBUG)
/*****************************************************************************
 *                          CompilerRegName
 *
 * Can be called only after lviSetLocalVarInfo() has been called
 */

/* virtual */
const char* CodeGen::siRegVarName(size_t offs, size_t size, unsigned reg)
{
    if (!compiler->opts.compScopeInfo)
        return nullptr;

    if (compiler->info.compVarScopesCount == 0)
        return nullptr;

    noway_assert(genTrnslLocalVarCount == 0 || genTrnslLocalVarInfo);

    for (unsigned i = 0; i < genTrnslLocalVarCount; i++)
    {
        if ((genTrnslLocalVarInfo[i].tlviVarLoc.vlIsInReg((regNumber)reg)) &&
            (genTrnslLocalVarInfo[i].tlviAvailable == true) && (genTrnslLocalVarInfo[i].tlviStartPC <= offs + size) &&
            (genTrnslLocalVarInfo[i].tlviStartPC + genTrnslLocalVarInfo[i].tlviLength > offs))
        {
            return genTrnslLocalVarInfo[i].tlviName ? compiler->VarNameToStr(genTrnslLocalVarInfo[i].tlviName) : NULL;
        }
    }

    return NULL;
}

/*****************************************************************************
 *                          CompilerStkName
 *
 * Can be called only after lviSetLocalVarInfo() has been called
 */

/* virtual */
const char* CodeGen::siStackVarName(size_t offs, size_t size, unsigned reg, unsigned stkOffs)
{
    if (!compiler->opts.compScopeInfo)
        return nullptr;

    if (compiler->info.compVarScopesCount == 0)
        return nullptr;

    noway_assert(genTrnslLocalVarCount == 0 || genTrnslLocalVarInfo);

    for (unsigned i = 0; i < genTrnslLocalVarCount; i++)
    {
        if ((genTrnslLocalVarInfo[i].tlviVarLoc.vlIsOnStack((regNumber)reg, stkOffs)) &&
            (genTrnslLocalVarInfo[i].tlviAvailable == true) && (genTrnslLocalVarInfo[i].tlviStartPC <= offs + size) &&
            (genTrnslLocalVarInfo[i].tlviStartPC + genTrnslLocalVarInfo[i].tlviLength > offs))
        {
            return genTrnslLocalVarInfo[i].tlviName ? compiler->VarNameToStr(genTrnslLocalVarInfo[i].tlviName) : NULL;
        }
    }

    return NULL;
}

/*****************************************************************************/
#endif // defined(DEBUG)
#endif // LATE_DISASM

#ifdef DEBUG

/*****************************************************************************
 *  Display a IPmappingDsc. Pass -1 as mappingNum to not display a mapping number.
 */

void CodeGen::genIPmappingDisp(unsigned mappingNum, Compiler::IPmappingDsc* ipMapping)
{
    if (mappingNum != unsigned(-1))
    {
        printf("%d: ", mappingNum);
    }

    IL_OFFSETX offsx = ipMapping->ipmdILoffsx;

    if (offsx == BAD_IL_OFFSET)
    {
        printf("???");
    }
    else
    {
        Compiler::eeDispILOffs(jitGetILoffsAny(offsx));

        if (jitIsStackEmpty(offsx))
        {
            printf(" STACK_EMPTY");
        }

        if (jitIsCallInstruction(offsx))
        {
            printf(" CALL_INSTRUCTION");
        }
    }

    printf(" ");
    ipMapping->ipmdNativeLoc.Print(compiler->compMethodID);
    // We can only call this after code generation. Is there any way to tell when it's legal to call?
    // printf(" [%x]", ipMapping->ipmdNativeLoc.CodeOffset(GetEmitter()));

    if (ipMapping->ipmdIsLabel)
    {
        printf(" label");
    }

    printf("\n");
}

void CodeGen::genIPmappingListDisp()
{
    unsigned                mappingNum = 0;
    Compiler::IPmappingDsc* ipMapping;

    for (ipMapping = compiler->genIPmappingList; ipMapping != nullptr; ipMapping = ipMapping->ipmdNext)
    {
        genIPmappingDisp(mappingNum, ipMapping);
        ++mappingNum;
    }
}

#endif // DEBUG

/*****************************************************************************
 *
 *  Append an IPmappingDsc struct to the list that we're maintaining
 *  for the debugger.
 *  Record the instr offset as being at the current code gen position.
 */

void CodeGen::genIPmappingAdd(IL_OFFSETX offsx, bool isLabel)
{
    if (!compiler->opts.compDbgInfo)
    {
        return;
    }

    assert(offsx != BAD_IL_OFFSET);

    switch ((int)offsx) // Need the cast since offs is unsigned and the case statements are comparing to signed.
    {
        case ICorDebugInfo::PROLOG:
        case ICorDebugInfo::EPILOG:
            break;

        default:

            if (offsx != (IL_OFFSETX)ICorDebugInfo::NO_MAPPING)
            {
                noway_assert(jitGetILoffs(offsx) <= compiler->info.compILCodeSize);
            }

            // Ignore this one if it's the same IL offset as the last one we saw.
            // Note that we'll let through two identical IL offsets if the flag bits
            // differ, or two identical "special" mappings (e.g., PROLOG).
            if ((compiler->genIPmappingLast != nullptr) && (offsx == compiler->genIPmappingLast->ipmdILoffsx))
            {
                JITDUMP("genIPmappingAdd: ignoring duplicate IL offset 0x%x\n", offsx);
                return;
            }
            break;
    }

    /* Create a mapping entry and append it to the list */

    Compiler::IPmappingDsc* addMapping = compiler->getAllocator(CMK_DebugInfo).allocate<Compiler::IPmappingDsc>(1);
    addMapping->ipmdNativeLoc.CaptureLocation(GetEmitter());
    addMapping->ipmdILoffsx = offsx;
    addMapping->ipmdIsLabel = isLabel;
    addMapping->ipmdNext    = nullptr;

    if (compiler->genIPmappingList != nullptr)
    {
        assert(compiler->genIPmappingLast != nullptr);
        assert(compiler->genIPmappingLast->ipmdNext == nullptr);
        compiler->genIPmappingLast->ipmdNext = addMapping;
    }
    else
    {
        assert(compiler->genIPmappingLast == nullptr);
        compiler->genIPmappingList = addMapping;
    }

    compiler->genIPmappingLast = addMapping;

#ifdef DEBUG
    if (verbose)
    {
        printf("Added IP mapping: ");
        genIPmappingDisp(unsigned(-1), addMapping);
    }
#endif // DEBUG
}

/*****************************************************************************
 *
 *  Prepend an IPmappingDsc struct to the list that we're maintaining
 *  for the debugger.
 *  Record the instr offset as being at the current code gen position.
 */
void CodeGen::genIPmappingAddToFront(IL_OFFSETX offsx)
{
    if (!compiler->opts.compDbgInfo)
    {
        return;
    }

    assert(offsx != BAD_IL_OFFSET);
    assert(compiler->compGeneratingProlog); // We only ever do this during prolog generation.

    switch ((int)offsx) // Need the cast since offs is unsigned and the case statements are comparing to signed.
    {
        case ICorDebugInfo::NO_MAPPING:
        case ICorDebugInfo::PROLOG:
        case ICorDebugInfo::EPILOG:
            break;

        default:
            noway_assert(jitGetILoffs(offsx) <= compiler->info.compILCodeSize);
            break;
    }

    /* Create a mapping entry and prepend it to the list */

    Compiler::IPmappingDsc* addMapping = compiler->getAllocator(CMK_DebugInfo).allocate<Compiler::IPmappingDsc>(1);
    addMapping->ipmdNativeLoc.CaptureLocation(GetEmitter());
    addMapping->ipmdILoffsx = offsx;
    addMapping->ipmdIsLabel = true;
    addMapping->ipmdNext    = nullptr;

    addMapping->ipmdNext       = compiler->genIPmappingList;
    compiler->genIPmappingList = addMapping;

    if (compiler->genIPmappingLast == nullptr)
    {
        compiler->genIPmappingLast = addMapping;
    }

#ifdef DEBUG
    if (verbose)
    {
        printf("Added IP mapping to front: ");
        genIPmappingDisp(unsigned(-1), addMapping);
    }
#endif // DEBUG
}

/*****************************************************************************/

C_ASSERT(IL_OFFSETX(ICorDebugInfo::NO_MAPPING) != IL_OFFSETX(BAD_IL_OFFSET));
C_ASSERT(IL_OFFSETX(ICorDebugInfo::PROLOG) != IL_OFFSETX(BAD_IL_OFFSET));
C_ASSERT(IL_OFFSETX(ICorDebugInfo::EPILOG) != IL_OFFSETX(BAD_IL_OFFSET));

C_ASSERT(IL_OFFSETX(BAD_IL_OFFSET) > MAX_IL_OFFSET);
C_ASSERT(IL_OFFSETX(ICorDebugInfo::NO_MAPPING) > MAX_IL_OFFSET);
C_ASSERT(IL_OFFSETX(ICorDebugInfo::PROLOG) > MAX_IL_OFFSET);
C_ASSERT(IL_OFFSETX(ICorDebugInfo::EPILOG) > MAX_IL_OFFSET);

//------------------------------------------------------------------------
// jitGetILoffs: Returns the IL offset portion of the IL_OFFSETX type.
//      Asserts if any ICorDebugInfo distinguished value (like ICorDebugInfo::NO_MAPPING)
//      is seen; these are unexpected here. Also asserts if passed BAD_IL_OFFSET.
//
// Arguments:
//    offsx - the IL_OFFSETX value with the IL offset to extract.
//
// Return Value:
//    The IL offset.

IL_OFFSET jitGetILoffs(IL_OFFSETX offsx)
{
    assert(offsx != BAD_IL_OFFSET);

    switch ((int)offsx) // Need the cast since offs is unsigned and the case statements are comparing to signed.
    {
        case ICorDebugInfo::NO_MAPPING:
        case ICorDebugInfo::PROLOG:
        case ICorDebugInfo::EPILOG:
            unreached();

        default:
            return IL_OFFSET(offsx & ~IL_OFFSETX_BITS);
    }
}

//------------------------------------------------------------------------
// jitGetILoffsAny: Similar to jitGetILoffs(), but passes through ICorDebugInfo
//      distinguished values. Asserts if passed BAD_IL_OFFSET.
//
// Arguments:
//    offsx - the IL_OFFSETX value with the IL offset to extract.
//
// Return Value:
//    The IL offset.

IL_OFFSET jitGetILoffsAny(IL_OFFSETX offsx)
{
    assert(offsx != BAD_IL_OFFSET);

    switch ((int)offsx) // Need the cast since offs is unsigned and the case statements are comparing to signed.
    {
        case ICorDebugInfo::NO_MAPPING:
        case ICorDebugInfo::PROLOG:
        case ICorDebugInfo::EPILOG:
            return IL_OFFSET(offsx);

        default:
            return IL_OFFSET(offsx & ~IL_OFFSETX_BITS);
    }
}

//------------------------------------------------------------------------
// jitIsStackEmpty: Does the IL offset have the stack empty bit set?
//      Asserts if passed BAD_IL_OFFSET.
//
// Arguments:
//    offsx - the IL_OFFSETX value to check
//
// Return Value:
//    'true' if the stack empty bit is set; 'false' otherwise.

bool jitIsStackEmpty(IL_OFFSETX offsx)
{
    assert(offsx != BAD_IL_OFFSET);

    switch ((int)offsx) // Need the cast since offs is unsigned and the case statements are comparing to signed.
    {
        case ICorDebugInfo::NO_MAPPING:
        case ICorDebugInfo::PROLOG:
        case ICorDebugInfo::EPILOG:
            return true;

        default:
            return (offsx & IL_OFFSETX_STKBIT) == 0;
    }
}

//------------------------------------------------------------------------
// jitIsCallInstruction: Does the IL offset have the call instruction bit set?
//      Asserts if passed BAD_IL_OFFSET.
//
// Arguments:
//    offsx - the IL_OFFSETX value to check
//
// Return Value:
//    'true' if the call instruction bit is set; 'false' otherwise.

bool jitIsCallInstruction(IL_OFFSETX offsx)
{
    assert(offsx != BAD_IL_OFFSET);

    switch ((int)offsx) // Need the cast since offs is unsigned and the case statements are comparing to signed.
    {
        case ICorDebugInfo::NO_MAPPING:
        case ICorDebugInfo::PROLOG:
        case ICorDebugInfo::EPILOG:
            return false;

        default:
            return (offsx & IL_OFFSETX_CALLINSTRUCTIONBIT) != 0;
    }
}

/*****************************************************************************/

void CodeGen::genEnsureCodeEmitted(IL_OFFSETX offsx)
{
    if (!compiler->opts.compDbgCode)
    {
        return;
    }

    if (offsx == BAD_IL_OFFSET)
    {
        return;
    }

    /* If other IL were offsets reported, skip */

    if (compiler->genIPmappingLast == nullptr)
    {
        return;
    }

    if (compiler->genIPmappingLast->ipmdILoffsx != offsx)
    {
        return;
    }

    /* offsx was the last reported offset. Make sure that we generated native code */

    if (compiler->genIPmappingLast->ipmdNativeLoc.IsCurrentLocation(GetEmitter()))
    {
        instGen(INS_nop);
    }
}

/*****************************************************************************
 *
 *  Shut down the IP-mapping logic, report the info to the EE.
 */

void CodeGen::genIPmappingGen()
{
    if (!compiler->opts.compDbgInfo)
    {
        return;
    }

#ifdef DEBUG
    if (verbose)
    {
        printf("*************** In genIPmappingGen()\n");
    }
#endif

    if (compiler->genIPmappingList == nullptr)
    {
        compiler->eeSetLIcount(0);
        compiler->eeSetLIdone();
        return;
    }

    Compiler::IPmappingDsc* tmpMapping;
    Compiler::IPmappingDsc* prevMapping;
    unsigned                mappingCnt;
    UNATIVE_OFFSET          lastNativeOfs;

    /* First count the number of distinct mapping records */

    mappingCnt    = 0;
    lastNativeOfs = UNATIVE_OFFSET(~0);

    for (prevMapping = nullptr, tmpMapping = compiler->genIPmappingList; tmpMapping != nullptr;
         tmpMapping = tmpMapping->ipmdNext)
    {
        IL_OFFSETX srcIP = tmpMapping->ipmdILoffsx;

        // Managed RetVal - since new sequence points are emitted to identify IL calls,
        // make sure that those are not filtered and do not interfere with filtering of
        // other sequence points.
        if (jitIsCallInstruction(srcIP))
        {
            mappingCnt++;
            continue;
        }

        UNATIVE_OFFSET nextNativeOfs = tmpMapping->ipmdNativeLoc.CodeOffset(GetEmitter());

        if (nextNativeOfs != lastNativeOfs)
        {
            mappingCnt++;
            lastNativeOfs = nextNativeOfs;
            prevMapping   = tmpMapping;
            continue;
        }

        /* If there are mappings with the same native offset, then:
           o If one of them is NO_MAPPING, ignore it
           o If one of them is a label, report that and ignore the other one
           o Else report the higher IL offset
         */

        PREFIX_ASSUME(prevMapping != nullptr); // We would exit before if this was true
        if (prevMapping->ipmdILoffsx == (IL_OFFSETX)ICorDebugInfo::NO_MAPPING)
        {
            // If the previous entry was NO_MAPPING, ignore it
            prevMapping->ipmdNativeLoc.Init();
            prevMapping = tmpMapping;
        }
        else if (srcIP == (IL_OFFSETX)ICorDebugInfo::NO_MAPPING)
        {
            // If the current entry is NO_MAPPING, ignore it
            // Leave prevMapping unchanged as tmpMapping is no longer valid
            tmpMapping->ipmdNativeLoc.Init();
        }
        else if (srcIP == (IL_OFFSETX)ICorDebugInfo::EPILOG || srcIP == 0)
        {
            // counting for special cases: see below
            mappingCnt++;
            prevMapping = tmpMapping;
        }
        else
        {
            noway_assert(prevMapping != nullptr);
            noway_assert(!prevMapping->ipmdNativeLoc.Valid() ||
                         lastNativeOfs == prevMapping->ipmdNativeLoc.CodeOffset(GetEmitter()));

            /* The previous block had the same native offset. We have to
               discard one of the mappings. Simply reinitialize ipmdNativeLoc
               and prevMapping will be ignored later. */

            if (prevMapping->ipmdIsLabel)
            {
                // Leave prevMapping unchanged as tmpMapping is no longer valid
                tmpMapping->ipmdNativeLoc.Init();
            }
            else
            {
                prevMapping->ipmdNativeLoc.Init();
                prevMapping = tmpMapping;
            }
        }
    }

    /* Tell them how many mapping records we've got */

    compiler->eeSetLIcount(mappingCnt);

    /* Now tell them about the mappings */

    mappingCnt    = 0;
    lastNativeOfs = UNATIVE_OFFSET(~0);

    for (tmpMapping = compiler->genIPmappingList; tmpMapping != nullptr; tmpMapping = tmpMapping->ipmdNext)
    {
        // Do we have to skip this record ?
        if (!tmpMapping->ipmdNativeLoc.Valid())
        {
            continue;
        }

        UNATIVE_OFFSET nextNativeOfs = tmpMapping->ipmdNativeLoc.CodeOffset(GetEmitter());
        IL_OFFSETX     srcIP         = tmpMapping->ipmdILoffsx;

        if (jitIsCallInstruction(srcIP))
        {
            compiler->eeSetLIinfo(mappingCnt++, nextNativeOfs, jitGetILoffs(srcIP), jitIsStackEmpty(srcIP), true);
        }
        else if (nextNativeOfs != lastNativeOfs)
        {
            compiler->eeSetLIinfo(mappingCnt++, nextNativeOfs, jitGetILoffsAny(srcIP), jitIsStackEmpty(srcIP), false);
            lastNativeOfs = nextNativeOfs;
        }
        else if (srcIP == (IL_OFFSETX)ICorDebugInfo::EPILOG || srcIP == 0)
        {
            // For the special case of an IL instruction with no body
            // followed by the epilog (say ret void immediately preceding
            // the method end), we put two entries in, so that we'll stop
            // at the (empty) ret statement if the user tries to put a
            // breakpoint there, and then have the option of seeing the
            // epilog or not based on SetUnmappedStopMask for the stepper.
            compiler->eeSetLIinfo(mappingCnt++, nextNativeOfs, jitGetILoffsAny(srcIP), jitIsStackEmpty(srcIP), false);
        }
    }

#if 0
    // TODO-Review:
    //This check is disabled.  It is always true that any time this check asserts, the debugger would have a
    //problem with IL source level debugging.  However, for a C# file, it only matters if things are on
    //different source lines.  As a result, we have all sorts of latent problems with how we emit debug
    //info, but very few actual ones.  Whenever someone wants to tackle that problem in general, turn this
    //assert back on.
    if (compiler->opts.compDbgCode)
    {
        //Assert that the first instruction of every basic block with more than one incoming edge has a
        //different sequence point from each incoming block.
        //
        //It turns out that the only thing we really have to assert is that the first statement in each basic
        //block has an IL offset and appears in eeBoundaries.
        for (BasicBlock * block = compiler->fgFirstBB; block != nullptr; block = block->bbNext)
        {
            Statement* stmt = block->firstStmt();
            if ((block->bbRefs > 1) && (stmt != nullptr))
            {
                bool found = false;
                if (stmt->GetILOffsetX() != BAD_IL_OFFSET)
                {
                    IL_OFFSET ilOffs = jitGetILoffs(stmt->GetILOffsetX());
                    for (unsigned i = 0; i < eeBoundariesCount; ++i)
                    {
                        if (eeBoundaries[i].ilOffset == ilOffs)
                        {
                            found = true;
                            break;
                        }
                    }
                }
                noway_assert(found && "A basic block that is a jump target did not start a new sequence point.");
            }
        }
    }
#endif // 0

    compiler->eeSetLIdone();
}

/*============================================================================
 *
 *   These are empty stubs to help the late dis-assembler to compile
 *   if the late disassembler is being built into a non-DEBUG build.
 *
 *============================================================================
 */

#if defined(LATE_DISASM)
#if !defined(DEBUG)

/* virtual */
const char* CodeGen::siRegVarName(size_t offs, size_t size, unsigned reg)
{
    return NULL;
}

/* virtual */
const char* CodeGen::siStackVarName(size_t offs, size_t size, unsigned reg, unsigned stkOffs)
{
    return NULL;
}

/*****************************************************************************/
#endif // !defined(DEBUG)
#endif // defined(LATE_DISASM)
/*****************************************************************************/

//------------------------------------------------------------------------
// indirForm: Make a temporary indir we can feed to pattern matching routines
//    in cases where we don't want to instantiate all the indirs that happen.
//
GenTreeIndir CodeGen::indirForm(var_types type, GenTree* base)
{
    GenTreeIndir i(GT_IND, type, base, nullptr);
    i.SetRegNum(REG_NA);
    i.SetContained();
    return i;
}

//------------------------------------------------------------------------
// indirForm: Make a temporary indir we can feed to pattern matching routines
//    in cases where we don't want to instantiate all the indirs that happen.
//
GenTreeStoreInd CodeGen::storeIndirForm(var_types type, GenTree* base, GenTree* data)
{
    GenTreeStoreInd i(type, base, data);
    i.SetRegNum(REG_NA);
    return i;
}

//------------------------------------------------------------------------
// intForm: Make a temporary int we can feed to pattern matching routines
//    in cases where we don't want to instantiate.
//
GenTreeIntCon CodeGen::intForm(var_types type, ssize_t value)
{
    GenTreeIntCon i(type, value);
    i.SetRegNum(REG_NA);
    return i;
}

void CodeGen::genRetFilt(GenTree* retfilt)
{
    assert(retfilt->OperIs(GT_RETFILT));

    assert((compiler->compCurBB->bbJumpKind == BBJ_EHFILTERRET) ||
           (compiler->compCurBB->bbJumpKind == BBJ_EHFINALLYRET));

<<<<<<< HEAD
    if (retfilt->TypeIs(TYP_VOID))
    {
        return;
    }

    assert(retfilt->TypeIs(TYP_INT));

    GenTree*  src    = retfilt->AsUnOp()->GetOp(0);
    regNumber srcReg = genConsumeReg(src);

    if (srcReg != REG_INTRET)
    {
        GetEmitter()->emitIns_R_R(INS_mov, EA_4BYTE, REG_INTRET, srcReg);
    }
=======
    genConsumeReg(loRetVal);
    genConsumeReg(hiRetVal);

    inst_Mov(targetType, REG_LNGRET_LO, loRetVal->GetRegNum(), /* canSkip */ true, emitActualTypeSize(TYP_INT));
    inst_Mov(targetType, REG_LNGRET_HI, hiRetVal->GetRegNum(), /* canSkip */ true, emitActualTypeSize(TYP_INT));
>>>>>>> 2f5f1d51
}

#ifndef TARGET_64BIT

void CodeGen::genLongReturn(GenTree* src)
{
    assert(src->OperIs(GT_LONG));

    regNumber srcReg0 = genConsumeReg(src->AsOp()->GetOp(0));
    regNumber srcReg1 = genConsumeReg(src->AsOp()->GetOp(1));

    assert((srcReg0 != REG_NA) && (srcReg1 != REG_NA));

    if (srcReg0 != REG_LNGRET_LO)
    {
        GetEmitter()->emitIns_R_R(INS_mov, EA_4BYTE, REG_LNGRET_LO, srcReg0);
    }

    if (srcReg1 != REG_LNGRET_HI)
    {
        GetEmitter()->emitIns_R_R(INS_mov, EA_4BYTE, REG_LNGRET_HI, srcReg1);
    }
}

#endif // !TARGET_64BIT

void CodeGen::genReturn(GenTree* ret)
{
    assert(ret->OperIs(GT_RETURN));

    // Normally RETURN nodes appears at the end of RETURN blocks but sometimes the frontend fails
    // to properly cleanup after an unconditional throw and we end up with a THROW block having an
    // unreachable RETURN node at the end.
    assert((compiler->compCurBB->bbJumpKind == BBJ_RETURN) || (compiler->compCurBB->bbJumpKind == BBJ_THROW));
#if defined(FEATURE_EH_FUNCLETS)
    assert(compiler->funCurrentFunc()->funKind == FUNC_ROOT);
#endif

    var_types retType = ret->GetType();

    if (retType == TYP_VOID)
    {
        assert(ret->AsUnOp()->gtOp1 == nullptr);
    }
#ifndef TARGET_64BIT
    else if (retType == TYP_LONG)
    {
        genLongReturn(ret->AsUnOp()->GetOp(0));
    }
#endif
#ifdef TARGET_X86
    else if (varTypeIsFloating(retType))
    {
        genFloatReturn(ret->AsUnOp()->GetOp(0));
    }
#endif
#ifdef TARGET_ARM
    else if (varTypeIsFloating(retType) && (compiler->opts.compUseSoftFP || compiler->info.compIsVarArgs))
    {
        genFloatReturn(ret->AsUnOp()->GetOp(0));
    }
#endif
#ifndef WINDOWS_AMD64_ABI
    else if (compiler->info.retDesc.GetRegCount() > 1)
    {
        genMultiRegStructReturn(ret->AsUnOp()->GetOp(0));
    }
#endif
    else
    {
        assert(!varTypeIsSmall(retType) && (retType != TYP_STRUCT));

        GenTree* src = ret->AsUnOp()->GetOp(0);

<<<<<<< HEAD
        regNumber srcReg = genConsumeReg(src);
        noway_assert(srcReg != REG_NA);

        regNumber retReg = compiler->info.retDesc.GetRegNum(0);

        if (srcReg != retReg)
        {
            GetEmitter()->emitIns_R_R(ins_Copy(retType), emitTypeSize(retType), retReg, srcReg);
=======
#if defined(TARGET_ARM64)
            genSimpleReturn(treeNode);
#else // !TARGET_ARM64
#if defined(TARGET_X86)
            if (varTypeUsesFloatReg(treeNode))
            {
                genFloatReturn(treeNode);
            }
            else
#elif defined(TARGET_ARM)
            if (varTypeUsesFloatReg(treeNode) && (compiler->opts.compUseSoftFP || compiler->info.compIsVarArgs))
            {
                if (targetType == TYP_FLOAT)
                {
                    GetEmitter()->emitIns_Mov(INS_vmov_f2i, EA_4BYTE, REG_INTRET, op1->GetRegNum(),
                                              /* canSkip */ false);
                }
                else
                {
                    assert(targetType == TYP_DOUBLE);
                    GetEmitter()->emitIns_R_R_R(INS_vmov_d2i, EA_8BYTE, REG_INTRET, REG_NEXT(REG_INTRET),
                                                op1->GetRegNum());
                }
            }
            else
#endif // TARGET_ARM
            {
                regNumber retReg = varTypeUsesFloatReg(treeNode) ? REG_FLOATRET : REG_INTRET;
                inst_Mov_Extend(targetType, /* srcInReg */ true, retReg, op1->GetRegNum(), /* canSkip */ true);
            }
#endif // !TARGET_ARM64
>>>>>>> 2f5f1d51
        }
    }

#ifdef PROFILING_SUPPORTED
    // !! Note !!
    // TODO-AMD64-Unix: If the profiler hook is implemented on *nix, make sure for 2 register returned structs
    //                  the RAX and RDX needs to be kept alive. Make the necessary changes in lowerxarch.cpp
    //                  in the handling of the GT_RETURN statement.
    //                  Such structs containing GC pointers need to be handled by calling gcInfo.gcMarkRegSetNpt
    //                  for the return registers containing GC refs.
    //
    // Reason for not materializing Leave callback as a GT_PROF_HOOK node after GT_RETURN:
    // In flowgraph and other places assert that the last node of a block marked as
    // BBJ_RETURN is either a GT_RETURN or GT_JMP or a tail call.  It would be nice to
    // maintain such an invariant irrespective of whether profiler hook needed or not.
    // Also, there is not much to be gained by materializing it as an explicit node.
    //
    // There should be a single return block while generating profiler ELT callbacks,
    // so we just look for that block to trigger insertion of the profile hook.
    if ((compiler->compCurBB == compiler->genReturnBB) && compiler->compIsProfilerHookNeeded())
    {
        // Since we are invalidating the assumption that we would slip into the epilog
        // right after the "return", we need to preserve the return reg's GC state
        // across the call until actual method return.

        const ReturnTypeDesc& retDesc = compiler->info.retDesc;

        for (unsigned i = 0; i < retDesc.GetRegCount(); ++i)
        {
            if (varTypeIsGC(retDesc.GetRegType(i)))
            {
                gcInfo.gcMarkRegPtrVal(retDesc.GetRegNum(i), retDesc.GetRegType(i));
            }
        }

        genProfilingLeaveCallback(CORINFO_HELP_PROF_FCN_LEAVE);

        for (unsigned i = 0; i < retDesc.GetRegCount(); ++i)
        {
            if (varTypeIsGC(retDesc.GetRegType(i)))
            {
                gcInfo.gcMarkRegSetNpt(genRegMask(retDesc.GetRegNum(i)));
            }
        }
    }
#endif // PROFILING_SUPPORTED

#if defined(DEBUG) && defined(TARGET_XARCH)
    if (compiler->opts.compStackCheckOnRet)
    {
        genStackPointerCheck(compiler->lvaReturnSpCheck);
    }
#endif // defined(DEBUG) && defined(TARGET_XARCH)
}

#ifndef WINDOWS_AMD64_ABI

void CodeGen::genMultiRegStructReturn(GenTree* src)
{
    genConsumeRegs(src);

    GenTree* actualSrc = !src->IsCopyOrReload() ? src : src->AsUnOp()->GetOp(0);

    if (genIsRegCandidateLclVar(actualSrc))
    {
        // Right now the only enregisterable structs supported are SIMD vector types.
        assert(varTypeIsSIMD(src->GetType()));
        assert(!actualSrc->AsLclVar()->IsMultiReg());

#ifdef FEATURE_SIMD
        genMultiRegSIMDReturn(src);
#endif

        return;
    }

    const ReturnTypeDesc& retDesc = compiler->info.retDesc;

    if (actualSrc->OperIs(GT_LCL_VAR) && !actualSrc->AsLclVar()->IsMultiReg())
    {
        unsigned lclNum = actualSrc->AsLclVar()->GetLclNum();

        assert(compiler->lvaGetDesc(lclNum)->lvIsMultiRegRet || !compiler->lvaGetDesc(lclNum)->IsPromoted());

        for (unsigned i = 0, offset = 0; i < retDesc.GetRegCount(); ++i)
        {
            var_types retType = retDesc.GetRegType(i);
            regNumber retReg  = retDesc.GetRegNum(i);

            GetEmitter()->emitIns_R_S(ins_Load(retType), emitTypeSize(retType), retReg, lclNum, offset);

            offset += varTypeSize(retType);
        }

        return;
    }

    LclVarDsc* lcl = nullptr;

    if (actualSrc->OperIs(GT_LCL_VAR))
    {
        lcl = compiler->lvaGetDesc(actualSrc->AsLclVar()->GetLclNum());
        assert(lcl->lvIsMultiRegRet && lcl->IsPromoted());
    }
    else
    {
        assert(actualSrc->AsCall()->GetRegCount() == retDesc.GetRegCount());
    }

    for (unsigned i = 0; i < retDesc.GetRegCount(); ++i)
    {
        var_types retType = retDesc.GetRegType(i);
        regNumber retReg  = retDesc.GetRegNum(i);

        regNumber srcReg = src->GetRegByIndex(i);

        if ((srcReg == REG_NA) && src->OperIs(GT_COPY))
        {
            // A copy that doesn't copy this field will have REG_NA.

            // TODO-Cleanup: It would probably be better to always have a valid reg
            // on a GT_COPY, unless the operand is actually spilled. Then we wouldn't have
            // to check for this case (though we'd have to check in the genRegCopy that the
            // reg is valid).

            srcReg = actualSrc->GetRegByIndex(i);
        }

        if (srcReg == REG_NA)
        {
<<<<<<< HEAD
            // This is a spilled field of a multi-reg lclVar.
            // We currently only mark a lclVar operand as RegOptional, since we don't have a way
            // to mark a multi-reg tree node as used from spill (GTF_NOREG_AT_USE) on a per-reg basis.

            unsigned fieldLclNum = lcl->GetPromotedFieldLclNum(i);
            assert(compiler->lvaGetDesc(fieldLclNum)->lvOnFrame);

            GetEmitter()->emitIns_R_S(ins_Load(retType), emitTypeSize(retType), retReg, fieldLclNum, 0);
        }
        else if (srcReg != retReg)
        {
            // Note that ins_Copy(fromReg, type) will return the appropriate register to copy
            // between register files if needed.
            GetEmitter()->emitIns_R_R(ins_Copy(srcReg, retType), emitActualTypeSize(retType), retReg, srcReg);
=======
            var_types type    = retTypeDesc.GetReturnRegType(i);
            regNumber toReg   = retTypeDesc.GetABIReturnReg(i);
            regNumber fromReg = op1->GetRegByIndex(i);
            if ((fromReg == REG_NA) && op1->OperIs(GT_COPY))
            {
                // A copy that doesn't copy this field will have REG_NA.
                // TODO-Cleanup: It would probably be better to always have a valid reg
                // on a GT_COPY, unless the operand is actually spilled. Then we wouldn't have
                // to check for this case (though we'd have to check in the genRegCopy that the
                // reg is valid).
                fromReg = actualOp1->GetRegByIndex(i);
            }
            if (fromReg == REG_NA)
            {
                // This is a spilled field of a multi-reg lclVar.
                // We currently only mark a lclVar operand as RegOptional, since we don't have a way
                // to mark a multi-reg tree node as used from spill (GTF_NOREG_AT_USE) on a per-reg basis.
                assert(varDsc != nullptr);
                assert(varDsc->lvPromoted);
                unsigned fieldVarNum = varDsc->lvFieldLclStart + i;
                assert(compiler->lvaGetDesc(fieldVarNum)->lvOnFrame);
                GetEmitter()->emitIns_R_S(ins_Load(type), emitTypeSize(type), toReg, fieldVarNum, 0);
            }
            else
            {
                // Note that ins_Copy(fromReg, type) will return the appropriate register to copy
                // between register files if needed.
                inst_Mov(type, toReg, fromReg, /* canSkip */ true);
            }
>>>>>>> 2f5f1d51
        }
    }
}

#endif // !WINDOWS_AMD64_ABI

void CodeGen::GenStoreLclVarMultiReg(GenTreeLclVar* store)
{
    assert(store->OperIs(GT_STORE_LCL_VAR));
    assert(varTypeIsStruct(store->GetType()) || varTypeIsMultiReg(store->GetType()));

    GenTree* src = store->GetOp(0);
    assert(src->IsMultiRegNode());

    GenTree* actualSrc = src->gtSkipReloadOrCopy();
    unsigned regCount =
        actualSrc->IsMultiRegLclVar() ? actualSrc->AsLclVar()->GetFieldCount(compiler) : actualSrc->GetMultiRegCount();

    unsigned   lclNum = store->GetLclNum();
    LclVarDsc* lcl    = compiler->lvaGetDesc(lclNum);

    if (src->OperIs(GT_CALL))
    {
        assert(regCount <= MAX_RET_REG_COUNT);
        noway_assert(lcl->lvIsMultiRegRet || !lcl->IsPromoted());
    }

#ifdef FEATURE_SIMD
    if (lcl->lvIsRegCandidate() && (store->GetRegNum() != REG_NA))
    {
        assert(varTypeIsSIMD(store));
        GenStoreLclVarMultiRegSIMD(store);
        return;
    }
#endif

    // We have either a multi-reg local or a local with multiple fields in memory.
    //
    // The liveness model is as follows:
    //    use reg #0 from src, including any reload or copy
    //    define reg #0
    //    use reg #1 from src, including any reload or copy
    //    define reg #1
    //    etc.
    // Imagine the following scenario:
    //    There are 3 registers used. Prior to this node, they occupy registers r3, r2 and r1.
    //    There are 3 registers defined by this node. They need to be placed in r1, r2 and r3,
    //    in that order.
    //
    // If we defined the as using all the source registers at once, we'd have to adopt one
    // of the following models:
    //  - All (or all but one) of the incoming sources are marked "delayFree" so that they won't
    //    get the same register as any of the registers being defined. This would result in copies for
    //    the common case where the source and destination registers are the same (e.g. when a CALL
    //    result is assigned to a lclVar, which is then returned).
    //    - For our example (and for many/most cases) we would have to copy or spill all sources.
    //  - We allow circular dependencies between source and destination registers. This would require
    //    the code generator to determine the order in which the copies must be generated, and would
    //    require a temp register in case a swap is required. This complexity would have to be handled
    //    in both the normal code generation case, as well as for copies & reloads, as they are currently
    //    modeled by the register allocator to happen just prior to the use.
    //    - For our example, a temp would be required to swap r1 and r3, unless a swap instruction is
    //      available on the target.
    //
    // By having a multi-reg local use and define each field in order, we avoid these issues, and the
    // register allocator will ensure that any conflicts are resolved via spill or inserted COPYs.
    // For our example, the register allocator would simple spill r1 because the first def requires it.
    // The code generator would move r3  to r1, leave r2 alone, and then load the spilled value into r3.

    unsigned offset        = 0;
    bool     isMultiRegVar = store->IsMultiReg();
    bool     hasRegs       = false;

    if (isMultiRegVar)
    {
        assert(compiler->lvaEnregMultiRegVars);
        assert(regCount == lcl->GetPromotedFieldCount());
    }

    for (unsigned i = 0; i < regCount; ++i)
    {
        regNumber reg  = genConsumeReg(src, i);
        var_types type = actualSrc->GetRegTypeByIndex(i);

        // genConsumeReg will return the valid register, either from the COPY
        // or from the original source.

        assert(reg != REG_NA);
        if (isMultiRegVar)
        {
            regNumber  varReg      = store->GetRegByIndex(i);
            unsigned   fieldLclNum = lcl->GetPromotedFieldLclNum(i);
            LclVarDsc* fieldVarDsc = compiler->lvaGetDesc(fieldLclNum);
            var_types  destType    = fieldVarDsc->TypeGet();
            if (varReg != REG_NA)
            {
                hasRegs = true;

<<<<<<< HEAD
                if (varReg != reg)
                {
                    // We may need a cross register-file copy here.
                    inst_RV_RV(ins_Copy(reg, destType), varReg, reg, destType);
                }
=======
                // We may need a cross register-file copy here.
                inst_Mov(destType, varReg, reg, /* canSkip */ true);
>>>>>>> 2f5f1d51

                fieldVarDsc->SetRegNum(varReg);
            }
            else
            {
                varReg = REG_STK;
            }

            if ((varReg == REG_STK) || fieldVarDsc->lvLiveInOutOfHndlr)
            {
                if (!store->AsLclVar()->IsLastUse(i))
                {
                    // A byte field passed in a long register should be written on the stack as a byte.
                    instruction storeIns = ins_StoreFromSrc(reg, destType);
                    GetEmitter()->emitIns_S_R(storeIns, emitTypeSize(destType), reg, fieldLclNum, 0);
                }
            }

            fieldVarDsc->SetRegNum(varReg);
        }
        else
        {
            // Several fields could be passed in one register, copy using the register type.
            // It could rewrite memory outside of the fields but local on the stack are rounded to POINTER_SIZE so
            // it is safe to store a long register into a byte field as it is known that we have enough padding after.
            GetEmitter()->emitIns_S_R(ins_Store(type), emitTypeSize(type), reg, lclNum, static_cast<int>(offset));
            offset += genTypeSize(type);
#ifdef DEBUG
#ifdef TARGET_64BIT
            assert(offset <= lcl->lvSize());
#else  // !TARGET_64BIT
            if (varTypeIsStruct(lcl->GetType()))
            {
                assert(offset <= lcl->lvSize());
            }
            else
            {
                assert(lcl->GetType() == TYP_LONG);
                assert(offset <= varTypeSize(TYP_LONG));
            }
#endif // !TARGET_64BIT
#endif // DEBUG
        }
    }

    if (isMultiRegVar)
    {
        if (hasRegs)
        {
            genProduceReg(store);
        }
        else
        {
            genUpdateLife(store);
        }
    }
    else
    {
        genUpdateLife(store);
        lcl->SetRegNum(REG_STK);
    }
}

//------------------------------------------------------------------------
// genRegCopy: Produce code for a GT_COPY node.
//
// Arguments:
//    tree - the GT_COPY node
//
// Notes:
//    This will copy the register produced by this node's source, to
//    the register allocated to this GT_COPY node.
//    It has some special handling for these cases:
//    - when the source and target registers are in different register files
//      (note that this is *not* a conversion).
//    - when the source is a lclVar whose home location is being moved to a new
//      register (rather than just being copied for temporary use).
//
void CodeGen::genRegCopy(GenTree* treeNode)
{
    assert(treeNode->OperGet() == GT_COPY);
    GenTree* op1 = treeNode->AsOp()->gtOp1;

    if (op1->IsMultiRegNode())
    {
        // Register allocation assumes that any reload and copy are done in operand order.
        // That is, we can have:
        //    (reg0, reg1) = COPY(V0,V1) where V0 is in reg1 and V1 is in memory
        // The register allocation model assumes:
        //     First, V0 is moved to reg0 (v1 can't be in reg0 because it is still live, which would be a conflict).
        //     Then, V1 is moved to reg1
        // However, if we call genConsumeRegs on op1, it will do the reload of V1 before we do the copy of V0.
        // So we need to handle that case first.
        //
        // There should never be any circular dependencies, and we will check that here.

        // GenTreeCopyOrReload only reports the highest index that has a valid register.
        // However, we need to ensure that we consume all the registers of the child node,
        // so we use its regCount.
        unsigned regCount =
            op1->IsMultiRegLclVar() ? op1->AsLclVar()->GetFieldCount(compiler) : op1->GetMultiRegCount();
        assert(regCount <= MAX_MULTIREG_COUNT);

        // First set the source registers as busy if they haven't been spilled.
        // (Note that this is just for verification that we don't have circular dependencies.)
        regMaskTP busyRegs = RBM_NONE;
        for (unsigned i = 0; i < regCount; ++i)
        {
            if ((op1->GetRegSpillFlagByIdx(i) & GTF_SPILLED) == 0)
            {
                busyRegs |= genRegMask(op1->GetRegByIndex(i));
            }
        }
        for (unsigned i = 0; i < regCount; ++i)
        {
            regNumber sourceReg = op1->GetRegByIndex(i);
            // genRegCopy will consume the source register, perform any required reloads,
            // and will return either the register copied to, or the original register if there's no copy.
            regNumber targetReg = genRegCopy(treeNode, i);
            if (targetReg != sourceReg)
            {
                regMaskTP targetRegMask = genRegMask(targetReg);
                assert((busyRegs & targetRegMask) == 0);
                // Clear sourceReg from the busyRegs, and add targetReg.
                busyRegs &= ~genRegMask(sourceReg);
            }
            busyRegs |= genRegMask(targetReg);
        }
        return;
    }

    regNumber srcReg     = genConsumeReg(op1);
    var_types targetType = treeNode->TypeGet();
    regNumber targetReg  = treeNode->GetRegNum();
    assert(srcReg != REG_NA);
    assert(targetReg != REG_NA);
    assert(targetType != TYP_STRUCT);

    inst_Mov(targetType, targetReg, srcReg, /* canSkip */ false);

    if (op1->IsLocal())
    {
        // The lclVar will never be a def.
        // If it is a last use, the lclVar will be killed by genConsumeReg(), as usual, and genProduceReg will
        // appropriately set the gcInfo for the copied value.
        // If not, there are two cases we need to handle:
        // - If this is a TEMPORARY copy (indicated by the GTF_VAR_DEATH flag) the variable
        //   will remain live in its original register.
        //   genProduceReg() will appropriately set the gcInfo for the copied value,
        //   and genConsumeReg will reset it.
        // - Otherwise, we need to update register info for the lclVar.

        GenTreeLclVarCommon* lcl = op1->AsLclVarCommon();
        assert((lcl->gtFlags & GTF_VAR_DEF) == 0);

        if ((lcl->gtFlags & GTF_VAR_DEATH) == 0 && (treeNode->gtFlags & GTF_VAR_DEATH) == 0)
        {
            LclVarDsc* varDsc = compiler->lvaGetDesc(lcl);

            // If we didn't just spill it (in genConsumeReg, above), then update the register info
            if (varDsc->GetRegNum() != REG_STK)
            {
                // The old location is dying
                genUpdateRegLife(varDsc, /*isBorn*/ false, /*isDying*/ true DEBUGARG(op1));

                gcInfo.gcMarkRegSetNpt(genRegMask(op1->GetRegNum()));

                genUpdateVarReg(varDsc, treeNode);

#ifdef USING_VARIABLE_LIVE_RANGE
                // Report the home change for this variable
                varLiveKeeper->siUpdateVariableLiveRange(varDsc, lcl->GetLclNum());
#endif // USING_VARIABLE_LIVE_RANGE

                // The new location is going live
                genUpdateRegLife(varDsc, /*isBorn*/ true, /*isDying*/ false DEBUGARG(treeNode));
            }
        }
    }

    genProduceReg(treeNode);
}

//------------------------------------------------------------------------
// genRegCopy: Produce code for a single register of a multireg copy node.
//
// Arguments:
//    tree          - The GT_COPY node
//    multiRegIndex - The index of the register to be copied
//
// Notes:
//    This will copy the corresponding register produced by this node's source, to
//    the register allocated to the register specified by this GT_COPY node.
//    A multireg copy doesn't support moving between register files, as the GT_COPY
//    node does not retain separate types for each index.
//    - when the source is a lclVar whose home location is being moved to a new
//      register (rather than just being copied for temporary use).
//
// Return Value:
//    Either the register copied to, or the original register if there's no copy.
//
regNumber CodeGen::genRegCopy(GenTree* treeNode, unsigned multiRegIndex)
{
    assert(treeNode->OperGet() == GT_COPY);
    GenTree* op1 = treeNode->gtGetOp1();
    assert(op1->IsMultiRegNode());

    GenTreeCopyOrReload* copyNode = treeNode->AsCopyOrReload();
    assert(copyNode->GetRegCount() <= MAX_MULTIREG_COUNT);

    // Consume op1's register, which will perform any necessary reloads.
    genConsumeReg(op1, multiRegIndex);

    regNumber sourceReg = op1->GetRegByIndex(multiRegIndex);
    regNumber targetReg = copyNode->GetRegNumByIdx(multiRegIndex);
    // GenTreeCopyOrReload only reports the highest index that has a valid register.
    // However there may be lower indices that have no valid register (i.e. the register
    // on the source is still valid at the consumer).
    if (targetReg != REG_NA)
    {
        // We shouldn't specify a no-op move.
        assert(sourceReg != targetReg);
        var_types type;
        if (op1->IsMultiRegLclVar())
        {
            LclVarDsc* parentVarDsc = compiler->lvaGetDesc(op1->AsLclVar()->GetLclNum());
            unsigned   fieldVarNum  = parentVarDsc->lvFieldLclStart + multiRegIndex;
            LclVarDsc* fieldVarDsc  = compiler->lvaGetDesc(fieldVarNum);
            type                    = fieldVarDsc->TypeGet();
            inst_Mov(type, targetReg, sourceReg, /* canSkip */ false);
            if (!op1->AsLclVar()->IsLastUse(multiRegIndex) && fieldVarDsc->GetRegNum() != REG_STK)
            {
                // The old location is dying
                genUpdateRegLife(fieldVarDsc, /*isBorn*/ false, /*isDying*/ true DEBUGARG(op1));
                gcInfo.gcMarkRegSetNpt(genRegMask(sourceReg));
                genUpdateVarReg(fieldVarDsc, treeNode);

#ifdef USING_VARIABLE_LIVE_RANGE
                // Report the home change for this variable
                varLiveKeeper->siUpdateVariableLiveRange(fieldVarDsc, fieldVarNum);
#endif // USING_VARIABLE_LIVE_RANGE

                // The new location is going live
                genUpdateRegLife(fieldVarDsc, /*isBorn*/ true, /*isDying*/ false DEBUGARG(treeNode));
            }
        }
        else
        {
            type = op1->GetRegTypeByIndex(multiRegIndex);
            inst_Mov(type, targetReg, sourceReg, /* canSkip */ false);
            // We never spill after a copy, so to produce the single register, we simply need to
            // update the GC info for the defined register.
            gcInfo.gcMarkRegPtrVal(targetReg, type);
        }
        return targetReg;
    }
    else
    {
        return sourceReg;
    }
}

#if defined(DEBUG) && defined(TARGET_XARCH)

//------------------------------------------------------------------------
// genStackPointerCheck: Generate code to check the stack pointer against a saved value.
// This is a debug check.
//
// Arguments:
//    lvaStackPointerVar  - The local variable number that holds the value of the stack pointer
//                          we are comparing against.
//
void CodeGen::genStackPointerCheck(unsigned lvaStackPointerVar)
{
    noway_assert(lvaStackPointerVar != 0xCCCCCCCC && compiler->lvaTable[lvaStackPointerVar].lvDoNotEnregister &&
                 compiler->lvaTable[lvaStackPointerVar].lvOnFrame);
    GetEmitter()->emitIns_S_R(INS_cmp, EA_PTRSIZE, REG_SPBASE, lvaStackPointerVar, 0);

    BasicBlock* sp_check = genCreateTempLabel();
    GetEmitter()->emitIns_J(INS_je, sp_check);
    instGen(INS_BREAKPOINT);
    genDefineTempLabel(sp_check);
}

#endif // defined(DEBUG) && defined(TARGET_XARCH)

unsigned CodeGenInterface::getCurrentStackLevel() const
{
    return genStackLevel;
}

#ifdef USING_VARIABLE_LIVE_RANGE
#ifdef DEBUG
//------------------------------------------------------------------------
//                      VariableLiveRanges dumpers
//------------------------------------------------------------------------

// Dump "VariableLiveRange" when code has not been generated and we don't have so the assembly native offset
// but at least "emitLocation"s and "siVarLoc"
void CodeGenInterface::VariableLiveKeeper::VariableLiveRange::dumpVariableLiveRange(
    const CodeGenInterface* codeGen) const
{
    codeGen->dumpSiVarLoc(&m_VarLocation);
    printf(" [ ");
    m_StartEmitLocation.Print(codeGen->GetCompiler()->compMethodID);
    printf(", ");
    if (m_EndEmitLocation.Valid())
    {
        m_EndEmitLocation.Print(codeGen->GetCompiler()->compMethodID);
    }
    else
    {
        printf("NON_CLOSED_RANGE");
    }
    printf(" ]; ");
}

// Dump "VariableLiveRange" when code has been generated and we have the assembly native offset of each "emitLocation"
void CodeGenInterface::VariableLiveKeeper::VariableLiveRange::dumpVariableLiveRange(
    emitter* emit, const CodeGenInterface* codeGen) const
{
    assert(emit != nullptr);

    // "VariableLiveRanges" are created setting its location ("m_VarLocation") and the initial native offset
    // ("m_StartEmitLocation")
    codeGen->dumpSiVarLoc(&m_VarLocation);

    // If this is an open "VariableLiveRange", "m_EndEmitLocation" is non-valid and print -1
    UNATIVE_OFFSET endAssemblyOffset = m_EndEmitLocation.Valid() ? m_EndEmitLocation.CodeOffset(emit) : -1;

    printf(" [%X , %X )", m_StartEmitLocation.CodeOffset(emit), m_EndEmitLocation.CodeOffset(emit));
}

//------------------------------------------------------------------------
//                      LiveRangeDumper
//------------------------------------------------------------------------
//------------------------------------------------------------------------
// resetDumper: If the the "liveRange" has its last "VariableLiveRange" closed, it makes
//  the "LiveRangeDumper" points to end of "liveRange" (nullptr). In other case,
//  it makes the "LiveRangeDumper" points to the last "VariableLiveRange" of
//  "liveRange", which is opened.
//
// Arguments:
//  liveRanges - the "LiveRangeList" of the "VariableLiveDescriptor" we want to
//      udpate its "LiveRangeDumper".
//
// Notes:
//  This method is expected to be called once a the code for a BasicBlock has been
//  generated and all the new "VariableLiveRange"s of the variable during this block
//  has been dumped.
void CodeGenInterface::VariableLiveKeeper::LiveRangeDumper::resetDumper(const LiveRangeList* liveRanges)
{
    // There must have reported something in order to reset
    assert(m_hasLiveRangestoDump);

    if (liveRanges->back().m_EndEmitLocation.Valid())
    {
        // the last "VariableLiveRange" is closed and the variable
        // is no longer alive
        m_hasLiveRangestoDump = false;
    }
    else
    {
        // the last "VariableLiveRange" remains opened because it is
        // live at "BasicBlock"s "bbLiveOut".
        m_StartingLiveRange = liveRanges->backPosition();
    }
}

//------------------------------------------------------------------------
// setDumperStartAt: Make "LiveRangeDumper" instance points the last "VariableLiveRange"
// added so we can starts dumping from there after the actual "BasicBlock"s code is generated.
//
// Arguments:
//  liveRangeIt - an iterator to a position in "VariableLiveDescriptor::m_VariableLiveRanges"
//
// Return Value:
//  A const pointer to the "LiveRangeList" containing all the "VariableLiveRange"s
//  of the variable with index "varNum".
//
// Notes:
//  "varNum" should be always a valid inde ("varnum" < "m_LiveDscCount")
void CodeGenInterface::VariableLiveKeeper::LiveRangeDumper::setDumperStartAt(const LiveRangeListIterator liveRangeIt)
{
    m_hasLiveRangestoDump = true;
    m_StartingLiveRange   = liveRangeIt;
}

//------------------------------------------------------------------------
// getStartForDump: Return an iterator to the first "VariableLiveRange" edited/added
//  during the current "BasicBlock"
//
// Return Value:
//  A LiveRangeListIterator to the first "VariableLiveRange" in "LiveRangeList" which
//  was used during last "BasicBlock".
//
CodeGenInterface::VariableLiveKeeper::LiveRangeListIterator CodeGenInterface::VariableLiveKeeper::LiveRangeDumper::
    getStartForDump() const
{
    return m_StartingLiveRange;
}

//------------------------------------------------------------------------
// hasLiveRangesToDump: Retutn wheter at least a "VariableLiveRange" was alive during
//  the current "BasicBlock"'s code generation
//
// Return Value:
//  A boolean indicating indicating if there is at least a "VariableLiveRange"
//  that has been used for the variable during last "BasicBlock".
//
bool CodeGenInterface::VariableLiveKeeper::LiveRangeDumper::hasLiveRangesToDump() const
{
    return m_hasLiveRangestoDump;
}
#endif // DEBUG

//------------------------------------------------------------------------
//                      VariableLiveDescriptor
//------------------------------------------------------------------------

CodeGenInterface::VariableLiveKeeper::VariableLiveDescriptor::VariableLiveDescriptor(CompAllocator allocator)
{
    // Initialize an empty list
    m_VariableLiveRanges = new (allocator) LiveRangeList(allocator);

    INDEBUG(m_VariableLifeBarrier = new (allocator) LiveRangeDumper(m_VariableLiveRanges));
}

//------------------------------------------------------------------------
// hasVariableLiveRangeOpen: Return true if the variable is still alive,
//  false in other case.
//
bool CodeGenInterface::VariableLiveKeeper::VariableLiveDescriptor::hasVariableLiveRangeOpen() const
{
    return !m_VariableLiveRanges->empty() && !m_VariableLiveRanges->back().m_EndEmitLocation.Valid();
}

//------------------------------------------------------------------------
// getLiveRanges: Return the list of variable locations for this variable.
//
// Return Value:
//  A const LiveRangeList* pointing to the first variable location if it has
//  any or the end of the list in other case.
//
CodeGenInterface::VariableLiveKeeper::LiveRangeList* CodeGenInterface::VariableLiveKeeper::VariableLiveDescriptor::
    getLiveRanges() const
{
    return m_VariableLiveRanges;
}

//------------------------------------------------------------------------
// startLiveRangeFromEmitter: Report this variable as being born in "varLocation"
//  since the instruction where "emit" is located.
//
// Arguments:
//  varLocation  - the home of the variable.
//  emit - an emitter* instance located at the first instruction from
//  where "varLocation" becomes valid.
//
// Assumptions:
//  This variable is being born so it should be dead.
//
// Notes:
//  The position of "emit" matters to ensure intervals inclusive of the
//  beginning and exclusive of the end.
//
void CodeGenInterface::VariableLiveKeeper::VariableLiveDescriptor::startLiveRangeFromEmitter(
    CodeGenInterface::siVarLoc varLocation, emitter* emit) const
{
    noway_assert(emit != nullptr);

    // Is the first "VariableLiveRange" or the previous one has been closed so its "m_EndEmitLocation" is valid
    noway_assert(m_VariableLiveRanges->empty() || m_VariableLiveRanges->back().m_EndEmitLocation.Valid());

    if (!m_VariableLiveRanges->empty() &&
        siVarLoc::Equals(&varLocation, &(m_VariableLiveRanges->back().m_VarLocation)) &&
        m_VariableLiveRanges->back().m_EndEmitLocation.IsPreviousInsNum(emit))
    {
        JITDUMP("Extending debug range...\n");

        // The variable is being born just after the instruction at which it died.
        // In this case, i.e. an update of the variable's value, we coalesce the live ranges.
        m_VariableLiveRanges->back().m_EndEmitLocation.Init();
    }
    else
    {
        JITDUMP("New debug range: %s\n",
                m_VariableLiveRanges->empty()
                    ? "first"
                    : siVarLoc::Equals(&varLocation, &(m_VariableLiveRanges->back().m_VarLocation))
                          ? "new var or location"
                          : "not adjacent");
        // Creates new live range with invalid end
        m_VariableLiveRanges->emplace_back(varLocation, emitLocation(), emitLocation());
        m_VariableLiveRanges->back().m_StartEmitLocation.CaptureLocation(emit);
    }

#ifdef DEBUG
    if (!m_VariableLifeBarrier->hasLiveRangesToDump())
    {
        m_VariableLifeBarrier->setDumperStartAt(m_VariableLiveRanges->backPosition());
    }
#endif // DEBUG

    // startEmitLocationendEmitLocation has to be Valid and endEmitLocationendEmitLocation  not
    noway_assert(m_VariableLiveRanges->back().m_StartEmitLocation.Valid());
    noway_assert(!m_VariableLiveRanges->back().m_EndEmitLocation.Valid());
}

//------------------------------------------------------------------------
// endLiveRangeAtEmitter: Report this variable as becoming dead since the
//  instruction where "emit" is located.
//
// Arguments:
//  emit - an emitter* instance located at the first instruction from
//   this variable becomes dead.
//
// Assumptions:
//  This variable is becoming dead so it should be alive.
//
// Notes:
//  The position of "emit" matters to ensure intervals inclusive of the
//  beginning and exclusive of the end.
//
void CodeGenInterface::VariableLiveKeeper::VariableLiveDescriptor::endLiveRangeAtEmitter(emitter* emit) const
{
    noway_assert(emit != nullptr);
    noway_assert(hasVariableLiveRangeOpen());

    // Using [close, open) ranges so as to not compute the size of the last instruction
    m_VariableLiveRanges->back().m_EndEmitLocation.CaptureLocation(emit);

    // No m_EndEmitLocation has to be Valid
    noway_assert(m_VariableLiveRanges->back().m_EndEmitLocation.Valid());
}

//------------------------------------------------------------------------
// UpdateLiveRangeAtEmitter: Report this variable as changing its variable
//  home to "varLocation" since the instruction where "emit" is located.
//
// Arguments:
//  varLocation  - the new variable location.
//  emit - an emitter* instance located at the first instruction from
//   where "varLocation" becomes valid.
//
// Assumptions:
//  This variable is being born so it should be dead.
//
// Notes:
//  The position of "emit" matters to ensure intervals inclusive of the
//  beginning and exclusive of the end.
//
void CodeGenInterface::VariableLiveKeeper::VariableLiveDescriptor::updateLiveRangeAtEmitter(
    CodeGenInterface::siVarLoc varLocation, emitter* emit) const
{
    // This variable is changing home so it has been started before during this block
    noway_assert(m_VariableLiveRanges != nullptr && !m_VariableLiveRanges->empty());

    // And its last m_EndEmitLocation has to be invalid
    noway_assert(!m_VariableLiveRanges->back().m_EndEmitLocation.Valid());

    // If we are reporting again the same home, that means we are doing something twice?
    // noway_assert(! CodeGenInterface::siVarLoc::Equals(&m_VariableLiveRanges->back().m_VarLocation, varLocation));

    // Close previous live range
    endLiveRangeAtEmitter(emit);

    startLiveRangeFromEmitter(varLocation, emit);
}

#ifdef DEBUG
void CodeGenInterface::VariableLiveKeeper::VariableLiveDescriptor::dumpAllRegisterLiveRangesForBlock(
    emitter* emit, const CodeGenInterface* codeGen) const
{
    printf("[");
    for (LiveRangeListIterator it = m_VariableLiveRanges->begin(); it != m_VariableLiveRanges->end(); it++)
    {
        it->dumpVariableLiveRange(emit, codeGen);
    }
    printf("]\n");
}

void CodeGenInterface::VariableLiveKeeper::VariableLiveDescriptor::dumpRegisterLiveRangesForBlockBeforeCodeGenerated(
    const CodeGenInterface* codeGen) const
{
    noway_assert(codeGen != nullptr);

    printf("[");
    for (LiveRangeListIterator it = m_VariableLifeBarrier->getStartForDump(); it != m_VariableLiveRanges->end(); it++)
    {
        it->dumpVariableLiveRange(codeGen);
    }
    printf("]\n");
}

// Returns true if a live range for this variable has been recorded
bool CodeGenInterface::VariableLiveKeeper::VariableLiveDescriptor::hasVarLiveRangesToDump() const
{
    return !m_VariableLiveRanges->empty();
}

// Returns true if a live range for this variable has been recorded from last call to EndBlock
bool CodeGenInterface::VariableLiveKeeper::VariableLiveDescriptor::hasVarLiveRangesFromLastBlockToDump() const
{
    return m_VariableLifeBarrier->hasLiveRangesToDump();
}

// Reset the barrier so as to dump only next block changes on next block
void CodeGenInterface::VariableLiveKeeper::VariableLiveDescriptor::endBlockLiveRanges()
{
    // make "m_VariableLifeBarrier->m_StartingLiveRange" now points to nullptr for printing purposes
    m_VariableLifeBarrier->resetDumper(m_VariableLiveRanges);
}
#endif // DEBUG

//------------------------------------------------------------------------
//                      VariableLiveKeeper
//------------------------------------------------------------------------
// Initialize structures for VariableLiveRanges
void CodeGenInterface::initializeVariableLiveKeeper()
{
    CompAllocator allocator = compiler->getAllocator(CMK_VariableLiveRanges);

    int amountTrackedVariables = compiler->opts.compDbgInfo ? compiler->info.compLocalsCount : 0;
    int amountTrackedArgs      = compiler->opts.compDbgInfo ? compiler->info.compArgsCount : 0;

    varLiveKeeper = new (allocator) VariableLiveKeeper(amountTrackedVariables, amountTrackedArgs, compiler, allocator);
}

CodeGenInterface::VariableLiveKeeper* CodeGenInterface::getVariableLiveKeeper() const
{
    return varLiveKeeper;
};

//------------------------------------------------------------------------
// VariableLiveKeeper: Create an instance of the object in charge of managing
//  VariableLiveRanges and intialize the array "m_vlrLiveDsc".
//
// Arguments:
//    totalLocalCount   - the count of args, special args and IL Local
//      variables in the method.
//    argsCount         - the count of args and special args in the method.
//    compiler          - a compiler instance
//
CodeGenInterface::VariableLiveKeeper::VariableLiveKeeper(unsigned int  totalLocalCount,
                                                         unsigned int  argsCount,
                                                         Compiler*     comp,
                                                         CompAllocator allocator)
    : m_LiveDscCount(totalLocalCount)
    , m_LiveArgsCount(argsCount)
    , m_Compiler(comp)
    , m_LastBasicBlockHasBeenEmited(false)
{
    if (m_LiveDscCount > 0)
    {
        // Allocate memory for "m_vlrLiveDsc" and initialize each "VariableLiveDescriptor"
        m_vlrLiveDsc          = allocator.allocate<VariableLiveDescriptor>(m_LiveDscCount);
        m_vlrLiveDscForProlog = allocator.allocate<VariableLiveDescriptor>(m_LiveDscCount);

        for (unsigned int varNum = 0; varNum < m_LiveDscCount; varNum++)
        {
            new (m_vlrLiveDsc + varNum) VariableLiveDescriptor(allocator);
            new (m_vlrLiveDscForProlog + varNum) VariableLiveDescriptor(allocator);
        }
    }
}

//------------------------------------------------------------------------
// siStartOrCloseVariableLiveRange: Reports the given variable as beign born
//  or becoming dead.
//
// Arguments:
//    varDsc    - the variable for which a location changed will be reported
//    varNum    - the index of the variable in the "compiler->lvaTable"
//    isBorn    - whether the variable is being born from where the emitter is located.
//    isDying   - whether the variable is dying from where the emitter is located.
//
// Assumptions:
//    The emitter should be located on the first instruction from where is true that
//    the variable becoming valid (when isBorn is true) or invalid (when isDying is true).
//
// Notes:
//    This method is being called from treeLifeUpdater when the variable is being born,
//    becoming dead, or both.
//
void CodeGenInterface::VariableLiveKeeper::siStartOrCloseVariableLiveRange(const LclVarDsc* varDsc,
                                                                           unsigned int     varNum,
                                                                           bool             isBorn,
                                                                           bool             isDying)
{
    noway_assert(varDsc != nullptr);

    // Only the variables that exists in the IL, "this", and special arguments
    // are reported.
    if (m_Compiler->opts.compDbgInfo && varNum < m_LiveDscCount)
    {
        if (isBorn && !isDying)
        {
            // "varDsc" is valid from this point
            siStartVariableLiveRange(varDsc, varNum);
        }
        if (isDying && !isBorn)
        {
            // this variable live range is no longer valid from this point
            siEndVariableLiveRange(varNum);
        }
    }
}

//------------------------------------------------------------------------
// siStartOrCloseVariableLiveRanges: Iterates the given set of variables
//  calling "siStartOrCloseVariableLiveRange" with each one.
//
// Arguments:
//    varsIndexSet    - the set of variables to report start/end "VariableLiveRange"
//    isBorn    - whether the set is being born from where the emitter is located.
//    isDying   - whether the set is dying from where the emitter is located.
//
// Assumptions:
//    The emitter should be located on the first instruction from where is true that
//    the variable becoming valid (when isBorn is true) or invalid (when isDying is true).
//
// Notes:
//    This method is being called from treeLifeUpdater when a set of variables
//    is being born, becoming dead, or both.
//
void CodeGenInterface::VariableLiveKeeper::siStartOrCloseVariableLiveRanges(VARSET_VALARG_TP varsIndexSet,
                                                                            bool             isBorn,
                                                                            bool             isDying)
{
    if (m_Compiler->opts.compDbgInfo)
    {
        VarSetOps::Iter iter(m_Compiler, varsIndexSet);
        unsigned        varIndex = 0;
        while (iter.NextElem(&varIndex))
        {
            unsigned int     varNum = m_Compiler->lvaTrackedIndexToLclNum(varIndex);
            const LclVarDsc* varDsc = m_Compiler->lvaGetDesc(varNum);
            siStartOrCloseVariableLiveRange(varDsc, varNum, isBorn, isDying);
        }
    }
}

//------------------------------------------------------------------------
// siStartVariableLiveRange: Reports the given variable as being born.
//
// Arguments:
//    varDsc    - the variable for which a location changed will be reported
//    varNum    - the index of the variable to report home in lvLiveDsc
//
// Assumptions:
//    The emitter should be pointing to the first instruction from where the VariableLiveRange is
//    becoming valid.
//    The given "varDsc" should have its VariableRangeLists initialized.
//
// Notes:
//    This method should be called on every place a Variable is becoming alive.
void CodeGenInterface::VariableLiveKeeper::siStartVariableLiveRange(const LclVarDsc* varDsc, unsigned int varNum)
{
    noway_assert(varDsc != nullptr);

    // Only the variables that exists in the IL, "this", and special arguments
    // are reported.
    if (m_Compiler->opts.compDbgInfo && varNum < m_LiveDscCount)
    {
        // Build siVarLoc for this born "varDsc"
        CodeGenInterface::siVarLoc varLocation =
            m_Compiler->codeGen->getSiVarLoc(varDsc, m_Compiler->codeGen->getCurrentStackLevel());

        VariableLiveDescriptor* varLiveDsc = &m_vlrLiveDsc[varNum];
        // this variable live range is valid from this point
        varLiveDsc->startLiveRangeFromEmitter(varLocation, m_Compiler->GetEmitter());
    }
}

//------------------------------------------------------------------------
// siEndVariableLiveRange: Reports the variable as becoming dead.
//
// Arguments:
//    varNum    - the index of the variable at m_vlrLiveDsc or lvaTable in that
//       is becoming dead.
//
// Assumptions:
//    The given variable should be alive.
//    The emitter should be pointing to the first instruction from where the VariableLiveRange is
//    becoming invalid.
//
// Notes:
//    This method should be called on every place a Variable is becoming dead.
void CodeGenInterface::VariableLiveKeeper::siEndVariableLiveRange(unsigned int varNum)
{
    // Only the variables that exists in the IL, "this", and special arguments
    // will be reported.

    // This method is being called from genUpdateLife, and that one is called after
    // code for BasicBlock have been generated, but the emitter has no longer
    // a valid IG so we don't report the close of a "VariableLiveRange" after code is
    // emitted.

    if (m_Compiler->opts.compDbgInfo && varNum < m_LiveDscCount && !m_LastBasicBlockHasBeenEmited)
    {
        // this variable live range is no longer valid from this point
        m_vlrLiveDsc[varNum].endLiveRangeAtEmitter(m_Compiler->GetEmitter());
    }
}

//------------------------------------------------------------------------
// siUpdateVariableLiveRange: Reports the change of variable location for the
//  given variable.
//
// Arguments:
//    varDsc    - the variable for which tis home has changed.
//    varNum    - the index of the variable to report home in lvLiveDsc
//
// Assumptions:
//    The given variable should be alive.
//    The emitter should be pointing to the first instruction from where
//    the new variable location is becoming valid.
//
void CodeGenInterface::VariableLiveKeeper::siUpdateVariableLiveRange(const LclVarDsc* varDsc, unsigned int varNum)
{
    noway_assert(varDsc != nullptr);

    // Only the variables that exists in the IL, "this", and special arguments
    // will be reported. This are locals and arguments, and are counted in
    // "info.compLocalsCount".

    // This method is being called when the prolog is being generated, and
    // the emitter has no longer a valid IG so we don't report the close of
    //  a "VariableLiveRange" after code is emitted.
    if (m_Compiler->opts.compDbgInfo && varNum < m_LiveDscCount && !m_LastBasicBlockHasBeenEmited)
    {
        // Build the location of the variable
        CodeGenInterface::siVarLoc siVarLoc =
            m_Compiler->codeGen->getSiVarLoc(varDsc, m_Compiler->codeGen->getCurrentStackLevel());

        // Report the home change for this variable
        VariableLiveDescriptor* varLiveDsc = &m_vlrLiveDsc[varNum];
        varLiveDsc->updateLiveRangeAtEmitter(siVarLoc, m_Compiler->GetEmitter());
    }
}

//------------------------------------------------------------------------
// siEndAllVariableLiveRange: Reports the set of variables as becoming dead.
//
// Arguments:
//    newLife    - the set of variables that are becoming dead.
//
// Assumptions:
//    All the variables in the set are alive.
//
// Notes:
//    This method is called when the last block being generated to killed all
//    the live variables and set a flag to avoid reporting variable locations for
//    on next calls to method that update variable liveness.
void CodeGenInterface::VariableLiveKeeper::siEndAllVariableLiveRange(VARSET_VALARG_TP varsToClose)
{
    if (m_Compiler->opts.compDbgInfo)
    {
        if (m_Compiler->lvaTrackedCount > 0 || !m_Compiler->opts.OptimizationDisabled())
        {
            VarSetOps::Iter iter(m_Compiler, varsToClose);
            unsigned        varIndex = 0;
            while (iter.NextElem(&varIndex))
            {
                unsigned int varNum = m_Compiler->lvaTrackedIndexToLclNum(varIndex);
                siEndVariableLiveRange(varNum);
            }
        }
        else
        {
            // It seems we are jitting debug code, so we don't have variable
            //  liveness info
            siEndAllVariableLiveRange();
        }
    }

    m_LastBasicBlockHasBeenEmited = true;
}

//------------------------------------------------------------------------
// siEndAllVariableLiveRange: Reports all live variables as dead.
//
// Notes:
//    This overload exists for the case we are jitting code compiled in
//    debug mode. When that happen we don't have variable liveness info
//    as "BaiscBlock::bbLiveIn" or "BaiscBlock::bbLiveOut" and there is no
//    tracked variable.
//
void CodeGenInterface::VariableLiveKeeper::siEndAllVariableLiveRange()
{
    // TODO: we can improve this keeping a set for the variables with
    // open VariableLiveRanges

    for (unsigned int varNum = 0; varNum < m_LiveDscCount; varNum++)
    {
        const VariableLiveDescriptor* varLiveDsc = m_vlrLiveDsc + varNum;
        if (varLiveDsc->hasVariableLiveRangeOpen())
        {
            siEndVariableLiveRange(varNum);
        }
    }
}

//------------------------------------------------------------------------
// getLiveRangesForVarForBody: Return the "VariableLiveRange" that correspond to
//  the given "varNum".
//
// Arguments:
//  varNum  - the index of the variable in m_vlrLiveDsc, which is the same as
//      in lvaTable.
//
// Return Value:
//  A const pointer to the list of variable locations reported for the variable.
//
// Assumptions:
//  This variable should be an argument, a special argument or an IL local
//  variable.
CodeGenInterface::VariableLiveKeeper::LiveRangeList* CodeGenInterface::VariableLiveKeeper::getLiveRangesForVarForBody(
    unsigned int varNum) const
{
    // There should be at least one variable for which its liveness is tracked
    noway_assert(varNum < m_LiveDscCount);

    return m_vlrLiveDsc[varNum].getLiveRanges();
}

//------------------------------------------------------------------------
// getLiveRangesForVarForProlog: Return the "VariableLiveRange" that correspond to
//  the given "varNum".
//
// Arguments:
//  varNum  - the index of the variable in m_vlrLiveDsc, which is the same as
//      in lvaTable.
//
// Return Value:
//  A const pointer to the list of variable locations reported for the variable.
//
// Assumptions:
//  This variable should be an argument, a special argument or an IL local
//  variable.
CodeGenInterface::VariableLiveKeeper::LiveRangeList* CodeGenInterface::VariableLiveKeeper::getLiveRangesForVarForProlog(
    unsigned int varNum) const
{
    // There should be at least one variable for which its liveness is tracked
    noway_assert(varNum < m_LiveDscCount);

    return m_vlrLiveDscForProlog[varNum].getLiveRanges();
}

//------------------------------------------------------------------------
// getLiveRangesCount: Returns the count of variable locations reported for the tracked
//  variables, which are arguments, special arguments, and local IL variables.
//
// Return Value:
//    size_t - the count of variable locations
//
// Notes:
//    This method is being called from "genSetScopeInfo" to know the count of
//    "varResultInfo" that should be created on eeSetLVcount.
//
size_t CodeGenInterface::VariableLiveKeeper::getLiveRangesCount() const
{
    size_t liveRangesCount = 0;

    if (m_Compiler->opts.compDbgInfo)
    {
        for (unsigned int varNum = 0; varNum < m_LiveDscCount; varNum++)
        {
            for (int i = 0; i < 2; i++)
            {
                VariableLiveDescriptor* varLiveDsc = (i == 0 ? m_vlrLiveDscForProlog : m_vlrLiveDsc) + varNum;

                if (m_Compiler->compMap2ILvarNum(varNum) != (unsigned int)ICorDebugInfo::UNKNOWN_ILNUM)
                {
                    liveRangesCount += varLiveDsc->getLiveRanges()->size();
                }
            }
        }
    }
    return liveRangesCount;
}

//------------------------------------------------------------------------
// psiStartVariableLiveRange: Reports the given variable as being born.
//
// Arguments:
//  varLcation  - the variable location
//  varNum      - the index of the variable in "compiler->lvaTable" or
//      "VariableLivekeeper->m_vlrLiveDsc"
//
// Notes:
//  This function is expected to be called from "psiBegProlog" during
//  prolog code generation.
//
void CodeGenInterface::VariableLiveKeeper::psiStartVariableLiveRange(CodeGenInterface::siVarLoc varLocation,
                                                                     unsigned int               varNum)
{
    // This descriptor has to correspond to a parameter. The first slots in lvaTable
    // are arguments and special arguments.
    noway_assert(varNum < m_LiveArgsCount);

    VariableLiveDescriptor* varLiveDsc = &m_vlrLiveDscForProlog[varNum];
    varLiveDsc->startLiveRangeFromEmitter(varLocation, m_Compiler->GetEmitter());
}

//------------------------------------------------------------------------
// psiClosePrologVariableRanges: Report all the parameters as becoming dead.
//
// Notes:
//  This function is expected to be called from preffix "psiEndProlog" after
//  code for prolog has been generated.
//
void CodeGenInterface::VariableLiveKeeper::psiClosePrologVariableRanges()
{
    noway_assert(m_LiveArgsCount <= m_LiveDscCount);

    for (unsigned int varNum = 0; varNum < m_LiveArgsCount; varNum++)
    {
        VariableLiveDescriptor* varLiveDsc = m_vlrLiveDscForProlog + varNum;

        if (varLiveDsc->hasVariableLiveRangeOpen())
        {
            varLiveDsc->endLiveRangeAtEmitter(m_Compiler->GetEmitter());
        }
    }
}

#ifdef DEBUG
void CodeGenInterface::VariableLiveKeeper::dumpBlockVariableLiveRanges(const BasicBlock* block)
{
    // "block" will be dereferenced
    noway_assert(block != nullptr);

    bool hasDumpedHistory = false;

    if (m_Compiler->verbose)
    {
        printf("////////////////////////////////////////\n");
        printf("////////////////////////////////////////\n");
        printf("Variable Live Range History Dump for Block %d \n", block->bbNum);

        if (m_Compiler->opts.compDbgInfo)
        {
            for (unsigned int varNum = 0; varNum < m_LiveDscCount; varNum++)
            {
                VariableLiveDescriptor* varLiveDsc = m_vlrLiveDsc + varNum;

                if (varLiveDsc->hasVarLiveRangesFromLastBlockToDump())
                {
                    hasDumpedHistory = true;
                    printf("IL Var Num %d:\n", m_Compiler->compMap2ILvarNum(varNum));
                    varLiveDsc->dumpRegisterLiveRangesForBlockBeforeCodeGenerated(m_Compiler->codeGen);
                    varLiveDsc->endBlockLiveRanges();
                }
            }
        }

        if (!hasDumpedHistory)
        {
            printf("..None..\n");
        }

        printf("////////////////////////////////////////\n");
        printf("////////////////////////////////////////\n");
        printf("End Generating code for Block %d \n", block->bbNum);
    }
}

void CodeGenInterface::VariableLiveKeeper::dumpLvaVariableLiveRanges() const
{
    bool hasDumpedHistory = false;

    if (m_Compiler->verbose)
    {
        printf("////////////////////////////////////////\n");
        printf("////////////////////////////////////////\n");
        printf("PRINTING VARIABLE LIVE RANGES:\n");

        if (m_Compiler->opts.compDbgInfo)
        {
            for (unsigned int varNum = 0; varNum < m_LiveDscCount; varNum++)
            {
                VariableLiveDescriptor* varLiveDsc = m_vlrLiveDsc + varNum;

                if (varLiveDsc->hasVarLiveRangesToDump())
                {
                    hasDumpedHistory = true;
                    printf("IL Var Num %d:\n", m_Compiler->compMap2ILvarNum(varNum));
                    varLiveDsc->dumpAllRegisterLiveRangesForBlock(m_Compiler->GetEmitter(), m_Compiler->codeGen);
                }
            }
        }

        if (!hasDumpedHistory)
        {
            printf("..None..\n");
        }

        printf("////////////////////////////////////////\n");
        printf("////////////////////////////////////////\n");
    }
}
#endif // DEBUG
#endif // USING_VARIABLE_LIVE_RANGE<|MERGE_RESOLUTION|>--- conflicted
+++ resolved
@@ -4986,11 +4986,7 @@
             {
                 // Restore sp from fp
                 //      mov sp, fp
-<<<<<<< HEAD
-                inst_RV_RV(INS_mov, REG_SPBASE, REG_FPBASE, TYP_I_IMPL);
-=======
                 inst_Mov(TYP_I_IMPL, REG_SPBASE, REG_FPBASE, /* canSkip */ false);
->>>>>>> 2f5f1d51
                 compiler->unwindSetFrameReg(REG_FPBASE, 0);
             }
 
@@ -7506,11 +7502,7 @@
         }
 
         // mov R9 into SP
-<<<<<<< HEAD
-        inst_RV_RV(INS_mov, REG_SP, REG_SAVED_LOCALLOC_SP, TYP_I_IMPL);
-=======
         inst_Mov(TYP_I_IMPL, REG_SP, REG_SAVED_LOCALLOC_SP, /* canSkip */ false);
->>>>>>> 2f5f1d51
         compiler->unwindSetFrameReg(REG_SAVED_LOCALLOC_SP, 0);
     }
 
@@ -7992,11 +7984,7 @@
         if (needMovEspEbp)
         {
             // mov esp, ebp
-<<<<<<< HEAD
-            inst_RV_RV(INS_mov, REG_SPBASE, REG_FPBASE, TYP_I_IMPL);
-=======
             inst_Mov(TYP_I_IMPL, REG_SPBASE, REG_FPBASE, /* canSkip */ false);
->>>>>>> 2f5f1d51
         }
 #endif // !TARGET_AMD64
 
@@ -10497,7 +10485,6 @@
     assert((compiler->compCurBB->bbJumpKind == BBJ_EHFILTERRET) ||
            (compiler->compCurBB->bbJumpKind == BBJ_EHFINALLYRET));
 
-<<<<<<< HEAD
     if (retfilt->TypeIs(TYP_VOID))
     {
         return;
@@ -10508,17 +10495,7 @@
     GenTree*  src    = retfilt->AsUnOp()->GetOp(0);
     regNumber srcReg = genConsumeReg(src);
 
-    if (srcReg != REG_INTRET)
-    {
-        GetEmitter()->emitIns_R_R(INS_mov, EA_4BYTE, REG_INTRET, srcReg);
-    }
-=======
-    genConsumeReg(loRetVal);
-    genConsumeReg(hiRetVal);
-
-    inst_Mov(targetType, REG_LNGRET_LO, loRetVal->GetRegNum(), /* canSkip */ true, emitActualTypeSize(TYP_INT));
-    inst_Mov(targetType, REG_LNGRET_HI, hiRetVal->GetRegNum(), /* canSkip */ true, emitActualTypeSize(TYP_INT));
->>>>>>> 2f5f1d51
+    GetEmitter()->emitIns_Mov(INS_mov, EA_4BYTE, REG_INTRET, srcReg, /* canSkip */ true);
 }
 
 #ifndef TARGET_64BIT
@@ -10532,15 +10509,8 @@
 
     assert((srcReg0 != REG_NA) && (srcReg1 != REG_NA));
 
-    if (srcReg0 != REG_LNGRET_LO)
-    {
-        GetEmitter()->emitIns_R_R(INS_mov, EA_4BYTE, REG_LNGRET_LO, srcReg0);
-    }
-
-    if (srcReg1 != REG_LNGRET_HI)
-    {
-        GetEmitter()->emitIns_R_R(INS_mov, EA_4BYTE, REG_LNGRET_HI, srcReg1);
-    }
+    GetEmitter()->emitIns_Mov(INS_mov, EA_4BYTE, REG_LNGRET_LO, srcReg0, /* canSkip */ true);
+    GetEmitter()->emitIns_Mov(INS_mov, EA_4BYTE, REG_LNGRET_HI, srcReg1, /* canSkip */ true);
 }
 
 #endif // !TARGET_64BIT
@@ -10593,49 +10563,12 @@
 
         GenTree* src = ret->AsUnOp()->GetOp(0);
 
-<<<<<<< HEAD
         regNumber srcReg = genConsumeReg(src);
         noway_assert(srcReg != REG_NA);
 
         regNumber retReg = compiler->info.retDesc.GetRegNum(0);
 
-        if (srcReg != retReg)
-        {
-            GetEmitter()->emitIns_R_R(ins_Copy(retType), emitTypeSize(retType), retReg, srcReg);
-=======
-#if defined(TARGET_ARM64)
-            genSimpleReturn(treeNode);
-#else // !TARGET_ARM64
-#if defined(TARGET_X86)
-            if (varTypeUsesFloatReg(treeNode))
-            {
-                genFloatReturn(treeNode);
-            }
-            else
-#elif defined(TARGET_ARM)
-            if (varTypeUsesFloatReg(treeNode) && (compiler->opts.compUseSoftFP || compiler->info.compIsVarArgs))
-            {
-                if (targetType == TYP_FLOAT)
-                {
-                    GetEmitter()->emitIns_Mov(INS_vmov_f2i, EA_4BYTE, REG_INTRET, op1->GetRegNum(),
-                                              /* canSkip */ false);
-                }
-                else
-                {
-                    assert(targetType == TYP_DOUBLE);
-                    GetEmitter()->emitIns_R_R_R(INS_vmov_d2i, EA_8BYTE, REG_INTRET, REG_NEXT(REG_INTRET),
-                                                op1->GetRegNum());
-                }
-            }
-            else
-#endif // TARGET_ARM
-            {
-                regNumber retReg = varTypeUsesFloatReg(treeNode) ? REG_FLOATRET : REG_INTRET;
-                inst_Mov_Extend(targetType, /* srcInReg */ true, retReg, op1->GetRegNum(), /* canSkip */ true);
-            }
-#endif // !TARGET_ARM64
->>>>>>> 2f5f1d51
-        }
+        inst_Mov(retType, retReg, srcReg, /* canSkip */ true, emitTypeSize(retType));
     }
 
 #ifdef PROFILING_SUPPORTED
@@ -10765,7 +10698,6 @@
 
         if (srcReg == REG_NA)
         {
-<<<<<<< HEAD
             // This is a spilled field of a multi-reg lclVar.
             // We currently only mark a lclVar operand as RegOptional, since we don't have a way
             // to mark a multi-reg tree node as used from spill (GTF_NOREG_AT_USE) on a per-reg basis.
@@ -10775,42 +10707,9 @@
 
             GetEmitter()->emitIns_R_S(ins_Load(retType), emitTypeSize(retType), retReg, fieldLclNum, 0);
         }
-        else if (srcReg != retReg)
-        {
-            // Note that ins_Copy(fromReg, type) will return the appropriate register to copy
-            // between register files if needed.
-            GetEmitter()->emitIns_R_R(ins_Copy(srcReg, retType), emitActualTypeSize(retType), retReg, srcReg);
-=======
-            var_types type    = retTypeDesc.GetReturnRegType(i);
-            regNumber toReg   = retTypeDesc.GetABIReturnReg(i);
-            regNumber fromReg = op1->GetRegByIndex(i);
-            if ((fromReg == REG_NA) && op1->OperIs(GT_COPY))
-            {
-                // A copy that doesn't copy this field will have REG_NA.
-                // TODO-Cleanup: It would probably be better to always have a valid reg
-                // on a GT_COPY, unless the operand is actually spilled. Then we wouldn't have
-                // to check for this case (though we'd have to check in the genRegCopy that the
-                // reg is valid).
-                fromReg = actualOp1->GetRegByIndex(i);
-            }
-            if (fromReg == REG_NA)
-            {
-                // This is a spilled field of a multi-reg lclVar.
-                // We currently only mark a lclVar operand as RegOptional, since we don't have a way
-                // to mark a multi-reg tree node as used from spill (GTF_NOREG_AT_USE) on a per-reg basis.
-                assert(varDsc != nullptr);
-                assert(varDsc->lvPromoted);
-                unsigned fieldVarNum = varDsc->lvFieldLclStart + i;
-                assert(compiler->lvaGetDesc(fieldVarNum)->lvOnFrame);
-                GetEmitter()->emitIns_R_S(ins_Load(type), emitTypeSize(type), toReg, fieldVarNum, 0);
-            }
-            else
-            {
-                // Note that ins_Copy(fromReg, type) will return the appropriate register to copy
-                // between register files if needed.
-                inst_Mov(type, toReg, fromReg, /* canSkip */ true);
-            }
->>>>>>> 2f5f1d51
+        else
+        {
+            inst_Mov(retType, retReg, srcReg, /* canSkip */ true);
         }
     }
 }
@@ -10909,16 +10808,7 @@
             {
                 hasRegs = true;
 
-<<<<<<< HEAD
-                if (varReg != reg)
-                {
-                    // We may need a cross register-file copy here.
-                    inst_RV_RV(ins_Copy(reg, destType), varReg, reg, destType);
-                }
-=======
-                // We may need a cross register-file copy here.
                 inst_Mov(destType, varReg, reg, /* canSkip */ true);
->>>>>>> 2f5f1d51
 
                 fieldVarDsc->SetRegNum(varReg);
             }
