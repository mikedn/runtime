--- conflicted
+++ resolved
@@ -521,18 +521,7 @@
 
     GTF_INX_RNGCHK              = 0x80000000, // GT_INDEX_ADDR -- the array reference should be range-checked.
 
-<<<<<<< HEAD
     GTF_IND_TGT_NOT_HEAP        = 0x80000000, // GT_IND   -- the target is known not to be on the heap
-=======
-    GTF_FLD_VOLATILE            = 0x40000000, // GT_FIELD/GT_CLS_VAR -- same as GTF_IND_VOLATILE
-    GTF_FLD_INITCLASS           = 0x20000000, // GT_FIELD/GT_CLS_VAR -- field access requires preceding class/static init helper
-
-    GTF_INX_RNGCHK              = 0x80000000, // GT_INDEX/GT_INDEX_ADDR -- the array reference should be range-checked.
-    GTF_INX_STRING_LAYOUT       = 0x40000000, // GT_INDEX -- this uses the special string array layout
-    GTF_INX_NOFAULT             = 0x20000000, // GT_INDEX -- the INDEX does not throw an exception (morph to GTF_IND_NONFAULTING)
-
-    GTF_IND_TGT_NOT_HEAP        = 0x80000000, // GT_IND   -- the target is not on the heap
->>>>>>> 82f7144f
     GTF_IND_VOLATILE            = 0x40000000, // GT_IND   -- the load or store must use volatile sematics (this is a nop on X86)
     GTF_IND_NONFAULTING         = 0x20000000, // Operations for which OperIsIndir() is true  -- An indir that cannot fault.
                                               // Same as GTF_ARRLEN_NONFAULTING.
@@ -1097,7 +1086,7 @@
     unsigned gtTreeID;
     unsigned gtSeqNum = 0; // liveness traversal order within the current statement
 
-    int gtUseNum; // use-ordered traversal within the function
+    int gtUseNum = -1; // use-ordered traversal within the function
 #endif
 
     static const unsigned short gtOperKindTable[];
@@ -1470,28 +1459,6 @@
         return OperIsSimple(gtOper);
     }
 
-<<<<<<< HEAD
-=======
-    static bool OperIsRelop(genTreeOps gtOper)
-    {
-        return (OperKind(gtOper) & GTK_RELOP) != 0;
-    }
-
-    bool OperIsRelop() const
-    {
-        return OperIsRelop(gtOper);
-    }
-
-#ifdef FEATURE_SIMD
-    bool isCommutativeSIMDIntrinsic();
-#else  // !
-    bool isCommutativeSIMDIntrinsic()
-    {
-        return false;
-    }
-#endif // FEATURE_SIMD
-
->>>>>>> 82f7144f
 #ifdef FEATURE_HW_INTRINSICS
     bool isCommutativeHWIntrinsic() const;
     bool isContainableHWIntrinsic() const;
@@ -1667,38 +1634,9 @@
     static inline bool RequiresNonNullOp2(genTreeOps oper);
 #endif // DEBUG
 
-<<<<<<< HEAD
     bool IsDblConPositiveZero() const;
     bool IsHWIntrinsicZero() const;
     bool IsIntegralConst(ssize_t constVal) const;
-=======
-    inline bool IsFPZero() const;
-    inline bool IsIntegralConst(ssize_t constVal) const;
-    inline bool IsIntegralConstVector(ssize_t constVal) const;
-    inline bool IsSIMDZero() const;
-
-    inline bool IsBoxedValue();
-
-    static bool OperIsList(genTreeOps gtOper)
-    {
-        return gtOper == GT_LIST;
-    }
-
-    bool OperIsList() const
-    {
-        return OperIsList(gtOper);
-    }
-
-    static bool OperIsAnyList(genTreeOps gtOper)
-    {
-        return OperIsList(gtOper);
-    }
-
-    bool OperIsAnyList() const
-    {
-        return OperIsAnyList(gtOper);
-    }
->>>>>>> 82f7144f
 
     inline GenTree* gtGetOp1() const;
 
@@ -1864,24 +1802,6 @@
     }
 
     bool IsPartialLclFld(Compiler* comp);
-<<<<<<< HEAD
-=======
-
-    // Returns "true" iff "this" defines a local variable.  Requires "comp" to be the
-    // current compilation.  If returns "true", sets "*pLclVarTree" to the
-    // tree for the local that is defined, and, if "pIsEntire" is non-null, sets "*pIsEntire" to
-    // true or false, depending on whether the assignment writes to the entirety of the local
-    // variable, or just a portion of it.
-    bool DefinesLocal(Compiler* comp, GenTreeLclVarCommon** pLclVarTree, bool* pIsEntire = nullptr);
-
-    bool IsLocalAddrExpr(Compiler*             comp,
-                         GenTreeLclVarCommon** pLclVarTree,
-                         FieldSeqNode**        pFldSeq,
-                         ssize_t*              pOffset = nullptr);
-
-    // Simpler variant of the above which just returns the local node if this is an expression that
-    // yields an address into a local
->>>>>>> 82f7144f
     GenTreeLclVarCommon* IsLocalAddrExpr();
 
     // Determine if this tree represents an indirection for an implict byref parameter,
@@ -1991,21 +1911,6 @@
     {
         assert(OperMayOverflow());
         gtFlags &= ~GTF_OVERFLOW;
-    }
-
-    bool Is64RsltMul() const
-    {
-        return (gtFlags & GTF_MUL_64RSLT) != 0;
-    }
-
-    void Set64RsltMul()
-    {
-        gtFlags |= GTF_MUL_64RSLT;
-    }
-
-    void Clear64RsltMul()
-    {
-        gtFlags &= ~GTF_MUL_64RSLT;
     }
 
     void SetAllEffectsFlags(GenTree* source)
@@ -6619,24 +6524,7 @@
         m_layout = layout;
     }
 
-<<<<<<< HEAD
     StructStoreKind GetKind() const
-=======
-#ifdef TARGET_XARCH
-    bool IsOnHeapAndContainsReferences()
-    {
-        return (m_layout != nullptr) && m_layout->HasGCPtr() && !Addr()->OperIsLocalAddr();
-    }
-#endif
-
-    GenTreeBlk(genTreeOps oper, var_types type, GenTree* addr, ClassLayout* layout)
-        : GenTreeIndir(oper, type, addr, nullptr)
-        , m_layout(layout)
-        , gtBlkOpKind(BlkOpKindInvalid)
-#ifndef JIT32_GCENCODER
-        , gtBlkOpGcUnsafe(false)
-#endif
->>>>>>> 82f7144f
     {
         return m_kind;
     }
@@ -8131,152 +8019,6 @@
     return false;
 }
 
-<<<<<<< HEAD
-=======
-//-------------------------------------------------------------------
-// IsIntegralConstVector: returns true if this this is a SIMD vector
-// with all its elements equal to an integral constant.
-//
-// Arguments:
-//     constVal  -  const value of vector element
-//
-// Returns:
-//     True if this represents an integral const SIMD vector.
-//
-inline bool GenTree::IsIntegralConstVector(ssize_t constVal) const
-{
-#ifdef FEATURE_SIMD
-    // SIMDIntrinsicInit intrinsic with a const value as initializer
-    // represents a const vector.
-    if ((gtOper == GT_SIMD) && (AsSIMD()->gtSIMDIntrinsicID == SIMDIntrinsicInit) &&
-        gtGetOp1()->IsIntegralConst(constVal))
-    {
-        assert(varTypeIsIntegral(AsSIMD()->GetSimdBaseType()));
-        assert(gtGetOp2IfPresent() == nullptr);
-        return true;
-    }
-#endif // FEATURE_SIMD
-
-#ifdef FEATURE_HW_INTRINSICS
-    if (gtOper == GT_HWINTRINSIC)
-    {
-        const GenTreeHWIntrinsic* node = AsHWIntrinsic();
-
-        if (!varTypeIsIntegral(node->GetSimdBaseType()))
-        {
-            // Can't be an integral constant
-            return false;
-        }
-
-        GenTree* op1 = gtGetOp1();
-        GenTree* op2 = gtGetOp2();
-
-        NamedIntrinsic intrinsicId = node->gtHWIntrinsicId;
-
-        if (op1 == nullptr)
-        {
-            assert(op2 == nullptr);
-
-            if (constVal == 0)
-            {
-#if defined(TARGET_XARCH)
-                return (intrinsicId == NI_Vector128_get_Zero) || (intrinsicId == NI_Vector256_get_Zero);
-#elif defined(TARGET_ARM64)
-                return (intrinsicId == NI_Vector64_get_Zero) || (intrinsicId == NI_Vector128_get_Zero);
-#endif // !TARGET_XARCH && !TARGET_ARM64
-            }
-        }
-        else if ((op2 == nullptr) && !op1->OperIsList())
-        {
-            if (op1->IsIntegralConst(constVal))
-            {
-#if defined(TARGET_XARCH)
-                return (intrinsicId == NI_Vector128_Create) || (intrinsicId == NI_Vector256_Create);
-#elif defined(TARGET_ARM64)
-                return (intrinsicId == NI_Vector64_Create) || (intrinsicId == NI_Vector128_Create);
-#endif // !TARGET_XARCH && !TARGET_ARM64
-            }
-        }
-    }
-#endif // FEATURE_HW_INTRINSICS
-
-    return false;
-}
-
-//-------------------------------------------------------------------
-// IsSIMDZero: returns true if this this is a SIMD vector
-// with all its elements equal to zero.
-//
-// Returns:
-//     True if this represents an integral const SIMD vector.
-//
-inline bool GenTree::IsSIMDZero() const
-{
-#ifdef FEATURE_SIMD
-    if ((gtOper == GT_SIMD) && (AsSIMD()->gtSIMDIntrinsicID == SIMDIntrinsicInit))
-    {
-        return (gtGetOp1()->IsIntegralConst(0) || gtGetOp1()->IsFPZero());
-    }
-#endif
-
-    return false;
-}
-
-inline bool GenTree::IsBoxedValue()
-{
-    assert(gtOper != GT_BOX || AsBox()->BoxOp() != nullptr);
-    return (gtOper == GT_BOX) && (gtFlags & GTF_BOX_VALUE);
-}
-
-#ifdef DEBUG
-//------------------------------------------------------------------------
-// IsValidCallArgument: Given an GenTree node that represents an argument
-//                      enforce (or don't enforce) the following invariant.
-//
-// Arguments:
-//    instance method for a GenTree node
-//
-// Return values:
-//    true:      the GenTree node is accepted as a valid argument
-//    false:     the GenTree node is not accepted as a valid argumeny
-//
-// Notes:
-//    For targets that don't support arguments as a list of fields, we do not support GT_FIELD_LIST.
-//
-//    Currently for AMD64 UNIX we allow a limited case where a GT_FIELD_LIST is
-//    allowed but every element must be a GT_LCL_FLD.
-//
-//    For the future targets that allow for Multireg args (and this includes the current ARM64 target),
-//    or that allow for passing promoted structs, we allow a GT_FIELD_LIST of arbitrary nodes.
-//    These would typically start out as GT_LCL_VARs or GT_LCL_FLDS or GT_INDs,
-//    but could be changed into constants or GT_COMMA trees by the later
-//    optimization phases.
-
-inline bool GenTree::IsValidCallArgument()
-{
-    if (OperIsList())
-    {
-        return false;
-    }
-    if (OperIs(GT_FIELD_LIST))
-    {
-#if !FEATURE_MULTIREG_ARGS && !FEATURE_PUT_STRUCT_ARG_STK
-
-        return false;
-
-#else // FEATURE_MULTIREG_ARGS or FEATURE_PUT_STRUCT_ARG_STK
-
-        // We allow this GT_FIELD_LIST as an argument
-        return true;
-
-#endif // FEATURE_MULTIREG_ARGS or FEATURE_PUT_STRUCT_ARG_STK
-    }
-    // We don't have either kind of list, so it satisfies the invariant.
-    return true;
-}
-#endif // DEBUG
-
->>>>>>> 82f7144f
 inline GenTree* GenTree::gtGetOp1() const
 {
     return AsOp()->gtOp1;
