--- conflicted
+++ resolved
@@ -2084,46 +2084,28 @@
 public:
     bool Precedes(GenTree* other);
 
-<<<<<<< HEAD
-    bool IsReuseRegValCandidate() const
-    {
-        return OperIsConst() || IsHWIntrinsicZero();
-    }
-=======
-    bool IsInvariant() const;
->>>>>>> 672b46fd
-
-    bool IsReuseRegVal() const
+    bool IsInvariant();
+
+    bool IsReuseRegValCandidate()
+    {
+        return IsInvariant() || IsHWIntrinsicZero();
+    }
+
+    bool IsReuseRegVal()
     {
         // This can be extended to non-constant nodes, but not to local or indir nodes.
-<<<<<<< HEAD
         return ((gtFlags & GTF_REUSE_REG_VAL) != 0) && IsReuseRegValCandidate();
-=======
-        if (IsInvariant() && ((gtFlags & GTF_REUSE_REG_VAL) != 0))
-        {
-            return true;
-        }
-        return false;
->>>>>>> 672b46fd
     }
 
     void SetReuseRegVal()
     {
-<<<<<<< HEAD
         assert(IsReuseRegValCandidate());
-=======
-        assert(IsInvariant());
->>>>>>> 672b46fd
         gtFlags |= GTF_REUSE_REG_VAL;
     }
 
     void ResetReuseRegVal()
     {
-<<<<<<< HEAD
         assert(IsReuseRegValCandidate());
-=======
-        assert(IsInvariant());
->>>>>>> 672b46fd
         gtFlags &= ~GTF_REUSE_REG_VAL;
     }
 
