// Licensed to the .NET Foundation under one or more agreements.
// The .NET Foundation licenses this file to you under the MIT license.

#include "jitpch.h"
#ifdef _MSC_VER
#pragma hdrstop
#endif

#ifdef FEATURE_HW_INTRINSICS

#include "codegen.h"

// HWIntrinsicImmOpHelper: constructs the helper class instance.
//       This also determines what type of "switch" table is being used (if an immediate operand is not constant) and do
//       some preparation work:
//
//       a) If an immediate operand can be either 0 or 1, this creates <nonZeroLabel>.
//
//       b) If an immediate operand can take any value in [0, upperBound), this extract a internal register from an
//       intrinsic node. The register will be later used to store computed branch target address.
//
// Arguments:
//    codeGen -- an instance of CodeGen class.
//    immOp   -- an immediate operand of the intrinsic.
//    intrin  -- a hardware intrinsic tree node.
//
// Note: This class is designed to be used in the following way
//       HWIntrinsicImmOpHelper helper(this, immOp, intrin);
//
//       for (helper.EmitBegin(); !helper.Done(); helper.EmitCaseEnd())
//       {
//         -- emit an instruction for a given value of helper.ImmValue()
//       }
//
//       This allows to combine logic for cases when immOp->isContainedIntOrIImmed() is either true or false in a form
//       of a for-loop.
//
CodeGen::HWIntrinsicImmOpHelper::HWIntrinsicImmOpHelper(CodeGen* codeGen, GenTree* immOp, GenTreeHWIntrinsic* intrin)
    : codeGen(codeGen), endLabel(nullptr), nonZeroLabel(nullptr), branchTargetReg(REG_NA)
{
    assert(codeGen != nullptr);
    assert(varTypeIsIntegral(immOp));

    if (immOp->isContainedIntOrIImmed())
    {
        nonConstImmReg = REG_NA;

        immValue      = (int)immOp->AsIntCon()->IconValue();
        immLowerBound = immValue;
        immUpperBound = immValue;
    }
    else
    {
        const HWIntrinsicCategory category = HWIntrinsicInfo::lookupCategory(intrin->gtHWIntrinsicId);

        if (category == HW_Category_SIMDByIndexedElement)
        {
            const HWIntrinsic intrinInfo(intrin);
            var_types         indexedElementOpType;

            if (intrinInfo.numOperands == 3)
            {
                indexedElementOpType = intrinInfo.op2->TypeGet();
            }
            else
            {
                assert(intrinInfo.numOperands == 4);
                indexedElementOpType = intrinInfo.op3->TypeGet();
            }

            assert(varTypeIsSIMD(indexedElementOpType));

            const unsigned int indexedElementSimdSize = genTypeSize(indexedElementOpType);
            HWIntrinsicInfo::lookupImmBounds(intrin->gtHWIntrinsicId, indexedElementSimdSize, intrin->GetSimdBaseType(),
                                             &immLowerBound, &immUpperBound);
        }
        else
        {
            HWIntrinsicInfo::lookupImmBounds(intrin->gtHWIntrinsicId, intrin->GetSimdSize(), intrin->GetSimdBaseType(),
                                             &immLowerBound, &immUpperBound);
        }

        nonConstImmReg = immOp->GetRegNum();
        immValue       = immLowerBound;

        if (TestImmOpZeroOrOne())
        {
            nonZeroLabel = codeGen->genCreateTempLabel();
        }
        else
        {
            // At the moment, this helper supports only intrinsics that correspond to one machine instruction.
            // If we ever encounter an intrinsic that is either lowered into multiple instructions or
            // the number of instructions that correspond to each case is unknown apriori - we can extend support to
            // these by
            // using the same approach as in hwintrinsicxarch.cpp - adding an additional indirection level in form of a
            // branch table.
            assert(!HWIntrinsicInfo::GeneratesMultipleIns(intrin->gtHWIntrinsicId));
            branchTargetReg = intrin->GetSingleTempReg();
        }

        endLabel = codeGen->genCreateTempLabel();
    }
}

//------------------------------------------------------------------------
// EmitBegin: emits the beginning of a "switch" table, no-op if an immediate operand is constant.
//
// Note: The function is called at the beginning of code generation and emits
//    a) If an immediate operand can be either 0 or 1
//
//       cbnz <nonZeroLabel>, nonConstImmReg
//
//    b) If an immediate operand can take any value in [0, upperBound) range
//
//       adr branchTargetReg, <beginLabel>
//       add branchTargetReg, branchTargetReg, nonConstImmReg, lsl #3
//       br  branchTargetReg
//
//       When an immediate operand is non constant this also defines <beginLabel> right after the emitted code.
//
void CodeGen::HWIntrinsicImmOpHelper::EmitBegin()
{
    if (NonConstImmOp())
    {
        BasicBlock* beginLabel = codeGen->genCreateTempLabel();

        if (TestImmOpZeroOrOne())
        {
            GetEmitter()->emitIns_J_R(INS_cbnz, EA_4BYTE, nonZeroLabel, nonConstImmReg);
        }
        else
        {
            // Here we assume that each case consists of one arm64 instruction followed by "b endLabel".
            // Since an arm64 instruction is 4 bytes, we branch to AddressOf(beginLabel) + (nonConstImmReg << 3).
            GetEmitter()->emitIns_R_L(INS_adr, EA_8BYTE, beginLabel, branchTargetReg);
            GetEmitter()->emitIns_R_R_R_I(INS_add, EA_8BYTE, branchTargetReg, branchTargetReg, nonConstImmReg, 3,
                                          INS_OPTS_LSL);

            // If the lower bound is non zero we need to adjust the branch target value by subtracting
            // (immLowerBound << 3).
            if (immLowerBound != 0)
            {
                GetEmitter()->emitIns_R_R_I(INS_sub, EA_8BYTE, branchTargetReg, branchTargetReg,
                                            ((ssize_t)immLowerBound << 3));
            }

            GetEmitter()->emitIns_R(INS_br, EA_8BYTE, branchTargetReg);
        }

        codeGen->genDefineInlineTempLabel(beginLabel);
    }
}

//------------------------------------------------------------------------
// EmitCaseEnd: emits the end of a "case", no-op if an immediate operand is constant.
//
// Note: The function is called at the end of each "case" (i.e. after an instruction has been emitted for a given
// immediate value ImmValue())
//       and emits
//
//       b <endLabel>
//
//       After the last "case" this defines <endLabel>.
//
//       If an immediate operand is either 0 or 1 it also defines <nonZeroLabel> after the first "case".
//
void CodeGen::HWIntrinsicImmOpHelper::EmitCaseEnd()
{
    assert(!Done());

    if (NonConstImmOp())
    {
        const bool isLastCase = (immValue == immUpperBound);

        if (isLastCase)
        {
            codeGen->genDefineInlineTempLabel(endLabel);
        }
        else
        {
            GetEmitter()->emitIns_J(INS_b, endLabel);

            if (TestImmOpZeroOrOne())
            {
                codeGen->genDefineInlineTempLabel(nonZeroLabel);
            }
            else
            {
                BasicBlock* tempLabel = codeGen->genCreateTempLabel();
                codeGen->genDefineInlineTempLabel(tempLabel);
            }
        }
    }

    immValue++;
}

//------------------------------------------------------------------------
// genHWIntrinsic: Generates the code for a given hardware intrinsic node.
//
// Arguments:
//    node - The hardware intrinsic node
//
void CodeGen::genHWIntrinsic(GenTreeHWIntrinsic* node)
{
    const HWIntrinsic intrin(node);

    regNumber targetReg = node->GetRegNum();

    regNumber op1Reg = REG_NA;
    regNumber op2Reg = REG_NA;
    regNumber op3Reg = REG_NA;
    regNumber op4Reg = REG_NA;

    switch (intrin.numOperands)
    {
        case 4:
            assert(intrin.op4 != nullptr);
            op4Reg = intrin.op4->GetRegNum();
            FALLTHROUGH;

        case 3:
            assert(intrin.op3 != nullptr);
            op3Reg = intrin.op3->GetRegNum();
            FALLTHROUGH;

        case 2:
            assert(intrin.op2 != nullptr);
            op2Reg = intrin.op2->GetRegNum();
            FALLTHROUGH;

        case 1:
            assert(intrin.op1 != nullptr);
            op1Reg = intrin.op1->GetRegNum();
            break;

        case 0:
            break;

        default:
            unreached();
    }

    emitAttr emitSize;
    insOpts  opt;

    if (HWIntrinsicInfo::SIMDScalar(intrin.id))
    {
        emitSize = emitTypeSize(intrin.baseType);
        opt      = INS_OPTS_NONE;
    }
    else if (intrin.category == HW_Category_Scalar)
    {
        emitSize = emitActualTypeSize(intrin.baseType);
        opt      = INS_OPTS_NONE;
    }
    else
    {
<<<<<<< HEAD
        emitSize = emitActualTypeSize(Compiler::getSIMDTypeForSize(node->gtSIMDSize));
        opt      = emitSimdArrangementOpt(emitSize, intrin.baseType);
=======
        emitSize = emitActualTypeSize(Compiler::getSIMDTypeForSize(node->GetSimdSize()));
        opt      = genGetSimdInsOpt(emitSize, intrin.baseType);
>>>>>>> a629767a
    }

    const bool isRMW               = node->isRMWHWIntrinsic(compiler);
    const bool hasImmediateOperand = HWIntrinsicInfo::HasImmediateOperand(intrin.id);

    genConsumeHWIntrinsicOperands(node);

    if (intrin.IsTableDriven())
    {
        const instruction ins = HWIntrinsicInfo::lookupIns(intrin.id, intrin.baseType);
        assert(ins != INS_invalid);

        if (intrin.category == HW_Category_SIMDByIndexedElement)
        {
            if (hasImmediateOperand)
            {
                if (isRMW)
                {
                    assert(targetReg != op2Reg);
                    assert(targetReg != op3Reg);

                    if (targetReg != op1Reg)
                    {
                        GetEmitter()->emitIns_R_R(INS_mov, emitTypeSize(node), targetReg, op1Reg);
                    }

                    HWIntrinsicImmOpHelper helper(this, intrin.op4, node);

                    for (helper.EmitBegin(); !helper.Done(); helper.EmitCaseEnd())
                    {
                        const int elementIndex = helper.ImmValue();

                        GetEmitter()->emitIns_R_R_R_I(ins, emitSize, targetReg, op2Reg, op3Reg, elementIndex, opt);
                    }
                }
                else
                {
                    HWIntrinsicImmOpHelper helper(this, intrin.op3, node);

                    for (helper.EmitBegin(); !helper.Done(); helper.EmitCaseEnd())
                    {
                        const int elementIndex = helper.ImmValue();

                        GetEmitter()->emitIns_R_R_R_I(ins, emitSize, targetReg, op1Reg, op2Reg, elementIndex, opt);
                    }
                }
            }
            else
            {
                if (isRMW)
                {
                    assert(targetReg != op2Reg);
                    assert(targetReg != op3Reg);

                    if (targetReg != op1Reg)
                    {
                        GetEmitter()->emitIns_R_R(INS_mov, emitTypeSize(node), targetReg, op1Reg);
                    }

                    GetEmitter()->emitIns_R_R_R_I(ins, emitSize, targetReg, op2Reg, op3Reg, 0, opt);
                }
                else
                {
                    GetEmitter()->emitIns_R_R_R_I(ins, emitSize, targetReg, op1Reg, op2Reg, 0, opt);
                }
            }
        }
        else if ((intrin.category == HW_Category_ShiftLeftByImmediate) ||
                 (intrin.category == HW_Category_ShiftRightByImmediate))
        {
            assert(hasImmediateOperand);

            if (isRMW)
            {
                if (targetReg != op1Reg)
                {
                    GetEmitter()->emitIns_R_R(INS_mov, emitTypeSize(node), targetReg, op1Reg);
                }

                HWIntrinsicImmOpHelper helper(this, intrin.op3, node);

                for (helper.EmitBegin(); !helper.Done(); helper.EmitCaseEnd())
                {
                    const int shiftAmount = helper.ImmValue();

                    GetEmitter()->emitIns_R_R_I(ins, emitSize, targetReg, op2Reg, shiftAmount, opt);
                }
            }
            else
            {
                HWIntrinsicImmOpHelper helper(this, intrin.op2, node);

                for (helper.EmitBegin(); !helper.Done(); helper.EmitCaseEnd())
                {
                    const int shiftAmount = helper.ImmValue();

                    GetEmitter()->emitIns_R_R_I(ins, emitSize, targetReg, op1Reg, shiftAmount, opt);
                }
            }
        }
        else
        {
            assert(!hasImmediateOperand);

            switch (intrin.numOperands)
            {
                case 1:
                    GetEmitter()->emitIns_R_R(ins, emitSize, targetReg, op1Reg, opt);
                    break;

                case 2:
                    if (isRMW)
                    {
                        assert(targetReg != op2Reg);

                        if (targetReg != op1Reg)
                        {
                            GetEmitter()->emitIns_R_R(INS_mov, emitTypeSize(node), targetReg, op1Reg);
                        }
                        GetEmitter()->emitIns_R_R(ins, emitSize, targetReg, op2Reg, opt);
                    }
                    else
                    {
                        GetEmitter()->emitIns_R_R_R(ins, emitSize, targetReg, op1Reg, op2Reg, opt);
                    }
                    break;

                case 3:
                    assert(isRMW);
                    assert(targetReg != op2Reg);
                    assert(targetReg != op3Reg);

                    if (targetReg != op1Reg)
                    {
                        GetEmitter()->emitIns_R_R(INS_mov, emitTypeSize(node), targetReg, op1Reg);
                    }

                    GetEmitter()->emitIns_R_R_R(ins, emitSize, targetReg, op2Reg, op3Reg, opt);
                    break;

                default:
                    unreached();
            }
        }
    }
    else
    {
        instruction ins = INS_invalid;
        switch (intrin.id)
        {
<<<<<<< HEAD
            case NI_Crc32_ComputeCrc32:
                if (intrin.baseType == TYP_INT)
                {
                    ins = INS_crc32w;
                }
                else
                {
                    ins = HWIntrinsicInfo::lookupIns(intrin.id, intrin.baseType);
                }
                break;

            case NI_Crc32_ComputeCrc32C:
                if (intrin.baseType == TYP_INT)
                {
                    ins = INS_crc32cw;
                }
                else
                {
                    ins = HWIntrinsicInfo::lookupIns(intrin.id, intrin.baseType);
                }
                break;

            case NI_Crc32_Arm64_ComputeCrc32:
                assert(intrin.baseType == TYP_ULONG);
                ins = INS_crc32x;
                break;

            case NI_Crc32_Arm64_ComputeCrc32C:
                assert(intrin.baseType == TYP_ULONG);
                ins = INS_crc32cx;
                break;

=======
>>>>>>> a629767a
            case NI_AdvSimd_AddWideningLower:
                assert(varTypeIsIntegral(intrin.baseType));
                if (intrin.op1->TypeGet() == TYP_SIMD8)
                {
                    ins = varTypeIsUnsigned(intrin.baseType) ? INS_uaddl : INS_saddl;
                }
                else
                {
                    assert(intrin.op1->TypeGet() == TYP_SIMD16);
                    ins = varTypeIsUnsigned(intrin.baseType) ? INS_uaddw : INS_saddw;
                }
                break;

            case NI_AdvSimd_SubtractWideningLower:
                assert(varTypeIsIntegral(intrin.baseType));
                if (intrin.op1->TypeGet() == TYP_SIMD8)
                {
                    ins = varTypeIsUnsigned(intrin.baseType) ? INS_usubl : INS_ssubl;
                }
                else
                {
                    assert(intrin.op1->TypeGet() == TYP_SIMD16);
                    ins = varTypeIsUnsigned(intrin.baseType) ? INS_usubw : INS_ssubw;
                }
                break;

            case NI_AdvSimd_AddWideningUpper:
                assert(varTypeIsIntegral(intrin.baseType));
                if (node->GetAuxiliaryType() == intrin.baseType)
                {
                    ins = varTypeIsUnsigned(intrin.baseType) ? INS_uaddl2 : INS_saddl2;
                }
                else
                {
                    ins = varTypeIsUnsigned(intrin.baseType) ? INS_uaddw2 : INS_saddw2;
                }
                break;

            case NI_AdvSimd_SubtractWideningUpper:
                assert(varTypeIsIntegral(intrin.baseType));
                if (node->GetAuxiliaryType() == intrin.baseType)
                {
                    ins = varTypeIsUnsigned(intrin.baseType) ? INS_usubl2 : INS_ssubl2;
                }
                else
                {
                    ins = varTypeIsUnsigned(intrin.baseType) ? INS_usubw2 : INS_ssubw2;
                }
                break;

            default:
                ins = HWIntrinsicInfo::lookupIns(intrin.id, intrin.baseType);
                break;
        }

        assert(ins != INS_invalid);

        switch (intrin.id)
        {
            case NI_AdvSimd_BitwiseSelect:
                // Even though BitwiseSelect is an RMW intrinsic per se, we don't want to mark it as such
                // since we can handle all possible allocation decisions for targetReg.
                assert(!isRMW);

                if (targetReg == op1Reg)
                {
                    GetEmitter()->emitIns_R_R_R(INS_bsl, emitSize, targetReg, op2Reg, op3Reg, opt);
                }
                else if (targetReg == op2Reg)
                {
                    GetEmitter()->emitIns_R_R_R(INS_bif, emitSize, targetReg, op3Reg, op1Reg, opt);
                }
                else if (targetReg == op3Reg)
                {
                    GetEmitter()->emitIns_R_R_R(INS_bit, emitSize, targetReg, op2Reg, op1Reg, opt);
                }
                else
                {
                    GetEmitter()->emitIns_R_R(INS_mov, emitSize, targetReg, op1Reg);
                    GetEmitter()->emitIns_R_R_R(INS_bsl, emitSize, targetReg, op2Reg, op3Reg, opt);
                }
                break;

            case NI_Crc32_ComputeCrc32:
            case NI_Crc32_ComputeCrc32C:
            case NI_Crc32_Arm64_ComputeCrc32:
            case NI_Crc32_Arm64_ComputeCrc32C:
                GetEmitter()->emitIns_R_R_R(ins, emitSize, targetReg, op1Reg, op2Reg, opt);
                break;

            case NI_AdvSimd_AbsoluteCompareLessThan:
            case NI_AdvSimd_AbsoluteCompareLessThanOrEqual:
            case NI_AdvSimd_CompareLessThan:
            case NI_AdvSimd_CompareLessThanOrEqual:
            case NI_AdvSimd_Arm64_AbsoluteCompareLessThan:
            case NI_AdvSimd_Arm64_AbsoluteCompareLessThanScalar:
            case NI_AdvSimd_Arm64_AbsoluteCompareLessThanOrEqual:
            case NI_AdvSimd_Arm64_AbsoluteCompareLessThanOrEqualScalar:
            case NI_AdvSimd_Arm64_CompareLessThan:
            case NI_AdvSimd_Arm64_CompareLessThanScalar:
            case NI_AdvSimd_Arm64_CompareLessThanOrEqual:
            case NI_AdvSimd_Arm64_CompareLessThanOrEqualScalar:
                GetEmitter()->emitIns_R_R_R(ins, emitSize, targetReg, op2Reg, op1Reg, opt);
                break;

            case NI_AdvSimd_FusedMultiplyAddScalar:
            case NI_AdvSimd_FusedMultiplyAddNegatedScalar:
            case NI_AdvSimd_FusedMultiplySubtractNegatedScalar:
            case NI_AdvSimd_FusedMultiplySubtractScalar:
                assert(opt == INS_OPTS_NONE);
                GetEmitter()->emitIns_R_R_R_R(ins, emitSize, targetReg, op2Reg, op3Reg, op1Reg);
                break;

            case NI_AdvSimd_DuplicateSelectedScalarToVector64:
            case NI_AdvSimd_DuplicateSelectedScalarToVector128:
            case NI_AdvSimd_Arm64_DuplicateSelectedScalarToVector128:
            {
                HWIntrinsicImmOpHelper helper(this, intrin.op2, node);

                // Prior to codegen, the emitSize is based on node->GetSimdSize() which
                // tracks the size of the first operand and is used to tell if the index
                // is in range. However, when actually emitting it needs to be the size
                // of the return and the size of the operand is interpreted based on the
                // index value.

                assert(
                    GetEmitter()->isValidVectorIndex(emitSize, GetEmitter()->optGetElemsize(opt), helper.ImmValue()));

                emitSize = emitActualTypeSize(node->gtType);
                opt      = emitSimdArrangementOpt(emitSize, intrin.baseType);

                for (helper.EmitBegin(); !helper.Done(); helper.EmitCaseEnd())
                {
                    const int elementIndex = helper.ImmValue();

                    assert(opt != INS_OPTS_NONE);
                    GetEmitter()->emitIns_R_R_I(ins, emitSize, targetReg, op1Reg, elementIndex, opt);
                }

                break;
            }

            case NI_AdvSimd_Extract:
            {
                HWIntrinsicImmOpHelper helper(this, intrin.op2, node);

                for (helper.EmitBegin(); !helper.Done(); helper.EmitCaseEnd())
                {
                    const int elementIndex = helper.ImmValue();

                    GetEmitter()->emitIns_R_R_I(ins, emitTypeSize(intrin.baseType), targetReg, op1Reg, elementIndex,
                                                INS_OPTS_NONE);
                }
            }
            break;

            case NI_AdvSimd_ExtractVector64:
            case NI_AdvSimd_ExtractVector128:
            {
                opt = (intrin.id == NI_AdvSimd_ExtractVector64) ? INS_OPTS_8B : INS_OPTS_16B;

                HWIntrinsicImmOpHelper helper(this, intrin.op3, node);

                for (helper.EmitBegin(); !helper.Done(); helper.EmitCaseEnd())
                {
                    const int elementIndex = helper.ImmValue();
                    const int byteIndex    = genTypeSize(intrin.baseType) * elementIndex;

                    GetEmitter()->emitIns_R_R_R_I(ins, emitSize, targetReg, op1Reg, op2Reg, byteIndex, opt);
                }
            }
            break;

            case NI_AdvSimd_Insert:
                assert(isRMW);

                if (targetReg != op1Reg)
                {
                    GetEmitter()->emitIns_R_R(INS_mov, emitTypeSize(node), targetReg, op1Reg);
                }

                if (intrin.op3->isContainedFltOrDblImmed())
                {
                    assert(intrin.op2->isContainedIntOrIImmed());
                    assert(intrin.op2->AsIntCon()->gtIconVal == 0);

                    const double dataValue = intrin.op3->AsDblCon()->gtDconVal;
                    GetEmitter()->emitIns_R_F(INS_fmov, emitSize, targetReg, dataValue, opt);
                }
                else
                {
                    assert(targetReg != op3Reg);

                    HWIntrinsicImmOpHelper helper(this, intrin.op2, node);

                    if (varTypeIsFloating(intrin.baseType))
                    {
                        for (helper.EmitBegin(); !helper.Done(); helper.EmitCaseEnd())
                        {
                            const int elementIndex = helper.ImmValue();

                            GetEmitter()->emitIns_R_R_I_I(ins, emitSize, targetReg, op3Reg, elementIndex, 0, opt);
                        }
                    }
                    else
                    {
                        for (helper.EmitBegin(); !helper.Done(); helper.EmitCaseEnd())
                        {
                            const int elementIndex = helper.ImmValue();

                            GetEmitter()->emitIns_R_R_I(ins, emitSize, targetReg, op3Reg, elementIndex, opt);
                        }
                    }
                }
                break;

            case NI_AdvSimd_InsertScalar:
            {
                assert(isRMW);
                assert(targetReg != op3Reg);

                if (targetReg != op1Reg)
                {
                    GetEmitter()->emitIns_R_R(INS_mov, emitTypeSize(node), targetReg, op1Reg);
                }

                HWIntrinsicImmOpHelper helper(this, intrin.op2, node);

                for (helper.EmitBegin(); !helper.Done(); helper.EmitCaseEnd())
                {
                    const int elementIndex = helper.ImmValue();

                    GetEmitter()->emitIns_R_R_I_I(ins, emitSize, targetReg, op3Reg, elementIndex, 0, opt);
                }
            }
            break;

            case NI_AdvSimd_Arm64_InsertSelectedScalar:
            {
                assert(isRMW);
                assert(targetReg != op3Reg);

                if (targetReg != op1Reg)
                {
                    GetEmitter()->emitIns_R_R(INS_mov, emitTypeSize(node), targetReg, op1Reg);
                }

                const int resultIndex = (int)intrin.op2->AsIntCon()->gtIconVal;
                const int valueIndex  = (int)intrin.op4->AsIntCon()->gtIconVal;
                GetEmitter()->emitIns_R_R_I_I(ins, emitSize, targetReg, op3Reg, resultIndex, valueIndex, opt);
            }
            break;

            case NI_AdvSimd_LoadAndInsertScalar:
            {
                assert(isRMW);
                assert(targetReg != op3Reg);

                if (targetReg != op1Reg)
                {
                    GetEmitter()->emitIns_R_R(INS_mov, emitTypeSize(node), targetReg, op1Reg);
                }

                HWIntrinsicImmOpHelper helper(this, intrin.op2, node);

                for (helper.EmitBegin(); !helper.Done(); helper.EmitCaseEnd())
                {
                    const int elementIndex = helper.ImmValue();

                    GetEmitter()->emitIns_R_R_I(ins, emitSize, targetReg, op3Reg, elementIndex);
                }
            }
            break;

            case NI_AdvSimd_Store:
                GetEmitter()->emitIns_R_R(ins, emitSize, op2Reg, op1Reg, opt);
                break;

            case NI_AdvSimd_StoreSelectedScalar:
            {
                HWIntrinsicImmOpHelper helper(this, intrin.op3, node);

                for (helper.EmitBegin(); !helper.Done(); helper.EmitCaseEnd())
                {
                    const int elementIndex = helper.ImmValue();

                    GetEmitter()->emitIns_R_R_I(ins, emitSize, op2Reg, op1Reg, elementIndex, opt);
                }
            }
            break;

            case NI_AdvSimd_Arm64_StorePair:
            case NI_AdvSimd_Arm64_StorePairNonTemporal:
                GetEmitter()->emitIns_R_R_R(ins, emitSize, op2Reg, op3Reg, op1Reg);
                break;

            case NI_AdvSimd_Arm64_StorePairScalar:
            case NI_AdvSimd_Arm64_StorePairScalarNonTemporal:
                GetEmitter()->emitIns_R_R_R(ins, emitTypeSize(intrin.baseType), op2Reg, op3Reg, op1Reg);
                break;

            case NI_Vector64_CreateScalarUnsafe:
            case NI_Vector128_CreateScalarUnsafe:
                if (intrin.op1->isContainedFltOrDblImmed())
                {
                    // fmov reg, #imm8
                    const double dataValue = intrin.op1->AsDblCon()->gtDconVal;
                    GetEmitter()->emitIns_R_F(ins, emitTypeSize(intrin.baseType), targetReg, dataValue, INS_OPTS_NONE);
                }
                else if (varTypeIsFloating(intrin.baseType))
                {
                    // fmov reg1, reg2
                    GetEmitter()->emitIns_R_R(ins, emitTypeSize(intrin.baseType), targetReg, op1Reg, INS_OPTS_NONE);
                }
                else if (intrin.op1->isContainedIntOrIImmed())
                {
                    GetEmitter()->emitIns_R_I(INS_movi, emitSize, targetReg, intrin.op1->AsIntCon()->GetValue(), opt);
                }
                else
                {
                    GetEmitter()->emitIns_R_R_I(ins, emitTypeSize(intrin.baseType), targetReg, op1Reg, 0,
                                                INS_OPTS_NONE);
                }
                break;

            case NI_AdvSimd_AddWideningLower:
            case NI_AdvSimd_AddWideningUpper:
            case NI_AdvSimd_SubtractWideningLower:
            case NI_AdvSimd_SubtractWideningUpper:
                GetEmitter()->emitIns_R_R_R(ins, emitSize, targetReg, op1Reg, op2Reg, opt);
                break;

            case NI_AdvSimd_Arm64_AddSaturateScalar:
                if (varTypeIsUnsigned(node->GetAuxiliaryType()) != varTypeIsUnsigned(intrin.baseType))
                {
                    ins = varTypeIsUnsigned(intrin.baseType) ? INS_usqadd : INS_suqadd;

                    if (targetReg != op1Reg)
                    {
                        GetEmitter()->emitIns_R_R(INS_mov, emitTypeSize(node), targetReg, op1Reg);
                    }

                    GetEmitter()->emitIns_R_R(ins, emitSize, targetReg, op2Reg, opt);
                }
                else
                {
                    GetEmitter()->emitIns_R_R_R(ins, emitSize, targetReg, op1Reg, op2Reg, opt);
                }
                break;

            case NI_Vector64_get_Zero:
            case NI_Vector128_get_Zero:
                GetEmitter()->emitIns_R_I(INS_movi, EA_16BYTE, targetReg, 0, INS_OPTS_16B);
                break;
            case NI_Vector64_get_AllBitsSet:
                GetEmitter()->emitIns_R_I(INS_movi, EA_8BYTE, targetReg, 0xFF, INS_OPTS_8B);
                break;
            case NI_Vector128_get_AllBitsSet:
                GetEmitter()->emitIns_R_I(INS_movi, EA_16BYTE, targetReg, 0xFF, INS_OPTS_16B);
                break;

            case NI_AdvSimd_DuplicateToVector64:
            case NI_AdvSimd_DuplicateToVector128:
            case NI_AdvSimd_Arm64_DuplicateToVector64:
            case NI_AdvSimd_Arm64_DuplicateToVector128:
            {
                if (varTypeIsFloating(intrin.baseType))
                {
                    if (intrin.op1->isContainedFltOrDblImmed())
                    {
                        const double dataValue = intrin.op1->AsDblCon()->gtDconVal;
                        GetEmitter()->emitIns_R_F(INS_fmov, emitSize, targetReg, dataValue, opt);
                    }
                    else if (intrin.id == NI_AdvSimd_Arm64_DuplicateToVector64)
                    {
                        assert(intrin.baseType == TYP_DOUBLE);
                        GetEmitter()->emitIns_R_R(ins, emitSize, targetReg, op1Reg, opt);
                    }
                    else
                    {
                        GetEmitter()->emitIns_R_R_I(ins, emitSize, targetReg, op1Reg, 0, opt);
                    }
                }
                else if (intrin.op1->isContainedIntOrIImmed())
                {
                    GetEmitter()->emitIns_R_I(INS_movi, emitSize, targetReg, intrin.op1->AsIntCon()->GetValue(), opt);
                }
                else
                {
                    GetEmitter()->emitIns_R_R(ins, emitSize, targetReg, op1Reg, opt);
                }
            }
            break;

            case NI_Vector64_ToVector128:
                GetEmitter()->emitIns_R_R(ins, emitSize, targetReg, op1Reg);
                break;

            case NI_Vector64_ToVector128Unsafe:
            case NI_Vector128_GetLower:
                if (op1Reg != targetReg)
                {
                    GetEmitter()->emitIns_R_R(ins, emitSize, targetReg, op1Reg);
                }
                break;

            case NI_Vector64_GetElement:
            case NI_Vector128_GetElement:
            case NI_Vector64_ToScalar:
            case NI_Vector128_ToScalar:
            {
                ssize_t indexValue = 0;
                if ((intrin.id == NI_Vector64_GetElement) || (intrin.id == NI_Vector128_GetElement))
                {
                    assert(intrin.op2->IsCnsIntOrI());
                    indexValue = intrin.op2->AsIntCon()->gtIconVal;
                }

                // no-op if vector is float/double, targetReg == op1Reg and fetching for 0th index.
                if ((varTypeIsFloating(intrin.baseType) && (targetReg == op1Reg) && (indexValue == 0)))
                {
                    break;
                }

                GetEmitter()->emitIns_R_R_I(ins, emitTypeSize(intrin.baseType), targetReg, op1Reg, indexValue,
                                            INS_OPTS_NONE);
            }
            break;

            case NI_AdvSimd_ReverseElement16:
                GetEmitter()->emitIns_R_R(ins, emitSize, targetReg, op1Reg,
                                          (emitSize == EA_8BYTE) ? INS_OPTS_4H : INS_OPTS_8H);
                break;

            case NI_AdvSimd_ReverseElement32:
                GetEmitter()->emitIns_R_R(ins, emitSize, targetReg, op1Reg,
                                          (emitSize == EA_8BYTE) ? INS_OPTS_2S : INS_OPTS_4S);
                break;

            case NI_AdvSimd_ReverseElement8:
                GetEmitter()->emitIns_R_R(ins, emitSize, targetReg, op1Reg,
                                          (emitSize == EA_8BYTE) ? INS_OPTS_8B : INS_OPTS_16B);
                break;

            default:
                unreached();
        }
    }

    genProduceReg(node);
}

#endif // FEATURE_HW_INTRINSICS<|MERGE_RESOLUTION|>--- conflicted
+++ resolved
@@ -71,12 +71,12 @@
             assert(varTypeIsSIMD(indexedElementOpType));
 
             const unsigned int indexedElementSimdSize = genTypeSize(indexedElementOpType);
-            HWIntrinsicInfo::lookupImmBounds(intrin->gtHWIntrinsicId, indexedElementSimdSize, intrin->GetSimdBaseType(),
+            HWIntrinsicInfo::lookupImmBounds(intrin->gtHWIntrinsicId, indexedElementSimdSize, intrin->gtSIMDBaseType,
                                              &immLowerBound, &immUpperBound);
         }
         else
         {
-            HWIntrinsicInfo::lookupImmBounds(intrin->gtHWIntrinsicId, intrin->GetSimdSize(), intrin->GetSimdBaseType(),
+            HWIntrinsicInfo::lookupImmBounds(intrin->gtHWIntrinsicId, intrin->gtSIMDSize, intrin->gtSIMDBaseType,
                                              &immLowerBound, &immUpperBound);
         }
 
@@ -257,13 +257,8 @@
     }
     else
     {
-<<<<<<< HEAD
         emitSize = emitActualTypeSize(Compiler::getSIMDTypeForSize(node->gtSIMDSize));
         opt      = emitSimdArrangementOpt(emitSize, intrin.baseType);
-=======
-        emitSize = emitActualTypeSize(Compiler::getSIMDTypeForSize(node->GetSimdSize()));
-        opt      = genGetSimdInsOpt(emitSize, intrin.baseType);
->>>>>>> a629767a
     }
 
     const bool isRMW               = node->isRMWHWIntrinsic(compiler);
@@ -414,41 +409,6 @@
         instruction ins = INS_invalid;
         switch (intrin.id)
         {
-<<<<<<< HEAD
-            case NI_Crc32_ComputeCrc32:
-                if (intrin.baseType == TYP_INT)
-                {
-                    ins = INS_crc32w;
-                }
-                else
-                {
-                    ins = HWIntrinsicInfo::lookupIns(intrin.id, intrin.baseType);
-                }
-                break;
-
-            case NI_Crc32_ComputeCrc32C:
-                if (intrin.baseType == TYP_INT)
-                {
-                    ins = INS_crc32cw;
-                }
-                else
-                {
-                    ins = HWIntrinsicInfo::lookupIns(intrin.id, intrin.baseType);
-                }
-                break;
-
-            case NI_Crc32_Arm64_ComputeCrc32:
-                assert(intrin.baseType == TYP_ULONG);
-                ins = INS_crc32x;
-                break;
-
-            case NI_Crc32_Arm64_ComputeCrc32C:
-                assert(intrin.baseType == TYP_ULONG);
-                ins = INS_crc32cx;
-                break;
-
-=======
->>>>>>> a629767a
             case NI_AdvSimd_AddWideningLower:
                 assert(varTypeIsIntegral(intrin.baseType));
                 if (intrin.op1->TypeGet() == TYP_SIMD8)
