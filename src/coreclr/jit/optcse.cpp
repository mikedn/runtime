--- conflicted
+++ resolved
@@ -2329,25 +2329,6 @@
 
         bool     canEnregister = true;
         unsigned slotCount     = 1;
-<<<<<<< HEAD
-=======
-        if (candidate->Expr()->TypeIs(TYP_STRUCT))
-        {
-            // This is a non-enregisterable struct.
-            canEnregister                  = false;
-            CORINFO_CLASS_HANDLE structHnd = m_pCompiler->gtGetStructHandleIfPresent(candidate->Expr());
-            if (structHnd == NO_CLASS_HANDLE)
-            {
-                JITDUMP("Can't determine the struct size, so we can't consider it for CSE promotion\n");
-                return false; //  Do not make this a CSE
-            }
-
-            unsigned size = m_pCompiler->info.compCompHnd->getClassSize(structHnd);
-            // Note that the slotCount is used to estimate the reference cost, but it may overestimate this
-            // because it doesn't take into account that we might use a vector register for struct copies.
-            slotCount = (size + TARGET_POINTER_SIZE - 1) / TARGET_POINTER_SIZE;
-        }
->>>>>>> 82f7144f
 
         if (CodeOptKind() == Compiler::SMALL_CODE)
         {
@@ -3265,15 +3246,6 @@
                 continue;
             }
 
-<<<<<<< HEAD
-=======
-            if (dsc->csdStructHndMismatch)
-            {
-                JITDUMP("Abandoned " FMT_CSE " because we had mismatching struct handles\n", candidate.CseIndex());
-                continue;
-            }
-
->>>>>>> 82f7144f
             candidate.InitializeCounts();
 
             if (candidate.UseCount() == 0)
@@ -3679,21 +3651,11 @@
 
 void Compiler::optCleanupCSEs()
 {
-<<<<<<< HEAD
-    for (BasicBlock* block = fgFirstBB; block != nullptr; block = block->bbNext)
-=======
-    // We must clear the BBF_VISITED and BBF_MARKED flags.
     for (BasicBlock* const block : Blocks())
->>>>>>> 82f7144f
     {
         block->bbFlags &= ~BBF_MARKED;
 
-<<<<<<< HEAD
-        for (Statement* stmt : StatementList(block->FirstNonPhiDef()))
-=======
-        // Walk the statement trees in this basic block.
         for (Statement* const stmt : block->NonPhiStatements())
->>>>>>> 82f7144f
         {
             for (GenTree* tree = stmt->GetRootNode(); tree; tree = tree->gtPrev)
             {
