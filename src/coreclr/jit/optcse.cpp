// Licensed to the .NET Foundation under one or more agreements.
// The .NET Foundation licenses this file to you under the MIT license.

/*XXXXXXXXXXXXXXXXXXXXXXXXXXXXXXXXXXXXXXXXXXXXXXXXXXXXXXXXXXXXXXXXXXXXXXXXXXXXX
XXXXXXXXXXXXXXXXXXXXXXXXXXXXXXXXXXXXXXXXXXXXXXXXXXXXXXXXXXXXXXXXXXXXXXXXXXXXXXX
XX                                                                           XX
XX                              OptCSE                                       XX
XX                                                                           XX
XXXXXXXXXXXXXXXXXXXXXXXXXXXXXXXXXXXXXXXXXXXXXXXXXXXXXXXXXXXXXXXXXXXXXXXXXXXXXXX
XXXXXXXXXXXXXXXXXXXXXXXXXXXXXXXXXXXXXXXXXXXXXXXXXXXXXXXXXXXXXXXXXXXXXXXXXXXXXXX
*/

#include "jitpch.h"
#include "jitstd/algorithm.h"
#ifdef _MSC_VER
#pragma hdrstop
#endif

/* static */
const size_t Compiler::s_optCSEhashSizeInitial  = EXPSET_SZ * 2;
const size_t Compiler::s_optCSEhashGrowthFactor = 2;
const size_t Compiler::s_optCSEhashBucketSize   = 4;

/*****************************************************************************
 *
 *  We've found all the candidates, build the index for easy access.
 */

void Compiler::optCSEstop()
{
    if (optCSECandidateCount == 0)
    {
        return;
    }

    CSEdsc*  dsc;
    CSEdsc** ptr;
    size_t   cnt;

    optCSEtab = new (this, CMK_CSE) CSEdsc*[optCSECandidateCount]();

    for (cnt = optCSEhashSize, ptr = optCSEhash; cnt; cnt--, ptr++)
    {
        for (dsc = *ptr; dsc; dsc = dsc->csdNextInBucket)
        {
            if (dsc->csdIndex)
            {
                noway_assert((unsigned)dsc->csdIndex <= optCSECandidateCount);
                if (optCSEtab[dsc->csdIndex - 1] == nullptr)
                {
                    optCSEtab[dsc->csdIndex - 1] = dsc;
                }
            }
        }
    }

#ifdef DEBUG
    for (cnt = 0; cnt < optCSECandidateCount; cnt++)
    {
        noway_assert(optCSEtab[cnt] != nullptr);
    }
#endif
}

/*****************************************************************************
 *
 *  Return the descriptor for the CSE with the given index.
 */

inline Compiler::CSEdsc* Compiler::optCSEfindDsc(unsigned index)
{
    noway_assert(index);
    noway_assert(index <= optCSECandidateCount);
    noway_assert(optCSEtab[index - 1]);

    return optCSEtab[index - 1];
}

//------------------------------------------------------------------------
// Compiler::optUnmarkCSE
//
// Arguments:
//    tree  - A sub tree that originally was part of a CSE use
//            that we are currently in the process of removing.
//
// Return Value:
//    Returns true if we can safely remove the 'tree' node.
//    Returns false if the node is a CSE def that the caller
//    needs to extract and preserve.
//
// Notes:
//    If 'tree' is a CSE use then we perform an unmark CSE operation
//    so that the CSE used counts and weight are updated properly.
//    The only caller for this method is optUnmarkCSEs which is a
//    tree walker visitor function.  When we return false this method
//    returns WALK_SKIP_SUBTREES so that we don't visit the remaining
//    nodes of the CSE def.
//
bool Compiler::optUnmarkCSE(GenTree* tree)
{
    if (!IS_CSE_INDEX(tree->gtCSEnum))
    {
        // If this node isn't a CSE use or def we can safely remove this node.
        //
        return true;
    }

    // make sure it's been initialized
    noway_assert(optCSEweight <= BB_MAX_WEIGHT);

    // Is this a CSE use?
    if (IS_CSE_USE(tree->gtCSEnum))
    {
        unsigned CSEnum = GET_CSE_INDEX(tree->gtCSEnum);
        CSEdsc*  desc   = optCSEfindDsc(CSEnum);

#ifdef DEBUG
        if (verbose)
        {
            printf("Unmark CSE use #%02d at ", CSEnum);
            printTreeID(tree);
            printf(": %3d -> %3d\n", desc->csdUseCount, desc->csdUseCount - 1);
        }
#endif // DEBUG

        // Perform an unmark CSE operation

        // 1. Reduce the nested CSE's 'use' count

        noway_assert(desc->csdUseCount > 0);

        if (desc->csdUseCount > 0)
        {
            desc->csdUseCount -= 1;

            if (desc->csdUseWtCnt < optCSEweight)
            {
                desc->csdUseWtCnt = 0;
            }
            else
            {
                desc->csdUseWtCnt -= optCSEweight;
            }
        }

        // 2. Unmark the CSE infomation in the node

        tree->gtCSEnum = NO_CSE;
        return true;
    }
    else
    {
        // It is not safe to remove this node, so we will return false
        // and the caller must add this node to the side effect list
        //
        return false;
    }
}

Compiler::fgWalkResult Compiler::optCSE_MaskHelper(GenTree** pTree, fgWalkData* walkData)
{
    GenTree*         tree      = *pTree;
    Compiler*        comp      = walkData->compiler;
    optCSE_MaskData* pUserData = (optCSE_MaskData*)(walkData->pCallbackData);

    if (IS_CSE_INDEX(tree->gtCSEnum))
    {
        unsigned cseIndex = GET_CSE_INDEX(tree->gtCSEnum);
        unsigned cseBit   = genCSEnum2bit(cseIndex);
        if (IS_CSE_DEF(tree->gtCSEnum))
        {
            BitVecOps::AddElemD(comp->cseMaskTraits, pUserData->CSE_defMask, cseBit);
        }
        else
        {
            BitVecOps::AddElemD(comp->cseMaskTraits, pUserData->CSE_useMask, cseBit);
        }
    }

    return WALK_CONTINUE;
}

// This functions walks all the node for an given tree
// and return the mask of CSE defs and uses for the tree
//
void Compiler::optCSE_GetMaskData(GenTree* tree, optCSE_MaskData* pMaskData)
{
    pMaskData->CSE_defMask = BitVecOps::MakeEmpty(cseMaskTraits);
    pMaskData->CSE_useMask = BitVecOps::MakeEmpty(cseMaskTraits);
    fgWalkTreePre(&tree, optCSE_MaskHelper, (void*)pMaskData);
}

//------------------------------------------------------------------------
// optCSE_canSwap: Determine if the execution order of two nodes can be swapped.
//
// Arguments:
//    op1 - The first node
//    op2 - The second node
//
// Return Value:
//    Return true iff it safe to swap the execution order of 'op1' and 'op2',
//    considering only the locations of the CSE defs and uses.
//
// Assumptions:
//    'op1' currently occurse before 'op2' in the execution order.
//
bool Compiler::optCSE_canSwap(GenTree* op1, GenTree* op2)
{
    // op1 and op2 must be non-null.
    assert(op1 != nullptr);
    assert(op2 != nullptr);

    bool canSwap = true; // the default result unless proven otherwise.

    // If we haven't setup cseMaskTraits, do it now
    if (cseMaskTraits == nullptr)
    {
        cseMaskTraits = new (getAllocator(CMK_CSE)) BitVecTraits(optCSECandidateCount, this);
    }

    optCSE_MaskData op1MaskData;
    optCSE_MaskData op2MaskData;

    optCSE_GetMaskData(op1, &op1MaskData);
    optCSE_GetMaskData(op2, &op2MaskData);

    // We cannot swap if op1 contains a CSE def that is used by op2
    if (!BitVecOps::IsEmptyIntersection(cseMaskTraits, op1MaskData.CSE_defMask, op2MaskData.CSE_useMask))
    {
        canSwap = false;
    }
    else
    {
        // We also cannot swap if op2 contains a CSE def that is used by op1.
        if (!BitVecOps::IsEmptyIntersection(cseMaskTraits, op2MaskData.CSE_defMask, op1MaskData.CSE_useMask))
        {
            canSwap = false;
        }
    }

    return canSwap;
}

//------------------------------------------------------------------------
// optCSE_canSwap: Determine if the execution order of a node's operands can be swapped.
//
// Arguments:
//    tree - The node of interest
//
// Return Value:
//    Return true iff it safe to swap the execution order of the operands of 'tree',
//    considering only the locations of the CSE defs and uses.
//
bool Compiler::optCSE_canSwap(GenTree* tree)
{
    // We must have a binary treenode with non-null op1 and op2
    assert((tree->OperKind() & GTK_SMPOP) != 0);

    GenTree* op1 = tree->AsOp()->gtOp1;
    GenTree* op2 = tree->gtGetOp2();

    return optCSE_canSwap(op1, op2);
}

/*****************************************************************************
 *
 *  Compare function passed to jitstd::sort() by CSE_Heuristic::SortCandidates
 *  when (CodeOptKind() != Compiler::SMALL_CODE)
 */

/* static */
bool Compiler::optCSEcostCmpEx::operator()(const CSEdsc* dsc1, const CSEdsc* dsc2)
{
    GenTree* exp1 = dsc1->csdTree;
    GenTree* exp2 = dsc2->csdTree;

    auto expCost1 = exp1->GetCostEx();
    auto expCost2 = exp2->GetCostEx();

    if (expCost2 != expCost1)
    {
        return expCost2 < expCost1;
    }

    // Sort the higher Use Counts toward the top
    if (dsc2->csdUseWtCnt != dsc1->csdUseWtCnt)
    {
        return dsc2->csdUseWtCnt < dsc1->csdUseWtCnt;
    }

    // With the same use count, Sort the lower Def Counts toward the top
    if (dsc1->csdDefWtCnt != dsc2->csdDefWtCnt)
    {
        return dsc1->csdDefWtCnt < dsc2->csdDefWtCnt;
    }

    // In order to ensure that we have a stable sort, we break ties using the csdIndex
    return dsc1->csdIndex < dsc2->csdIndex;
}

/*****************************************************************************
 *
 *  Compare function passed to jitstd::sort() by CSE_Heuristic::SortCandidates
 *  when (CodeOptKind() == Compiler::SMALL_CODE)
 */

/* static */
bool Compiler::optCSEcostCmpSz::operator()(const CSEdsc* dsc1, const CSEdsc* dsc2)
{
    GenTree* exp1 = dsc1->csdTree;
    GenTree* exp2 = dsc2->csdTree;

    auto expCost1 = exp1->GetCostSz();
    auto expCost2 = exp2->GetCostSz();

    if (expCost2 != expCost1)
    {
        return expCost2 < expCost1;
    }

    // Sort the higher Use Counts toward the top
    if (dsc2->csdUseCount != dsc1->csdUseCount)
    {
        return dsc2->csdUseCount < dsc1->csdUseCount;
    }

    // With the same use count, Sort the lower Def Counts toward the top
    if (dsc1->csdDefCount != dsc2->csdDefCount)
    {
        return dsc1->csdDefCount < dsc2->csdDefCount;
    }

    // In order to ensure that we have a stable sort, we break ties using the csdIndex
    return dsc1->csdIndex < dsc2->csdIndex;
}

/*****************************************************************************
 *
 *  Initialize the Value Number CSE tracking logic.
 */

void Compiler::optValnumCSE_Init()
{
#ifdef DEBUG
    optCSEtab = nullptr;
#endif

    // This gets set in optValnumCSE_InitDataFlow
    cseLivenessTraits = nullptr;

    // Initialize when used by optCSE_canSwap()
    cseMaskTraits = nullptr;

    // Allocate and clear the hash bucket table
    optCSEhash = new (this, CMK_CSE) CSEdsc*[s_optCSEhashSizeInitial]();

    optCSEhashSize                 = s_optCSEhashSizeInitial;
    optCSEhashMaxCountBeforeResize = optCSEhashSize * s_optCSEhashBucketSize;
    optCSEhashCount                = 0;

    optCSECandidateCount = 0;
    optDoCSE             = false; // Stays false until we find duplicate CSE tree

    // optCseCheckedBoundMap is unused in most functions, allocated only when used
    optCseCheckedBoundMap = nullptr;
}

unsigned optCSEKeyToHashIndex(size_t key, size_t optCSEhashSize)
{
    unsigned hash;

    hash = (unsigned)key;
#ifdef TARGET_64BIT
    hash ^= (unsigned)(key >> 32);
#endif
    hash *= (unsigned)(optCSEhashSize + 1);
    hash >>= 7;

    return hash % optCSEhashSize;
}

//---------------------------------------------------------------------------
// optValnumCSE_Index:
//               - Returns the CSE index to use for this tree,
//                 or zero if this expression is not currently a CSE.
//
// Arguments:
//    tree       - The current candidate CSE expression
//    stmt       - The current statement that contains tree
//
//
// Notes:   We build a hash table that contains all of the expressions that
//          are presented to this method.  Whenever we see a duplicate expression
//          we have a CSE candidate.  If it is the first time seeing the duplicate
//          we allocate a new CSE index. If we have already allocated a CSE index
//          we return that index.  There currently is a limit on the number of CSEs
//          that we can have of MAX_CSE_CNT (64)
//
unsigned Compiler::optValnumCSE_Index(GenTree* tree, Statement* stmt)
{
    size_t   key;
    unsigned hval;
    CSEdsc*  hashDsc;
    bool     enableSharedConstCSE = false;
    bool     isSharedConst        = false;
    int      configValue          = JitConfig.JitConstCSE();

#if defined(TARGET_ARM64)
    // ARM64 - allow to combine with nearby offsets, when config is not 2 or 4
    if ((configValue != CONST_CSE_ENABLE_ARM64_NO_SHARING) && (configValue != CONST_CSE_ENABLE_ALL_NO_SHARING))
    {
        enableSharedConstCSE = true;
    }
#endif // TARGET_ARM64

    // All Platforms - also allow to combine with nearby offsets, when config is 3
    if (configValue == CONST_CSE_ENABLE_ALL)
    {
        enableSharedConstCSE = true;
    }

    // We use the liberal Value numbers when building the set of CSE
    ValueNum vnLib     = tree->GetVN(VNK_Liberal);
    ValueNum vnLibNorm = vnStore->VNNormalValue(vnLib);

    // We use the normal value number because we want the CSE candidate to
    // represent all expressions that produce the same normal value number
    // We will handle the case where we have different exception sets when
    // promoting the candidates.
    //
    // We do this because a GT_IND will usually have a NullPtrExc entry in its
    // exc set, but we may have cleared the GTF_EXCEPT flag and if so, it won't
    // have an NullPtrExc, or we may have assigned the value of an  GT_IND
    // into a LCL_VAR and then read it back later.
    //
    // When we are promoting the CSE candidates we insure that any CSE
    // uses that we promote have an exc set that is the same as the CSE defs
    // or have an empty set.  And that all of the CSE defs produced the required
    // set of exceptions for the CSE uses.
    //

    // We assign either vnLib or vnLibNorm as the hash key
    //
    // The only exception to using the normal value is for the GT_COMMA nodes.
    // Here we check to see if we have a GT_COMMA with a different value number
    // than the one from its op2.  For this case we want to create two different
    // CSE candidates. This allows us to CSE the GT_COMMA separately from its value.
    //
    if (tree->OperGet() == GT_COMMA)
    {
        // op2 is the value produced by a GT_COMMA
        GenTree* op2      = tree->AsOp()->gtOp2;
        ValueNum vnOp2Lib = op2->GetVN(VNK_Liberal);

        // If the value number for op2 and tree are different, then some new
        // exceptions were produced by op1. For that case we will NOT use the
        // normal value. This allows us to CSE commas with an op1 that is
        // an ARR_BOUNDS_CHECK.
        //
        if (vnOp2Lib != vnLib)
        {
            key = vnLib; // include the exc set in the hash key
        }
        else
        {
            key = vnLibNorm;
        }

        // If we didn't do the above we would have op1 as the CSE def
        // and the parent comma as the CSE use (but with a different exc set)
        // This would prevent us from making any CSE with the comma
        //
        assert(vnLibNorm == vnStore->VNNormalValue(vnOp2Lib));
    }
    else if (enableSharedConstCSE && tree->IsIntegralConst())
    {
        assert(vnStore->IsVNConstant(vnLibNorm));

        // We don't share small offset constants when they require a reloc
        //
        if (!tree->AsIntConCommon()->ImmedValNeedsReloc(this))
        {
            // Here we make constants that have the same upper bits use the same key
            //
            // We create a key that encodes just the upper bits of the constant by
            // shifting out some of the low bits, (12 or 16 bits)
            //
            // This is the only case where the hash key is not a ValueNumber
            //
            size_t constVal = vnStore->CoercedConstantValue<size_t>(vnLibNorm);
            key             = Encode_Shared_Const_CSE_Value(constVal);
            isSharedConst   = true;
        }
        else
        {
            // Use the vnLibNorm value as the key
            key = vnLibNorm;
        }
    }
    else // Not a GT_COMMA or a GT_CNS_INT
    {
        key = vnLibNorm;
    }

    // Make sure that the result of Is_Shared_Const_CSE(key) matches isSharedConst
    // Note that when isSharedConst is true then we require that the TARGET_SIGN_BIT is set in the key
    // and otherwise we require that we never create a ValueNumber with the TARGET_SIGN_BIT set.
    //
    assert(isSharedConst == Is_Shared_Const_CSE(key));

    // Compute the hash value for the expression

    hval = optCSEKeyToHashIndex(key, optCSEhashSize);

    /* Look for a matching index in the hash table */

    bool newCSE = false;

    for (hashDsc = optCSEhash[hval]; hashDsc; hashDsc = hashDsc->csdNextInBucket)
    {
        if (hashDsc->csdHashKey == key)
        {
            // Check for mismatched types on GT_CNS_INT nodes
            if (tree->OperIs(GT_CNS_INT) && (tree->GetType() != hashDsc->csdTree->GetType()))
            {
                continue;
            }

            if (hashDsc->csdTreeList == nullptr)
            {
                // Start the occurrence list now that we found a second occurrence.

                treeStmtLst* occurrence =
                    new (this, CMK_CSE) treeStmtLst(hashDsc->csdTree, hashDsc->csdStmt, hashDsc->csdBlock);

                hashDsc->csdTreeList      = occurrence;
                hashDsc->csdTreeLast      = occurrence;
                hashDsc->csdIsSharedConst = isSharedConst;
            }

            if (varTypeIsSIMD(tree->GetType()) && (hashDsc->csdLayout == nullptr))
            {
                // If we haven't yet obtained the SIMD layout try again, maybe we get lucky.
                // Mostly for the sake of consistency. Otherwise it doesn't really matter.
                // If we decide to CSE this expression we'll try to get an approximate layout.
                // The SIMD base type and the kind of vector that's associated with this SIMD
                // expression is ultimately irrelevant, we just need a layout that has the
                // same SIMD type as the expression. It also doesn't matter if 2 equivalent
                // expression somehow have different layouts, as long as the layout SIMD type
                // is the same.

                hashDsc->csdLayout = typGetStructLayout(tree);
            }

            treeStmtLst* occurrence = new (this, CMK_CSE) treeStmtLst(tree, stmt, compCurBB);

            hashDsc->csdTreeLast->tslNext = occurrence;
            hashDsc->csdTreeLast          = occurrence;

            optDoCSE = true; // Found a duplicate CSE tree

            if (hashDsc->csdIndex == 0)
            {
                newCSE = true;
                break;
            }

            assert(FitsIn<signed char>(hashDsc->csdIndex));
            tree->gtCSEnum = static_cast<signed char>(hashDsc->csdIndex);

            return hashDsc->csdIndex;
        }
    }

    if (!newCSE)
    {
        // Not found, create a new entry (unless we have too many already)

        if (optCSECandidateCount < MAX_CSE_CNT)
        {
            if (optCSEhashCount == optCSEhashMaxCountBeforeResize)
            {
                size_t   newOptCSEhashSize = optCSEhashSize * s_optCSEhashGrowthFactor;
                CSEdsc** newOptCSEhash     = new (this, CMK_CSE) CSEdsc*[newOptCSEhashSize]();

                // Iterate through each existing entry, moving to the new table
                CSEdsc** ptr;
                CSEdsc*  dsc;
                size_t   cnt;
                for (cnt = optCSEhashSize, ptr = optCSEhash; cnt; cnt--, ptr++)
                {
                    for (dsc = *ptr; dsc;)
                    {
                        CSEdsc* nextDsc = dsc->csdNextInBucket;

                        size_t newHval = optCSEKeyToHashIndex(dsc->csdHashKey, newOptCSEhashSize);

                        // Move CSEdsc to bucket in enlarged table
                        dsc->csdNextInBucket   = newOptCSEhash[newHval];
                        newOptCSEhash[newHval] = dsc;

                        dsc = nextDsc;
                    }
                }

                optCSEhash                     = newOptCSEhash;
                optCSEhashSize                 = newOptCSEhashSize;
                optCSEhashMaxCountBeforeResize = optCSEhashMaxCountBeforeResize * s_optCSEhashGrowthFactor;
            }

            ++optCSEhashCount;

            hashDsc = new (this, CMK_CSE) CSEdsc(key, tree, stmt, compCurBB);

            if (varTypeIsStruct(tree->GetType()))
            {
                hashDsc->csdLayout = typGetStructLayout(tree);
                assert((hashDsc->csdLayout != nullptr) || varTypeIsSIMD(tree->GetType()));
            }

            // Append the entry to the hash bucket
            hashDsc->csdNextInBucket = optCSEhash[hval];
            optCSEhash[hval]         = hashDsc;
        }
        return 0;
    }
    else // newCSE is true
    {
        /* We get here only after finding a matching CSE */

        /* Create a new CSE (unless we have the maximum already) */

        if (optCSECandidateCount == MAX_CSE_CNT)
        {
#ifdef DEBUG
            if (verbose)
            {
                printf("Exceeded the MAX_CSE_CNT, not using tree:\n");
                gtDispTree(tree);
            }
#endif // DEBUG
            return 0;
        }

        C_ASSERT((signed char)MAX_CSE_CNT == MAX_CSE_CNT);

        unsigned CSEindex = ++optCSECandidateCount;
        // EXPSET_TP  CSEmask  = genCSEnum2bit(CSEindex);

        /* Record the new CSE index in the hashDsc */
        hashDsc->csdIndex = CSEindex;

        /* Update the gtCSEnum field in the original tree */
        noway_assert(hashDsc->csdTreeList->tslTree->gtCSEnum == 0);
        assert(FitsIn<signed char>(CSEindex));

        hashDsc->csdTreeList->tslTree->gtCSEnum = ((signed char)CSEindex);
        noway_assert(((unsigned)hashDsc->csdTreeList->tslTree->gtCSEnum) == CSEindex);

        tree->gtCSEnum = ((signed char)CSEindex);

#ifdef DEBUG
        if (verbose)
        {
            printf("\nCSE candidate #%02u, key=", CSEindex);
            if (!Compiler::Is_Shared_Const_CSE(key))
            {
                vnPrint((unsigned)key, 0);
            }
            else
            {
                size_t kVal = Compiler::Decode_Shared_Const_CSE_Value(key);
                printf("K_%p", dspPtr(kVal));
            }

            printf(" in " FMT_BB ", [cost=%2u, size=%2u]: \n", compCurBB->bbNum, tree->GetCostEx(), tree->GetCostSz());
            gtDispTree(tree);
        }
#endif // DEBUG

        return CSEindex;
    }
}

/*****************************************************************************
 *
 *  Locate CSE candidates and assign indices to them
 *  return 0 if no CSE candidates were found
 */

unsigned Compiler::optValnumCSE_Locate()
{
    // Locate CSE candidates and assign them indices

    bool enableConstCSE = true;

    int configValue = JitConfig.JitConstCSE();

    // all platforms - disable CSE of constant values when config is 1
    if (configValue == CONST_CSE_DISABLE_ALL)
    {
        enableConstCSE = false;
    }

#if !defined(TARGET_ARM64)
    // non-ARM64 platforms - disable by default
    //
    enableConstCSE = false;

    // Check for the two enable cases for all platforms
    //
    if ((configValue == CONST_CSE_ENABLE_ALL) || (configValue == CONST_CSE_ENABLE_ALL_NO_SHARING))
    {
        enableConstCSE = true;
    }
#endif

    for (BasicBlock* block = fgFirstBB; block != nullptr; block = block->bbNext)
    {
        /* Make the block publicly available */

        compCurBB = block;

        /* Ensure that the BBF_MARKED flag is clear */
        /* Everyone who uses this flag are required to clear afterwards */
        noway_assert((block->bbFlags & BBF_MARKED) == 0);

        /* Walk the statement trees in this basic block */
        for (Statement* stmt : StatementList(block->FirstNonPhiDef()))
        {
            const bool isReturn = stmt->GetRootNode()->OperIs(GT_RETURN);

            /* We walk the tree in the forwards direction (bottom up) */
            bool stmtHasArrLenCandidate = false;
            for (GenTree* tree = stmt->GetTreeList(); tree != nullptr; tree = tree->gtNext)
            {
                if (tree->OperIsCompare() && stmtHasArrLenCandidate)
                {
                    // Check if this compare is a function of (one of) the checked
                    // bound candidate(s); we may want to update its value number.
                    // if the array length gets CSEd
                    optCseUpdateCheckedBoundMap(tree);
                }

                // Don't allow CSE of constants if it is disabled
                //
                if (tree->IsIntegralConst())
                {
                    if (!enableConstCSE)
                    {
                        continue;
                    }
                }

                // Don't allow non-SIMD struct CSEs under a return; we don't fully
                // re-morph these if we introduce a CSE assignment, and so may create
                // IR that lower is not yet prepared to handle.
                //
                if (isReturn && varTypeIsStruct(tree->gtType) && !varTypeIsSIMD(tree->gtType))
                {
                    continue;
                }

                if (!optIsCSEcandidate(tree))
                {
                    continue;
                }

                if (ValueNumStore::isReservedVN(tree->GetVN(VNK_Liberal)))
                {
                    continue;
                }

                // We want to CSE simple constant leaf nodes, but we don't want to
                // CSE non-leaf trees that compute CSE constant values.
                // Instead we let the Value Number based Assertion Prop phase handle them.
                //
                // Here, unlike the rest of optCSE, we use the conservative value number
                // rather than the liberal one, since the conservative one
                // is what the Value Number based Assertion Prop will use
                // and the point is to avoid optimizing cases that it will
                // handle.
                //
                if (!tree->OperIsLeaf() && vnStore->IsVNConstant(vnStore->VNConservativeNormalValue(tree->gtVNPair)))
                {
                    continue;
                }

                /* Assign an index to this expression */

                unsigned CSEindex = optValnumCSE_Index(tree, stmt);

                if (CSEindex != 0)
                {
                    noway_assert(((unsigned)tree->gtCSEnum) == CSEindex);
                }

                if (IS_CSE_INDEX(CSEindex) && (tree->OperGet() == GT_ARR_LENGTH))
                {
                    stmtHasArrLenCandidate = true;
                }
            }
        }
    }

    /* We're done if there were no interesting expressions */

    if (!optDoCSE)
    {
        return 0;
    }

    /* We're finished building the expression lookup table */

    optCSEstop();

    return 1;
}

//------------------------------------------------------------------------
// optCseUpdateCheckedBoundMap: Check if this compare is a tractable function of
//                     a checked bound that is a CSE candidate, and insert
//                     an entry in the optCseCheckedBoundMap if so.  This facilitates
//                     subsequently updating the compare's value number if
//                     the bound gets CSEd.
//
// Arguments:
//    compare - The compare node to check

void Compiler::optCseUpdateCheckedBoundMap(GenTree* compare)
{
    assert(compare->OperIsCompare());

    ValueNum  compareVN = compare->gtVNPair.GetConservative();
    VNFuncApp cmpVNFuncApp;

    if (!vnStore->GetVNFunc(compareVN, &cmpVNFuncApp) || (cmpVNFuncApp.m_func != GetVNFuncForNode(compare)))
    {
        // Value numbering inferred this compare as something other
        // than its own operator; leave its value number alone.
        return;
    }

    // Now look for a checked bound feeding the compare
    ValueNumStore::CompareCheckedBoundArithInfo info;

    GenTree* boundParent = nullptr;

    if (vnStore->IsVNCompareCheckedBound(compareVN))
    {
        // Simple compare of an bound against something else.

        vnStore->GetCompareCheckedBound(compareVN, &info);
        boundParent = compare;
    }
    else if (vnStore->IsVNCompareCheckedBoundArith(compareVN))
    {
        // Compare of a bound +/- some offset to something else.

        GenTree* op1 = compare->gtGetOp1();
        GenTree* op2 = compare->gtGetOp2();

        vnStore->GetCompareCheckedBoundArithInfo(compareVN, &info);
        if (GetVNFuncForNode(op1) == (VNFunc)info.arrOper)
        {
            // The arithmetic node is the bound's parent.
            boundParent = op1;
        }
        else if (GetVNFuncForNode(op2) == (VNFunc)info.arrOper)
        {
            // The arithmetic node is the bound's parent.
            boundParent = op2;
        }
    }

    if (boundParent != nullptr)
    {
        GenTree* bound = nullptr;

        // Find which child of boundParent is the bound.  Abort if neither
        // conservative value number matches the one from the compare VN.

        GenTree* child1 = boundParent->gtGetOp1();
        if ((info.vnBound == child1->gtVNPair.GetConservative()) && IS_CSE_INDEX(child1->gtCSEnum))
        {
            bound = child1;
        }
        else
        {
            GenTree* child2 = boundParent->gtGetOp2();
            if ((info.vnBound == child2->gtVNPair.GetConservative()) && IS_CSE_INDEX(child2->gtCSEnum))
            {
                bound = child2;
            }
        }

        if (bound != nullptr)
        {
            // Found a checked bound feeding a compare that is a tractable function of it;
            // record this in the map so we can update the compare VN if the bound
            // node gets CSEd.

            if (optCseCheckedBoundMap == nullptr)
            {
                // Allocate map on first use.
                optCseCheckedBoundMap = new (getAllocator(CMK_CSE)) NodeToNodeMap(getAllocator());
            }

            optCseCheckedBoundMap->Set(bound, compare);
        }
    }
}

/*****************************************************************************
 *
 *  Compute each blocks bbCseGen
 *  This is the bitset that represents the CSEs that are generated within the block
 *  Also initialize bbCseIn, bbCseOut and bbCseGen sets for all blocks
 */
void Compiler::optValnumCSE_InitDataFlow()
{
    // BitVec trait information for computing CSE availability using the CSE_DataFlow algorithm.
    // Two bits are allocated per CSE candidate to compute CSE availability
    // plus an extra bit to handle the initial unvisited case.
    // (See CSE_DataFlow::EndMerge for an explaination of why this is necessary)
    //
    // The two bits per CSE candidate have the following meanings:
    //     11 - The CSE is available, and is also available when considering calls as killing availability.
    //     10 - The CSE is available, but is not available when considering calls as killing availability.
    //     00 - The CSE is not available
    //     01 - An illegal combination
    //
    const unsigned bitCount = (optCSECandidateCount * 2) + 1;

    // Init traits and cseCallKillsMask bitvectors.
    cseLivenessTraits = new (getAllocator(CMK_CSE)) BitVecTraits(bitCount, this);
    cseCallKillsMask  = BitVecOps::MakeEmpty(cseLivenessTraits);
    for (unsigned inx = 0; inx < optCSECandidateCount; inx++)
    {
        unsigned cseAvailBit = inx * 2;

        // a one preserves availability and a zero kills the availability
        // we generate this kind of bit pattern:  101010101010
        //
        BitVecOps::AddElemD(cseLivenessTraits, cseCallKillsMask, cseAvailBit);
    }

    for (BasicBlock* block = fgFirstBB; block; block = block->bbNext)
    {
        /* Initialize the blocks's bbCseIn set */

        bool init_to_zero = false;

        if (block == fgFirstBB)
        {
            /* Clear bbCseIn for the entry block */
            init_to_zero = true;
        }
#if !CSE_INTO_HANDLERS
        else
        {
            if (bbIsHandlerBeg(block))
            {
                /* Clear everything on entry to filters or handlers */
                init_to_zero = true;
            }
        }
#endif
        if (init_to_zero)
        {
            /* Initialize to {ZERO} prior to dataflow */
            block->bbCseIn = BitVecOps::MakeEmpty(cseLivenessTraits);
        }
        else
        {
            /* Initialize to {ALL} prior to dataflow */
            block->bbCseIn = BitVecOps::MakeFull(cseLivenessTraits);
        }

        block->bbCseOut = BitVecOps::MakeFull(cseLivenessTraits);

        /* Initialize to {ZERO} prior to locating the CSE candidates */
        block->bbCseGen = BitVecOps::MakeEmpty(cseLivenessTraits);
    }

    // We walk the set of CSE candidates and set the bit corresponsing to the CSEindex
    // in the block's bbCseGen bitset
    //
    for (unsigned inx = 0; inx < optCSECandidateCount; inx++)
    {
        CSEdsc*      dsc      = optCSEtab[inx];
        unsigned     CSEindex = dsc->csdIndex;
        treeStmtLst* lst      = dsc->csdTreeList;
        noway_assert(lst);

        while (lst != nullptr)
        {
            BasicBlock* block                = lst->tslBlock;
            unsigned    CseAvailBit          = genCSEnum2bit(CSEindex) * 2;
            unsigned    cseAvailCrossCallBit = CseAvailBit + 1;

            // This CSE is generated in 'block', we always set the CseAvailBit
            // If this block does not contain a call, we also set cseAvailCrossCallBit
            //
            // If we have a call in this block then in the loop below we walk the trees
            // backwards to find any CSEs that are generated after the last call in the block.
            //
            BitVecOps::AddElemD(cseLivenessTraits, block->bbCseGen, CseAvailBit);
            if ((block->bbFlags & BBF_HAS_CALL) == 0)
            {
                BitVecOps::AddElemD(cseLivenessTraits, block->bbCseGen, cseAvailCrossCallBit);
            }
            lst = lst->tslNext;
        }
    }

    for (BasicBlock* block = fgFirstBB; block; block = block->bbNext)
    {
        // If the block doesn't contains a call then skip it...
        //
        if ((block->bbFlags & BBF_HAS_CALL) == 0)
        {
            continue;
        }

        // We only need to examine blocks that generate CSEs
        //
        if (BitVecOps::IsEmpty(cseLivenessTraits, block->bbCseGen))
        {
            continue;
        }

        // If the block contains a call and generates CSEs, we may need to update
        // the bbCseGen set as we may generate some CSEs after the last call in the block.
        //
        // We walk the statements in this basic block starting at the end and walking backwards,
        // until we reach the first call
        //
        Statement* stmt      = block->lastStmt();
        bool       foundCall = false;
        while (!foundCall)
        {
            // Also walk the tree in the backwards direction (bottom up)
            // looking for CSE's and updating block->bbCseGen
            // When we reach a call node, we can exit the for loop
            //
            for (GenTree* tree = stmt->GetRootNode(); tree != nullptr; tree = tree->gtPrev)
            {
                if (IS_CSE_INDEX(tree->gtCSEnum))
                {
                    unsigned CSEnum               = GET_CSE_INDEX(tree->gtCSEnum);
                    unsigned cseAvailCrossCallBit = (genCSEnum2bit(CSEnum) * 2) + 1;
                    BitVecOps::AddElemD(cseLivenessTraits, block->bbCseGen, cseAvailCrossCallBit);
                }
                if (tree->OperGet() == GT_CALL)
                {
                    // Any cse's that we haven't placed in the block->bbCseGen set
                    // aren't currently alive (using cseAvailCrossCallBit)
                    //
                    foundCall = true;
                    break;
                }
            }
            // The JIT can sometimes remove the only call in the block
            if (stmt == block->firstStmt())
            {
                break;
            }
            stmt = stmt->GetPrevStmt();
        }
    }

#ifdef DEBUG
    // Dump out the bbCseGen information that we just created
    //
    if (verbose)
    {
        bool headerPrinted = false;
        for (BasicBlock* block = fgFirstBB; block; block = block->bbNext)
        {
            if (block->bbCseGen != nullptr)
            {
                if (!headerPrinted)
                {
                    printf("\nBlocks that generate CSE def/uses\n");
                    headerPrinted = true;
                }
                printf(FMT_BB, block->bbNum);
                printf(" cseGen = %s\n", genES2str(cseLivenessTraits, block->bbCseGen));
            }
        }
    }

    fgDebugCheckLinks();

#endif // DEBUG
}

/*****************************************************************************
 *
 * CSE Dataflow, so that all helper methods for dataflow are in a single place
 *
 */
class CSE_DataFlow
{
    Compiler* m_comp;
    EXPSET_TP m_preMergeOut;

public:
    CSE_DataFlow(Compiler* pCompiler) : m_comp(pCompiler), m_preMergeOut(BitVecOps::UninitVal())
    {
    }

    // At the start of the merge function of the dataflow equations, initialize premerge state (to detect changes.)
    void StartMerge(BasicBlock* block)
    {
        // Record the initial value of block->bbCseOut in m_preMergeOut.
        // It is used in EndMerge() to control the termination of the DataFlow algorithm.
        // Note that the first time we visit a block, the value of bbCseOut is MakeFull()
        //
        BitVecOps::Assign(m_comp->cseLivenessTraits, m_preMergeOut, block->bbCseOut);

#ifdef DEBUG
        if (m_comp->verbose)
        {
            printf("StartMerge " FMT_BB "\n", block->bbNum);
            printf("  :: cseOut    = %s\n", genES2str(m_comp->cseLivenessTraits, block->bbCseOut));
        }
#endif // DEBUG
    }

    // Merge: perform the merging of each of the predecessor's liveness values (since this is a forward analysis)
    void Merge(BasicBlock* block, BasicBlock* predBlock, unsigned dupCount)
    {
#ifdef DEBUG
        if (m_comp->verbose)
        {
            printf("Merge " FMT_BB " and " FMT_BB "\n", block->bbNum, predBlock->bbNum);
            printf("  :: cseIn     = %s\n", genES2str(m_comp->cseLivenessTraits, block->bbCseIn));
            printf("  :: cseOut    = %s\n", genES2str(m_comp->cseLivenessTraits, block->bbCseOut));
        }
#endif // DEBUG

        BitVecOps::IntersectionD(m_comp->cseLivenessTraits, block->bbCseIn, predBlock->bbCseOut);

#ifdef DEBUG
        if (m_comp->verbose)
        {
            printf("  => cseIn     = %s\n", genES2str(m_comp->cseLivenessTraits, block->bbCseIn));
        }
#endif // DEBUG
    }

    //------------------------------------------------------------------------
    // MergeHandler: Merge CSE values into the first exception handler/filter block.
    //
    // Arguments:
    //   block         - the block that is the start of a handler or filter;
    //   firstTryBlock - the first block of the try for "block" handler;
    //   lastTryBlock  - the last block of the try for "block" handler;.
    //
    // Notes:
    //   We can jump to the handler from any instruction in the try region.
    //   It means we can propagate only CSE that are valid for the whole try region.
    void MergeHandler(BasicBlock* block, BasicBlock* firstTryBlock, BasicBlock* lastTryBlock)
    {
        // TODO CQ: add CSE for handler blocks, CSE_INTO_HANDLERS should be defined.
    }

    // At the end of the merge store results of the dataflow equations, in a postmerge state.
    // We also handle the case where calls conditionally kill CSE availabilty.
    //
    bool EndMerge(BasicBlock* block)
    {
        // We can skip the calls kill step when our block doesn't have a callsite
        // or we don't have any available CSEs in our bbCseIn
        //
        if (((block->bbFlags & BBF_HAS_CALL) == 0) || BitVecOps::IsEmpty(m_comp->cseLivenessTraits, block->bbCseIn))
        {
            // No callsite in 'block' or 'block->bbCseIn was empty, so we can use bbCseIn directly
            //
            BitVecOps::DataFlowD(m_comp->cseLivenessTraits, block->bbCseOut, block->bbCseGen, block->bbCseIn);
        }
        else
        {
            // We will create a temporary BitVec to pass to DataFlowD()
            //
            EXPSET_TP cseIn_withCallsKill = BitVecOps::UninitVal();

            // cseIn_withCallsKill is set to (bbCseIn AND cseCallKillsMask)
            //
            BitVecOps::Assign(m_comp->cseLivenessTraits, cseIn_withCallsKill, block->bbCseIn);
            BitVecOps::IntersectionD(m_comp->cseLivenessTraits, cseIn_withCallsKill, m_comp->cseCallKillsMask);

            // Call DataFlowD with the modified BitVec: (bbCseIn AND cseCallKillsMask)
            //
            BitVecOps::DataFlowD(m_comp->cseLivenessTraits, block->bbCseOut, block->bbCseGen, cseIn_withCallsKill);
        }

        // The bool 'notDone' is our terminating condition.
        // If it is 'true' then the initial value of m_preMergeOut was different than the final value that
        // we computed for bbCseOut.  When it is true we will visit every the successor of 'block'
        //
        // This is also why we need to allocate an extra bit in our cseLivenessTrair BitVecs.
        // We always need to visit our successor blocks once, thus we require that that the first time
        // that we visit a block we have a bit set in m_preMergeOut that won't be set when we compute
        // the new value of bbCseOut.
        //
        bool notDone = !BitVecOps::Equal(m_comp->cseLivenessTraits, block->bbCseOut, m_preMergeOut);

#ifdef DEBUG
        if (m_comp->verbose)
        {
            printf("EndMerge " FMT_BB "\n", block->bbNum);
            printf("  :: cseIn     = %s\n", genES2str(m_comp->cseLivenessTraits, block->bbCseIn));
            if (((block->bbFlags & BBF_HAS_CALL) != 0) &&
                !BitVecOps::IsEmpty(m_comp->cseLivenessTraits, block->bbCseIn))
            {
                printf("  -- cseKill   = %s\n", genES2str(m_comp->cseLivenessTraits, m_comp->cseCallKillsMask));
            }
            printf("  :: cseGen    = %s\n", genES2str(m_comp->cseLivenessTraits, block->bbCseGen));
            printf("  => cseOut    = %s\n", genES2str(m_comp->cseLivenessTraits, block->bbCseOut));
            printf("  != preMerge  = %s, => %s\n", genES2str(m_comp->cseLivenessTraits, m_preMergeOut),
                   notDone ? "true" : "false");
        }
#endif // DEBUG

        return notDone;
    }
};

/*****************************************************************************
 *
 *  Perform a DataFlow forward analysis using the block CSE bitsets:
 *    Inputs:
 *      bbCseGen  - Exact CSEs that are always generated within the block
 *      bbCseIn   - Maximal estimate of CSEs that are/could be available at input to the block
 *      bbCseOut  - Maximal estimate of CSEs that are/could be available at exit to the block
 *
 *    Outputs:
 *      bbCseIn   - Computed CSEs that are available at input to the block
 *      bbCseOut  - Computed CSEs that are available at exit to the block
 */

void Compiler::optValnumCSE_DataFlow()
{

#ifdef DEBUG
    if (verbose)
    {
        printf("\nPerforming DataFlow for ValnumCSE's\n");
    }
#endif // DEBUG

    CSE_DataFlow cse(this);

    // Modified dataflow algorithm for available expressions.
    DataFlow cse_flow(this);

    cse_flow.ForwardAnalysis(cse);

#ifdef DEBUG
    if (verbose)
    {
        printf("\nAfter performing DataFlow for ValnumCSE's\n");

        for (BasicBlock* block = fgFirstBB; block; block = block->bbNext)
        {
            printf(FMT_BB, block->bbNum);
            printf(" cseIn  = %s,", genES2str(cseLivenessTraits, block->bbCseIn));
            printf(" cseGen = %s,", genES2str(cseLivenessTraits, block->bbCseGen));
            printf(" cseOut = %s", genES2str(cseLivenessTraits, block->bbCseOut));
            printf("\n");
        }

        printf("\n");
    }
#endif // DEBUG
}

//---------------------------------------------------------------------------
// optValnumCSE_Availablity:
//
//     Using the information computed by CSE_DataFlow determine for each
//     CSE whether the CSE is a definition (if the CSE was not available)
//     or if the CSE is a use (if the CSE was previously made available)
//     The implementation iterates of all blocks setting 'available_cses'
//     to the CSEs that are available at input to the block.
//     When a CSE expression is encountered it is classified as either
//     as a definition (if the CSE is not in the 'available_cses' set) or
//     as a use (if the CSE is  in the 'available_cses' set).  If the CSE
//     is a definition then it is added to the 'available_cses' set.
//
//     This algorithm uncovers the defs and uses gradually and as it does
//     so it also builds the exception set that all defs make: 'defExcSetCurrent'
//     and the exception set that the uses we have seen depend upon: 'defExcSetPromise'
//
//     Typically expressions with the same normal ValueNum generate exactly the
//     same exception sets. There are two way that we can get different exception
//     sets with the same Normal value number.
//
//     1. We used an arithmetic identiity:
//        e.g. (p.a + q.b) * 0   :: The normal value for the expression is zero
//                                  and we have NullPtrExc(p) and NullPtrExc(q)
//        e.g. (p.a - p.a)       :: The normal value for the expression is zero
//                                  and we have NullPtrExc(p)
//     2. We stored an expression into a LclVar or into Memory and read it later
//        e.g. t = p.a;
//             e1 = (t + q.b)    :: e1 has one NullPtrExc and e2 has two.
//             e2 = (p.a + q.b)     but both compute the same normal value//
//        e.g. m.a = p.a;
//             e1 = (m.a + q.b)  :: e1 and e2 have different exception sets.
//             e2 = (p.a + q.b)     but both compute the same normal value
//
//
void Compiler::optValnumCSE_Availablity()
{
#ifdef DEBUG
    if (verbose)
    {
        printf("Labeling the CSEs with Use/Def information\n");
    }
#endif
    EXPSET_TP available_cses = BitVecOps::MakeEmpty(cseLivenessTraits);

    for (BasicBlock* block = fgFirstBB; block != nullptr; block = block->bbNext)
    {
        // Make the block publicly available

        compCurBB = block;

        // Retrieve the available CSE's at the start of this block

        BitVecOps::Assign(cseLivenessTraits, available_cses, block->bbCseIn);

        // Walk the statement trees in this basic block

        for (Statement* stmt : StatementList(block->FirstNonPhiDef()))
        {
            // We walk the tree in the forwards direction (bottom up)

            for (GenTree* tree = stmt->GetTreeList(); tree != nullptr; tree = tree->gtNext)
            {
                bool isUse = false;
                bool isDef = false;

                if (IS_CSE_INDEX(tree->gtCSEnum))
                {
                    unsigned             CSEnum               = GET_CSE_INDEX(tree->gtCSEnum);
                    unsigned             CseAvailBit          = genCSEnum2bit(CSEnum) * 2;
                    unsigned             cseAvailCrossCallBit = CseAvailBit + 1;
                    CSEdsc*              desc                 = optCSEfindDsc(CSEnum);
                    BasicBlock::weight_t stmw                 = block->getBBWeight(this);

                    isUse = BitVecOps::IsMember(cseLivenessTraits, available_cses, CseAvailBit);
                    isDef = !isUse; // If is isn't a CSE use, it is a CSE def

                    // Is this a "use", that we haven't yet marked as live across a call
                    // and it is not available when we have calls that kill CSE's (cseAvailCrossCallBit)
                    // if the above is true then we will mark this the CSE as live across a call
                    //
                    bool madeLiveAcrossCall = false;
                    if (isUse && !desc->csdLiveAcrossCall &&
                        !BitVecOps::IsMember(cseLivenessTraits, available_cses, cseAvailCrossCallBit))
                    {
                        desc->csdLiveAcrossCall = true;
                        madeLiveAcrossCall      = true;
                    }

#ifdef DEBUG
                    // If this is a CSE def (i.e. the CSE is not available here, since it is being defined), then the
                    // call-kill bit
                    // should also be zero since it is also not available across a call.
                    //
                    if (isDef)
                    {
                        assert(!BitVecOps::IsMember(cseLivenessTraits, available_cses, cseAvailCrossCallBit));
                    }

                    if (verbose)
                    {
                        printf(FMT_BB " ", block->bbNum);
                        printTreeID(tree);

                        printf(" %s of CSE #%02u [weight=%s]%s\n", isUse ? "Use" : "Def", CSEnum, refCntWtd2str(stmw),
                               madeLiveAcrossCall ? " *** Now Live Across Call ***" : "");
                    }
#endif // DEBUG

                    // Have we decided to abandon work on this CSE?
                    if (desc->defExcSetPromise == ValueNumStore::NoVN)
                    {
                        // This candidate had defs with differing liberal exc set VNs
                        // We have abandoned CSE promotion for this candidate

                        // Clear the CSE flag
                        tree->gtCSEnum = NO_CSE;

                        JITDUMP(" Abandoned - CSE candidate has defs with different exception sets!\n");
                        continue;
                    }

                    // Record the exception set for tree's liberal value number
                    //
                    ValueNum theLiberalExcSet = vnStore->VNExceptionSet(tree->gtVNPair.GetLiberal());

                    // Is this a CSE use or a def?

                    if (isDef)
                    {
                        // This is a CSE def

                        // Is defExcSetCurrent still set to the uninit marker value of VNForNull() ?
                        if (desc->defExcSetCurrent == vnStore->VNForNull())
                        {
                            // This is the first time visited, so record this defs exeception set
                            desc->defExcSetCurrent = theLiberalExcSet;
                        }

                        // Have we seen a CSE use and made a promise of an exception set?
                        //
                        if (desc->defExcSetPromise != vnStore->VNForEmptyExcSet())
                        {
                            // The exeception set held in desc->defExcSetPromise must be a subset of theLiberalExcSet
                            //
                            if (vnStore->VNExcIsSubset(theLiberalExcSet, desc->defExcSetPromise))
                            {
                                // This new def still satisfies any promise made to all the CSE uses that we have
                                // encountered
                                //

                                // no update is needed when these are the same VN
                                if (desc->defExcSetCurrent != theLiberalExcSet)
                                {
                                    // We will change the value of desc->defExcSetCurrent to be the intersection of
                                    // these two sets.
                                    // This is the set of exceptions that all CSE defs have (that we have visited so
                                    // far)
                                    //
                                    ValueNum intersectionExcSet =
                                        vnStore->VNExcSetIntersection(desc->defExcSetCurrent, theLiberalExcSet);
#ifdef DEBUG
                                    if (this->verbose)
                                    {
                                        VNFuncApp excSeq;

                                        vnStore->GetVNFunc(desc->defExcSetCurrent, &excSeq);
                                        printf(">>> defExcSetCurrent is ");
                                        vnStore->vnDumpExcSeq(this, &excSeq, true);
                                        printf("\n");

                                        vnStore->GetVNFunc(theLiberalExcSet, &excSeq);
                                        printf(">>> theLiberalExcSet is ");
                                        vnStore->vnDumpExcSeq(this, &excSeq, true);
                                        printf("\n");

                                        if (intersectionExcSet == vnStore->VNForEmptyExcSet())
                                        {
                                            printf(">>> the intersectionExcSet is the EmptyExcSet\n");
                                        }
                                        else
                                        {
                                            vnStore->GetVNFunc(intersectionExcSet, &excSeq);
                                            printf(">>> the intersectionExcSet is ");
                                            vnStore->vnDumpExcSeq(this, &excSeq, true);
                                            printf("\n");
                                        }
                                    }
#endif // DEBUG

                                    // Change the defExcSetCurrent to be a subset of its prior value
                                    //
                                    assert(vnStore->VNExcIsSubset(desc->defExcSetCurrent, intersectionExcSet));
                                    desc->defExcSetCurrent = intersectionExcSet;
                                }
                            }
                            else // This CSE def doesn't satisfy one of the exceptions already promised to a CSE use
                            {
                                // So, we will abandon all CSE promotions for this candidate
                                //
                                // We use the marker value of NoVN to indicate that we
                                // should abandon this CSE candidate
                                //
                                desc->defExcSetPromise = ValueNumStore::NoVN;
                                tree->gtCSEnum         = NO_CSE;

                                JITDUMP(" Abandon - CSE candidate has defs with exception sets that do not satisfy "
                                        "some CSE use\n");
                                continue;
                            }
                        }

                        // For shared const CSE we don't set/use the defConservNormVN
                        //
                        if (!Is_Shared_Const_CSE(desc->csdHashKey))
                        {
                            // Record or update the value of desc->defConservNormVN
                            //
                            ValueNum theConservNormVN = vnStore->VNConservativeNormalValue(tree->gtVNPair);

                            // Is defConservNormVN still set to the uninit marker value of VNForNull() ?
                            if (desc->defConservNormVN == vnStore->VNForNull())
                            {
                                // This is the first def that we have visited, set defConservNormVN
                                desc->defConservNormVN = theConservNormVN;
                            }
                            else
                            {
                                // Check to see if all defs have the same conservative normal VN
                                if (theConservNormVN != desc->defConservNormVN)
                                {
                                    // This candidate has defs with differing conservative normal VNs, mark it with NoVN
                                    desc->defConservNormVN = ValueNumStore::NoVN; // record the marker for differing VNs
                                }
                            }
                        }

                        // If we get here we have accepted this node as a valid CSE def

                        desc->csdDefCount += 1;
                        desc->csdDefWtCnt += stmw;

                        // Mark the node as a CSE definition

                        tree->gtCSEnum = TO_CSE_DEF(tree->gtCSEnum);

                        // This CSE becomes available after this def
                        BitVecOps::AddElemD(cseLivenessTraits, available_cses, CseAvailBit);
                        BitVecOps::AddElemD(cseLivenessTraits, available_cses, cseAvailCrossCallBit);
                    }
                    else // We are visiting a CSE use
                    {
                        assert(isUse);

                        // If the CSE use has no requirements for an exception set then we don't have to do anything
                        // here
                        //
                        if (theLiberalExcSet != vnStore->VNForEmptyExcSet())
                        {
                            // Are we visiting a use first, before visiting any defs of this CSE?
                            // This is an atypical case that can occur with a bottom tested loop.
                            //
                            // Is defExcSetCurrent still set to the uninit marker value of VNForNull() ?
                            if (desc->defExcSetCurrent == vnStore->VNForNull())
                            {
                                // Update defExcSetPromise, this is our required exception set for all CSE defs
                                // that we encounter later.
                                //
                                // We could see multiple uses before a def, so we require the Union of all exception
                                // sets
                                //
                                desc->defExcSetPromise =
                                    vnStore->VNExcSetUnion(desc->defExcSetPromise, theLiberalExcSet);
                            }
                            else // we have already seen a def for this CSE and defExcSetCurrent is setup
                            {
                                if (vnStore->VNExcIsSubset(desc->defExcSetCurrent, theLiberalExcSet))
                                {
                                    // The current set of exceptions produced by all CSE defs have (that we have
                                    // visited so far) meets our requirement
                                    //
                                    // Add any exception items to the defExcSetPromise set
                                    //
                                    desc->defExcSetPromise =
                                        vnStore->VNExcSetUnion(desc->defExcSetPromise, theLiberalExcSet);
                                }
                            }

                            // At this point defExcSetPromise contains all of the exception items that we can promise
                            // here.
                            //
                            if (!vnStore->VNExcIsSubset(desc->defExcSetPromise, theLiberalExcSet))
                            {
                                // We can't safely make this into a CSE use, because this
                                // CSE use has an exeception set item that is not promised
                                // by all of our CSE defs.
                                //
                                // We will omit this CSE use from the graph and proceed,
                                // the other uses and defs can still participate in the CSE optimization.

                                // So this can't be a CSE use
                                tree->gtCSEnum = NO_CSE;

                                JITDUMP(" NO_CSE - This use has an exception set item that isn't contained in the "
                                        "defs!\n");
                                continue;
                            }
                        }

                        // When we get here we have accepted this node as a valid CSE use

                        desc->csdUseCount += 1;
                        desc->csdUseWtCnt += stmw;
                    }
                }

                // In order to determine if a CSE is live across a call, we model availablity using two bits and
                // kill all of the cseAvailCrossCallBit for each CSE whenever we see a GT_CALL (unless the call
                // generates A cse)
                //
                if (tree->OperGet() == GT_CALL)
                {
                    // Check for the common case of an already empty available_cses set
                    // and thus nothing needs to be killed
                    //
                    if (!(BitVecOps::IsEmpty(cseLivenessTraits, available_cses)))
                    {
                        if (isUse)
                        {
                            // For a CSE Use we will assume that the CSE logic will replace it with a CSE LclVar and
                            // not make the call so kill nothing
                        }
                        else
                        {
                            // partially kill any cse's that are currently alive (using the cseCallKillsMask set)
                            //
                            BitVecOps::IntersectionD(cseLivenessTraits, available_cses, cseCallKillsMask);

                            if (isDef)
                            {
                                // We can have a GT_CALL that produces a CSE,
                                // (i.e. HELPER.CORINFO_HELP_GETSHARED_*STATIC_BASE or
                                // CORINFO_HELP_TYPEHANDLE_TO_RUNTIMETYPE)
                                //
                                // The CSE becomes available after the call, so set the cseAvailCrossCallBit bit in
                                // available_cses
                                //
                                unsigned CSEnum               = GET_CSE_INDEX(tree->gtCSEnum);
                                unsigned cseAvailCrossCallBit = (genCSEnum2bit(CSEnum) * 2) + 1;

                                BitVecOps::AddElemD(cseLivenessTraits, available_cses, cseAvailCrossCallBit);
                            }
                        }
                    }
                }
            }
        }
    }
}

//  The following class handles the CSE heuristics
//  we use a complex set of heuristic rules
//  to determine if it is likely to be profitable to perform this CSE
//
class CSE_Heuristic
{
    Compiler* m_pCompiler;
    unsigned  m_addCSEcount;

    BasicBlock::weight_t   aggressiveRefCnt;
    BasicBlock::weight_t   moderateRefCnt;
    unsigned               enregCount; // count of the number of predicted enregistered variables
    bool                   largeFrame;
    bool                   hugeFrame;
    Compiler::codeOptimize codeOptKind;
    Compiler::CSEdsc**     sortTab;
    size_t                 sortSiz;
#ifdef DEBUG
    CLRRandom m_cseRNG;
    unsigned  m_bias;
#endif

public:
    CSE_Heuristic(Compiler* pCompiler) : m_pCompiler(pCompiler)
    {
        codeOptKind = m_pCompiler->compCodeOpt();
    }

    Compiler::codeOptimize CodeOptKind()
    {
        return codeOptKind;
    }

    // Perform the Initialization step for our CSE Heuristics
    // determine the various cut off values to use for
    // the aggressive, moderate and conservative CSE promotions
    // count the number of enregisterable variables
    // determine if the method has a large or huge stack frame.
    //
    void Initialize()
    {
        m_addCSEcount = 0; /* Count of the number of LclVars for CSEs that we added */

        // Record the weighted ref count of the last "for sure" callee saved LclVar
        aggressiveRefCnt = 0;
        moderateRefCnt   = 0;
        enregCount       = 0;
        largeFrame       = false;
        hugeFrame        = false;
        sortTab          = nullptr;
        sortSiz          = 0;

        unsigned   frameSize        = 0;
        unsigned   regAvailEstimate = ((CNT_CALLEE_ENREG * 3) + (CNT_CALLEE_TRASH * 2) + 1);
        unsigned   lclNum;
        LclVarDsc* varDsc;

        for (lclNum = 0, varDsc = m_pCompiler->lvaTable; lclNum < m_pCompiler->lvaCount; lclNum++, varDsc++)
        {
            // Locals with no references don't use any local stack frame slots
            if (varDsc->lvRefCnt() == 0)
            {
                continue;
            }

            // Incoming stack arguments don't use any local stack frame slots
            if (varDsc->lvIsParam && !varDsc->lvIsRegArg)
            {
                continue;
            }

#if FEATURE_FIXED_OUT_ARGS
            // Skip the OutgoingArgArea in computing frame size, since
            // its size is not yet known and it doesn't affect local
            // offsets from the frame pointer (though it may affect
            // them from the stack pointer).
            noway_assert(m_pCompiler->lvaOutgoingArgSpaceVar != BAD_VAR_NUM);
            if (lclNum == m_pCompiler->lvaOutgoingArgSpaceVar)
            {
                continue;
            }
#endif // FEATURE_FIXED_OUT_ARGS

            bool onStack = (regAvailEstimate == 0); // true when it is likely that this LclVar will have a stack home

            // Some LclVars always have stack homes
            if ((varDsc->lvDoNotEnregister) || (varDsc->lvType == TYP_BLK))
            {
                onStack = true;
            }

#ifdef TARGET_X86
            // Treat floating point and 64 bit integers as always on the stack
            if (varTypeIsFloating(varDsc->TypeGet()) || varTypeIsLong(varDsc->TypeGet()))
            {
                onStack = true;
            }
#endif

            if (onStack)
            {
                frameSize += m_pCompiler->lvaLclSize(lclNum);
            }
            else
            {
                // For the purposes of estimating the frameSize we
                // will consider this LclVar as being enregistered.
                // Now we reduce the remaining regAvailEstimate by
                // an appropriate amount.
                //
                if (varDsc->lvRefCnt() <= 2)
                {
                    // a single use single def LclVar only uses 1
                    regAvailEstimate -= 1;
                }
                else
                {
                    // a LclVar with multiple uses and defs uses 2
                    if (regAvailEstimate >= 2)
                    {
                        regAvailEstimate -= 2;
                    }
                    else
                    {
                        // Don't try to subtract when regAvailEstimate is 1
                        regAvailEstimate = 0;
                    }
                }
            }
#ifdef TARGET_XARCH
            if (frameSize > 0x080)
            {
                // We likely have a large stack frame.
                //
                // On XARCH stack frame displacements can either use a 1-byte or a 4-byte displacement
                // with a large franme we will need to use some 4-byte displacements.
                //
                largeFrame = true;
                break; // early out,  we don't need to keep increasing frameSize
            }
#elif defined(TARGET_ARM)
            if (frameSize > 0x0400)
            {
                // We likely have a large stack frame.
                //
                // Thus we might need to use large displacements when loading or storing
                // to CSE LclVars that are not enregistered
                // On ARM32 this means using rsGetRsvdReg() to hold the large displacement
                largeFrame = true;
            }
            if (frameSize > 0x10000)
            {
                hugeFrame = true;
                break; // early out,  we don't need to keep increasing frameSize
            }
#elif defined(TARGET_ARM64)
            if (frameSize > 0x1000)
            {
                // We likely have a large stack frame.
                //
                // Thus we might need to use large displacements when loading or storing
                // to CSE LclVars that are not enregistered
                // On ARM64 this means using rsGetRsvdReg() to hold the large displacement
                //
                largeFrame = true;
                break; // early out,  we don't need to keep increasing frameSize
            }
#endif
        }

        // Iterate over the sorted list of tracked local variables
        // these are the register candidates for LSRA
        // We normally vist the LclVar in order of their weighted ref counts
        // and our hueristic assumes that the highest weighted ref count
        // LclVars will be enregistered and that the lowest weighted ref count
        // are likely be allocated in the stack frame.
        // The value of enregCount is incremented when we visit a LclVar
        // that can be enregistered.
        //
        for (unsigned trackedIndex = 0; trackedIndex < m_pCompiler->lvaTrackedCount; trackedIndex++)
        {
            LclVarDsc* varDsc = m_pCompiler->lvaGetDescByTrackedIndex(trackedIndex);
            var_types  varTyp = varDsc->TypeGet();

            // Locals with no references aren't enregistered
            if (varDsc->lvRefCnt() == 0)
            {
                continue;
            }

            // Some LclVars always have stack homes
            if ((varDsc->lvDoNotEnregister) || (varDsc->lvType == TYP_BLK))
            {
                continue;
            }

            // The enregCount only tracks the uses of integer registers
            //
            // We could track floating point register usage seperately
            // but it isn't worth the additional complexity as floating point CSEs
            // are rare and we typically have plenty of floating point register available.
            //
            if (!varTypeIsFloating(varTyp))
            {
                enregCount++; // The primitive types, including TYP_SIMD types use one register

#ifndef TARGET_64BIT
                if (varTyp == TYP_LONG)
                {
                    enregCount++; // on 32-bit targets longs use two registers
                }
#endif
            }

            // Set the cut off values to use for deciding when we want to use aggressive, moderate or conservative
            //
            // The value of aggressiveRefCnt and moderateRefCnt start off as zero and
            // when enregCount reached a certain value we assign the current LclVar
            // (weighted) ref count to aggressiveRefCnt or moderateRefCnt.
            //
            const unsigned aggressiveEnregNum = (CNT_CALLEE_ENREG * 3 / 2);
            const unsigned moderateEnregNum   = ((CNT_CALLEE_ENREG * 3) + (CNT_CALLEE_TRASH * 2));
            //
            // On Windows x64 this yeilds:
            // aggressiveEnregNum == 12 and moderateEnregNum == 38
            // Thus we will typically set the cutoff values for
            //   aggressiveRefCnt based upon the weight of T13 (the 13th tracked LclVar)
            //   moderateRefCnt based upon the weight of T39 (the 39th tracked LclVar)
            //
            // For other architecture and platforms these values dynamically change
            // based upon the number of callee saved and callee scratch registers.
            //
            if ((aggressiveRefCnt == 0) && (enregCount > aggressiveEnregNum))
            {
                if (CodeOptKind() == Compiler::SMALL_CODE)
                {
                    aggressiveRefCnt = varDsc->lvRefCnt();
                }
                else
                {
                    aggressiveRefCnt = varDsc->lvRefCntWtd();
                }
                aggressiveRefCnt += BB_UNITY_WEIGHT;
            }
            if ((moderateRefCnt == 0) && (enregCount > ((CNT_CALLEE_ENREG * 3) + (CNT_CALLEE_TRASH * 2))))
            {
                if (CodeOptKind() == Compiler::SMALL_CODE)
                {
                    moderateRefCnt = varDsc->lvRefCnt();
                }
                else
                {
                    moderateRefCnt = varDsc->lvRefCntWtd();
                }
                moderateRefCnt += (BB_UNITY_WEIGHT / 2);
            }
        }

        // The minumum value that we want to use for aggressiveRefCnt is BB_UNITY_WEIGHT * 2
        // so increase it when we are below that value
        //
        aggressiveRefCnt = max(BB_UNITY_WEIGHT * 2, aggressiveRefCnt);

        // The minumum value that we want to use for moderateRefCnt is BB_UNITY_WEIGHT
        // so increase it when we are below that value
        //
        moderateRefCnt = max(BB_UNITY_WEIGHT, moderateRefCnt);

#ifdef DEBUG
        if (m_pCompiler->verbose)
        {
            printf("\n");
            printf("Aggressive CSE Promotion cutoff is %f\n", aggressiveRefCnt);
            printf("Moderate CSE Promotion cutoff is %f\n", moderateRefCnt);
            printf("enregCount is %u\n", enregCount);
            printf("Framesize estimate is 0x%04X\n", frameSize);
            printf("We have a %s frame\n", hugeFrame ? "huge" : (largeFrame ? "large" : "small"));
        }
#endif
    }

    void SortCandidates()
    {
        /* Create an expression table sorted by decreasing cost */
        sortTab = new (m_pCompiler, CMK_CSE) Compiler::CSEdsc*[m_pCompiler->optCSECandidateCount];

        sortSiz = m_pCompiler->optCSECandidateCount * sizeof(*sortTab);
        memcpy(sortTab, m_pCompiler->optCSEtab, sortSiz);

        if (CodeOptKind() == Compiler::SMALL_CODE)
        {
            jitstd::sort(sortTab, sortTab + m_pCompiler->optCSECandidateCount, Compiler::optCSEcostCmpSz());
        }
        else
        {
            jitstd::sort(sortTab, sortTab + m_pCompiler->optCSECandidateCount, Compiler::optCSEcostCmpEx());
        }

#ifdef DEBUG
        if (m_pCompiler->verbose)
        {
            printf("\nSorted CSE candidates:\n");
            /* Print out the CSE candidates */
            for (unsigned cnt = 0; cnt < m_pCompiler->optCSECandidateCount; cnt++)
            {
                Compiler::CSEdsc* dsc  = sortTab[cnt];
                GenTree*          expr = dsc->csdTree;

                BasicBlock::weight_t def;
                BasicBlock::weight_t use;
                unsigned             cost;

                if (CodeOptKind() == Compiler::SMALL_CODE)
                {
                    def  = dsc->csdDefCount; // def count
                    use  = dsc->csdUseCount; // use count (excluding the implicit uses at defs)
                    cost = dsc->csdTree->GetCostSz();
                }
                else
                {
                    def  = dsc->csdDefWtCnt; // weighted def count
                    use  = dsc->csdUseWtCnt; // weighted use count (excluding the implicit uses at defs)
                    cost = dsc->csdTree->GetCostEx();
                }

                if (!Compiler::Is_Shared_Const_CSE(dsc->csdHashKey))
                {
                    printf("CSE #%02u, {$%-3x, $%-3x} useCnt=%d: [def=%3f, use=%3f, cost=%3u%s]\n        :: ",
                           dsc->csdIndex, dsc->csdHashKey, dsc->defExcSetPromise, dsc->csdUseCount, def, use, cost,
                           dsc->csdLiveAcrossCall ? ", call" : "      ");
                }
                else
                {
                    size_t kVal = Compiler::Decode_Shared_Const_CSE_Value(dsc->csdHashKey);
                    printf("CSE #%02u, {K_%p} useCnt=%d: [def=%3f, use=%3f, cost=%3u%s]\n        :: ", dsc->csdIndex,
                           dspPtr(kVal), dsc->csdUseCount, def, use, cost,
                           dsc->csdLiveAcrossCall ? ", call" : "      ");
                }

                m_pCompiler->gtDispTree(expr, nullptr, nullptr, true);
            }
            printf("\n");
        }
#endif // DEBUG
    }

    //  The following class nested within CSE_Heuristic encapsulates the information
    //  about the current CSE candidate that is under consideration
    //
    //  TODO-Cleanup: This is still very much based upon the old Lexical CSE implementation
    //  and needs to be reworked for the Value Number based implementation
    //
    class CSE_Candidate
    {
        CSE_Heuristic*    m_context;
        Compiler::CSEdsc* m_CseDsc;

        unsigned             m_cseIndex;
        BasicBlock::weight_t m_defCount;
        BasicBlock::weight_t m_useCount;
        unsigned             m_Cost;
        unsigned             m_Size;

        // When this Candidate is successfully promoted to a CSE we record
        // the following information about what category was used when promoting it.
        //
        //  We will set m_Aggressive:
        //    When we believe that the CSE very valuable in terms of weighted ref counts,
        //    such that it would always be enregistered by the register allocator.
        //
        //  We will set m_Moderate:
        //    When we believe that the CSE is moderately valuable in terms of weighted ref counts,
        //    such that it is more likely than not to be enregistered by the register allocator
        //
        //  We will set m_Conservative:
        //    When we didn't set m_Aggressive or  m_Moderate.
        //    Such candidates typically are expensive to compute and thus are
        //    always profitable to promote even when they aren't enregistered.
        //
        //  We will set  m_StressCSE:
        //    When the candidate is only being promoted because of a Stress mode.
        //
        bool m_Aggressive;
        bool m_Moderate;
        bool m_Conservative;
        bool m_StressCSE;

    public:
        CSE_Candidate(CSE_Heuristic* context, Compiler::CSEdsc* cseDsc)
            : m_context(context)
            , m_CseDsc(cseDsc)
            , m_cseIndex(m_CseDsc->csdIndex)
            , m_defCount(0)
            , m_useCount(0)
            , m_Cost(0)
            , m_Size(0)
            , m_Aggressive(false)
            , m_Moderate(false)
            , m_Conservative(false)
            , m_StressCSE(false)
        {
        }

        Compiler::CSEdsc* CseDsc()
        {
            return m_CseDsc;
        }
        unsigned CseIndex()
        {
            return m_cseIndex;
        }
        BasicBlock::weight_t DefCount()
        {
            return m_defCount;
        }
        BasicBlock::weight_t UseCount()
        {
            return m_useCount;
        }
        // TODO-CQ: With ValNum CSE's the Expr and its cost can vary.
        GenTree* Expr()
        {
            return m_CseDsc->csdTree;
        }
        unsigned Cost()
        {
            return m_Cost;
        }
        unsigned Size()
        {
            return m_Size;
        }

        bool IsSharedConst()
        {
            return m_CseDsc->csdIsSharedConst;
        }

        bool LiveAcrossCall()
        {
            return m_CseDsc->csdLiveAcrossCall;
        }

        void SetAggressive()
        {
            m_Aggressive = true;
        }

        bool IsAggressive()
        {
            return m_Aggressive;
        }

        void SetModerate()
        {
            m_Moderate = true;
        }

        bool IsModerate()
        {
            return m_Moderate;
        }

        void SetConservative()
        {
            m_Conservative = true;
        }

        bool IsConservative()
        {
            return m_Conservative;
        }

        void SetStressCSE()
        {
            m_StressCSE = true;
        }

        bool IsStressCSE()
        {
            return m_StressCSE;
        }

        void InitializeCounts()
        {
            m_Size = Expr()->GetCostSz(); // always the GetCostSz()
            if (m_context->CodeOptKind() == Compiler::SMALL_CODE)
            {
                m_Cost     = m_Size;                // the estimated code size
                m_defCount = m_CseDsc->csdDefCount; // def count
                m_useCount = m_CseDsc->csdUseCount; // use count (excluding the implicit uses at defs)
            }
            else
            {
                m_Cost     = Expr()->GetCostEx();   // the estimated execution cost
                m_defCount = m_CseDsc->csdDefWtCnt; // weighted def count
                m_useCount = m_CseDsc->csdUseWtCnt; // weighted use count (excluding the implicit uses at defs)
            }
        }
    };

#ifdef DEBUG
    //------------------------------------------------------------------------
    // optConfigBiasedCSE:
    //     Stress mode to shuffle the decision to CSE or not using environment
    //     variable COMPlus_JitStressBiasedCSE (= 0 to 100%). When the bias value
    //     is not specified but COMPlus_JitStress is ON, generate a random bias.
    //
    // Return Value:
    //      0 -- This method is indifferent about this CSE (no bias specified and no stress)
    //      1 -- This CSE must be performed to maintain specified/generated bias.
    //     -1 -- This CSE mustn't be performed to maintain specified/generated bias.
    //
    // Operation:
    //     A debug stress only method that returns "1" with probability (P)
    //     defined by:
    //
    //         P = (COMPlus_JitStressBiasedCSE / 100) (or)
    //         P = (random(100) / 100) when COMPlus_JitStress is specified and
    //                                 COMPlus_JitStressBiasedCSE is unspecified.
    //
    //     When specified, the bias is reinterpreted as a decimal number between 0
    //     to 100.
    //     When bias is not specified, a bias is randomly generated if COMPlus_JitStress
    //     is non-zero.
    //
    //     Callers are supposed to call this method for each CSE promotion decision
    //     and ignore the call if return value is 0 and honor the 1 with a CSE and
    //     -1 with a no-CSE to maintain the specified/generated bias.
    //
    int optConfigBiasedCSE()
    {
        // Seed the PRNG, if never done before.
        if (!m_cseRNG.IsInitialized())
        {
            m_cseRNG.Init(m_pCompiler->info.compMethodHash());
            m_bias = m_cseRNG.Next(100);
        }

        // Obtain the bias value and reinterpret as decimal.
        unsigned bias = ReinterpretHexAsDecimal(JitConfig.JitStressBiasedCSE());

        // Invalid value, check if JitStress is ON.
        if (bias > 100)
        {
            if (!m_pCompiler->compStressCompile(Compiler::STRESS_MAKE_CSE, MAX_STRESS_WEIGHT))
            {
                // JitStress is OFF for CSE, nothing to do.
                return 0;
            }
            bias = m_bias;
            JITDUMP("JitStressBiasedCSE is OFF, but JitStress is ON: generated bias=%d.\n", bias);
        }

        // Generate a number between (0, 99) and if the generated
        // number is smaller than bias, then perform CSE.
        unsigned gen = m_cseRNG.Next(100);
        int      ret = (gen < bias) ? 1 : -1;

        if (m_pCompiler->verbose)
        {
            if (ret < 0)
            {
                printf("No CSE because gen=%d >= bias=%d\n", gen, bias);
            }
            else
            {
                printf("Promoting CSE because gen=%d < bias=%d\n", gen, bias);
            }
        }

        // Indicate whether to perform CSE or not.
        return ret;
    }
#endif

    // Given a CSE candidate decide whether it passes or fails the profitability heuristic
    // return true if we believe that it is profitable to promote this candidate to a CSE
    //
    bool PromotionCheck(CSE_Candidate* candidate)
    {
        bool result = false;

#ifdef DEBUG
        int stressResult = optConfigBiasedCSE();
        if (stressResult != 0)
        {
            // Stress is enabled. Check whether to perform CSE or not.
            if (stressResult > 0)
            {
                candidate->SetStressCSE();
                return true;
            }
        }

        if (m_pCompiler->optConfigDisableCSE2())
        {
            return false; // skip this CSE
        }
#endif

        /*
            Our calculation is based on the following cost estimate formula

            Existing costs are:

            (def + use) * cost

            If we introduce a CSE temp are each definition and
            replace the use with a CSE temp then our cost is:

            (def * (cost + cse-def-cost)) + (use * cse-use-cost)

            We must estimate the values to use for cse-def-cost and cse-use-cost

            If we are able to enregister the CSE then the cse-use-cost is one
            and cse-def-cost is either zero or one.  Zero in the case where
            we needed to evaluate the def into a register and we can use that
            register as the CSE temp as well.

            If we are unable to enregister the CSE then the cse-use-cost is IND_COST
            and the cse-def-cost is also IND_COST.

            If we want to be conservative we use IND_COST as the the value
            for both cse-def-cost and cse-use-cost and then we never introduce
            a CSE that could pessimize the execution time of the method.

            If we want to be more moderate we use (IND_COST_EX + 1) / 2 as the
            values for both cse-def-cost and cse-use-cost.

            If we want to be aggressive we use 1 as the values for both
            cse-def-cost and cse-use-cost.

            If we believe that the CSE very valuable in terms of weighted ref counts
            such that it would always be enregistered by the register allocator we choose
            the aggressive use def costs.

            If we believe that the CSE is somewhat valuable in terms of weighted ref counts
            such that it could be likely be enregistered by the register allocator we choose
            the moderate use def costs.

            otherwise we choose the conservative use def costs.

        */

        unsigned cse_def_cost;
        unsigned cse_use_cost;

        BasicBlock::weight_t no_cse_cost    = 0;
        BasicBlock::weight_t yes_cse_cost   = 0;
        unsigned             extra_yes_cost = 0;
        unsigned             extra_no_cost  = 0;

        // The 'cseRefCnt' is the RefCnt that we will have if we promote this CSE into a new LclVar
        // Each CSE Def will contain two Refs and each CSE Use will have one Ref of this new LclVar
        BasicBlock::weight_t cseRefCnt = (candidate->DefCount() * 2) + candidate->UseCount();

<<<<<<< HEAD
        bool      canEnregister = true;
        unsigned  slotCount     = 1;
        var_types cseLclVarTyp  = varActualType(candidate->Expr()->GetType());

        if (varTypeIsSIMD(cseLclVarTyp) && (candidate->CseDsc()->csdLayout == nullptr))
        {
            // If we haven't found an exact layout yet then use any layout that happens
            // to have the same SIMD type as the expression. Even so, it's possible to
            // not have a layout, usually due to SIMD typed nodes generated internally
            // by the JIT, in such cases there's no struct handle and the layout table
            // isn't populated. In such a case we don't have any option but to reject
            // this CSE.

            // TODO-MIKE-Cleanup: Do we really need this? There are other places that
            // create SIMD temps without layout so why bother at all here?

            ClassLayout* layout = m_pCompiler->typGetVectorLayout(candidate->Expr());

            if (layout == nullptr)
=======
        bool     canEnregister = true;
        unsigned slotCount     = 1;
        if (candidate->Expr()->TypeGet() == TYP_STRUCT)
        {
            // This is a non-enregisterable struct.
            canEnregister                  = false;
            CORINFO_CLASS_HANDLE structHnd = m_pCompiler->gtGetStructHandleIfPresent(candidate->Expr());
            if (structHnd == NO_CLASS_HANDLE)
>>>>>>> a629767a
            {
                return false;
            }

            candidate->CseDsc()->csdLayout = layout;
        }

        if (CodeOptKind() == Compiler::SMALL_CODE)
        {
            // Note that when optimizing for SMALL_CODE we set the cse_def_cost/cse_use_cost based
            // upon the code size and we use unweighted ref counts instead of weighted ref counts.
            // Also note that optimizing for SMALL_CODE is rare, we typically only optimize this way
            // for class constructors, because we know that they will only run once.
            //
            if (cseRefCnt >= aggressiveRefCnt)
            {
                // Record that we are choosing to use the aggressive promotion rules
                //
                candidate->SetAggressive();
#ifdef DEBUG
                if (m_pCompiler->verbose)
                {
                    printf("Aggressive CSE Promotion (%f >= %f)\n", cseRefCnt, aggressiveRefCnt);
                }
#endif
                // With aggressive promotion we expect that the candidate will be enregistered
                // so we set the use and def costs to their miniumum values
                //
                cse_def_cost = 1;
                cse_use_cost = 1;

                // Check if this candidate is likely to live on the stack
                //
                if (candidate->LiveAcrossCall() || !canEnregister)
                {
                    // Increase the costs when we have a large or huge frame
                    //
                    if (largeFrame)
                    {
                        cse_def_cost++;
                        cse_use_cost++;
                    }
                    if (hugeFrame)
                    {
                        cse_def_cost++;
                        cse_use_cost++;
                    }
                }
            }
            else // not aggressiveRefCnt
            {
                // Record that we are choosing to use the conservative promotion rules
                //
                candidate->SetConservative();
                if (largeFrame)
                {
#ifdef DEBUG
                    if (m_pCompiler->verbose)
                    {
                        printf("Codesize CSE Promotion (%s frame)\n", hugeFrame ? "huge" : "large");
                    }
#endif
#ifdef TARGET_XARCH
                    /* The following formula is good choice when optimizing CSE for SMALL_CODE */
                    cse_def_cost = 6; // mov [EBP-0x00001FC],reg
                    cse_use_cost = 5; //     [EBP-0x00001FC]
#else                                 // TARGET_ARM
                    if (hugeFrame)
                    {
                        cse_def_cost = 10 + 2; // movw/movt r10 and str reg,[sp+r10]
                        cse_use_cost = 10 + 2;
                    }
                    else
                    {
                        cse_def_cost = 6 + 2; // movw r10 and str reg,[sp+r10]
                        cse_use_cost = 6 + 2;
                    }
#endif
                }
                else // small frame
                {
#ifdef DEBUG
                    if (m_pCompiler->verbose)
                    {
                        printf("Codesize CSE Promotion (small frame)\n");
                    }
#endif
#ifdef TARGET_XARCH
                    /* The following formula is good choice when optimizing CSE for SMALL_CODE */
                    cse_def_cost = 3; // mov [EBP-1C],reg
                    cse_use_cost = 2; //     [EBP-1C]

#else // TARGET_ARM

                    cse_def_cost = 2; // str reg,[sp+0x9c]
                    cse_use_cost = 2; // ldr reg,[sp+0x9c]
#endif
                }
            }
#ifdef TARGET_AMD64
            if (varTypeIsFloating(candidate->Expr()->TypeGet()))
            {
                // floating point loads/store encode larger
                cse_def_cost += 2;
                cse_use_cost += 1;
            }
#endif // TARGET_AMD64
        }
        else // not SMALL_CODE ...
        {
            // Note that when optimizing for BLENDED_CODE or FAST_CODE we set cse_def_cost/cse_use_cost
            // based upon the execution costs of the code and we use weighted ref counts.
            //
            if ((cseRefCnt >= aggressiveRefCnt) && canEnregister)
            {
                // Record that we are choosing to use the aggressive promotion rules
                //
                candidate->SetAggressive();
#ifdef DEBUG
                if (m_pCompiler->verbose)
                {
                    printf("Aggressive CSE Promotion (%f >= %f)\n", cseRefCnt, aggressiveRefCnt);
                }
#endif
                // With aggressive promotion we expect that the candidate will be enregistered
                // so we set the use and def costs to their miniumum values
                //
                cse_def_cost = 1;
                cse_use_cost = 1;
            }
            else if (cseRefCnt >= moderateRefCnt)
            {
                // Record that we are choosing to use the moderate promotion rules
                //
                candidate->SetModerate();
                if (!candidate->LiveAcrossCall() && canEnregister)
                {
#ifdef DEBUG
                    if (m_pCompiler->verbose)
                    {
                        printf("Moderate CSE Promotion (CSE never live at call) (%f >= %f)\n", cseRefCnt,
                               moderateRefCnt);
                    }
#endif
                    cse_def_cost = 2;
                    cse_use_cost = 1;
                }
                else // candidate is live across call or not enregisterable.
                {
#ifdef DEBUG
                    if (m_pCompiler->verbose)
                    {
                        printf("Moderate CSE Promotion (%s) (%f >= %f)\n",
                               candidate->LiveAcrossCall() ? "CSE is live across a call" : "not enregisterable",
                               cseRefCnt, moderateRefCnt);
                    }
#endif
                    cse_def_cost = 2;
                    if (canEnregister)
                    {
                        if (enregCount < (CNT_CALLEE_ENREG * 3 / 2))
                        {
                            cse_use_cost = 1;
                        }
                        else
                        {
                            cse_use_cost = 2;
                        }
                    }
                    else
                    {
                        cse_use_cost = 3;
                    }
                }
            }
            else // Conservative CSE promotion
            {
                // Record that we are choosing to use the conservative promotion rules
                //
                candidate->SetConservative();
                if (!candidate->LiveAcrossCall() && canEnregister)
                {
#ifdef DEBUG
                    if (m_pCompiler->verbose)
                    {
                        printf("Conservative CSE Promotion (%s) (%f < %f)\n",
                               candidate->LiveAcrossCall() ? "CSE is live across a call" : "not enregisterable",
                               cseRefCnt, moderateRefCnt);
                    }
#endif
                    cse_def_cost = 2;
                    cse_use_cost = 2;
                }
                else // candidate is live across call
                {
#ifdef DEBUG
                    if (m_pCompiler->verbose)
                    {
                        printf("Conservative CSE Promotion (%f < %f)\n", cseRefCnt, moderateRefCnt);
                    }
#endif
                    cse_def_cost = 2;
                    cse_use_cost = 3;
                }

                // If we have maxed out lvaTrackedCount then this CSE may end up as an untracked variable
                if (m_pCompiler->lvaTrackedCount == lclMAX_TRACKED)
                {
                    cse_def_cost += 1;
                    cse_use_cost += 1;
                }
            }
        }

        if (slotCount > 1)
        {
            cse_def_cost *= slotCount;
            cse_use_cost *= slotCount;
        }

        // If this CSE is live across a call then we may need to spill an additional caller save register
        //
        if (candidate->LiveAcrossCall())
        {
            // If we don't have a lot of variables to enregister or we have a floating point type
            // then we will likely need to spill an additional caller save register.
            //
            if ((enregCount < (CNT_CALLEE_ENREG * 3 / 2)) || varTypeIsFloating(candidate->Expr()->TypeGet()))
            {
                // Extra cost in case we have to spill/restore a caller saved register
                extra_yes_cost = BB_UNITY_WEIGHT_UNSIGNED;

                if (cseRefCnt < moderateRefCnt) // If Conservative CSE promotion
                {
                    extra_yes_cost *= 2; // full cost if we are being Conservative
                }
            }

#ifdef FEATURE_SIMD
            // SIMD types may cause a SIMD register to be spilled/restored in the prolog and epilog.
            //
            if (varTypeIsSIMD(candidate->Expr()->TypeGet()))
            {
                // We don't have complete information about when these extra spilled/restore will be needed.
                // Instead we are conservative and assume that each SIMD CSE that is live across a call
                // will cause an additional spill/restore in the prolog and epilog.
                //
                int spillSimdRegInProlog = 1;

                // If we have a SIMD32 that is live across a call we have even higher spill costs
                //
                if (candidate->Expr()->TypeGet() == TYP_SIMD32)
                {
                    // Additionally for a simd32 CSE candidate we assume that and second spilled/restore will be needed.
                    // (to hold the upper half of the simd32 register that isn't preserved across the call)
                    //
                    spillSimdRegInProlog++;

                    // We also increase the CSE use cost here to because we may have to generate instructions
                    // to move the upper half of the simd32 before and after a call.
                    //
                    cse_use_cost += 2;
                }

                extra_yes_cost = (BB_UNITY_WEIGHT_UNSIGNED * spillSimdRegInProlog) * 3;
            }
#endif // FEATURE_SIMD
        }

        // estimate the cost from lost codesize reduction if we do not perform the CSE
        if (candidate->Size() > cse_use_cost)
        {
            Compiler::CSEdsc* dsc = candidate->CseDsc(); // We need to retrieve the actual use count, not the
                                                         // weighted count
            extra_no_cost = candidate->Size() - cse_use_cost;
            extra_no_cost = extra_no_cost * dsc->csdUseCount * 2;
        }

        /* no_cse_cost  is the cost estimate when we decide not to make a CSE */
        /* yes_cse_cost is the cost estimate when we decide to make a CSE     */

        no_cse_cost  = candidate->UseCount() * candidate->Cost();
        yes_cse_cost = (candidate->DefCount() * cse_def_cost) + (candidate->UseCount() * cse_use_cost);

        no_cse_cost += extra_no_cost;
        yes_cse_cost += extra_yes_cost;

#ifdef DEBUG
        if (m_pCompiler->verbose)
        {
            printf("cseRefCnt=%f, aggressiveRefCnt=%f, moderateRefCnt=%f\n", cseRefCnt, aggressiveRefCnt,
                   moderateRefCnt);
            printf("defCnt=%f, useCnt=%f, cost=%d, size=%d%s\n", candidate->DefCount(), candidate->UseCount(),
                   candidate->Cost(), candidate->Size(), candidate->LiveAcrossCall() ? ", LiveAcrossCall" : "");
            printf("def_cost=%d, use_cost=%d, extra_no_cost=%d, extra_yes_cost=%d\n", cse_def_cost, cse_use_cost,
                   extra_no_cost, extra_yes_cost);

            printf("CSE cost savings check (%f >= %f) %s\n", no_cse_cost, yes_cse_cost,
                   (no_cse_cost >= yes_cse_cost) ? "passes" : "fails");
        }
#endif // DEBUG

        // Should we make this candidate into a CSE?
        // Is the yes cost less than the no cost
        //
        if (yes_cse_cost <= no_cse_cost)
        {
            result = true; // Yes make this a CSE
        }
        else
        {
            /* In stress mode we will make some extra CSEs */
            if (no_cse_cost > 0)
            {
                int percentage = (int)((no_cse_cost * 100) / yes_cse_cost);

                if (m_pCompiler->compStressCompile(Compiler::STRESS_MAKE_CSE, percentage))
                {
                    result = true; // Yes make this a CSE
                }
            }
        }

        return result;
    }

    // IsCompatibleType() takes two var_types and returns true if they
    // are compatible types for CSE substitution
    //
    bool IsCompatibleType(var_types cseLclVarTyp, var_types expTyp)
    {
        // Exact type match is the expected case
        if (cseLclVarTyp == expTyp)
        {
            return true;
        }

        // We also allow TYP_BYREF and TYP_I_IMPL as compatible types
        //
        if ((cseLclVarTyp == TYP_BYREF) && (expTyp == TYP_I_IMPL))
        {
            return true;
        }
        if ((cseLclVarTyp == TYP_I_IMPL) && (expTyp == TYP_BYREF))
        {
            return true;
        }

        // Otherwise we have incompatible types
        return false;
    }

    // PerformCSE() takes a successful candidate and performs  the appropriate replacements:
    //
    // It will replace all of the CSE defs with assignments to a new "cse0" LclVar
    // and will replace all of the CSE uses with reads of the "cse0" LclVar
    //
    // It will also put cse0 into SSA if there is just one def.
    void PerformCSE(CSE_Candidate* successfulCandidate)
    {
        BasicBlock::weight_t cseRefCnt = (successfulCandidate->DefCount() * 2) + successfulCandidate->UseCount();

        if (successfulCandidate->LiveAcrossCall() != 0)
        {
            // As we introduce new LclVars for these CSE we slightly
            // increase the cutoffs for aggressive and moderate CSE's
            //
            BasicBlock::weight_t incr = BB_UNITY_WEIGHT;

            if (cseRefCnt > aggressiveRefCnt)
            {
                aggressiveRefCnt += incr;
            }

            if (cseRefCnt > moderateRefCnt)
            {
                moderateRefCnt += (incr / 2);
            }
        }

#ifdef DEBUG
        // Setup the message arg for lvaGrabTemp()
        //
        const char* grabTempMessage = "CSE - unknown";

        if (successfulCandidate->IsAggressive())
        {
            grabTempMessage = "CSE - aggressive";
        }
        else if (successfulCandidate->IsModerate())
        {
            grabTempMessage = "CSE - moderate";
        }
        else if (successfulCandidate->IsConservative())
        {
            grabTempMessage = "CSE - conservative";
        }
        else if (successfulCandidate->IsStressCSE())
        {
            grabTempMessage = "CSE - stress mode";
        }
#endif // DEBUG

        // we will create a  long lifetime temp for the new CSE LclVar
        unsigned   cseLclVarNum = m_pCompiler->lvaGrabTemp(false DEBUGARG(grabTempMessage));
        var_types  cseLclVarTyp = varActualType(successfulCandidate->Expr()->GetType());
        LclVarDsc* cseLcl       = m_pCompiler->lvaGetDesc(cseLclVarNum);

        if (varTypeIsStruct(cseLclVarTyp))
        {
            m_pCompiler->lvaSetStruct(cseLclVarNum, successfulCandidate->CseDsc()->csdLayout, false);
            assert(cseLcl->GetType() == cseLclVarTyp);
        }
        else
        {
            cseLcl->SetType(cseLclVarTyp);
        }

        cseLcl->lvIsCSE = true;

        // Record that we created a new LclVar for use as a CSE temp
        m_addCSEcount++;
        m_pCompiler->optCSEcount++;

        //  Walk all references to this CSE, adding an assignment
        //  to the CSE temp to all defs and changing all refs to
        //  a simple use of the CSE temp.
        //
        //  Later we will unmark any nested CSE's for the CSE uses.
        //
        Compiler::CSEdsc* dsc = successfulCandidate->CseDsc();

        // If there's just a single def for the CSE, we'll put this
        // CSE into SSA form on the fly. We won't need any PHIs.
        unsigned cseSsaNum = SsaConfig::RESERVED_SSA_NUM;

        if (dsc->csdDefCount == 1)
        {
            JITDUMP("CSE #%02u is single-def, so associated CSE temp V%02u will be in SSA\n", dsc->csdIndex,
                    cseLclVarNum);
            cseLcl->lvInSsa = true;

            cseSsaNum = cseLcl->lvPerSsaData.AllocSsaNum(m_pCompiler->getAllocator(CMK_SSA));
        }

        // Verify that all of the ValueNumbers in this list are correct as
        // Morph will change them when it performs a mutating operation.
        //
        bool                   setRefCnt      = true;
        bool                   allSame        = true;
        bool                   isSharedConst  = successfulCandidate->IsSharedConst();
        ValueNum               bestVN         = ValueNumStore::NoVN;
        bool                   bestIsDef      = false;
        ssize_t                bestConstValue = 0;
        Compiler::treeStmtLst* lst            = dsc->csdTreeList;

        while (lst != nullptr)
        {
            // Ignore this node if the gtCSEnum value has been cleared
            if (IS_CSE_INDEX(lst->tslTree->gtCSEnum))
            {
                // We used the liberal Value numbers when building the set of CSE
                ValueNum currVN = m_pCompiler->vnStore->VNLiberalNormalValue(lst->tslTree->gtVNPair);
                assert(currVN != ValueNumStore::NoVN);
                ssize_t curConstValue = isSharedConst ? m_pCompiler->vnStore->CoercedConstantValue<ssize_t>(currVN) : 0;

                GenTree* exp   = lst->tslTree;
                bool     isDef = IS_CSE_DEF(exp->gtCSEnum);

                if (bestVN == ValueNumStore::NoVN)
                {
                    // first entry
                    // set bestVN
                    bestVN = currVN;

                    if (isSharedConst)
                    {
                        // set bestConstValue and bestIsDef
                        bestConstValue = curConstValue;
                        bestIsDef      = isDef;
                    }
                }
                else if (currVN != bestVN)
                {
                    assert(isSharedConst); // Must be true when we have differing VNs

                    // subsequent entry
                    // clear allSame and check for a lower constant
                    allSame = false;

                    ssize_t diff = curConstValue - bestConstValue;

                    // The ARM addressing modes allow for a subtraction of up to 255
                    // so we will allow the diff to be up to -255 before replacing a CSE def
                    // This will minimize the number of extra subtract instructions.
                    //
                    if ((bestIsDef && (diff < -255)) || (!bestIsDef && (diff < 0)))
                    {
                        // set new bestVN, bestConstValue and bestIsDef
                        bestVN         = currVN;
                        bestConstValue = curConstValue;
                        bestIsDef      = isDef;
                    }
                }

                BasicBlock*          blk       = lst->tslBlock;
                BasicBlock::weight_t curWeight = blk->getBBWeight(m_pCompiler);

                if (setRefCnt)
                {
                    cseLcl->setLvRefCnt(1);
                    cseLcl->setLvRefCntWtd(curWeight);
                    setRefCnt = false;
                }
                else
                {
                    cseLcl->incRefCnts(curWeight, m_pCompiler);
                }

                // A CSE Def references the LclVar twice
                if (isDef)
                {
                    cseLcl->incRefCnts(curWeight, m_pCompiler);
                }
            }
            lst = lst->tslNext;
        }

        dsc->csdConstDefValue = bestConstValue;
        dsc->csdConstDefVN    = bestVN;

#ifdef DEBUG
        if (m_pCompiler->verbose)
        {
            if (!allSame)
            {
                if (isSharedConst)
                {
                    printf("\nWe have shared Const CSE's and selected " FMT_VN " with a value of 0x%p as the base.\n",
                           dsc->csdConstDefVN, dspPtr(dsc->csdConstDefValue));
                }
                else // !isSharedConst
                {
                    lst                = dsc->csdTreeList;
                    GenTree* firstTree = lst->tslTree;
                    printf("In %s, CSE (oper = %s, type = %s) has differing VNs: ", m_pCompiler->info.compFullName,
                           GenTree::OpName(firstTree->OperGet()), varTypeName(firstTree->TypeGet()));
                    while (lst != nullptr)
                    {
                        if (IS_CSE_INDEX(lst->tslTree->gtCSEnum))
                        {
                            ValueNum currVN = m_pCompiler->vnStore->VNLiberalNormalValue(lst->tslTree->gtVNPair);
                            printf("0x%x(%s " FMT_VN ") ", lst->tslTree,
                                   IS_CSE_USE(lst->tslTree->gtCSEnum) ? "use" : "def", currVN);
                        }
                        lst = lst->tslNext;
                    }
                    printf("\n");
                }
            }
        }
#endif // DEBUG

        // Setup 'lst' to point at the start of this candidate list
        lst = dsc->csdTreeList;
        noway_assert(lst);

        do
        {
            /* Process the next node in the list */
            GenTree*    exp  = lst->tslTree;
            Statement*  stmt = lst->tslStmt;
            BasicBlock* blk  = lst->tslBlock;

            /* Advance to the next node in the list */
            lst = lst->tslNext;

            // We may have cleared this CSE in optValuenumCSE_Availablity
            // due to different exception sets.
            //
            // Ignore this node if the gtCSEnum value has been cleared
            if (!IS_CSE_INDEX(exp->gtCSEnum))
            {
                continue;
            }

            // Assert if we used DEBUG_DESTROY_NODE on this CSE exp
            assert(exp->gtOper != GT_COUNT);

            /* Make sure we update the weighted ref count correctly */
            m_pCompiler->optCSEweight = blk->getBBWeight(m_pCompiler);

            /* Figure out the actual type of the value */
            var_types expTyp = genActualType(exp->TypeGet());

            // The cseLclVarType must be a compatible with expTyp
            //
            ValueNumStore* vnStore = m_pCompiler->vnStore;
            noway_assert(IsCompatibleType(cseLclVarTyp, expTyp) || (dsc->csdConstDefVN != vnStore->VNForNull()));

            // This will contain the replacement tree for exp
            // It will either be the CSE def or CSE ref
            //
            GenTree*      cse = nullptr;
            bool          isDef;
            FieldSeqNode* fldSeq               = nullptr;
            GenTree*      effectiveExp         = exp->SkipComma();
            const bool    hasZeroMapAnnotation = m_pCompiler->GetZeroOffsetFieldMap()->Lookup(effectiveExp, &fldSeq);

            if (IS_CSE_USE(exp->gtCSEnum))
            {
                /* This is a use of the CSE */
                isDef = false;
#ifdef DEBUG
                if (m_pCompiler->verbose)
                {
                    printf("\nWorking on the replacement of the CSE #%02u use at ", exp->gtCSEnum);
                    Compiler::printTreeID(exp);
                    printf(" in " FMT_BB "\n", blk->bbNum);
                }
#endif // DEBUG

                // We will replace the CSE ref with a new tree
                // this is typically just a simple use of the new CSE LclVar
                //

                // Create a reference to the CSE temp
                GenTree* cseLclVar = m_pCompiler->gtNewLclvNode(cseLclVarNum, cseLclVarTyp);
                cseLclVar->gtVNPair.SetBoth(dsc->csdConstDefVN);

                // Assign the ssa num for the lclvar use. Note it may be the reserved num.
                cseLclVar->AsLclVarCommon()->SetSsaNum(cseSsaNum);

                cse = cseLclVar;
                if (isSharedConst)
                {
                    ValueNum currVN   = m_pCompiler->vnStore->VNLiberalNormalValue(exp->gtVNPair);
                    ssize_t  curValue = m_pCompiler->vnStore->CoercedConstantValue<ssize_t>(currVN);
                    ssize_t  delta    = curValue - dsc->csdConstDefValue;
                    if (delta != 0)
                    {
                        GenTree* deltaNode = m_pCompiler->gtNewIconNode(delta, cseLclVarTyp);
                        cse                = m_pCompiler->gtNewOperNode(GT_ADD, cseLclVarTyp, cseLclVar, deltaNode);
                        cse->SetDoNotCSE();
                    }
                }

                // assign the proper ValueNumber, A CSE use discards any exceptions
                cse->gtVNPair = vnStore->VNPNormalPair(exp->gtVNPair);

                // shared const CSE has the correct value number assigned
                // and both liberal and conservative are identical
                // and they do not use theConservativeVN
                //
                if (!isSharedConst)
                {
                    ValueNum theConservativeVN = successfulCandidate->CseDsc()->defConservNormVN;

                    if (theConservativeVN != ValueNumStore::NoVN)
                    {
                        // All defs of this CSE share the same normal conservative VN, and we are rewriting this
                        // use to fetch the same value with no reload, so we can safely propagate that
                        // conservative VN to this use.  This can help range check elimination later on.
                        cse->gtVNPair.SetConservative(theConservativeVN);

                        // If the old VN was flagged as a checked bound, propagate that to the new VN
                        // to make sure assertion prop will pay attention to this VN.
                        ValueNum oldVN = exp->gtVNPair.GetConservative();
                        if (!vnStore->IsVNConstant(theConservativeVN) && vnStore->IsVNCheckedBound(oldVN))
                        {
                            vnStore->SetVNIsCheckedBound(theConservativeVN);
                        }

                        GenTree* cmp;
                        if ((m_pCompiler->optCseCheckedBoundMap != nullptr) &&
                            (m_pCompiler->optCseCheckedBoundMap->Lookup(exp, &cmp)))
                        {
                            // Propagate the new value number to this compare node as well, since
                            // subsequent range check elimination will try to correlate it with
                            // the other appearances that are getting CSEd.

                            ValueNum oldCmpVN = cmp->gtVNPair.GetConservative();
                            ValueNum newCmpArgVN;

                            ValueNumStore::CompareCheckedBoundArithInfo info;
                            if (vnStore->IsVNCompareCheckedBound(oldCmpVN))
                            {
                                // Comparison is against the bound directly.

                                newCmpArgVN = theConservativeVN;
                                vnStore->GetCompareCheckedBound(oldCmpVN, &info);
                            }
                            else
                            {
                                // Comparison is against the bound +/- some offset.

                                assert(vnStore->IsVNCompareCheckedBoundArith(oldCmpVN));
                                vnStore->GetCompareCheckedBoundArithInfo(oldCmpVN, &info);
                                newCmpArgVN = vnStore->VNForFunc(vnStore->TypeOfVN(info.arrOp), (VNFunc)info.arrOper,
                                                                 info.arrOp, theConservativeVN);
                            }
                            ValueNum newCmpVN = vnStore->VNForFunc(vnStore->TypeOfVN(oldCmpVN), (VNFunc)info.cmpOper,
                                                                   info.cmpOp, newCmpArgVN);
                            cmp->gtVNPair.SetConservative(newCmpVN);
                        }
                    }
                }
#ifdef DEBUG
                cse->gtDebugFlags |= GTF_DEBUG_VAR_CSE_REF;
#endif // DEBUG

                // Now we need to unmark any nested CSE's uses that are found in 'exp'
                // As well we extract any nested CSE defs that are found in 'exp' and
                // these are appended to the sideEffList

                // Afterwards the set of nodes in the 'sideEffectList' are preserved and
                // all other nodes are removed.
                //
                exp->gtCSEnum = NO_CSE; // clear the gtCSEnum field

                GenTree* sideEffList = nullptr;
                m_pCompiler->gtExtractSideEffList(exp, &sideEffList, GTF_PERSISTENT_SIDE_EFFECTS | GTF_IS_IN_CSE);

                // If we have any side effects or extracted CSE defs then we need to create a GT_COMMA tree instead
                //
                if (sideEffList != nullptr)
                {
#ifdef DEBUG
                    if (m_pCompiler->verbose)
                    {
                        printf("\nThis CSE use has side effects and/or nested CSE defs. The sideEffectList:\n");
                        m_pCompiler->gtDispTree(sideEffList);
                        printf("\n");
                    }
#endif

                    GenTree*     cseVal         = cse;
                    GenTree*     curSideEff     = sideEffList;
                    ValueNumPair exceptions_vnp = ValueNumStore::VNPForEmptyExcSet();

                    while ((curSideEff->OperGet() == GT_COMMA) || (curSideEff->OperGet() == GT_ASG))
                    {
                        GenTree* op1 = curSideEff->AsOp()->gtOp1;
                        GenTree* op2 = curSideEff->AsOp()->gtOp2;

                        ValueNumPair op1vnp;
                        ValueNumPair op1Xvnp = ValueNumStore::VNPForEmptyExcSet();
                        vnStore->VNPUnpackExc(op1->gtVNPair, &op1vnp, &op1Xvnp);

                        exceptions_vnp = vnStore->VNPExcSetUnion(exceptions_vnp, op1Xvnp);
                        curSideEff     = op2;
                    }

                    // We may have inserted a narrowing cast during a previous remorph
                    // and it will not have a value number.
                    if ((curSideEff->OperGet() == GT_CAST) && !curSideEff->gtVNPair.BothDefined())
                    {
                        // The inserted cast will have no exceptional effects
                        assert(curSideEff->gtOverflow() == false);
                        // Process the exception effects from the cast's operand.
                        curSideEff = curSideEff->AsOp()->gtOp1;
                    }

                    ValueNumPair op2vnp;
                    ValueNumPair op2Xvnp = ValueNumStore::VNPForEmptyExcSet();
                    vnStore->VNPUnpackExc(curSideEff->gtVNPair, &op2vnp, &op2Xvnp);
                    exceptions_vnp = vnStore->VNPExcSetUnion(exceptions_vnp, op2Xvnp);

                    op2Xvnp = ValueNumStore::VNPForEmptyExcSet();
                    vnStore->VNPUnpackExc(cseVal->gtVNPair, &op2vnp, &op2Xvnp);
                    exceptions_vnp = vnStore->VNPExcSetUnion(exceptions_vnp, op2Xvnp);

                    // Create a comma node with the sideEffList as op1
                    cse           = m_pCompiler->gtNewCommaNode(sideEffList, cseVal, expTyp);
                    cse->gtVNPair = vnStore->VNPWithExc(op2vnp, exceptions_vnp);
                }
            }
            else
            {
                /* This is a def of the CSE */
                isDef = true;
#ifdef DEBUG
                if (m_pCompiler->verbose)
                {
                    printf("\nCSE #%02u def at ", GET_CSE_INDEX(exp->gtCSEnum));
                    Compiler::printTreeID(exp);
                    printf(" replaced in " FMT_BB " with def of V%02u\n", blk->bbNum, cseLclVarNum);
                }
#endif // DEBUG

                exp->gtCSEnum = NO_CSE; // clear the gtCSEnum field

                GenTree* val = exp;
                if (isSharedConst)
                {
                    ValueNum currVN   = m_pCompiler->vnStore->VNLiberalNormalValue(exp->gtVNPair);
                    ssize_t  curValue = m_pCompiler->vnStore->CoercedConstantValue<ssize_t>(currVN);
                    ssize_t  delta    = curValue - dsc->csdConstDefValue;
                    if (delta != 0)
                    {
                        val = m_pCompiler->gtNewIconNode(dsc->csdConstDefValue, cseLclVarTyp);
                        val->gtVNPair.SetBoth(dsc->csdConstDefVN);
                    }
                }

                GenTreeOp* asg;
                GenTree*   asgTree;

                if (!varTypeIsStruct(cseLclVarTyp))
                {
                    asg = m_pCompiler->gtNewAssignNode(m_pCompiler->gtNewLclvNode(cseLclVarNum, cseLclVarTyp), val);

                    asgTree = asg;
                }
                else
                {
                    asgTree = m_pCompiler->gtNewTempAssign(cseLclVarNum, val);

                    if (!asgTree->OperIs(GT_ASG))
                    {
                        // This can only be the case for a struct in which the 'val' was a COMMA,
                        // so the assignment is sunk below it.
                        noway_assert(asgTree->OperIs(GT_COMMA) && (asgTree == val));
                        asg = asgTree->SkipComma()->AsOp();
                    }
                    else
                    {
                        asg = asgTree->AsOp();
                        noway_assert(asg->GetOp(1) == val);
                    }

                    noway_assert(asg->GetOp(0)->OperIs(GT_LCL_VAR));
                }

                asg->gtVNPair.SetBoth(ValueNumStore::VNForVoid());
                asg->GetOp(0)->gtVNPair = val->gtVNPair;
                asg->GetOp(0)->AsLclVar()->SetSsaNum(cseSsaNum);

                if (cseSsaNum != SsaConfig::RESERVED_SSA_NUM)
                {
                    LclSsaVarDsc* ssaVarDsc = m_pCompiler->lvaTable[cseLclVarNum].GetPerSsaData(cseSsaNum);

                    // These should not have been set yet, since this is the first and
                    // only def for this CSE.
                    assert(ssaVarDsc->GetBlock() == nullptr);
                    assert(ssaVarDsc->GetAssignment() == nullptr);

                    ssaVarDsc->m_vnPair = val->gtVNPair;
                    ssaVarDsc->SetBlock(blk);
                    ssaVarDsc->SetAssignment(asg->AsOp());
                }

                GenTreeLclVar* cseLclVar = m_pCompiler->gtNewLclvNode(cseLclVarNum, cseLclVarTyp);
                cseLclVar->gtVNPair.SetBoth(dsc->csdConstDefVN);
                cseLclVar->SetSsaNum(cseSsaNum);

                GenTree* cseUse = cseLclVar;
                if (isSharedConst)
                {
                    ValueNum currVN   = m_pCompiler->vnStore->VNLiberalNormalValue(exp->gtVNPair);
                    ssize_t  curValue = m_pCompiler->vnStore->CoercedConstantValue<ssize_t>(currVN);
                    ssize_t  delta    = curValue - dsc->csdConstDefValue;
                    if (delta != 0)
                    {
                        GenTree* deltaNode = m_pCompiler->gtNewIconNode(delta, cseLclVarTyp);
                        cseUse             = m_pCompiler->gtNewOperNode(GT_ADD, cseLclVarTyp, cseLclVar, deltaNode);
                        cseUse->SetDoNotCSE();
                    }
                }
                cseUse->gtVNPair = val->gtVNPair;

                cse = m_pCompiler->gtNewCommaNode(asgTree, cseUse, expTyp);
                // COMMA's VN is the same the original expression VN because assignment does not add any exceptions.
                cse->gtVNPair = cseUse->gtVNPair;
            }

            cse->CopyReg(exp);  // The cse inheirits any reg num property from the orginal exp node
            exp->ClearRegNum(); // The exp node (for a CSE def) no longer has a register requirement

            // Walk the statement 'stmt' and find the pointer
            // in the tree is pointing to 'exp'
            //
            Compiler::FindLinkData linkData = m_pCompiler->gtFindLink(stmt, exp);
            GenTree**              link     = linkData.result;

#ifdef DEBUG
            if (link == nullptr)
            {
                printf("\ngtFindLink failed: stm=");
                Compiler::printStmtID(stmt);
                printf(", exp=");
                Compiler::printTreeID(exp);
                printf("\n");
                printf("stm =");
                m_pCompiler->gtDispStmt(stmt);
                printf("\n");
                printf("exp =");
                m_pCompiler->gtDispTree(exp);
                printf("\n");
            }
#endif // DEBUG

            noway_assert(link);

            // Mutate this link, thus replacing the old exp with the new CSE representation
            //
            *link = cse;

            // If it has a zero-offset field seq, copy annotation.
            if (hasZeroMapAnnotation)
            {
                m_pCompiler->fgAddFieldSeqForZeroOffset(cse, fldSeq);
            }

            assert(m_pCompiler->fgRemoveRestOfBlock == false);

            /* re-morph the statement */
            m_pCompiler->fgMorphBlockStmt(blk, stmt DEBUGARG("optValnumCSE"));

        } while (lst != nullptr);
    }

    // Consider each of the CSE candidates and if the CSE passes
    // the PromotionCheck then transform the CSE by calling PerformCSE
    //
    void ConsiderCandidates()
    {
        /* Consider each CSE candidate, in order of decreasing cost */
        unsigned           cnt = m_pCompiler->optCSECandidateCount;
        Compiler::CSEdsc** ptr = sortTab;
        for (; (cnt > 0); cnt--, ptr++)
        {
            Compiler::CSEdsc* dsc = *ptr;
            CSE_Candidate     candidate(this, dsc);

            if (dsc->defExcSetPromise == ValueNumStore::NoVN)
            {
                JITDUMP("Abandoned CSE #%02u because we had defs with different Exc sets\n", candidate.CseIndex());
                continue;
            }

            candidate.InitializeCounts();

            if (candidate.UseCount() == 0)
            {
                JITDUMP("Skipped CSE #%02u because use count is 0\n", candidate.CseIndex());
                continue;
            }

#ifdef DEBUG
            if (m_pCompiler->verbose)
            {
                if (!Compiler::Is_Shared_Const_CSE(dsc->csdHashKey))
                {
                    printf("\nConsidering CSE #%02u {$%-3x, $%-3x} [def=%3f, use=%3f, cost=%3u%s]\n",
                           candidate.CseIndex(), dsc->csdHashKey, dsc->defExcSetPromise, candidate.DefCount(),
                           candidate.UseCount(), candidate.Cost(), dsc->csdLiveAcrossCall ? ", call" : "      ");
                }
                else
                {
                    size_t kVal = Compiler::Decode_Shared_Const_CSE_Value(dsc->csdHashKey);
                    printf("\nConsidering CSE #%02u {K_%p} [def=%3f, use=%3f, cost=%3u%s]\n", candidate.CseIndex(),
                           dspPtr(kVal), candidate.DefCount(), candidate.UseCount(), candidate.Cost(),
                           dsc->csdLiveAcrossCall ? ", call" : "      ");
                }
                printf("CSE Expression : \n");
                m_pCompiler->gtDispTree(candidate.Expr());
                printf("\n");
            }
#endif // DEBUG

            if ((dsc->csdDefCount <= 0) || (dsc->csdUseCount == 0))
            {
                // If we reach this point, then the CSE def was incorrectly marked or the
                // block with this use is unreachable. So skip and go to the next CSE.
                // Without the "continue", we'd generate bad code in retail.
                // Commented out a noway_assert(false) here due to bug: 3290124.
                // The problem is if there is sub-graph that is not reachable from the
                // entry point, the CSE flags propagated, would be incorrect for it.
                continue;
            }

            bool doCSE = PromotionCheck(&candidate);

#ifdef DEBUG
            if (m_pCompiler->verbose)
            {
                if (doCSE)
                {
                    printf("\nPromoting CSE:\n");
                }
                else
                {
                    printf("Did Not promote this CSE\n");
                }
            }
#endif // DEBUG

            if (doCSE)
            {
                PerformCSE(&candidate);
            }
        }
    }

    // Perform the necessary cleanup after our CSE heuristics have run
    //
    void Cleanup()
    {
        // Nothing to do, currently.
    }
};

/*****************************************************************************
 *
 *  Routine for performing the Value Number based CSE using our heuristics
 */

void Compiler::optValnumCSE_Heuristic()
{
#ifdef DEBUG
    if (verbose)
    {
        printf("\n************ Trees at start of optValnumCSE_Heuristic()\n");
        fgDumpTrees(fgFirstBB, nullptr);
        printf("\n");
    }
#endif // DEBUG

    CSE_Heuristic cse_heuristic(this);

    cse_heuristic.Initialize();
    cse_heuristic.SortCandidates();
    cse_heuristic.ConsiderCandidates();
    cse_heuristic.Cleanup();
}

/*****************************************************************************
 *
 *  Perform common sub-expression elimination.
 */

void Compiler::optOptimizeValnumCSEs()
{
#ifdef DEBUG
    if (verbose)
    {
        printf("\n*************** In optOptimizeValnumCSEs()\n");
    }

    if (optConfigDisableCSE())
    {
        return; // Disabled by JitNoCSE
    }
#endif

    optValnumCSE_phase = true;

    /* Initialize the expression tracking logic */

    optValnumCSE_Init();

    /* Locate interesting expressions and assign indices to them */

    if (optValnumCSE_Locate() > 0)
    {
        optCSECandidateTotal += optCSECandidateCount;

        optValnumCSE_InitDataFlow();

        optValnumCSE_DataFlow();

        optValnumCSE_Availablity();

        optValnumCSE_Heuristic();
    }

    optValnumCSE_phase = false;
}

<<<<<<< HEAD
#endif // FEATURE_VALNUM_CSE

=======
/*****************************************************************************
 *
 *  The following determines whether the given expression is a worthy CSE
 *  candidate.
 */
>>>>>>> a629767a
bool Compiler::optIsCSEcandidate(GenTree* tree)
{
    if ((tree->gtFlags & (GTF_ASG | GTF_DONT_CSE)) != 0)
    {
        return false;
    }

    if (((compCodeOpt() == SMALL_CODE) ? tree->GetCostSz() : tree->GetCostEx()) < MIN_CSE_COST)
    {
        return false;
    }

    var_types type = tree->GetType();

    if ((!varTypeIsEnregisterable(type) && !tree->IsCall()) || (type == TYP_VOID))
    {
        // Don't attempt to CSE expressions having non-enregistrable types (STRUCT),
        // unless they're calls (some helper calls can be CSEed and do return structs
        // - CORINFO_HELP_TYPEHANDLE_TO_RUNTIMETYPEHANDLE).

        // TODO-MIKE-CQ: It may be useful to CSE a small STRUCT load (OBJ), doing so may
        // may shorten the live range of the address and thus decrease register pressure.
        // But it gets complicated if the code also contains loads from struct's fields.
        // It does not make sense to CSE those independently from the struct load itself
        // so we'd need to use the CSE temp created for the struct load. And for that to
        // work well we'd need to promote that temp, otherwise it would be in memory and
        // CSEed field loads would also be done from memory.
        return false;
    }

    switch (tree->GetOper())
    {
        case GT_CALL:
            // TODO-MIKE-Review: How could 2 allocator helper calls get the same VN
            // so CSEing would be a possibility to begin with?!?
            // Maybe it happens with CORINFO_HELP_STRCNS but then that doesn't sound
            // like "allocation"...

            // Don't mark calls to allocation helpers as CSE candidates.
            // Marking them as CSE candidates usually blocks CSEs rather than enables them.
            // A typical case is:
            // [1] GT_IND(x) = GT_CALL ALLOC_HELPER
            // ...
            // [2] y = GT_IND(x)
            // ...
            // [3] z = GT_IND(x)
            // If we mark CALL ALLOC_HELPER as a CSE candidate, we later discover
            // that it can't be a CSE def because GT_INDs in [2] and [3] can cause
            // more exceptions (NullRef) so we abandon this CSE.
            // If we don't mark CALL ALLOC_HELPER as a CSE candidate, we are able
            // to use GT_IND(x) in [2] as a CSE def.
            if ((tree->AsCall()->gtCallType == CT_HELPER) &&
                s_helperCallProperties.IsAllocator(eeGetHelperNum(tree->AsCall()->gtCallMethHnd)))
            {
                return false;
            }

            // If we have a simple helper call with no other persistent side-effects
            // then we allow this tree to be a CSE candidate.
            return !gtTreeHasSideEffects(tree, GTF_PERSISTENT_SIDE_EFFECTS | GTF_IS_IN_CSE);

        case GT_IND:
            // TODO-MIKE-Review: This comment doesn't make a lot of sense, it should
            // be possible to CSE both IND and ARR_ELEM...

            // We try to CSE GT_ARR_ELEM nodes instead of GT_IND(GT_ARR_ELEM).
            // Doing the first allows CSE to also kick in for code like
            // "GT_IND(GT_ARR_ELEM) = GT_IND(GT_ARR_ELEM) + xyz", whereas doing
            // the second would not allow it
            return !tree->AsIndir()->GetAddr()->OperIs(GT_ARR_ELEM);

        case GT_ADD:
        case GT_MUL:
        case GT_LSH:
            return (tree->gtFlags & GTF_ADDRMODE_NO_CSE) == 0;

        case GT_LCL_VAR:
            // TODO-MIKE-Review: Huh? What volatile LCL_VAR?!?
            // In general it doesn't make sense to CSE a LCL_VAR. Though CSEing
            // a DNER local may be useful...
            return false; // Can't CSE a volatile LCL_VAR

        case GT_ARR_ELEM:
        case GT_ARR_LENGTH:
        case GT_CLS_VAR:
        case GT_LCL_FLD:
        case GT_NEG:
        case GT_NOT:
        case GT_BSWAP:
        case GT_BSWAP16:
        case GT_CAST:
        case GT_BITCAST:
        case GT_SUB:
        case GT_DIV:
        case GT_MOD:
        case GT_UDIV:
        case GT_UMOD:
        case GT_OR:
        case GT_AND:
        case GT_XOR:
        case GT_RSH:
        case GT_RSZ:
        case GT_ROL:
        case GT_ROR:
        case GT_EQ:
        case GT_NE:
        case GT_LT:
        case GT_LE:
        case GT_GE:
        case GT_GT:
        case GT_INTRINSIC:
        case GT_OBJ:
        case GT_COMMA:
#if CSE_CONSTS
#ifdef TARGET_64BIT
        case GT_CNS_LNG:
#endif
        case GT_CNS_INT:
        case GT_CNS_DBL:
        case GT_CNS_STR:
#endif // CSE_CONSTS
#ifdef FEATURE_SIMD
        case GT_SIMD:
#endif
            return true;

#ifdef FEATURE_HW_INTRINSICS
        case GT_HWINTRINSIC:
            switch (HWIntrinsicInfo::lookupCategory(tree->AsHWIntrinsic()->GetIntrinsic()))
            {
#ifdef TARGET_XARCH
                case HW_Category_SimpleSIMD:
                case HW_Category_IMM:
                case HW_Category_SIMDScalar:
#elif defined(TARGET_ARM64)
                case HW_Category_SIMD:
                case HW_Category_SIMDByIndexedElement:
                case HW_Category_ShiftLeftByImmediate:
                case HW_Category_ShiftRightByImmediate:
#endif
                case HW_Category_Scalar:
                case HW_Category_Helper:
                    return true;

                case HW_Category_MemoryLoad:
                case HW_Category_MemoryStore:
                case HW_Category_Special:
                default:
                    return false;
            }
#endif // FEATURE_HW_INTRINSICS

        default:
            return false;
    }
}

#ifdef DEBUG
//
// A Debug only method that allows you to control whether the CSE logic is enabled for this method.
//
// If this method returns false then the CSE phase should be performed.
// If the method returns true then the CSE phase should be skipped.
//
bool Compiler::optConfigDisableCSE()
{
    // Next check if COMPlus_JitNoCSE is set and applies to this method
    //
    unsigned jitNoCSE = JitConfig.JitNoCSE();

    if (jitNoCSE > 0)
    {
        unsigned methodCount = Compiler::jitTotalMethodCompiled;
        if ((jitNoCSE & 0xF000000) == 0xF000000)
        {
            unsigned methodCountMask = methodCount & 0xFFF;
            unsigned bitsZero        = (jitNoCSE >> 12) & 0xFFF;
            unsigned bitsOne         = (jitNoCSE >> 0) & 0xFFF;

            if (((methodCountMask & bitsOne) == bitsOne) && ((~methodCountMask & bitsZero) == bitsZero))
            {
                if (verbose)
                {
                    printf(" Disabled by JitNoCSE methodCountMask\n");
                }

                return true; // The CSE phase for this method is disabled
            }
        }
        else if (jitNoCSE <= (methodCount + 1))
        {
            if (verbose)
            {
                printf(" Disabled by JitNoCSE > methodCount\n");
            }

            return true; // The CSE phase for this method is disabled
        }
    }

    return false;
}

//
// A Debug only method that allows you to control whether the CSE logic is enabled for
// a particular CSE in a method
//
// If this method returns false then the CSE should be performed.
// If the method returns true then the CSE should be skipped.
//
bool Compiler::optConfigDisableCSE2()
{
    static unsigned totalCSEcount = 0;

    unsigned jitNoCSE2 = JitConfig.JitNoCSE2();

    totalCSEcount++;

    if (jitNoCSE2 > 0)
    {
        if ((jitNoCSE2 & 0xF000000) == 0xF000000)
        {
            unsigned totalCSEMask = totalCSEcount & 0xFFF;
            unsigned bitsZero     = (jitNoCSE2 >> 12) & 0xFFF;
            unsigned bitsOne      = (jitNoCSE2 >> 0) & 0xFFF;

            if (((totalCSEMask & bitsOne) == bitsOne) && ((~totalCSEMask & bitsZero) == bitsZero))
            {
                if (verbose)
                {
                    printf(" Disabled by jitNoCSE2 Ones/Zeros mask\n");
                }
                return true;
            }
        }
        else if ((jitNoCSE2 & 0xF000000) == 0xE000000)
        {
            unsigned totalCSEMask = totalCSEcount & 0xFFF;
            unsigned disableMask  = jitNoCSE2 & 0xFFF;

            disableMask >>= (totalCSEMask % 12);

            if (disableMask & 1)
            {
                if (verbose)
                {
                    printf(" Disabled by jitNoCSE2 rotating disable mask\n");
                }
                return true;
            }
        }
        else if (jitNoCSE2 <= totalCSEcount)
        {
            if (verbose)
            {
                printf(" Disabled by jitNoCSE2 > totalCSEcount\n");
            }
            return true;
        }
    }
    return false;
}
#endif

void Compiler::optOptimizeCSEs()
{
#ifdef DEBUG
    if (verbose)
    {
        printf("\n*************** In optOptimizeCSEs()\n");
        printf("Blocks/Trees at start of optOptimizeCSE phase\n");
        fgDispBasicBlocks(true);
    }
#endif // DEBUG

    optCSECandidateCount = 0;
    optCSEstart          = lvaCount;

    INDEBUG(optEnsureClearCSEInfo());
    optOptimizeValnumCSEs();
    EndPhase(PHASE_OPTIMIZE_VALNUM_CSES);
}

/*****************************************************************************
 *
 *  Cleanup after CSE to allow us to run more than once.
 */

void Compiler::optCleanupCSEs()
{
    for (BasicBlock* block = fgFirstBB; block != nullptr; block = block->bbNext)
    {
        block->bbFlags &= ~BBF_MARKED;

        for (Statement* stmt : StatementList(block->FirstNonPhiDef()))
        {
            for (GenTree* tree = stmt->GetRootNode(); tree; tree = tree->gtPrev)
            {
                tree->gtCSEnum = NO_CSE;
            }
        }
    }
}

#ifdef DEBUG

/*****************************************************************************
 *
 *  Ensure that all the CSE information in the IR is initialized the way we expect it,
 *  before running a CSE phase. This is basically an assert that optCleanupCSEs() is not needed.
 */

void Compiler::optEnsureClearCSEInfo()
{
    for (BasicBlock* block = fgFirstBB; block; block = block->bbNext)
    {
        assert((block->bbFlags & BBF_MARKED) == 0);

        // Initialize 'stmt' to the first non-Phi statement
        // Walk the statement trees in this basic block
        for (Statement* stmt : StatementList(block->FirstNonPhiDef()))
        {
            for (GenTree* tree = stmt->GetRootNode(); tree; tree = tree->gtPrev)
            {
                assert(tree->gtCSEnum == NO_CSE);
            }
        }
    }
}

#endif // DEBUG<|MERGE_RESOLUTION|>--- conflicted
+++ resolved
@@ -2219,86 +2219,7 @@
     //
     bool PromotionCheck(CSE_Candidate* candidate)
     {
-        bool result = false;
-
-#ifdef DEBUG
-        int stressResult = optConfigBiasedCSE();
-        if (stressResult != 0)
-        {
-            // Stress is enabled. Check whether to perform CSE or not.
-            if (stressResult > 0)
-            {
-                candidate->SetStressCSE();
-                return true;
-            }
-        }
-
-        if (m_pCompiler->optConfigDisableCSE2())
-        {
-            return false; // skip this CSE
-        }
-#endif
-
-        /*
-            Our calculation is based on the following cost estimate formula
-
-            Existing costs are:
-
-            (def + use) * cost
-
-            If we introduce a CSE temp are each definition and
-            replace the use with a CSE temp then our cost is:
-
-            (def * (cost + cse-def-cost)) + (use * cse-use-cost)
-
-            We must estimate the values to use for cse-def-cost and cse-use-cost
-
-            If we are able to enregister the CSE then the cse-use-cost is one
-            and cse-def-cost is either zero or one.  Zero in the case where
-            we needed to evaluate the def into a register and we can use that
-            register as the CSE temp as well.
-
-            If we are unable to enregister the CSE then the cse-use-cost is IND_COST
-            and the cse-def-cost is also IND_COST.
-
-            If we want to be conservative we use IND_COST as the the value
-            for both cse-def-cost and cse-use-cost and then we never introduce
-            a CSE that could pessimize the execution time of the method.
-
-            If we want to be more moderate we use (IND_COST_EX + 1) / 2 as the
-            values for both cse-def-cost and cse-use-cost.
-
-            If we want to be aggressive we use 1 as the values for both
-            cse-def-cost and cse-use-cost.
-
-            If we believe that the CSE very valuable in terms of weighted ref counts
-            such that it would always be enregistered by the register allocator we choose
-            the aggressive use def costs.
-
-            If we believe that the CSE is somewhat valuable in terms of weighted ref counts
-            such that it could be likely be enregistered by the register allocator we choose
-            the moderate use def costs.
-
-            otherwise we choose the conservative use def costs.
-
-        */
-
-        unsigned cse_def_cost;
-        unsigned cse_use_cost;
-
-        BasicBlock::weight_t no_cse_cost    = 0;
-        BasicBlock::weight_t yes_cse_cost   = 0;
-        unsigned             extra_yes_cost = 0;
-        unsigned             extra_no_cost  = 0;
-
-        // The 'cseRefCnt' is the RefCnt that we will have if we promote this CSE into a new LclVar
-        // Each CSE Def will contain two Refs and each CSE Use will have one Ref of this new LclVar
-        BasicBlock::weight_t cseRefCnt = (candidate->DefCount() * 2) + candidate->UseCount();
-
-<<<<<<< HEAD
-        bool      canEnregister = true;
-        unsigned  slotCount     = 1;
-        var_types cseLclVarTyp  = varActualType(candidate->Expr()->GetType());
+        var_types cseLclVarTyp = varActualType(candidate->Expr()->GetType());
 
         if (varTypeIsSIMD(cseLclVarTyp) && (candidate->CseDsc()->csdLayout == nullptr))
         {
@@ -2315,22 +2236,91 @@
             ClassLayout* layout = m_pCompiler->typGetVectorLayout(candidate->Expr());
 
             if (layout == nullptr)
-=======
+            {
+                return false;
+            }
+
+            candidate->CseDsc()->csdLayout = layout;
+        }
+
+        bool result = false;
+
+#ifdef DEBUG
+        int stressResult = optConfigBiasedCSE();
+        if (stressResult != 0)
+        {
+            // Stress is enabled. Check whether to perform CSE or not.
+            if (stressResult > 0)
+            {
+                candidate->SetStressCSE();
+                return true;
+            }
+        }
+
+        if (m_pCompiler->optConfigDisableCSE2())
+        {
+            return false; // skip this CSE
+        }
+#endif
+
+        /*
+            Our calculation is based on the following cost estimate formula
+
+            Existing costs are:
+
+            (def + use) * cost
+
+            If we introduce a CSE temp are each definition and
+            replace the use with a CSE temp then our cost is:
+
+            (def * (cost + cse-def-cost)) + (use * cse-use-cost)
+
+            We must estimate the values to use for cse-def-cost and cse-use-cost
+
+            If we are able to enregister the CSE then the cse-use-cost is one
+            and cse-def-cost is either zero or one.  Zero in the case where
+            we needed to evaluate the def into a register and we can use that
+            register as the CSE temp as well.
+
+            If we are unable to enregister the CSE then the cse-use-cost is IND_COST
+            and the cse-def-cost is also IND_COST.
+
+            If we want to be conservative we use IND_COST as the the value
+            for both cse-def-cost and cse-use-cost and then we never introduce
+            a CSE that could pessimize the execution time of the method.
+
+            If we want to be more moderate we use (IND_COST_EX + 1) / 2 as the
+            values for both cse-def-cost and cse-use-cost.
+
+            If we want to be aggressive we use 1 as the values for both
+            cse-def-cost and cse-use-cost.
+
+            If we believe that the CSE very valuable in terms of weighted ref counts
+            such that it would always be enregistered by the register allocator we choose
+            the aggressive use def costs.
+
+            If we believe that the CSE is somewhat valuable in terms of weighted ref counts
+            such that it could be likely be enregistered by the register allocator we choose
+            the moderate use def costs.
+
+            otherwise we choose the conservative use def costs.
+
+        */
+
+        unsigned cse_def_cost;
+        unsigned cse_use_cost;
+
+        BasicBlock::weight_t no_cse_cost    = 0;
+        BasicBlock::weight_t yes_cse_cost   = 0;
+        unsigned             extra_yes_cost = 0;
+        unsigned             extra_no_cost  = 0;
+
+        // The 'cseRefCnt' is the RefCnt that we will have if we promote this CSE into a new LclVar
+        // Each CSE Def will contain two Refs and each CSE Use will have one Ref of this new LclVar
+        BasicBlock::weight_t cseRefCnt = (candidate->DefCount() * 2) + candidate->UseCount();
+
         bool     canEnregister = true;
         unsigned slotCount     = 1;
-        if (candidate->Expr()->TypeGet() == TYP_STRUCT)
-        {
-            // This is a non-enregisterable struct.
-            canEnregister                  = false;
-            CORINFO_CLASS_HANDLE structHnd = m_pCompiler->gtGetStructHandleIfPresent(candidate->Expr());
-            if (structHnd == NO_CLASS_HANDLE)
->>>>>>> a629767a
-            {
-                return false;
-            }
-
-            candidate->CseDsc()->csdLayout = layout;
-        }
 
         if (CodeOptKind() == Compiler::SMALL_CODE)
         {
@@ -3405,16 +3395,6 @@
     optValnumCSE_phase = false;
 }
 
-<<<<<<< HEAD
-#endif // FEATURE_VALNUM_CSE
-
-=======
-/*****************************************************************************
- *
- *  The following determines whether the given expression is a worthy CSE
- *  candidate.
- */
->>>>>>> a629767a
 bool Compiler::optIsCSEcandidate(GenTree* tree)
 {
     if ((tree->gtFlags & (GTF_ASG | GTF_DONT_CSE)) != 0)
