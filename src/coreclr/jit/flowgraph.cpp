// Licensed to the .NET Foundation under one or more agreements.
// The .NET Foundation licenses this file to you under the MIT license.

#include "jitpch.h"

#ifdef _MSC_VER
#pragma hdrstop
#endif

// Flowgraph Miscellany

//------------------------------------------------------------------------
// blockNeedsGCPoll: Determine whether the block needs GC poll inserted
//
// Arguments:
//   block         - the block to check
//
// Notes:
//    The GC poll may not be required because of optimizations applied earlier
//    or because of GC poll done implicitly by regular unmanaged calls.
//
// Returns:
//    Whether the GC poll needs to be inserted after the block
//
static bool blockNeedsGCPoll(BasicBlock* block)
{
    bool blockMayNeedGCPoll = false;
    for (Statement* const stmt : block->NonPhiStatements())
    {
        if ((stmt->GetRootNode()->gtFlags & GTF_CALL) != 0)
        {
            for (GenTree* const tree : stmt->TreeList())
            {
                if (tree->OperGet() == GT_CALL)
                {
                    GenTreeCall* call = tree->AsCall();
                    if (call->IsUnmanaged())
                    {
                        if (!call->IsSuppressGCTransition())
                        {
                            // If the block contains regular unmanaged call, we can depend on it
                            // to poll for GC. No need to scan further.
                            return false;
                        }

                        blockMayNeedGCPoll = true;
                    }
                }
            }
        }
    }
    return blockMayNeedGCPoll;
}

//------------------------------------------------------------------------------
// fgInsertGCPolls : Insert GC polls for basic blocks containing calls to methods
//                   with SuppressGCTransitionAttribute.
//
// Notes:
//    When not optimizing, the method relies on BBF_HAS_SUPPRESSGC_CALL flag to
//    find the basic blocks that require GC polls; when optimizing the tree nodes
//    are scanned to find calls to methods with SuppressGCTransitionAttribute.
//
//    This must be done after any transformations that would add control flow between
//    calls.
//
// Returns:
//    PhaseStatus indicating what, if anything, was changed.
//

PhaseStatus Compiler::fgInsertGCPolls()
{
    PhaseStatus result = PhaseStatus::MODIFIED_NOTHING;

    if ((optMethodFlags & OMF_NEEDS_GCPOLLS) == 0)
    {
        return result;
    }

    bool createdPollBlocks = false;

#ifdef DEBUG
    if (verbose)
    {
        printf("*************** In fgInsertGCPolls() for %s\n", info.compFullName);
        fgDispBasicBlocks(false);
        printf("\n");
    }
#endif // DEBUG

    BasicBlock* block;

    // Walk through the blocks and hunt for a block that needs a GC Poll
    for (block = fgFirstBB; block != nullptr; block = block->bbNext)
    {
        // When optimizations are enabled, we can't rely on BBF_HAS_SUPPRESSGC_CALL flag:
        // the call could've been moved, e.g., hoisted from a loop, CSE'd, etc.
        if (opts.OptimizationDisabled() ? ((block->bbFlags & BBF_HAS_SUPPRESSGC_CALL) == 0) : !blockNeedsGCPoll(block))
        {
            continue;
        }

        result = PhaseStatus::MODIFIED_EVERYTHING;

        // This block needs a GC poll. We either just insert a callout or we split the block and inline part of
        // the test.

        // If we're doing GCPOLL_CALL, just insert a GT_CALL node before the last node in the block.
        CLANG_FORMAT_COMMENT_ANCHOR;

#ifdef DEBUG
        switch (block->bbJumpKind)
        {
            case BBJ_RETURN:
            case BBJ_ALWAYS:
            case BBJ_COND:
            case BBJ_SWITCH:
            case BBJ_NONE:
            case BBJ_THROW:
            case BBJ_CALLFINALLY:
                break;
            default:
                assert(!"Unexpected block kind");
        }
#endif // DEBUG

        GCPollType pollType = GCPOLL_INLINE;

        // We'd like to inset an inline poll. Below is the list of places where we
        // can't or don't want to emit an inline poll. Check all of those. If after all of that we still
        // have INLINE, then emit an inline check.

        if (opts.OptimizationDisabled())
        {
#ifdef DEBUG
            if (verbose)
            {
                printf("Selecting CALL poll in block " FMT_BB " because of debug/minopts\n", block->bbNum);
            }
#endif // DEBUG

            // Don't split blocks and create inlined polls unless we're optimizing.
            pollType = GCPOLL_CALL;
        }
        else if (genReturnBB == block)
        {
#ifdef DEBUG
            if (verbose)
            {
                printf("Selecting CALL poll in block " FMT_BB " because it is the single return block\n", block->bbNum);
            }
#endif // DEBUG

            // we don't want to split the single return block
            pollType = GCPOLL_CALL;
        }
        else if (BBJ_SWITCH == block->bbJumpKind)
        {
#ifdef DEBUG
            if (verbose)
            {
                printf("Selecting CALL poll in block " FMT_BB " because it is a SWITCH block\n", block->bbNum);
            }
#endif // DEBUG

            // We don't want to deal with all the outgoing edges of a switch block.
            pollType = GCPOLL_CALL;
        }
        else if ((block->bbFlags & BBF_COLD) != 0)
        {
#ifdef DEBUG
            if (verbose)
            {
                printf("Selecting CALL poll in block " FMT_BB " because it is a cold block\n", block->bbNum);
            }
#endif // DEBUG

            // We don't want to split a cold block.
            pollType = GCPOLL_CALL;
        }

        BasicBlock* curBasicBlock = fgCreateGCPoll(pollType, block);
        createdPollBlocks |= (block != curBasicBlock);
        block = curBasicBlock;
    }

    // If we split a block to create a GC Poll, then rerun fgReorderBlocks to push the rarely run blocks out
    // past the epilog.  We should never split blocks unless we're optimizing.
    if (createdPollBlocks)
    {
        noway_assert(opts.OptimizationEnabled());
        fgReorderBlocks();
        constexpr bool computePreds = true;
        constexpr bool computeDoms  = false;
        fgUpdateChangedFlowGraph(computePreds, computeDoms);
    }
#ifdef DEBUG
    if (verbose)
    {
        printf("*************** After fgInsertGCPolls()\n");
        fgDispBasicBlocks(true);
    }
#endif // DEBUG

    return result;
}

//------------------------------------------------------------------------------
// fgCreateGCPoll : Insert a GC poll of the specified type for the given basic block.
//
// Arguments:
//    pollType  - The type of GC poll to insert
//    block     - Basic block to insert the poll for
//
// Return Value:
//    If new basic blocks are inserted, the last inserted block; otherwise, the input block.
//

BasicBlock* Compiler::fgCreateGCPoll(GCPollType pollType, BasicBlock* block)
{
    bool createdPollBlocks;

    void* addrTrap;
    void* pAddrOfCaptureThreadGlobal;

    addrTrap = info.compCompHnd->getAddrOfCaptureThreadGlobal(&pAddrOfCaptureThreadGlobal);

    // If the trap and address of thread global are null, make the call.
    if (addrTrap == nullptr && pAddrOfCaptureThreadGlobal == nullptr)
    {
        pollType = GCPOLL_CALL;
    }

    // Create the GC_CALL node
    GenTree* call = gtNewHelperCallNode(CORINFO_HELP_POLL_GC, TYP_VOID);
    call          = fgMorphCall(call->AsCall());
    gtSetEvalOrder(call);

    BasicBlock* bottom = nullptr;

    if (pollType == GCPOLL_CALL)
    {
        createdPollBlocks = false;

        Statement* newStmt = nullptr;
        if ((block->bbJumpKind == BBJ_ALWAYS) || (block->bbJumpKind == BBJ_CALLFINALLY) ||
            (block->bbJumpKind == BBJ_NONE))
        {
            // For BBJ_ALWAYS, BBJ_CALLFINALLY, and BBJ_NONE and  we don't need to insert it before the condition.
            // Just append it.
            newStmt = fgNewStmtAtEnd(block, call);
        }
        else
        {
            newStmt = fgNewStmtNearEnd(block, call);
            // For DDB156656, we need to associate the GC Poll with the IL offset (and therefore sequence
            // point) of the tree before which we inserted the poll.  One example of when this is a
            // problem:
            //  if (...) {  //1
            //      ...
            //  } //2
            //  else { //3
            //      ...
            //  }
            //  (gcpoll) //4
            //  return. //5
            //
            //  If we take the if statement at 1, we encounter a jump at 2.  This jumps over the else
            //  and lands at 4.  4 is where we inserted the gcpoll.  However, that is associated with
            //  the sequence point a 3.  Therefore, the debugger displays the wrong source line at the
            //  gc poll location.
            //
            //  More formally, if control flow targets an instruction, that instruction must be the
            //  start of a new sequence point.
            Statement* nextStmt = newStmt->GetNextStmt();
            if (nextStmt != nullptr)
            {
                // Is it possible for gtNextStmt to be NULL?
                newStmt->SetILOffsetX(nextStmt->GetILOffsetX());
            }
        }

        if (fgStmtListThreaded)
        {
            gtSetStmtInfo(newStmt);
            fgSetStmtSeq(newStmt);
        }

        block->bbFlags |= BBF_GC_SAFE_POINT;
#ifdef DEBUG
        if (verbose)
        {
            printf("*** creating GC Poll in block " FMT_BB "\n", block->bbNum);
            gtDispBlockStmts(block);
        }
#endif // DEBUG
    }
    else // GCPOLL_INLINE
    {
        assert(pollType == GCPOLL_INLINE);
        createdPollBlocks = true;
        // if we're doing GCPOLL_INLINE, then:
        //  1) Create two new blocks: Poll and Bottom.  The original block is called Top.

        // I want to create:
        // top -> poll -> bottom (lexically)
        // so that we jump over poll to get to bottom.
        BasicBlock*   top                = block;
        BasicBlock*   topFallThrough     = nullptr;
        unsigned char lpIndexFallThrough = BasicBlock::NOT_IN_LOOP;

        if (top->bbJumpKind == BBJ_COND)
        {
            topFallThrough     = top->bbNext;
            lpIndexFallThrough = topFallThrough->bbNatLoopNum;
        }

        BasicBlock* poll          = fgNewBBafter(BBJ_NONE, top, true);
        bottom                    = fgNewBBafter(top->bbJumpKind, poll, true);
        BBjumpKinds   oldJumpKind = top->bbJumpKind;
        unsigned char lpIndex     = top->bbNatLoopNum;

        // Update block flags
        const BasicBlockFlags originalFlags = top->bbFlags | BBF_GC_SAFE_POINT;

        // We are allowed to split loops and we need to keep a few other flags...
        //
        noway_assert((originalFlags & (BBF_SPLIT_NONEXIST &
                                       ~(BBF_LOOP_HEAD | BBF_LOOP_CALL0 | BBF_LOOP_CALL1 | BBF_LOOP_PREHEADER |
                                         BBF_RETLESS_CALL))) == 0);
        top->bbFlags = originalFlags & (~(BBF_SPLIT_LOST | BBF_LOOP_PREHEADER | BBF_RETLESS_CALL) | BBF_GC_SAFE_POINT);
        bottom->bbFlags |= originalFlags & (BBF_SPLIT_GAINED | BBF_IMPORTED | BBF_GC_SAFE_POINT | BBF_LOOP_PREHEADER |
                                            BBF_RETLESS_CALL);
        bottom->inheritWeight(top);
        poll->bbFlags |= originalFlags & (BBF_SPLIT_GAINED | BBF_IMPORTED | BBF_GC_SAFE_POINT);

        // Mark Poll as rarely run.
        poll->bbSetRunRarely();
        poll->bbNatLoopNum = lpIndex; // Set the bbNatLoopNum in case we are in a loop

        // Bottom gets all the outgoing edges and inherited flags of Original.
        bottom->bbJumpDest   = top->bbJumpDest;
        bottom->bbNatLoopNum = lpIndex; // Set the bbNatLoopNum in case we are in a loop
        if (lpIndex != BasicBlock::NOT_IN_LOOP)
        {
            // Set the new lpBottom in the natural loop table
            optLoopTable[lpIndex].lpBottom = bottom;
        }

        if (lpIndexFallThrough != BasicBlock::NOT_IN_LOOP)
        {
            // Set the new lpHead in the natural loop table
            optLoopTable[lpIndexFallThrough].lpHead = bottom;
        }

        // Add the GC_CALL node to Poll.
        Statement* pollStmt = fgNewStmtAtEnd(poll, call);
        if (fgStmtListThreaded)
        {
            gtSetStmtInfo(pollStmt);
            fgSetStmtSeq(pollStmt);
        }

        // Remove the last statement from Top and add it to Bottom if necessary.
        if ((oldJumpKind == BBJ_COND) || (oldJumpKind == BBJ_RETURN) || (oldJumpKind == BBJ_THROW))
        {
            Statement* stmt = top->firstStmt();
            while (stmt->GetNextStmt() != nullptr)
            {
                stmt = stmt->GetNextStmt();
            }
            fgRemoveStmt(top, stmt);
            fgInsertStmtAtEnd(bottom, stmt);
        }

        // for BBJ_ALWAYS blocks, bottom is an empty block.

        // Create a GT_EQ node that checks against g_TrapReturningThreads.  True jumps to Bottom,
        // false falls through to poll.  Add this to the end of Top.  Top is now BBJ_COND.  Bottom is
        // now a jump target
        CLANG_FORMAT_COMMENT_ANCHOR;

#ifdef ENABLE_FAST_GCPOLL_HELPER
        // Prefer the fast gc poll helepr over the double indirection
        noway_assert(pAddrOfCaptureThreadGlobal == nullptr);
#endif

        GenTree* value; // The value of g_TrapReturningThreads
        if (pAddrOfCaptureThreadGlobal != nullptr)
        {
            // Use a double indirection
            GenTree* addr =
                gtNewIndOfIconHandleNode(TYP_I_IMPL, (size_t)pAddrOfCaptureThreadGlobal, GTF_ICON_CONST_PTR, true);

            value = gtNewOperNode(GT_IND, TYP_INT, addr);
            // This indirection won't cause an exception.
            value->gtFlags |= GTF_IND_NONFAULTING;
        }
        else
        {
            // Use a single indirection
            value = gtNewIndOfIconHandleNode(TYP_INT, (size_t)addrTrap, GTF_ICON_GLOBAL_PTR, false);
        }

        // NOTE: in c++ an equivalent load is done via LoadWithoutBarrier() to ensure that the
        // program order is preserved. (not hoisted out of a loop or cached in a local, for example)
        //
        // Here we introduce the read really late after all major optimizations are done, and the location
        // is formally unknown, so noone could optimize the load, thus no special flags are needed.

        // Compare for equal to zero
        GenTree* trapRelop = gtNewOperNode(GT_EQ, TYP_INT, value, gtNewIconNode(0, TYP_INT));

        trapRelop->gtFlags |= GTF_RELOP_JMP_USED | GTF_DONT_CSE;
        GenTree* trapCheck = gtNewOperNode(GT_JTRUE, TYP_VOID, trapRelop);
        gtSetEvalOrder(trapCheck);
        Statement* trapCheckStmt = fgNewStmtAtEnd(top, trapCheck);
        if (fgStmtListThreaded)
        {
            gtSetStmtInfo(trapCheckStmt);
            fgSetStmtSeq(trapCheckStmt);
        }

#ifdef DEBUG
        if (verbose)
        {
            printf("Adding trapCheck in " FMT_BB "\n", top->bbNum);
            gtDispTree(trapCheck);
        }
#endif

        top->bbJumpDest = bottom;
        top->bbJumpKind = BBJ_COND;

        // Bottom has Top and Poll as its predecessors.  Poll has just Top as a predecessor.
        fgAddRefPred(bottom, poll);
        fgAddRefPred(bottom, top);
        fgAddRefPred(poll, top);

        // Replace Top with Bottom in the predecessor list of all outgoing edges from Bottom
        // (1 for unconditional branches, 2 for conditional branches, N for switches).
        switch (oldJumpKind)
        {
            case BBJ_NONE:
                fgReplacePred(bottom->bbNext, top, bottom);
                break;
            case BBJ_RETURN:
            case BBJ_THROW:
                // no successors
                break;
            case BBJ_COND:
                // replace predecessor in the fall through block.
                noway_assert(bottom->bbNext);
                fgReplacePred(bottom->bbNext, top, bottom);

                // fall through for the jump target
                FALLTHROUGH;

            case BBJ_ALWAYS:
            case BBJ_CALLFINALLY:
                fgReplacePred(bottom->bbJumpDest, top, bottom);
                break;
            case BBJ_SWITCH:
                NO_WAY("SWITCH should be a call rather than an inlined poll.");
                break;
            default:
                NO_WAY("Unknown block type for updating predecessor lists.");
        }

        if (compCurBB == top)
        {
            compCurBB = bottom;
        }

#ifdef DEBUG
        if (verbose)
        {
            printf("*** creating inlined GC Poll in top block " FMT_BB "\n", top->bbNum);
            gtDispBlockStmts(top);
            printf(" poll block is " FMT_BB "\n", poll->bbNum);
            gtDispBlockStmts(poll);
            printf(" bottom block is " FMT_BB "\n", bottom->bbNum);
            gtDispBlockStmts(bottom);

            printf("\nAfter this change in fgCreateGCPoll the BB graph is:");
            fgDispBasicBlocks(false);
        }
#endif // DEBUG
    }

    return createdPollBlocks ? bottom : block;
}

//------------------------------------------------------------------------
// fgCanSwitchToOptimized: Determines if conditions are met to allow switching the opt level to optimized
//
// Return Value:
//    True if the opt level may be switched from tier 0 to optimized, false otherwise
//
// Assumptions:
//    - compInitOptions() has been called
//    - compSetOptimizationLevel() has not been called
//
// Notes:
//    This method is to be called at some point before compSetOptimizationLevel() to determine if the opt level may be
//    changed based on information gathered in early phases.

bool Compiler::fgCanSwitchToOptimized()
{
    bool result = opts.jitFlags->IsSet(JitFlags::JIT_FLAG_TIER0) && !opts.jitFlags->IsSet(JitFlags::JIT_FLAG_MIN_OPT) &&
                  !opts.compDbgCode && !compIsForInlining();
    if (result)
    {
        // Ensure that it would be safe to change the opt level
        assert(opts.compFlags == CLFLG_MINOPT);
        assert(!opts.IsMinOptsSet());
    }

    return result;
}

//------------------------------------------------------------------------
// fgSwitchToOptimized: Switch the opt level from tier 0 to optimized
//
// Assumptions:
//    - fgCanSwitchToOptimized() is true
//    - compSetOptimizationLevel() has not been called
//
// Notes:
//    This method is to be called at some point before compSetOptimizationLevel() to switch the opt level to optimized
//    based on information gathered in early phases.

void Compiler::fgSwitchToOptimized()
{
    assert(fgCanSwitchToOptimized());

    // Switch to optimized and re-init options
    JITDUMP("****\n**** JIT Tier0 jit request switching to Tier1 because of loop\n****\n");
    assert(opts.jitFlags->IsSet(JitFlags::JIT_FLAG_TIER0));
    opts.jitFlags->Clear(JitFlags::JIT_FLAG_TIER0);
    opts.jitFlags->Clear(JitFlags::JIT_FLAG_BBINSTR);

    // Leave a note for jit diagnostics
    compSwitchedToOptimized = true;

    compInitOptions(opts.jitFlags);

    // Notify the VM of the change
    info.compCompHnd->setMethodAttribs(info.compMethodHnd, CORINFO_FLG_SWITCHED_TO_OPTIMIZED);
}

//------------------------------------------------------------------------
// fgMayExplicitTailCall: Estimates conservatively for an explicit tail call, if the importer may actually use a tail
// call.
//
// Return Value:
//    - False if a tail call will not be generated
//    - True if a tail call *may* be generated
//
// Assumptions:
//    - compInitOptions() has been called
//    - info.compIsVarArgs has been initialized
//    - An explicit tail call has been seen
//    - compSetOptimizationLevel() has not been called

bool Compiler::fgMayExplicitTailCall()
{
    assert(!compIsForInlining());

    if (info.compFlags & CORINFO_FLG_SYNCH)
    {
        // Caller is synchronized
        return false;
    }

    if (opts.IsReversePInvoke())
    {
        // Reverse P/Invoke
        return false;
    }

#if !FEATURE_FIXED_OUT_ARGS
    if (info.compIsVarArgs)
    {
        // Caller is varargs
        return false;
    }
#endif // FEATURE_FIXED_OUT_ARGS

    return true;
}

//------------------------------------------------------------------------
// fgFindJumpTargets: walk the IL stream, determining jump target offsets
//
// Arguments:
//    codeAddr   - base address of the IL code buffer
//    codeSize   - number of bytes in the IL code buffer
//    jumpTarget - [OUT] bit vector for flagging jump targets
//
// Notes:
//    If inlining or prejitting the root, this method also makes
//    various observations about the method that factor into inline
//    decisions.
//
//    May throw an exception if the IL is malformed.
//
//    jumpTarget[N] is set to 1 if IL offset N is a jump target in the method.
//
//    Also sets lvAddrExposed and lvHasILStoreOp, ilHasMultipleILStoreOp in lvaTable[].

#ifdef _PREFAST_
#pragma warning(push)
#pragma warning(disable : 21000) // Suppress PREFast warning about overly large function
#endif

//------------------------------------------------------------------------
// fgImport: read the IL for the method and create jit IR
//
// Returns:
//    phase status
//
PhaseStatus Compiler::fgImport()
{
    impImport();

    // Estimate how much of method IL was actually imported.
    //
    // Note this includes (to some extent) the impact of importer folded
    // branches, provided the folded tree covered the entire block's IL.
    unsigned importedILSize = 0;
    for (BasicBlock* const block : Blocks())
    {
        if ((block->bbFlags & BBF_IMPORTED) != 0)
        {
            // Assume if we generate any IR for the block we generate IR for the entire block.
            if (block->firstStmt() != nullptr)
            {
                IL_OFFSET beginOffset = block->bbCodeOffs;
                IL_OFFSET endOffset   = block->bbCodeOffsEnd;

                if ((beginOffset != BAD_IL_OFFSET) && (endOffset != BAD_IL_OFFSET) && (endOffset > beginOffset))
                {
                    unsigned blockILSize = endOffset - beginOffset;
                    importedILSize += blockILSize;
                }
            }
        }
    }

    // Could be tripped up if we ever duplicate blocks
    assert(importedILSize <= info.compILCodeSize);

    // Leave a note if we only did a partial import.
    if (importedILSize != info.compILCodeSize)
    {
        JITDUMP("\n** Note: %s IL was partially imported -- imported %u of %u bytes of method IL\n",
                compIsForInlining() ? "inlinee" : "root method", importedILSize, info.compILCodeSize);
    }

    // Record this for diagnostics and for the inliner's budget computations
    info.compILImportSize = importedILSize;

    if (compIsForInlining())
    {
        compInlineResult->SetImportedILSize(info.compILImportSize);
    }

    // Full preds are only used later on
    assert(!fgComputePredsDone);
    if (fgCheapPredsValid)
    {
        // Cheap predecessors are only used during importation
        fgRemovePreds();
    }

    return PhaseStatus::MODIFIED_EVERYTHING;
}

/*****************************************************************************
 * This function returns true if tree is a node with a call
 * that unconditionally throws an exception
 */

bool Compiler::fgIsThrow(GenTree* tree)
{
    if (!tree->IsCall())
    {
        return false;
    }
    GenTreeCall* call = tree->AsCall();
    if ((call->gtCallType == CT_HELPER) && s_helperCallProperties.AlwaysThrow(eeGetHelperNum(call->gtCallMethHnd)))
    {
        noway_assert(call->gtFlags & GTF_EXCEPT);
        return true;
    }
    return false;
}

/*****************************************************************************
 * This function returns true for blocks that are in different hot-cold regions.
 * It returns false when the blocks are both in the same regions
 */

bool Compiler::fgInDifferentRegions(BasicBlock* blk1, BasicBlock* blk2)
{
    noway_assert(blk1 != nullptr);
    noway_assert(blk2 != nullptr);

    if (fgFirstColdBlock == nullptr)
    {
        return false;
    }

    // If one block is Hot and the other is Cold then we are in different regions
    return ((blk1->bbFlags & BBF_COLD) != (blk2->bbFlags & BBF_COLD));
}

bool Compiler::fgIsBlockCold(BasicBlock* blk)
{
    noway_assert(blk != nullptr);

    if (fgFirstColdBlock == nullptr)
    {
        return false;
    }

    return ((blk->bbFlags & BBF_COLD) != 0);
}

/*****************************************************************************
 * This function returns true if tree is a GT_COMMA node with a call
 * that unconditionally throws an exception
 */

bool Compiler::fgIsCommaThrow(GenTree* tree, bool forFolding /* = false */)
{
    // Instead of always folding comma throws,
    // with stress enabled we only fold half the time

    if (forFolding && compStressCompile(STRESS_FOLD, 50))
    {
        return false; /* Don't fold */
    }

    /* Check for cast of a GT_COMMA with a throw overflow */
    if ((tree->gtOper == GT_COMMA) && (tree->gtFlags & GTF_CALL) && (tree->gtFlags & GTF_EXCEPT))
    {
        return (fgIsThrow(tree->AsOp()->gtOp1));
    }
    return false;
}

GenTreeCall* Compiler::fgGetStaticsCCtorHelper(CORINFO_CLASS_HANDLE cls, CorInfoHelpFunc helper)
{
    bool         bNeedClassID = true;
    GenTreeFlags callFlags    = GTF_EMPTY;

    var_types type = TYP_BYREF;

    // This is sort of ugly, as we have knowledge of what the helper is returning.
    // We need the return type.
    switch (helper)
    {
        case CORINFO_HELP_GETSHARED_GCSTATIC_BASE_NOCTOR:
            bNeedClassID = false;
            FALLTHROUGH;

        case CORINFO_HELP_GETSHARED_GCTHREADSTATIC_BASE_NOCTOR:
            callFlags |= GTF_CALL_HOISTABLE;
            FALLTHROUGH;

        case CORINFO_HELP_GETSHARED_GCSTATIC_BASE:
        case CORINFO_HELP_GETSHARED_GCSTATIC_BASE_DYNAMICCLASS:
        case CORINFO_HELP_GETSHARED_NONGCSTATIC_BASE_DYNAMICCLASS:
        case CORINFO_HELP_GETSHARED_GCTHREADSTATIC_BASE:
        case CORINFO_HELP_GETSHARED_GCTHREADSTATIC_BASE_DYNAMICCLASS:
        case CORINFO_HELP_GETSHARED_NONGCTHREADSTATIC_BASE_DYNAMICCLASS:
            // type = TYP_BYREF;
            break;

        case CORINFO_HELP_GETSHARED_NONGCSTATIC_BASE_NOCTOR:
            bNeedClassID = false;
            FALLTHROUGH;

        case CORINFO_HELP_GETSHARED_NONGCTHREADSTATIC_BASE_NOCTOR:
            callFlags |= GTF_CALL_HOISTABLE;
            FALLTHROUGH;

        case CORINFO_HELP_GETSHARED_NONGCSTATIC_BASE:
        case CORINFO_HELP_GETSHARED_NONGCTHREADSTATIC_BASE:
        case CORINFO_HELP_CLASSINIT_SHARED_DYNAMICCLASS:
            type = TYP_I_IMPL;
            break;

        default:
            assert(!"unknown shared statics helper");
            break;
    }

    GenTreeCall::Use* argList = nullptr;

    GenTree* opModuleIDArg;
    GenTree* opClassIDArg;

    // Get the class ID
    unsigned clsID;
    size_t   moduleID;
    void*    pclsID;
    void*    pmoduleID;

    clsID = info.compCompHnd->getClassDomainID(cls, &pclsID);

    moduleID = info.compCompHnd->getClassModuleIdForStatics(cls, nullptr, &pmoduleID);

    if (!(callFlags & GTF_CALL_HOISTABLE))
    {
        if (info.compCompHnd->getClassAttribs(cls) & CORINFO_FLG_BEFOREFIELDINIT)
        {
            callFlags |= GTF_CALL_HOISTABLE;
        }
    }

    if (pmoduleID)
    {
        opModuleIDArg = gtNewIndOfIconHandleNode(TYP_I_IMPL, (size_t)pmoduleID, GTF_ICON_CIDMID_HDL, true);
    }
    else
    {
        opModuleIDArg = gtNewIconNode((size_t)moduleID, TYP_I_IMPL);
    }

    if (bNeedClassID)
    {
        if (pclsID)
        {
            opClassIDArg = gtNewIndOfIconHandleNode(TYP_INT, (size_t)pclsID, GTF_ICON_CIDMID_HDL, true);
        }
        else
        {
            opClassIDArg = gtNewIconNode(clsID, TYP_INT);
        }

        // call the helper to get the base
        argList = gtNewCallArgs(opModuleIDArg, opClassIDArg);
    }
    else
    {
        argList = gtNewCallArgs(opModuleIDArg);
    }

    GenTreeCall* result = gtNewHelperCallNode(helper, type, argList);
    result->gtFlags |= callFlags;

    // If we're importing the special EqualityComparer<T>.Default or Comparer<T>.Default
    // intrinsics, flag the helper call. Later during inlining, we can
    // remove the helper call if the associated field lookup is unused.
    if ((info.compFlags & CORINFO_FLG_JIT_INTRINSIC) != 0)
    {
        NamedIntrinsic ni = lookupNamedIntrinsic(info.compMethodHnd);
        if ((ni == NI_System_Collections_Generic_EqualityComparer_get_Default) ||
            (ni == NI_System_Collections_Generic_Comparer_get_Default))
        {
            JITDUMP("\nmarking helper call [%06u] as special dce...\n", result->gtTreeID);
            result->gtCallMoreFlags |= GTF_CALL_M_HELPER_SPECIAL_DCE;
        }
    }

    return result;
}

GenTreeCall* Compiler::fgGetSharedCCtor(CORINFO_CLASS_HANDLE cls)
{
#ifdef FEATURE_READYTORUN_COMPILER
    if (opts.IsReadyToRun())
    {
        CORINFO_RESOLVED_TOKEN resolvedToken;
        memset(&resolvedToken, 0, sizeof(resolvedToken));
        resolvedToken.hClass = cls;

        return impReadyToRunHelperToTree(&resolvedToken, CORINFO_HELP_READYTORUN_STATIC_BASE, TYP_BYREF);
    }
#endif

    // Call the shared non gc static helper, as its the fastest
    return fgGetStaticsCCtorHelper(cls, info.compCompHnd->getSharedCCtorHelper(cls));
}

<<<<<<< HEAD
=======
//------------------------------------------------------------------------------
// fgAddrCouldBeNull : Check whether the address tree can represent null.
//
// Arguments:
//    addr     -  Address to check
//
// Return Value:
//    True if address could be null; false otherwise
//
>>>>>>> 82f7144f
bool Compiler::fgAddrCouldBeNull(GenTree* addr)
{
    addr = addr->gtEffectiveVal();

    if (addr->OperIs(GT_ADD))
    {
        GenTree* op1 = addr->AsOp()->GetOp(0);
        GenTree* op2 = addr->AsOp()->GetOp(1);

        if (GenTreeIntCon* const2 = op2->IsIntCon())
        {
            // Static struct field boxed instances cannot be null.
            if (const2->GetFieldSeq() == GetFieldSeqStore()->GetBoxedValuePseudoField())
            {
                assert(const2->GetValue() == TARGET_POINTER_SIZE);
                return !op1->TypeIs(TYP_REF);
            }
        }

        return true;
    }

    if (addr->OperIs(GT_CNS_INT))
    {
        // TODO-MIKE-Review: It's not clear what this has to do with handles. Any
        // non 0 constant is obviously not null. It may be an invalid address but
        // it's not like the spec requires detecting such addresses.

        return !addr->IsIconHandle();
    }

    if (addr->OperIs(GT_CNS_STR, GT_FIELD_ADDR, GT_INDEX_ADDR, GT_LCL_VAR_ADDR, GT_LCL_FLD_ADDR, GT_CLS_VAR_ADDR))
    {
        return false;
    }

    if (addr->OperIs(GT_LCL_VAR))
    {
        // TODO-MIKE-CQ: The return buffer addres is supposed to be non null too.
        // But surprise, the JIT ABI is broken and the address may be null.
        // Oh well, given how the address is used it probably doesn't matter.

        return !lvaGetDesc(addr->AsLclVar())->IsImplicitByRefParam();
    }

    return true;
}

//------------------------------------------------------------------------------
// fgOptimizeDelegateConstructor: try and optimize construction of a delegate
//
// Arguments:
//    call -- call to original delegate constructor
//    exactContextHnd -- [out] context handle to update
//    ldftnToken -- [in]  resolved token for the method the delegate will invoke,
//      if known, or nullptr if not known
//
// Return Value:
//    Original call tree if no optimization applies.
//    Updated call tree if optimized.

GenTree* Compiler::fgOptimizeDelegateConstructor(GenTreeCall*            call,
                                                 CORINFO_CONTEXT_HANDLE* ExactContextHnd,
                                                 CORINFO_RESOLVED_TOKEN* ldftnToken)
{
    JITDUMP("\nfgOptimizeDelegateConstructor: ");
    noway_assert(call->gtCallType == CT_USER_FUNC);
    CORINFO_METHOD_HANDLE methHnd = call->gtCallMethHnd;
    CORINFO_CLASS_HANDLE  clsHnd  = info.compCompHnd->getMethodClass(methHnd);

    GenTree* targetMethod = call->gtCallArgs->GetNext()->GetNode();
    noway_assert(targetMethod->TypeGet() == TYP_I_IMPL);
    genTreeOps            oper            = targetMethod->OperGet();
    CORINFO_METHOD_HANDLE targetMethodHnd = nullptr;
    GenTree*              qmarkNode       = nullptr;
    if (oper == GT_FTN_ADDR)
    {
        targetMethodHnd = targetMethod->AsFptrVal()->gtFptrMethod;
    }
    else if (oper == GT_CALL && targetMethod->AsCall()->gtCallMethHnd == eeFindHelper(CORINFO_HELP_VIRTUAL_FUNC_PTR))
    {
        GenTree* handleNode = targetMethod->AsCall()->gtCallArgs->GetNext()->GetNext()->GetNode();

        if (handleNode->OperGet() == GT_CNS_INT)
        {
            // it's a ldvirtftn case, fetch the methodhandle off the helper for ldvirtftn. It's the 3rd arg
            targetMethodHnd = CORINFO_METHOD_HANDLE(handleNode->AsIntCon()->gtCompileTimeHandle);
        }
        // Sometimes the argument to this is the result of a generic dictionary lookup, which shows
        // up as a GT_QMARK.
        else if (handleNode->OperGet() == GT_QMARK)
        {
            qmarkNode = handleNode;
        }
    }
    // Sometimes we don't call CORINFO_HELP_VIRTUAL_FUNC_PTR but instead just call
    // CORINFO_HELP_RUNTIMEHANDLE_METHOD directly.
    else if (oper == GT_QMARK)
    {
        qmarkNode = targetMethod;
    }
    if (qmarkNode != nullptr)
    {
        noway_assert(qmarkNode->OperGet() == GT_QMARK);
        // The argument is actually a generic dictionary lookup.  For delegate creation it looks
        // like:
        // GT_QMARK
        //  GT_COLON
        //      op1 -> call
        //              Arg 1 -> token (has compile time handle)
        //      op2 -> lclvar
        //
        //
        // In this case I can find the token (which is a method handle) and that is the compile time
        // handle.
        noway_assert(qmarkNode->AsQmark()->GetThen()->IsCall());

        GenTreeCall* runtimeLookupCall = qmarkNode->AsQmark()->GetThen()->AsCall();

        // This could be any of CORINFO_HELP_RUNTIMEHANDLE_(METHOD|CLASS)(_LOG?)
        GenTree* tokenNode = runtimeLookupCall->gtCallArgs->GetNext()->GetNode();
        noway_assert(tokenNode->OperGet() == GT_CNS_INT);
        targetMethodHnd = CORINFO_METHOD_HANDLE(tokenNode->AsIntCon()->gtCompileTimeHandle);
    }

    // Verify using the ldftnToken gives us all of what we used to get
    // via the above pattern match, and more...
    if (ldftnToken != nullptr)
    {
        assert(ldftnToken->hMethod != nullptr);

        if (targetMethodHnd != nullptr)
        {
            assert(targetMethodHnd == ldftnToken->hMethod);
        }

        targetMethodHnd = ldftnToken->hMethod;
    }
    else
    {
        assert(targetMethodHnd == nullptr);
    }

#ifdef FEATURE_READYTORUN_COMPILER
    if (opts.IsReadyToRun())
    {
        if (IsTargetAbi(CORINFO_CORERT_ABI))
        {
            if (ldftnToken != nullptr)
            {
                JITDUMP("optimized\n");

                GenTree*             thisPointer       = call->gtCallThisArg->GetNode();
                GenTree*             targetObjPointers = call->gtCallArgs->GetNode();
                GenTreeCall::Use*    helperArgs        = nullptr;
                CORINFO_LOOKUP       pLookup;
                CORINFO_CONST_LOOKUP entryPoint;
                info.compCompHnd->getReadyToRunDelegateCtorHelper(ldftnToken, clsHnd, &pLookup);
                if (!pLookup.lookupKind.needsRuntimeLookup)
                {
                    helperArgs = gtNewCallArgs(thisPointer, targetObjPointers);
                    entryPoint = pLookup.constLookup;
                }
                else
                {
                    assert(oper != GT_FTN_ADDR);
                    CORINFO_CONST_LOOKUP genericLookup;
                    info.compCompHnd->getReadyToRunHelper(ldftnToken, &pLookup.lookupKind,
                                                          CORINFO_HELP_READYTORUN_GENERIC_HANDLE, &genericLookup);
                    GenTree* ctxTree = getRuntimeContextTree(pLookup.lookupKind.runtimeLookupKind);
                    helperArgs       = gtNewCallArgs(thisPointer, targetObjPointers, ctxTree);
                    entryPoint       = genericLookup;
                }
                call = gtNewHelperCallNode(CORINFO_HELP_READYTORUN_DELEGATE_CTOR, TYP_VOID, helperArgs);
                call->setEntryPoint(entryPoint);
            }
            else
            {
                JITDUMP("not optimized, CORERT no ldftnToken\n");
            }
        }
        // ReadyToRun has this optimization for a non-virtual function pointers only for now.
        else if (oper == GT_FTN_ADDR)
        {
            JITDUMP("optimized\n");

            GenTree*          thisPointer       = call->gtCallThisArg->GetNode();
            GenTree*          targetObjPointers = call->gtCallArgs->GetNode();
            GenTreeCall::Use* helperArgs        = gtNewCallArgs(thisPointer, targetObjPointers);

            call = gtNewHelperCallNode(CORINFO_HELP_READYTORUN_DELEGATE_CTOR, TYP_VOID, helperArgs);

            CORINFO_LOOKUP entryPoint;
            info.compCompHnd->getReadyToRunDelegateCtorHelper(ldftnToken, clsHnd, &entryPoint);
            assert(!entryPoint.lookupKind.needsRuntimeLookup);
            call->setEntryPoint(entryPoint.constLookup);
        }
        else
        {
            JITDUMP("not optimized, R2R virtual case\n");
        }
    }
    else
#endif
        if (targetMethodHnd != nullptr)
    {
        CORINFO_METHOD_HANDLE alternateCtor = nullptr;
        DelegateCtorArgs      ctorData;
        ctorData.pMethod = info.compMethodHnd;
        ctorData.pArg3   = nullptr;
        ctorData.pArg4   = nullptr;
        ctorData.pArg5   = nullptr;

        alternateCtor = info.compCompHnd->GetDelegateCtor(methHnd, clsHnd, targetMethodHnd, &ctorData);
        if (alternateCtor != methHnd)
        {
            JITDUMP("optimized\n");
            // we erase any inline info that may have been set for generics has it is not needed here,
            // and in fact it will pass the wrong info to the inliner code
            *ExactContextHnd = nullptr;

            call->gtCallMethHnd = alternateCtor;

            noway_assert(call->gtCallArgs->GetNext()->GetNext() == nullptr);
            GenTreeCall::Use* addArgs = nullptr;
            if (ctorData.pArg5)
            {
                GenTree* arg5 = gtNewIconHandleNode(size_t(ctorData.pArg5), GTF_ICON_FTN_ADDR);
                addArgs       = gtPrependNewCallArg(arg5, addArgs);
            }
            if (ctorData.pArg4)
            {
                GenTree* arg4 = gtNewIconHandleNode(size_t(ctorData.pArg4), GTF_ICON_FTN_ADDR);
                addArgs       = gtPrependNewCallArg(arg4, addArgs);
            }
            if (ctorData.pArg3)
            {
                GenTree* arg3 = gtNewIconHandleNode(size_t(ctorData.pArg3), GTF_ICON_FTN_ADDR);
                addArgs       = gtPrependNewCallArg(arg3, addArgs);
            }
            call->gtCallArgs->GetNext()->SetNext(addArgs);
        }
        else
        {
            JITDUMP("not optimized, no alternate ctor\n");
        }
    }
    else
    {
        JITDUMP("not optimized, no target method\n");
    }
    return call;
}

/*****************************************************************************
 *
 *  Mark whether the edge "srcBB -> dstBB" forms a loop that will always
 *  execute a call or not.
 */

inline void Compiler::fgLoopCallTest(BasicBlock* srcBB, BasicBlock* dstBB)
{
    /* Bail if this is not a backward edge */

    if (srcBB->bbNum < dstBB->bbNum)
    {
        return;
    }

    /* Unless we already know that there is a loop without a call here ... */

    if (!(dstBB->bbFlags & BBF_LOOP_CALL0))
    {
        /* Check whether there is a loop path that doesn't call */

        if (optReachWithoutCall(dstBB, srcBB))
        {
            dstBB->bbFlags |= BBF_LOOP_CALL0;
            dstBB->bbFlags &= ~BBF_LOOP_CALL1;
        }
        else
        {
            dstBB->bbFlags |= BBF_LOOP_CALL1;
        }
    }
}

/*****************************************************************************
 *
 *  Mark which loops are guaranteed to execute a call.
 */

void Compiler::fgLoopCallMark()
{
    /* If we've already marked all the block, bail */

    if (fgLoopCallMarked)
    {
        return;
    }

    fgLoopCallMarked = true;

    /* Walk the blocks, looking for backward edges */

    for (BasicBlock* const block : Blocks())
    {
        switch (block->bbJumpKind)
        {
            case BBJ_COND:
            case BBJ_CALLFINALLY:
            case BBJ_ALWAYS:
            case BBJ_EHCATCHRET:
                fgLoopCallTest(block, block->bbJumpDest);
                break;

            case BBJ_SWITCH:
                for (BasicBlock* const bTarget : block->SwitchTargets())
                {
                    fgLoopCallTest(block, bTarget);
                }
                break;

            default:
                break;
        }
    }
}

/*****************************************************************************
 *
 *  Note the fact that the given block is a loop header.
 */

inline void Compiler::fgMarkLoopHead(BasicBlock* block)
{
#ifdef DEBUG
    if (verbose)
    {
        printf("fgMarkLoopHead: Checking loop head block " FMT_BB ": ", block->bbNum);
    }
#endif

    /* Have we decided to generate fully interruptible code already? */

    if (GetInterruptible())
    {
#ifdef DEBUG
        if (verbose)
        {
            printf("method is already fully interruptible\n");
        }
#endif
        return;
    }

    /* Is the loop head block known to execute a method call? */

    if (block->bbFlags & BBF_GC_SAFE_POINT)
    {
#ifdef DEBUG
        if (verbose)
        {
            printf("this block will execute a call\n");
        }
#endif
        return;
    }

    /* Are dominator sets available? */

    if (fgDomsComputed)
    {
        /* Make sure that we know which loops will always execute calls */

        if (!fgLoopCallMarked)
        {
            fgLoopCallMark();
        }

        /* Will every trip through our loop execute a call? */

        if (block->bbFlags & BBF_LOOP_CALL1)
        {
#ifdef DEBUG
            if (verbose)
            {
                printf("this block dominates a block that will execute a call\n");
            }
#endif
            return;
        }
    }

    /*
     *  We have to make this method fully interruptible since we can not
     *  ensure that this loop will execute a call every time it loops.
     *
     *  We'll also need to generate a full register map for this method.
     */

    assert(!codeGen->isGCTypeFixed());

    if (!compCanEncodePtrArgCntMax())
    {
#ifdef DEBUG
        if (verbose)
        {
            printf("a callsite with more than 1023 pushed args exists\n");
        }
#endif
        return;
    }

#ifdef DEBUG
    if (verbose)
    {
        printf("no guaranteed callsite exits, marking method as fully interruptible\n");
    }
#endif
    SetInterruptible(true);
}

GenTree* Compiler::fgGetCritSectOfStaticMethod()
{
    noway_assert(!compIsForInlining());

    noway_assert(info.compIsStatic); // This method should only be called for static methods.

    GenTree* tree = nullptr;

    CORINFO_LOOKUP_KIND kind;
    info.compCompHnd->getLocationOfThisType(info.compMethodHnd, &kind);

    if (!kind.needsRuntimeLookup)
    {
        void *critSect = nullptr, **pCrit = nullptr;
        critSect = info.compCompHnd->getMethodSync(info.compMethodHnd, (void**)&pCrit);
        noway_assert((!critSect) != (!pCrit));

        tree = gtNewIconEmbHndNode(critSect, pCrit, GTF_ICON_METHOD_HDL, info.compMethodHnd);
    }
    else
    {
        // Collectible types requires that for shared generic code, if we use the generic context paramter
        // that we report it. (This is a conservative approach, we could detect some cases particularly when the
        // context parameter is this that we don't need the eager reporting logic.)
        lvaGenericsContextInUse = true;

        switch (kind.runtimeLookupKind)
        {
            case CORINFO_LOOKUP_THISOBJ:
            {
                noway_assert(!"Should never get this for static method.");
                break;
            }

            case CORINFO_LOOKUP_CLASSPARAM:
            {
                // In this case, the hidden param is the class handle.
                tree = gtNewLclvNode(info.compTypeCtxtArg, TYP_I_IMPL);
                tree->gtFlags |= GTF_VAR_CONTEXT;
                break;
            }

            case CORINFO_LOOKUP_METHODPARAM:
            {
                // In this case, the hidden param is the method handle.
                tree = gtNewLclvNode(info.compTypeCtxtArg, TYP_I_IMPL);
                tree->gtFlags |= GTF_VAR_CONTEXT;
                // Call helper CORINFO_HELP_GETCLASSFROMMETHODPARAM to get the class handle
                // from the method handle.
                tree = gtNewHelperCallNode(CORINFO_HELP_GETCLASSFROMMETHODPARAM, TYP_I_IMPL, gtNewCallArgs(tree));
                break;
            }

            default:
            {
                noway_assert(!"Unknown LOOKUP_KIND");
                break;
            }
        }

        noway_assert(tree); // tree should now contain the CORINFO_CLASS_HANDLE for the exact class.

        // Given the class handle, get the pointer to the Monitor.
        tree = gtNewHelperCallNode(CORINFO_HELP_GETSYNCFROMCLASSHANDLE, TYP_I_IMPL, gtNewCallArgs(tree));
    }

    noway_assert(tree);
    return tree;
}

#if defined(FEATURE_EH_FUNCLETS)

/*****************************************************************************
 *
 *  Add monitor enter/exit calls for synchronized methods, and a try/fault
 *  to ensure the 'exit' is called if the 'enter' was successful. On x86, we
 *  generate monitor enter/exit calls and tell the VM the code location of
 *  these calls. When an exception occurs between those locations, the VM
 *  automatically releases the lock. For non-x86 platforms, the JIT is
 *  responsible for creating a try/finally to protect the monitor enter/exit,
 *  and the VM doesn't need to know anything special about the method during
 *  exception processing -- it's just a normal try/finally.
 *
 *  We generate the following code:
 *
 *      void Foo()
 *      {
 *          unsigned byte acquired = 0;
 *          try {
 *              JIT_MonEnterWorker(<lock object>, &acquired);
 *
 *              *** all the preexisting user code goes here ***
 *
 *              JIT_MonExitWorker(<lock object>, &acquired);
 *          } fault {
 *              JIT_MonExitWorker(<lock object>, &acquired);
 *         }
 *      L_return:
 *         ret
 *      }
 *
 *  If the lock is actually acquired, then the 'acquired' variable is set to 1
 *  by the helper call. During normal exit, the finally is called, 'acquired'
 *  is 1, and the lock is released. If an exception occurs before the lock is
 *  acquired, but within the 'try' (extremely unlikely, but possible), 'acquired'
 *  will be 0, and the monitor exit call will quickly return without attempting
 *  to release the lock. Otherwise, 'acquired' will be 1, and the lock will be
 *  released during exception processing.
 *
 *  For synchronized methods, we generate a single return block.
 *  We can do this without creating additional "step" blocks because "ret" blocks
 *  must occur at the top-level (of the original code), not nested within any EH
 *  constructs. From the CLI spec, 12.4.2.8.2.3 "ret": "Shall not be enclosed in any
 *  protected block, filter, or handler." Also, 3.57: "The ret instruction cannot be
 *  used to transfer control out of a try, filter, catch, or finally block. From within
 *  a try or catch, use the leave instruction with a destination of a ret instruction
 *  that is outside all enclosing exception blocks."
 *
 *  In addition, we can add a "fault" at the end of a method and be guaranteed that no
 *  control falls through. From the CLI spec, section 12.4 "Control flow": "Control is not
 *  permitted to simply fall through the end of a method. All paths shall terminate with one
 *  of these instructions: ret, throw, jmp, or (tail. followed by call, calli, or callvirt)."
 *
 *  We only need to worry about "ret" and "throw", as the CLI spec prevents any other
 *  alternatives. Section 15.4.3.3 "Implementation information" states about exiting
 *  synchronized methods: "Exiting a synchronized method using a tail. call shall be
 *  implemented as though the tail. had not been specified." Section 3.37 "jmp" states:
 *  "The jmp instruction cannot be used to transferred control out of a try, filter,
 *  catch, fault or finally block; or out of a synchronized region." And, "throw" will
 *  be handled naturally; no additional work is required.
 */

void Compiler::fgAddSyncMethodEnterExit()
{
    assert((info.compFlags & CORINFO_FLG_SYNCH) != 0);

    // We need to do this transformation before funclets are created.
    assert(!fgFuncletsCreated);

    // Assume we don't need to update the bbPreds lists.
    assert(!fgComputePredsDone);

#if !FEATURE_EH
    // If we don't support EH, we can't add the EH needed by synchronized methods.
    // Of course, we could simply ignore adding the EH constructs, since we don't
    // support exceptions being thrown in this mode, but we would still need to add
    // the monitor enter/exit, and that doesn't seem worth it for this minor case.
    // By the time EH is working, we can just enable the whole thing.
    NYI("No support for synchronized methods");
#endif // !FEATURE_EH

    // Create a scratch first BB where we can put the new variable initialization.
    // Don't put the scratch BB in the protected region.

    fgEnsureFirstBBisScratch();
    assert(fgFirstBB->bbJumpKind == BBJ_NONE);

    // Create a block for the start of the try region, where the monitor enter call
    // will go.

    BasicBlock* tryBegBB  = fgNewBBafter(BBJ_NONE, fgFirstBB, false);
    BasicBlock* tryNextBB = tryBegBB->bbNext;
    BasicBlock* tryLastBB = fgLastBB;

    // If we have profile data the new block will inherit the next block's weight
    if (tryNextBB->hasProfileWeight())
    {
        tryBegBB->inheritWeight(tryNextBB);
    }

    // Create a block for the fault.

    assert(!tryLastBB->bbFallsThrough());
    BasicBlock* faultBB = fgNewBBafter(BBJ_EHFINALLYRET, tryLastBB, false);

    assert(tryLastBB->bbNext == faultBB);
    assert(faultBB->bbNext == nullptr);
    assert(faultBB == fgLastBB);

    { // Scope the EH region creation

        // Add the new EH region at the end, since it is the least nested,
        // and thus should be last.

        EHblkDsc* newEntry;
        unsigned  XTnew = compHndBBtabCount;

        newEntry = fgAddEHTableEntry(XTnew);

        // Initialize the new entry

        newEntry->ebdHandlerType = EH_HANDLER_FAULT;

        newEntry->ebdTryBeg  = tryBegBB;
        newEntry->ebdTryLast = tryLastBB;

        newEntry->ebdHndBeg  = faultBB;
        newEntry->ebdHndLast = faultBB;

        newEntry->ebdTyp = 0; // unused for fault

        newEntry->ebdEnclosingTryIndex = EHblkDsc::NO_ENCLOSING_INDEX;
        newEntry->ebdEnclosingHndIndex = EHblkDsc::NO_ENCLOSING_INDEX;

        newEntry->ebdTryBegOffset    = tryBegBB->bbCodeOffs;
        newEntry->ebdTryEndOffset    = tryLastBB->bbCodeOffsEnd;
        newEntry->ebdFilterBegOffset = 0;
        newEntry->ebdHndBegOffset    = 0; // handler doesn't correspond to any IL
        newEntry->ebdHndEndOffset    = 0; // handler doesn't correspond to any IL

        // Set some flags on the new region. This is the same as when we set up
        // EH regions in fgFindBasicBlocks(). Note that the try has no enclosing
        // handler, and the fault has no enclosing try.

        tryBegBB->bbFlags |= BBF_DONT_REMOVE | BBF_TRY_BEG | BBF_IMPORTED;

        faultBB->bbFlags |= BBF_DONT_REMOVE | BBF_IMPORTED;
        faultBB->bbCatchTyp = BBCT_FAULT;

        tryBegBB->setTryIndex(XTnew);
        tryBegBB->clearHndIndex();

        faultBB->clearTryIndex();
        faultBB->setHndIndex(XTnew);

        // Walk the user code blocks and set all blocks that don't already have a try handler
        // to point to the new try handler.

        BasicBlock* tmpBB;
        for (tmpBB = tryBegBB->bbNext; tmpBB != faultBB; tmpBB = tmpBB->bbNext)
        {
            if (!tmpBB->hasTryIndex())
            {
                tmpBB->setTryIndex(XTnew);
            }
        }

        // Walk the EH table. Make every EH entry that doesn't already have an enclosing
        // try index mark this new entry as their enclosing try index.

        unsigned  XTnum;
        EHblkDsc* HBtab;

        for (XTnum = 0, HBtab = compHndBBtab; XTnum < XTnew; XTnum++, HBtab++)
        {
            if (HBtab->ebdEnclosingTryIndex == EHblkDsc::NO_ENCLOSING_INDEX)
            {
                HBtab->ebdEnclosingTryIndex =
                    (unsigned short)XTnew; // This EH region wasn't previously nested, but now it is.
            }
        }

#ifdef DEBUG
        if (verbose)
        {
            JITDUMP("Synchronized method - created additional EH descriptor EH#%u for try/fault wrapping monitor "
                    "enter/exit\n",
                    XTnew);
            fgDispBasicBlocks();
            fgDispHandlerTab();
        }

        fgVerifyHandlerTab();
#endif // DEBUG
    }

    // Add monitor enter/exit calls.

    lvaMonAcquired = lvaNewTemp(TYP_INT, true DEBUGARG("monitor 'acquired' temp"));

    GenTreeOp* init = gtNewAssignNode(gtNewLclvNode(lvaMonAcquired, TYP_INT), gtNewIconNode(0));
    fgNewStmtAtEnd(fgFirstBB, init);
    JITDUMPTREE(init, "\nSynchronized method - Add 'acquired' initialization in first block " FMT_BB "\n",
                fgFirstBB->bbNum);

    // Make a copy of the 'this' pointer to be used in the handler so it does
    // not inhibit enregistration of all uses of the variable.
    unsigned thisCopyLclNum = 0;

    if (!info.compIsStatic)
    {
        thisCopyLclNum = lvaNewTemp(TYP_REF, true DEBUGARG("monitor EH exit 'this' copy"));
        init = gtNewAssignNode(gtNewLclvNode(thisCopyLclNum, TYP_REF), gtNewLclvNode(info.compThisArg, TYP_REF));
        fgNewStmtAtEnd(tryBegBB, init);
    }

    CorInfoHelpFunc enterHelper = info.compIsStatic ? CORINFO_HELP_MON_ENTER_STATIC : CORINFO_HELP_MON_ENTER;
    CorInfoHelpFunc exitHelper  = info.compIsStatic ? CORINFO_HELP_MON_EXIT_STATIC : CORINFO_HELP_MON_EXIT;

    fgInsertMonitorCall(tryBegBB, enterHelper, info.compThisArg);
    fgInsertMonitorCall(faultBB, exitHelper, thisCopyLclNum);

<<<<<<< HEAD
    for (BasicBlock* block = fgFirstBB; block != nullptr; block = block->bbNext)
=======
    // non-exceptional cases
    for (BasicBlock* const block : Blocks())
>>>>>>> 82f7144f
    {
        if (block->bbJumpKind == BBJ_RETURN)
        {
            fgInsertMonitorCall(block, exitHelper, info.compThisArg);
        }
    }
}

void Compiler::fgInsertMonitorCall(BasicBlock* block, CorInfoHelpFunc helper, unsigned thisLclNum)
{
    assert((block->bbJumpKind == BBJ_NONE) || (block->bbJumpKind == BBJ_RETURN) ||
           (block->bbJumpKind == BBJ_EHFINALLYRET));

    GenTree* monitor  = info.compIsStatic ? fgGetCritSectOfStaticMethod() : gtNewLclvNode(thisLclNum, TYP_REF);
    GenTree* acquired = gtNewLclVarAddrNode(lvaMonAcquired);
    GenTree* call     = gtNewHelperCallNode(helper, TYP_VOID, gtNewCallArgs(monitor, acquired));

    JITDUMPTREE(call, "\nSynchronized method - Add monitor call to block " FMT_BB "\n", block->bbNum);

    if ((block->bbJumpKind != BBJ_RETURN) || !block->lastStmt()->GetRootNode()->OperIs(GT_RETURN))
    {
        fgNewStmtAtEnd(block, call);
        return;
    }

    Statement* retStmt = block->lastStmt();
    GenTree*   retNode = retStmt->GetRootNode();

    if (!retNode->TypeIs(TYP_VOID))
    {
        GenTree* retExpr = retNode->AsUnOp()->GetOp(0);

        // Anything with side effects needs to stay inside the synchronized region.
        // That should include address exposed locals, even if the chance that such
        // locals are used by another thread is slim. But we haven't yet dermined
        // which locals are address exposed so GTF_GLOB_REF may not be present,
        // fall back to address taken.

        if ((retExpr->GetSideEffects() != 0) || impHasAddressTakenLocals(retExpr))
        {
            unsigned   retTempLclNum = lvaGrabTemp(true DEBUGARG("monitor 'return' temp"));
            LclVarDsc* retTempLcl    = lvaGetDesc(retTempLclNum);

            if (varTypeIsStruct(retNode->GetType()))
            {
                lvaSetStruct(retTempLclNum, info.GetRetLayout(), /* checkUnsafeBuffer */ false);
            }
            else
            {
                retTempLcl->SetType(retNode->GetType());
            }

            GenTreeOp* retTempInit = gtNewAssignNode(gtNewLclvNode(retTempLclNum, retTempLcl->GetType()), retExpr);
            fgInsertStmtBefore(block, retStmt, gtNewStmt(retTempInit));
            retNode->AsUnOp()->SetOp(0, gtNewLclvNode(retTempLclNum, retTempLcl->GetType()));
        }
    }

    fgInsertStmtBefore(block, retStmt, gtNewStmt(call));
}

// Convert a BBJ_RETURN block in a synchronized method to a BBJ_ALWAYS.
// We've previously added a 'try' block around the original program code using fgAddSyncMethodEnterExit().
// Thus, we put BBJ_RETURN blocks inside a 'try'. In IL this is illegal. Instead, we would
// see a 'leave' inside a 'try' that would get transformed into BBJ_CALLFINALLY/BBJ_ALWAYS blocks
// during importing, and the BBJ_ALWAYS would point at an outer block with the BBJ_RETURN.
// Here, we mimic some of the logic of importing a LEAVE to get the same effect for synchronized methods.
void Compiler::fgConvertSyncReturnToLeave(BasicBlock* block)
{
    assert(!fgFuncletsCreated);
    assert(info.compFlags & CORINFO_FLG_SYNCH);
    assert(genReturnBB != nullptr);
    assert(genReturnBB != block);
    assert(fgReturnCount <= 1); // We have a single return for synchronized methods
    assert(block->bbJumpKind == BBJ_RETURN);
    assert((block->bbFlags & BBF_HAS_JMP) == 0);
    assert(block->hasTryIndex());
    assert(!block->hasHndIndex());
    assert(compHndBBtabCount >= 1);

    unsigned tryIndex = block->getTryIndex();
    assert(tryIndex == compHndBBtabCount - 1); // The BBJ_RETURN must be at the top-level before we inserted the
                                               // try/finally, which must be the last EH region.

    EHblkDsc* ehDsc = ehGetDsc(tryIndex);
    assert(ehDsc->ebdEnclosingTryIndex ==
           EHblkDsc::NO_ENCLOSING_INDEX); // There are no enclosing regions of the BBJ_RETURN block
    assert(ehDsc->ebdEnclosingHndIndex == EHblkDsc::NO_ENCLOSING_INDEX);

    // Convert the BBJ_RETURN to BBJ_ALWAYS, jumping to genReturnBB.
    block->bbJumpKind = BBJ_ALWAYS;
    block->bbJumpDest = genReturnBB;
    fgAddRefPred(genReturnBB, block);

#ifdef DEBUG
    if (verbose)
    {
        printf("Synchronized method - convert block " FMT_BB " to BBJ_ALWAYS [targets " FMT_BB "]\n", block->bbNum,
               block->bbJumpDest->bbNum);
    }
#endif
}

#endif // FEATURE_EH_FUNCLETS

void Compiler::fgAddReversePInvokeEnterExit()
{
    assert(opts.IsReversePInvoke());

    lvaReversePInvokeFrameVar = lvaGrabTempWithImplicitUse(false DEBUGARG("Reverse Pinvoke FrameVar"));
    lvaGetDesc(lvaReversePInvokeFrameVar)->SetBlockType(eeGetEEInfo()->sizeOfReversePInvokeFrame);

    // Add enter pinvoke exit callout at the start of prolog

    GenTree*        pInvokeFrameVar = gtNewLclVarAddrNode(lvaReversePInvokeFrameVar);
    CorInfoHelpFunc reversePInvokeEnterHelper;

    GenTreeCall::Use* args;

    if (opts.jitFlags->IsSet(JitFlags::JIT_FLAG_TRACK_TRANSITIONS))
    {
        reversePInvokeEnterHelper = CORINFO_HELP_JIT_REVERSE_PINVOKE_ENTER_TRACK_TRANSITIONS;

        GenTree* stubArgument;
        if (info.compPublishStubParam)
        {
            // If we have a secret param for a Reverse P/Invoke, that means that we are in an IL stub.
            // In this case, the method handle we pass down to the Reverse P/Invoke helper should be
            // the target method, which is passed in the secret parameter.
            stubArgument = gtNewLclvNode(lvaStubArgumentVar, TYP_I_IMPL);
        }
        else
        {
            stubArgument = gtNewIconNode(0, TYP_I_IMPL);
        }

        args = gtNewCallArgs(pInvokeFrameVar, gtNewIconEmbMethHndNode(info.compMethodHnd), stubArgument);
    }
    else
    {
        reversePInvokeEnterHelper = CORINFO_HELP_JIT_REVERSE_PINVOKE_ENTER;
        args                      = gtNewCallArgs(pInvokeFrameVar);
    }

    GenTree* tree = gtNewHelperCallNode(reversePInvokeEnterHelper, TYP_VOID, args);

    fgEnsureFirstBBisScratch();

    fgNewStmtAtBeg(fgFirstBB, tree);

#ifdef DEBUG
    if (verbose)
    {
        printf("\nReverse PInvoke method - Add reverse pinvoke enter in first basic block %s\n",
               fgFirstBB->dspToString());
        gtDispTree(tree);
        printf("\n");
    }
#endif

    // Add reverse pinvoke exit callout at the end of epilog

    tree = gtNewLclVarAddrNode(lvaReversePInvokeFrameVar);

    CorInfoHelpFunc reversePInvokeExitHelper = opts.jitFlags->IsSet(JitFlags::JIT_FLAG_TRACK_TRANSITIONS)
                                                   ? CORINFO_HELP_JIT_REVERSE_PINVOKE_EXIT_TRACK_TRANSITIONS
                                                   : CORINFO_HELP_JIT_REVERSE_PINVOKE_EXIT;

    tree = gtNewHelperCallNode(reversePInvokeExitHelper, TYP_VOID, gtNewCallArgs(tree));

    assert(genReturnBB != nullptr);

    fgNewStmtNearEnd(genReturnBB, tree);

#ifdef DEBUG
    if (verbose)
    {
        printf("\nReverse PInvoke method - Add reverse pinvoke exit in return basic block %s\n",
               genReturnBB->dspToString());
        gtDispTree(tree);
        printf("\n");
    }
#endif
}

<<<<<<< HEAD
=======
/*****************************************************************************
 *
 *  Return 'true' if there is more than one BBJ_RETURN block.
 */

bool Compiler::fgMoreThanOneReturnBlock()
{
    unsigned retCnt = 0;

    for (BasicBlock* const block : Blocks())
    {
        if (block->bbJumpKind == BBJ_RETURN)
        {
            retCnt++;
            if (retCnt > 1)
            {
                return true;
            }
        }
    }

    return false;
}

>>>>>>> 82f7144f
namespace
{
// Define a helper class for merging return blocks (which we do when the input has
// more than the limit for this configuration).
//
// Notes: sets fgReturnCount, genReturnBB, and genReturnLocal.
class MergedReturns
{
public:
#ifdef JIT32_GCENCODER

    // X86 GC encoding has a hard limit of SET_EPILOGCNT_MAX epilogs.
    const static unsigned ReturnCountHardLimit = SET_EPILOGCNT_MAX;
#else  // JIT32_GCENCODER

    // We currently apply a hard limit of '4' to all other targets (see
    // the other uses of SET_EPILOGCNT_MAX), though it would be good
    // to revisit that decision based on CQ analysis.
    const static unsigned ReturnCountHardLimit = 4;
#endif // JIT32_GCENCODER

private:
    Compiler* comp;

    // As we discover returns, we'll record them in `returnBlocks`, until
    // the limit is reached, at which point we'll keep track of the merged
    // return blocks in `returnBlocks`.
    BasicBlock* returnBlocks[ReturnCountHardLimit];

    // Each constant value returned gets its own merged return block that
    // returns that constant (up to the limit on number of returns); in
    // `returnConstants` we track the constant values returned by these
    // merged constant return blocks.
    INT64 returnConstants[ReturnCountHardLimit];

    // Indicators of where in the lexical block list we'd like to place
    // each constant return block.
    BasicBlock* insertionPoints[ReturnCountHardLimit];

    // Number of return blocks allowed
    PhasedVar<unsigned> maxReturns;

    // Flag to keep track of when we've hit the limit of returns and are
    // actively merging returns together.
    bool mergingReturns = false;

public:
    MergedReturns(Compiler* comp) : comp(comp)
    {
        comp->fgReturnCount = 0;
    }

    void SetMaxReturns(unsigned value)
    {
        maxReturns = value;
        maxReturns.MarkAsReadOnly();
    }

    //------------------------------------------------------------------------
    // Record: Make note of a return block in the input program.
    //
    // Arguments:
    //    returnBlock - Block in the input that has jump kind BBJ_RETURN
    //
    // Notes:
    //    Updates fgReturnCount appropriately, and generates a merged return
    //    block if necessary.  If a constant merged return block is used,
    //    `returnBlock` is rewritten to jump to it.  If a non-constant return
    //    block is used, `genReturnBB` is set to that block, and `genReturnLocal`
    //    is set to the lclvar that it returns; morph will need to rewrite
    //    `returnBlock` to set the local and jump to the return block in such
    //    cases, which it will do after some key transformations like rewriting
    //    tail calls and calls that return to hidden buffers.  In either of these
    //    cases, `fgReturnCount` and the merged return block's profile information
    //    will be updated to reflect or anticipate the rewrite of `returnBlock`.
    //
    void Record(BasicBlock* returnBlock)
    {
        // Add this return to our tally
        unsigned oldReturnCount = comp->fgReturnCount++;

        if (!mergingReturns)
        {
            if (oldReturnCount < maxReturns)
            {
                // No need to merge just yet; simply record this return.
                returnBlocks[oldReturnCount] = returnBlock;
                return;
            }

            // We'e reached our threshold
            mergingReturns = true;

            // Merge any returns we've already identified
            for (unsigned i = 0, searchLimit = 0; i < oldReturnCount; ++i)
            {
                BasicBlock* mergedReturnBlock = Merge(returnBlocks[i], searchLimit);
                if (returnBlocks[searchLimit] == mergedReturnBlock)
                {
                    // We've added a new block to the searchable set
                    ++searchLimit;
                }
            }
        }

        // We have too many returns, so merge this one in.
        // Search limit is new return count minus one (to exclude this block).
        unsigned searchLimit = comp->fgReturnCount - 1;
        Merge(returnBlock, searchLimit);
    }

    //------------------------------------------------------------------------
    // EagerCreate: Force creation of a non-constant merged return block `genReturnBB`.
    //
    // Return Value:
    //    The newly-created block which returns `genReturnLocal`.
    //
    BasicBlock* EagerCreate()
    {
        mergingReturns = true;
        return Merge(nullptr, 0);
    }

    //------------------------------------------------------------------------
    // PlaceReturns: Move any generated const return blocks to an appropriate
    //     spot in the lexical block list.
    //
    // Notes:
    //    The goal is to set things up favorably for a reasonable layout without
    //    putting too much burden on fgReorderBlocks; in particular, since that
    //    method doesn't (currently) shuffle non-profile, non-rare code to create
    //    fall-through and reduce gotos, this method places each const return
    //    block immediately after its last predecessor, so that the flow from
    //    there to it can become fallthrough without requiring any motion to be
    //    performed by fgReorderBlocks.
    //
    void PlaceReturns()
    {
        if (!mergingReturns)
        {
            // No returns generated => no returns to place.
            return;
        }

        for (unsigned index = 0; index < comp->fgReturnCount; ++index)
        {
            BasicBlock* returnBlock    = returnBlocks[index];
            BasicBlock* genReturnBlock = comp->genReturnBB;
            if (returnBlock == genReturnBlock)
            {
                continue;
            }

            BasicBlock* insertionPoint = insertionPoints[index];
            assert(insertionPoint != nullptr);

            comp->fgUnlinkBlock(returnBlock);
            comp->fgMoveBlocksAfter(returnBlock, returnBlock, insertionPoint);
            // Treat the merged return block as belonging to the same EH region
            // as the insertion point block, to make sure we don't break up
            // EH regions; since returning a constant won't throw, this won't
            // affect program behavior.
            comp->fgExtendEHRegionAfter(insertionPoint);
        }
    }

private:
    //------------------------------------------------------------------------
    // CreateReturnBB: Create a basic block to serve as a merged return point, stored to
    //    `returnBlocks` at the given index, and optionally returning the given constant.
    //
    // Arguments:
    //    index - Index into `returnBlocks` to store the new block into.
    //    returnConst - Constant that the new block should return; may be nullptr to
    //      indicate that the new merged return is for the non-constant case, in which
    //      case, if the method's return type is non-void, `comp->genReturnLocal` will
    //      be initialized to a new local of the appropriate type, and the new block will
    //      return it.
    //
    // Return Value:
    //    The new merged return block.
    //
    BasicBlock* CreateReturnBB(unsigned index, GenTreeIntConCommon* returnConst = nullptr)
    {
        BasicBlock* newReturnBB = comp->fgNewBBinRegion(BBJ_RETURN);
        newReturnBB->bbRefs     = 1; // bbRefs gets update later, for now it should be 1
        comp->fgReturnCount++;

        noway_assert(newReturnBB->bbNext == nullptr);

        JITDUMP("\n newReturnBB [" FMT_BB "] created\n", newReturnBB->bbNum);

        GenTree* returnExpr;

        if (comp->info.retDesc.GetRegCount() == 0)
        {
            noway_assert((comp->info.compRetType == TYP_VOID) || varTypeIsStruct(comp->info.compRetType));

            returnExpr = new (comp, GT_RETURN) GenTreeOp(GT_RETURN, TYP_VOID);

            comp->genReturnLocal = BAD_VAR_NUM;
        }
        else if (returnConst != nullptr)
        {
            returnExpr = comp->gtNewOperNode(GT_RETURN, returnConst->GetType(), returnConst);

            returnConstants[index] = returnConst->IntegralValue();
        }
        else if (comp->info.compRetBuffArg != BAD_VAR_NUM)
        {
            assert(comp->info.retDesc.GetRegCount() == 1);

            GenTree* retBuffAddr = comp->gtNewLclvNode(comp->info.compRetBuffArg, TYP_BYREF);
            retBuffAddr->gtFlags |= GTF_DONT_CSE;
            returnExpr = comp->gtNewOperNode(GT_RETURN, TYP_BYREF, retBuffAddr);

            comp->genReturnLocal = BAD_VAR_NUM;
        }
        else
        {
            // There is a return value, so create a temp for it.  Real returns will store the value in there and
            // it'll be reloaded by the single return.
            unsigned   lclNum = comp->lvaGrabTemp(true DEBUGARG("merged return temp"));
            LclVarDsc* lcl    = comp->lvaGetDesc(lclNum);

            if (varTypeIsStruct(comp->info.GetRetSigType()))
            {
                comp->lvaSetStruct(lclNum, comp->info.GetRetLayout(), false);
                lcl->lvIsMultiRegRet = (comp->info.retDesc.GetRegCount() > 1);
            }
            else
            {
                lcl->SetType(varActualType(comp->info.compRetType));
                comp->compFloatingPointUsed |= varTypeIsFloating(comp->info.compRetType);
            }

            GenTree* retTemp = comp->gtNewLclvNode(lclNum, lcl->GetType());
            // make sure copy prop ignores this node (make sure it always does a reload from the temp).
            retTemp->gtFlags |= GTF_DONT_CSE;
            returnExpr = comp->gtNewOperNode(GT_RETURN, lcl->GetType(), retTemp);

            comp->genReturnLocal = lclNum;
        }

        // Add 'return' expression to the return block
        comp->fgNewStmtAtEnd(newReturnBB, returnExpr);
        // Flag that this 'return' was generated by return merging so that subsequent
        // return block morhping will know to leave it alone.
        returnExpr->gtFlags |= GTF_RET_MERGED;

#ifdef DEBUG
        if (comp->verbose)
        {
            printf("\nmergeReturns statement tree ");
            Compiler::printTreeID(returnExpr);
            printf(" added to genReturnBB %s\n", newReturnBB->dspToString());
            comp->gtDispTree(returnExpr);
            printf("\n");
        }
#endif
        assert(index < maxReturns);
        returnBlocks[index] = newReturnBB;
        return newReturnBB;
    }

    //------------------------------------------------------------------------
    // Merge: Find or create an appropriate merged return block for the given input block.
    //
    // Arguments:
    //    returnBlock - Return block from the input program to find a merged return for.
    //                  May be nullptr to indicate that new block suitable for non-constant
    //                  returns should be generated but no existing block modified.
    //    searchLimit - Blocks in `returnBlocks` up to but not including index `searchLimit`
    //                  will be checked to see if we already have an appropriate merged return
    //                  block for this case.  If a new block must be created, it will be stored
    //                  to `returnBlocks` at index `searchLimit`.
    //
    // Return Value:
    //    Merged return block suitable for handling this return value.  May be newly-created
    //    or pre-existing.
    //
    // Notes:
    //    If a constant-valued merged return block is used, `returnBlock` will be rewritten to
    //    jump to the merged return block and its `GT_RETURN` statement will be removed.  If
    //    a non-constant-valued merged return block is used, `genReturnBB` and `genReturnLocal`
    //    will be set so that Morph can perform that rewrite, which it will do after some key
    //    transformations like rewriting tail calls and calls that return to hidden buffers.
    //    In either of these cases, `fgReturnCount` and the merged return block's profile
    //    information will be updated to reflect or anticipate the rewrite of `returnBlock`.
    //
    BasicBlock* Merge(BasicBlock* returnBlock, unsigned searchLimit)
    {
        assert(mergingReturns);

        BasicBlock* mergedReturnBlock = nullptr;

        // Do not look for mergable constant returns in debug codegen as
        // we may lose track of sequence points.
        if ((returnBlock != nullptr) && (maxReturns > 1) && !comp->opts.compDbgCode)
        {
            // Check to see if this is a constant return so that we can search
            // for and/or create a constant return block for it.

            GenTreeIntConCommon* retConst = GetReturnConst(returnBlock);
            if (retConst != nullptr)
            {
                // We have a constant.  Now find or create a corresponding return block.

                unsigned    index;
                BasicBlock* constReturnBlock = FindConstReturnBlock(retConst, searchLimit, &index);

                if (constReturnBlock == nullptr)
                {
                    // We didn't find a const return block.  See if we have space left
                    // to make one.

                    // We have already allocated `searchLimit` slots.
                    unsigned slotsReserved = searchLimit;
                    if (comp->genReturnBB == nullptr)
                    {
                        // We haven't made a non-const return yet, so we have to reserve
                        // a slot for one.
                        ++slotsReserved;
                    }

                    if (slotsReserved < maxReturns)
                    {
                        // We have enough space to allocate a slot for this constant.
                        constReturnBlock = CreateReturnBB(searchLimit, retConst);
                    }
                }

                if (constReturnBlock != nullptr)
                {
                    // Found a constant merged return block.
                    mergedReturnBlock = constReturnBlock;

                    // Change BBJ_RETURN to BBJ_ALWAYS targeting const return block.
                    assert((comp->info.compFlags & CORINFO_FLG_SYNCH) == 0);
                    returnBlock->bbJumpKind = BBJ_ALWAYS;
                    returnBlock->bbJumpDest = constReturnBlock;

                    // Remove GT_RETURN since constReturnBlock returns the constant.
                    assert(returnBlock->lastStmt()->GetRootNode()->OperIs(GT_RETURN));
                    assert(returnBlock->lastStmt()->GetRootNode()->gtGetOp1()->IsIntegralConst());
                    comp->fgRemoveStmt(returnBlock, returnBlock->lastStmt());

                    // Using 'returnBlock' as the insertion point for 'mergedReturnBlock'
                    // will give it a chance to use fallthrough rather than BBJ_ALWAYS.
                    // Resetting this after each merge ensures that any branches to the
                    // merged return block are lexically forward.

                    insertionPoints[index] = returnBlock;

                    // Update profile information in the mergedReturnBlock to
                    // reflect the additional flow.
                    //
                    if (returnBlock->hasProfileWeight())
                    {
                        BasicBlock::weight_t const oldWeight =
                            mergedReturnBlock->hasProfileWeight() ? mergedReturnBlock->bbWeight : BB_ZERO_WEIGHT;
                        BasicBlock::weight_t const newWeight = oldWeight + returnBlock->bbWeight;

                        JITDUMP("merging profile weight " FMT_WT " from " FMT_BB " to const return " FMT_BB "\n",
                                returnBlock->bbWeight, returnBlock->bbNum, mergedReturnBlock->bbNum);

                        mergedReturnBlock->setBBProfileWeight(newWeight);
                        DISPBLOCK(mergedReturnBlock);
                    }
                }
            }
        }

        if (mergedReturnBlock == nullptr)
        {
            // No constant return block for this return; use the general one.
            // We defer flow update and profile update to morph.
            //
            mergedReturnBlock = comp->genReturnBB;
            if (mergedReturnBlock == nullptr)
            {
                // No general merged return for this function yet; create one.
                // There had better still be room left in the array.
                assert(searchLimit < maxReturns);
                mergedReturnBlock = CreateReturnBB(searchLimit);
                comp->genReturnBB = mergedReturnBlock;
                // Downstream code expects the `genReturnBB` to always remain
                // once created, so that it can redirect flow edges to it.
                mergedReturnBlock->bbFlags |= BBF_DONT_REMOVE;
            }
        }

        if (returnBlock != nullptr)
        {
            // Update fgReturnCount to reflect or anticipate that `returnBlock` will no longer
            // be a return point.
            comp->fgReturnCount--;
        }

        return mergedReturnBlock;
    }

    //------------------------------------------------------------------------
    // GetReturnConst: If the given block returns an integral constant, return the
    //     GenTreeIntConCommon that represents the constant.
    //
    // Arguments:
    //    returnBlock - Block whose return value is to be inspected.
    //
    // Return Value:
    //    GenTreeIntCommon that is the argument of `returnBlock`'s `GT_RETURN` if
    //    such exists; nullptr otherwise.
    //
    static GenTreeIntConCommon* GetReturnConst(BasicBlock* returnBlock)
    {
        Statement* lastStmt = returnBlock->lastStmt();
        if (lastStmt == nullptr)
        {
            return nullptr;
        }

        GenTree* lastExpr = lastStmt->GetRootNode();
        if (!lastExpr->OperIs(GT_RETURN))
        {
            return nullptr;
        }

        GenTree* retExpr = lastExpr->gtGetOp1();
        if ((retExpr == nullptr) || !retExpr->IsIntegralConst())
        {
            return nullptr;
        }

        return retExpr->AsIntConCommon();
    }

    //------------------------------------------------------------------------
    // FindConstReturnBlock: Scan the already-created merged return blocks, up to `searchLimit`,
    //     and return the one corresponding to the given const expression if it exists.
    //
    // Arguments:
    //    constExpr - GenTreeIntCommon representing the constant return value we're
    //        searching for.
    //    searchLimit - Check `returnBlocks`/`returnConstants` up to but not including
    //        this index.
    //    index - [out] Index of return block in the `returnBlocks` array, if found;
    //        searchLimit otherwise.
    //
    // Return Value:
    //    A block that returns the same constant, if one is found; otherwise nullptr.
    //
    BasicBlock* FindConstReturnBlock(GenTreeIntConCommon* constExpr, unsigned searchLimit, unsigned* index)
    {
        INT64 constVal = constExpr->IntegralValue();

        for (unsigned i = 0; i < searchLimit; ++i)
        {
            // Need to check both for matching const val and for genReturnBB
            // because genReturnBB is used for non-constant returns and its
            // corresponding entry in the returnConstants array is garbage.
            // Check the returnBlocks[] first, so we don't access an uninitialized
            // returnConstants[] value (which some tools like valgrind will
            // complain about).

            BasicBlock* returnBlock = returnBlocks[i];

            if (returnBlock == comp->genReturnBB)
            {
                continue;
            }

            if (returnConstants[i] == constVal)
            {
                *index = i;
                return returnBlock;
            }
        }

        *index = searchLimit;
        return nullptr;
    }
};
}

/*****************************************************************************
*
*  Add any internal blocks/trees we may need
*/

void Compiler::fgAddInternal()
{
    noway_assert(!compIsForInlining());

    // The backend requires a scratch BB into which it can safely insert a P/Invoke method prolog if one is
    // required. Similarly, we need a scratch BB for poisoning. Create it here.
    if (compMethodRequiresPInvokeFrame() || compShouldPoisonFrame())
    {
        fgEnsureFirstBBisScratch();
        fgFirstBB->bbFlags |= BBF_DONT_REMOVE;
    }

    /*
    <BUGNUM> VSW441487 </BUGNUM>

    The "this" pointer is implicitly used in the following cases:
    1. Locking of synchronized methods
    2. Dictionary access of shared generics code
    3. If a method has "catch(FooException<T>)", the EH code accesses "this" to determine T.
    4. Initializing the type from generic methods which require precise cctor semantics
    5. Verifier does special handling of "this" in the .ctor

    However, we might overwrite it with a "starg 0".
    In this case, we will redirect all "ldarg(a)/starg(a) 0" to a temp lvaTable[lvaArg0Var]
    */

    if (!info.compIsStatic)
    {
        if (lvaArg0Var != info.compThisArg)
        {
            // When we're using the general encoder, we mark compThisArg address-taken to ensure that it is not
            // enregistered (since the decoder always reports a stack location for "this" for generics
            // context vars).
            bool lva0CopiedForGenericsCtxt;
#ifndef JIT32_GCENCODER
            lva0CopiedForGenericsCtxt = ((info.compMethodInfo->options & CORINFO_GENERICS_CTXT_FROM_THIS) != 0);
#else  // JIT32_GCENCODER
            lva0CopiedForGenericsCtxt          = false;
#endif // JIT32_GCENCODER
            noway_assert(lva0CopiedForGenericsCtxt || !lvaTable[info.compThisArg].lvAddrExposed);
            noway_assert(!lvaTable[info.compThisArg].lvHasILStoreOp);
            noway_assert(lvaTable[lvaArg0Var].lvAddrExposed || lvaTable[lvaArg0Var].lvHasILStoreOp ||
                         lva0CopiedForGenericsCtxt);

            var_types thisType = lvaTable[info.compThisArg].TypeGet();

            // Now assign the original input "this" to the temp

            GenTree* tree;

            tree = gtNewLclvNode(lvaArg0Var, thisType);

            tree = gtNewAssignNode(tree,                                     // dst
                                   gtNewLclvNode(info.compThisArg, thisType) // src
                                   );

            /* Create a new basic block and stick the assignment in it */

            fgEnsureFirstBBisScratch();

            fgNewStmtAtEnd(fgFirstBB, tree);

#ifdef DEBUG
            if (verbose)
            {
                printf("\nCopy \"this\" to lvaArg0Var in first basic block %s\n", fgFirstBB->dspToString());
                gtDispTree(tree);
                printf("\n");
            }
#endif
        }
    }

    // Merge return points if required or beneficial
    MergedReturns merger(this);

#if defined(FEATURE_EH_FUNCLETS)
    // Add the synchronized method enter/exit calls and try/finally protection. Note
    // that this must happen before the one BBJ_RETURN block is created below, so the
    // BBJ_RETURN block gets placed at the top-level, not within an EH region. (Otherwise,
    // we'd have to be really careful when creating the synchronized method try/finally
    // not to include the BBJ_RETURN block.)
    if ((info.compFlags & CORINFO_FLG_SYNCH) != 0)
    {
        fgAddSyncMethodEnterExit();
    }
#endif // FEATURE_EH_FUNCLETS

    //
    //  We will generate just one epilog (return block)
    //   when we are asked to generate enter/leave callbacks
    //   or for methods with PInvoke
    //   or for methods calling into unmanaged code
    //   or for synchronized methods.
    //
    BasicBlock* lastBlockBeforeGenReturns = fgLastBB;
    if (compIsProfilerHookNeeded() || compMethodRequiresPInvokeFrame() || opts.IsReversePInvoke() ||
        ((info.compFlags & CORINFO_FLG_SYNCH) != 0))
    {
        // We will generate only one return block
        // We will transform the BBJ_RETURN blocks
        //  into jumps to the one return block
        //
        merger.SetMaxReturns(1);

        // Eagerly create the genReturnBB since the lowering of these constructs
        // will expect to find it.
        BasicBlock* mergedReturn = merger.EagerCreate();
        assert(mergedReturn == genReturnBB);
    }
    else
    {
        bool stressMerging = compStressCompile(STRESS_MERGED_RETURNS, 50);

        //
        // We are allowed to have multiple individual exits
        // However we can still decide to have a single return
        //
        if ((compCodeOpt() == SMALL_CODE) || stressMerging)
        {
            // Under stress or for Small_Code case we always
            // generate a single return block when we have multiple
            // return points
            //
            merger.SetMaxReturns(1);
        }
        else
        {
            merger.SetMaxReturns(MergedReturns::ReturnCountHardLimit);
        }
    }

    // Visit the BBJ_RETURN blocks and merge as necessary.

    for (BasicBlock* block = fgFirstBB; block != lastBlockBeforeGenReturns->bbNext; block = block->bbNext)
    {
        if ((block->bbJumpKind == BBJ_RETURN) && ((block->bbFlags & BBF_HAS_JMP) == 0))
        {
            merger.Record(block);
        }
    }

    merger.PlaceReturns();

    if (compMethodRequiresPInvokeFrame())
    {
        // The P/Invoke helpers only require a frame variable, so only allocate the
        // TCB variable if we're not using them.
        if (!opts.ShouldUsePInvokeHelpers())
        {
            info.compLvFrameListRoot = lvaNewTemp(TYP_I_IMPL, false DEBUGARG("Pinvoke FrameListRoot"));
            lvaGetDesc(info.compLvFrameListRoot)->lvImplicitlyReferenced = 1;
        }

        lvaInlinedPInvokeFrameVar = lvaGrabTempWithImplicitUse(false DEBUGARG("Pinvoke FrameVar"));
        lvaGetDesc(lvaInlinedPInvokeFrameVar)->SetBlockType(eeGetEEInfo()->inlinedCallFrameInfo.size);

#if FEATURE_FIXED_OUT_ARGS
        // Grab and reserve space for TCB, Frame regs used in PInvoke epilog to pop the inlined frame.
        // See genPInvokeMethodEpilog() for use of the grabbed var. This is only necessary if we are
        // not using the P/Invoke helpers.
        if (!opts.ShouldUsePInvokeHelpers() && compJmpOpUsed)
        {
            lvaPInvokeFrameRegSaveVar = lvaGrabTempWithImplicitUse(false DEBUGARG("PInvokeFrameRegSave Var"));
            lvaGetDesc(lvaPInvokeFrameRegSaveVar)->SetBlockType(2 * REGSIZE_BYTES);
        }
#endif
    }

    // Do we need to insert a "JustMyCode" callback?

    CORINFO_JUST_MY_CODE_HANDLE* pDbgHandle = nullptr;
    CORINFO_JUST_MY_CODE_HANDLE  dbgHandle  = nullptr;
    if (opts.compDbgCode && !opts.jitFlags->IsSet(JitFlags::JIT_FLAG_IL_STUB))
    {
        dbgHandle = info.compCompHnd->getJustMyCodeHandle(info.compMethodHnd, &pDbgHandle);
    }

    noway_assert(!dbgHandle || !pDbgHandle);

    if (dbgHandle || pDbgHandle)
    {
        // Test the JustMyCode VM global state variable
        GenTree* embNode        = gtNewIconEmbHndNode(dbgHandle, pDbgHandle, GTF_ICON_GLOBAL_PTR, info.compMethodHnd);
        GenTree* guardCheckVal  = gtNewOperNode(GT_IND, TYP_INT, embNode);
        GenTree* guardCheckCond = gtNewOperNode(GT_EQ, TYP_INT, guardCheckVal, gtNewZeroConNode(TYP_INT));

        // Create the callback which will yield the final answer

        GenTree* callback = gtNewHelperCallNode(CORINFO_HELP_DBG_IS_JUST_MY_CODE, TYP_VOID);

        // Stick the conditional call at the start of the method

        fgEnsureFirstBBisScratch();
        fgNewStmtAtEnd(fgFirstBB, gtNewQmarkNode(TYP_VOID, guardCheckCond, gtNewNothingNode(), callback));
    }

#if !defined(FEATURE_EH_FUNCLETS)

    /* Is this a 'synchronized' method? */

    if (info.compFlags & CORINFO_FLG_SYNCH)
    {
        GenTree* tree = NULL;

        /* Insert the expression "enterCrit(this)" or "enterCrit(handle)" */

        if (info.compIsStatic)
        {
            tree = fgGetCritSectOfStaticMethod();

            tree = gtNewHelperCallNode(CORINFO_HELP_MON_ENTER_STATIC, TYP_VOID, gtNewCallArgs(tree));
        }
        else
        {
            noway_assert(lvaTable[info.compThisArg].lvType == TYP_REF);

            tree = gtNewLclvNode(info.compThisArg, TYP_REF);

            tree = gtNewHelperCallNode(CORINFO_HELP_MON_ENTER, TYP_VOID, gtNewCallArgs(tree));
        }

        /* Create a new basic block and stick the call in it */

        fgEnsureFirstBBisScratch();

        fgNewStmtAtEnd(fgFirstBB, tree);

#ifdef DEBUG
        if (verbose)
        {
            printf("\nSynchronized method - Add enterCrit statement in first basic block %s\n",
                   fgFirstBB->dspToString());
            gtDispTree(tree);
            printf("\n");
        }
#endif

        /* We must be generating a single exit point for this to work */

        noway_assert(genReturnBB != nullptr);

        /* Create the expression "exitCrit(this)" or "exitCrit(handle)" */

        if (info.compIsStatic)
        {
            tree = fgGetCritSectOfStaticMethod();

            tree = gtNewHelperCallNode(CORINFO_HELP_MON_EXIT_STATIC, TYP_VOID, gtNewCallArgs(tree));
        }
        else
        {
            tree = gtNewLclvNode(info.compThisArg, TYP_REF);

            tree = gtNewHelperCallNode(CORINFO_HELP_MON_EXIT, TYP_VOID, gtNewCallArgs(tree));
        }

        fgNewStmtNearEnd(genReturnBB, tree);

#ifdef DEBUG
        if (verbose)
        {
            printf("\nSynchronized method - Add exit expression ");
            printTreeID(tree);
            printf("\n");
        }
#endif

        // Reset cookies used to track start and end of the protected region in synchronized methods
        syncStartEmitCookie = NULL;
        syncEndEmitCookie   = NULL;
    }

#endif // !FEATURE_EH_FUNCLETS

    if (opts.IsReversePInvoke())
    {
        fgAddReversePInvokeEnterExit();
    }

#ifdef DEBUG
    if (verbose)
    {
        printf("\n*************** After fgAddInternal()\n");
        fgDispBasicBlocks();
        fgDispHandlerTab();
    }
#endif
}

/*****************************************************************************/
/*****************************************************************************/

void Compiler::fgFindOperOrder()
{
#ifdef DEBUG
    if (verbose)
    {
        printf("*************** In fgFindOperOrder()\n");
    }
#endif

    /* Walk the basic blocks and for each statement determine
     * the evaluation order, cost, FP levels, etc... */

    for (BasicBlock* const block : Blocks())
    {
        compCurBB = block;
        for (Statement* const stmt : block->Statements())
        {
            /* Recursively process the statement */

            compCurStmt = stmt;
            gtSetStmtInfo(stmt);
        }
    }
}

//------------------------------------------------------------------------
// fgSimpleLowering: do full walk of all IR, lowering selected operations
// and computing lvaOutgoingArgumentAreaSize.
//
// Notes:
//    Lowers GT_ARR_LENGTH, GT_ARR_BOUNDS_CHECK
//
//    For target ABIs with fixed out args area, computes upper bound on
//    the size of this area from the calls in the IR.
//
//    Outgoing arg area size is computed here because we want to run it
//    after optimization (in case calls are removed) and need to look at
//    all possible calls in the method.

void Compiler::fgSimpleLowering()
{
#if FEATURE_FIXED_OUT_ARGS
    unsigned outgoingArgSpaceSize = 0;
#endif // FEATURE_FIXED_OUT_ARGS

    for (BasicBlock* const block : Blocks())
    {
        compCurBB = block;

        LIR::Range& range = LIR::AsRange(block);
        for (GenTree* tree : range)
        {
            switch (tree->OperGet())
            {
                case GT_ARR_LENGTH:
                {
                    GenTree* arr = tree->AsArrLen()->GetArray();

                    noway_assert(arr->gtNext == tree);

                    GenTree* addr;

                    if (arr->IsIntegralConst(0))
                    {
                        // If the array is NULL, then we should get a NULL reference
                        // exception when computing its length.  We need to maintain
                        // an invariant where there is no sum of two constants node,
                        // so let's simply return an indirection of NULL. Also change
                        // the address to I_IMPL, there's no reason to keep the REF.

                        addr = arr;
                        addr->SetType(TYP_I_IMPL);
                    }
                    else
                    {
                        GenTree* ofs = gtNewIconNode(tree->AsArrLen()->GetLenOffs(), TYP_I_IMPL);
                        addr         = gtNewOperNode(GT_ADD, TYP_BYREF, arr, ofs);

                        range.InsertAfter(arr, ofs, addr);
                    }

                    tree->ChangeOper(GT_IND);
                    tree->AsIndir()->SetAddr(addr);

                    break;
                }

                case GT_ARR_BOUNDS_CHECK:
#ifdef FEATURE_HW_INTRINSICS
                case GT_HW_INTRINSIC_CHK:
#endif
                    tree->AsBoundsChk()->SetThrowBlock(fgGetRngChkTarget(block, tree->AsBoundsChk()->GetThrowKind()));
                    break;

#if FEATURE_FIXED_OUT_ARGS
                case GT_CALL:
                {
                    GenTreeCall* call = tree->AsCall();
                    // Fast tail calls use the caller-supplied scratch
                    // space so have no impact on this method's outgoing arg size.
                    if (!call->IsFastTailCall())
                    {
                        // Update outgoing arg size to handle this call
                        const unsigned thisCallOutAreaSize =
                            max(call->GetInfo()->GetNextSlotNum() * REGSIZE_BYTES, MIN_ARG_AREA_FOR_CALL);

                        if (thisCallOutAreaSize > outgoingArgSpaceSize)
                        {
                            outgoingArgSpaceSize = thisCallOutAreaSize;
                            JITDUMP("Bumping outgoingArgSpaceSize to %u for call [%06d]\n", outgoingArgSpaceSize,
                                    dspTreeID(tree));
                        }
                        else
                        {
                            JITDUMP("outgoingArgSpaceSize %u sufficient for call [%06d], which needs %u\n",
                                    outgoingArgSpaceSize, dspTreeID(tree), thisCallOutAreaSize);
                        }
                    }
                    else
                    {
                        JITDUMP("outgoingArgSpaceSize not impacted by fast tail call [%06d]\n", dspTreeID(tree));
                    }
                    break;
                }
#endif // FEATURE_FIXED_OUT_ARGS

                default:
                {
                    // No other operators need processing.
                    break;
                }
            } // switch on oper
        }     // foreach tree
    }         // foreach BB

#if FEATURE_FIXED_OUT_ARGS
    // Finish computing the outgoing args area size
    //
    // Need to make sure the MIN_ARG_AREA_FOR_CALL space is added to the frame if:
    // 1. there are calls to THROW_HEPLPER methods.
    // 2. we are generating profiling Enter/Leave/TailCall hooks. This will ensure
    //    that even methods without any calls will have outgoing arg area space allocated.
    //
    // An example for these two cases is Windows Amd64, where the ABI requires to have 4 slots for
    // the outgoing arg space if the method makes any calls.
    if (outgoingArgSpaceSize < MIN_ARG_AREA_FOR_CALL)
    {
        if (compUsesThrowHelper || compIsProfilerHookNeeded())
        {
            outgoingArgSpaceSize = MIN_ARG_AREA_FOR_CALL;
            JITDUMP("Bumping outgoingArgSpaceSize to %u for throw helper or profile hook", outgoingArgSpaceSize);
        }
    }

    // If a function has localloc, we will need to move the outgoing arg space when the
    // localloc happens. When we do this, we need to maintain stack alignment. To avoid
    // leaving alignment-related holes when doing this move, make sure the outgoing
    // argument space size is a multiple of the stack alignment by aligning up to the next
    // stack alignment boundary.
    if (compLocallocUsed)
    {
        outgoingArgSpaceSize = roundUp(outgoingArgSpaceSize, STACK_ALIGN);
        JITDUMP("Bumping outgoingArgSpaceSize to %u for localloc", outgoingArgSpaceSize);
    }

    assert((outgoingArgSpaceSize % TARGET_POINTER_SIZE) == 0);

    lvaOutgoingArgSpaceSize.SetFinalValue(outgoingArgSpaceSize);
    lvaGetDesc(lvaOutgoingArgSpaceVar)->SetBlockType(outgoingArgSpaceSize);
#endif // FEATURE_FIXED_OUT_ARGS

#ifdef DEBUG
    if (verbose && fgRngChkThrowAdded)
    {
        printf("\nAfter fgSimpleLowering() added some RngChk throw blocks");
        fgDispBasicBlocks();
        fgDispHandlerTab();
        printf("\n");
    }
#endif
}

/*****************************************************************************************************
 *
 *  Function to return the last basic block in the main part of the function. With funclets, it is
 *  the block immediately before the first funclet.
 *  An inclusive end of the main method.
 */

BasicBlock* Compiler::fgLastBBInMainFunction()
{
#if defined(FEATURE_EH_FUNCLETS)

    if (fgFirstFuncletBB != nullptr)
    {
        return fgFirstFuncletBB->bbPrev;
    }

#endif // FEATURE_EH_FUNCLETS

    assert(fgLastBB->bbNext == nullptr);

    return fgLastBB;
}

/*****************************************************************************************************
 *
 *  Function to return the first basic block after the main part of the function. With funclets, it is
 *  the block of the first funclet.  Otherwise it is NULL if there are no funclets (fgLastBB->bbNext).
 *  This is equivalent to fgLastBBInMainFunction()->bbNext
 *  An exclusive end of the main method.
 */

BasicBlock* Compiler::fgEndBBAfterMainFunction()
{
#if defined(FEATURE_EH_FUNCLETS)

    if (fgFirstFuncletBB != nullptr)
    {
        return fgFirstFuncletBB;
    }

#endif // FEATURE_EH_FUNCLETS

    assert(fgLastBB->bbNext == nullptr);

    return nullptr;
}

#if defined(FEATURE_EH_FUNCLETS)

/*****************************************************************************
 * Introduce a new head block of the handler for the prolog to be put in, ahead
 * of the current handler head 'block'.
 * Note that this code has some similarities to fgCreateLoopPreHeader().
 */

void Compiler::fgInsertFuncletPrologBlock(BasicBlock* block)
{
#ifdef DEBUG
    if (verbose)
    {
        printf("\nCreating funclet prolog header for " FMT_BB "\n", block->bbNum);
    }
#endif

    assert(block->hasHndIndex());
    assert(fgFirstBlockOfHandler(block) == block); // this block is the first block of a handler

    /* Allocate a new basic block */

    BasicBlock* newHead = bbNewBasicBlock(BBJ_NONE);
    newHead->bbFlags |= BBF_INTERNAL;
    newHead->inheritWeight(block);
    newHead->bbRefs = 0;

    fgInsertBBbefore(block, newHead); // insert the new block in the block list
    fgExtendEHRegionBefore(block);    // Update the EH table to make the prolog block the first block in the block's EH
                                      // block.

    // Distribute the pred list between newHead and block. Incoming edges coming from outside
    // the handler go to the prolog. Edges coming from with the handler are back-edges, and
    // go to the existing 'block'.

    for (BasicBlock* const predBlock : block->PredBlocks())
    {
        if (!fgIsIntraHandlerPred(predBlock, block))
        {
            // It's a jump from outside the handler; add it to the newHead preds list and remove
            // it from the block preds list.

            switch (predBlock->bbJumpKind)
            {
                case BBJ_CALLFINALLY:
                    noway_assert(predBlock->bbJumpDest == block);
                    predBlock->bbJumpDest = newHead;
                    fgRemoveRefPred(block, predBlock);
                    fgAddRefPred(newHead, predBlock);
                    break;

                default:
                    // The only way into the handler is via a BBJ_CALLFINALLY (to a finally handler), or
                    // via exception handling.
                    noway_assert(false);
                    break;
            }
        }
    }

    assert(nullptr == fgGetPredForBlock(block, newHead));
    fgAddRefPred(block, newHead);

    assert((newHead->bbFlags & BBF_INTERNAL) == BBF_INTERNAL);
}

/*****************************************************************************
 *
 * Every funclet will have a prolog. That prolog will be inserted as the first instructions
 * in the first block of the funclet. If the prolog is also the head block of a loop, we
 * would end up with the prolog instructions being executed more than once.
 * Check for this by searching the predecessor list for loops, and create a new prolog header
 * block when needed. We detect a loop by looking for any predecessor that isn't in the
 * handler's try region, since the only way to get into a handler is via that try region.
 */

void Compiler::fgCreateFuncletPrologBlocks()
{
    noway_assert(fgComputePredsDone);
    noway_assert(!fgDomsComputed); // this function doesn't maintain the dom sets
    assert(!fgFuncletsCreated);

    bool prologBlocksCreated = false;

    for (EHblkDsc* const HBtab : EHClauses(this))
    {
        BasicBlock* head = HBtab->ebdHndBeg;

        if (fgAnyIntraHandlerPreds(head))
        {
            // We need to create a new block in which to place the prolog, and split the existing
            // head block predecessor edges into those that should point to the prolog, and those
            // that shouldn't.
            //
            // It's arguable that we should just always do this, and not only when we "need to",
            // so there aren't two different code paths. However, it's unlikely to be necessary
            // for catch handlers because they have an incoming argument (the exception object)
            // that needs to get stored or saved, so back-arcs won't normally go to the head. It's
            // possible when writing in IL to generate a legal loop (e.g., push an Exception object
            // on the stack before jumping back to the catch head), but C# probably won't. This will
            // most commonly only be needed for finallys with a do/while loop at the top of the
            // finally.
            //
            // Note that we don't check filters. This might be a bug, but filters always have a filter
            // object live on entry, so it's at least unlikely (illegal?) that a loop edge targets the
            // filter head.

            fgInsertFuncletPrologBlock(head);
            prologBlocksCreated = true;
        }
    }

    if (prologBlocksCreated)
    {
        // If we've modified the graph, reset the 'modified' flag, since the dominators haven't
        // been computed.
        fgModified = false;

#if DEBUG
        if (verbose)
        {
            JITDUMP("\nAfter fgCreateFuncletPrologBlocks()");
            fgDispBasicBlocks();
            fgDispHandlerTab();
        }

        fgVerifyHandlerTab();
        fgDebugCheckBBlist();
#endif // DEBUG
    }
}

/*****************************************************************************
 *
 *  Function to create funclets out of all EH catch/finally/fault blocks.
 *  We only move filter and handler blocks, not try blocks.
 */

void Compiler::fgCreateFunclets()
{
    assert(!fgFuncletsCreated);

#ifdef DEBUG
    if (verbose)
    {
        printf("*************** In fgCreateFunclets()\n");
    }
#endif

    fgCreateFuncletPrologBlocks();

    unsigned           XTnum;
    EHblkDsc*          HBtab;
    const unsigned int funcCnt = ehFuncletCount() + 1;

    if (!FitsIn<unsigned short>(funcCnt))
    {
        IMPL_LIMITATION("Too many funclets");
    }

    FuncInfoDsc* funcInfo = new (this, CMK_BasicBlock) FuncInfoDsc[funcCnt];

    unsigned short funcIdx;

    // Setup the root FuncInfoDsc and prepare to start associating
    // FuncInfoDsc's with their corresponding EH region
    memset((void*)funcInfo, 0, funcCnt * sizeof(FuncInfoDsc));
    assert(funcInfo[0].funKind == FUNC_ROOT);
    funcIdx = 1;

    // Because we iterate from the top to the bottom of the compHndBBtab array, we are iterating
    // from most nested (innermost) to least nested (outermost) EH region. It would be reasonable
    // to iterate in the opposite order, but the order of funclets shouldn't matter.
    //
    // We move every handler region to the end of the function: each handler will become a funclet.
    //
    // Note that fgRelocateEHRange() can add new entries to the EH table. However, they will always
    // be added *after* the current index, so our iteration here is not invalidated.
    // It *can* invalidate the compHndBBtab pointer itself, though, if it gets reallocated!

    for (XTnum = 0; XTnum < compHndBBtabCount; XTnum++)
    {
        HBtab = ehGetDsc(XTnum); // must re-compute this every loop, since fgRelocateEHRange changes the table
        if (HBtab->HasFilter())
        {
            assert(funcIdx < funcCnt);
            funcInfo[funcIdx].funKind    = FUNC_FILTER;
            funcInfo[funcIdx].funEHIndex = (unsigned short)XTnum;
            funcIdx++;
        }
        assert(funcIdx < funcCnt);
        funcInfo[funcIdx].funKind    = FUNC_HANDLER;
        funcInfo[funcIdx].funEHIndex = (unsigned short)XTnum;
        HBtab->ebdFuncIndex          = funcIdx;
        funcIdx++;
        fgRelocateEHRange(XTnum, FG_RELOCATE_HANDLER);
    }

    // We better have populated all of them by now
    assert(funcIdx == funcCnt);

    // Publish
    compCurrFuncIdx   = 0;
    compFuncInfos     = funcInfo;
    compFuncInfoCount = (unsigned short)funcCnt;

    fgFuncletsCreated = true;

#if DEBUG
    if (verbose)
    {
        JITDUMP("\nAfter fgCreateFunclets()");
        fgDispBasicBlocks();
        fgDispHandlerTab();
    }

    fgVerifyHandlerTab();
    fgDebugCheckBBlist();
#endif // DEBUG
}

#endif // defined(FEATURE_EH_FUNCLETS)

/*-------------------------------------------------------------------------
 *
 * Walk the basic blocks list to determine the first block to place in the
 * cold section.  This would be the first of a series of rarely executed blocks
 * such that no succeeding blocks are in a try region or an exception handler
 * or are rarely executed.
 */

void Compiler::fgDetermineFirstColdBlock()
{
#ifdef DEBUG
    if (verbose)
    {
        printf("\n*************** In fgDetermineFirstColdBlock()\n");
    }
#endif // DEBUG

    // Since we may need to create a new transistion block
    // we assert that it is OK to create new blocks.
    //
    assert(fgSafeBasicBlockCreation);

    fgFirstColdBlock = nullptr;

    if (!opts.compProcedureSplitting)
    {
        JITDUMP("No procedure splitting will be done for this method\n");
        return;
    }

#ifdef DEBUG
    if ((compHndBBtabCount > 0) && !opts.compProcedureSplittingEH)
    {
        JITDUMP("No procedure splitting will be done for this method with EH (by request)\n");
        return;
    }
#endif // DEBUG

#if defined(FEATURE_EH_FUNCLETS)
    // TODO-CQ: handle hot/cold splitting in functions with EH (including synchronized methods
    // that create EH in methods without explicit EH clauses).

    if (compHndBBtabCount > 0)
    {
        JITDUMP("No procedure splitting will be done for this method with EH (implementation limitation)\n");
        return;
    }
#endif // FEATURE_EH_FUNCLETS

    BasicBlock* firstColdBlock       = nullptr;
    BasicBlock* prevToFirstColdBlock = nullptr;
    BasicBlock* block;
    BasicBlock* lblk;

    for (lblk = nullptr, block = fgFirstBB; block != nullptr; lblk = block, block = block->bbNext)
    {
        bool blockMustBeInHotSection = false;

#if HANDLER_ENTRY_MUST_BE_IN_HOT_SECTION
        if (bbIsHandlerBeg(block))
        {
            blockMustBeInHotSection = true;
        }
#endif // HANDLER_ENTRY_MUST_BE_IN_HOT_SECTION

        // Do we have a candidate for the first cold block?
        if (firstColdBlock != nullptr)
        {
            // We have a candidate for first cold block

            // Is this a hot block?
            if (blockMustBeInHotSection || (block->isRunRarely() == false))
            {
                // We have to restart the search for the first cold block
                firstColdBlock       = nullptr;
                prevToFirstColdBlock = nullptr;
            }
        }
        else // (firstColdBlock == NULL)
        {
            // We don't have a candidate for first cold block

            // Is this a cold block?
            if (!blockMustBeInHotSection && (block->isRunRarely() == true))
            {
                //
                // If the last block that was hot was a BBJ_COND
                // then we will have to add an unconditional jump
                // so the code size for block needs be large
                // enough to make it worth our while
                //
                if ((lblk == nullptr) || (lblk->bbJumpKind != BBJ_COND) || (fgGetCodeEstimate(block) >= 8))
                {
                    // This block is now a candidate for first cold block
                    // Also remember the predecessor to this block
                    firstColdBlock       = block;
                    prevToFirstColdBlock = lblk;
                }
            }
        }
    }

    if (firstColdBlock == fgFirstBB)
    {
        // If the first block is Cold then we can't move any blocks
        // into the cold section

        firstColdBlock = nullptr;
    }

    if (firstColdBlock != nullptr)
    {
        noway_assert(prevToFirstColdBlock != nullptr);

        if (prevToFirstColdBlock == nullptr)
        {
            return; // To keep Prefast happy
        }

        // If we only have one cold block
        // then it may not be worth it to move it
        // into the Cold section as a jump to the
        // Cold section is 5 bytes in size.
        //
        if (firstColdBlock->bbNext == nullptr)
        {
            // If the size of the cold block is 7 or less
            // then we will keep it in the Hot section.
            //
            if (fgGetCodeEstimate(firstColdBlock) < 8)
            {
                firstColdBlock = nullptr;
                goto EXIT;
            }
        }

        // When the last Hot block fall through into the Cold section
        // we may need to add a jump
        //
        if (prevToFirstColdBlock->bbFallsThrough())
        {
            switch (prevToFirstColdBlock->bbJumpKind)
            {
                default:
                    noway_assert(!"Unhandled jumpkind in fgDetermineFirstColdBlock()");
                    break;

                case BBJ_CALLFINALLY:
                    // A BBJ_CALLFINALLY that falls through is always followed
                    // by an empty BBJ_ALWAYS.
                    //
                    assert(prevToFirstColdBlock->isBBCallAlwaysPair());
                    firstColdBlock =
                        firstColdBlock->bbNext; // Note that this assignment could make firstColdBlock == nullptr
                    break;

                case BBJ_COND:
                    //
                    // This is a slightly more complicated case, because we will
                    // probably need to insert a block to jump to the cold section.
                    //
                    if (firstColdBlock->isEmpty() && (firstColdBlock->bbJumpKind == BBJ_ALWAYS))
                    {
                        // We can just use this block as the transitionBlock
                        firstColdBlock = firstColdBlock->bbNext;
                        // Note that this assignment could make firstColdBlock == NULL
                    }
                    else
                    {
                        BasicBlock* transitionBlock = fgNewBBafter(BBJ_ALWAYS, prevToFirstColdBlock, true);
                        transitionBlock->bbJumpDest = firstColdBlock;
                        transitionBlock->inheritWeight(firstColdBlock);

                        noway_assert(fgComputePredsDone);

                        // Update the predecessor list for firstColdBlock
                        fgReplacePred(firstColdBlock, prevToFirstColdBlock, transitionBlock);

                        // Add prevToFirstColdBlock as a predecessor for transitionBlock
                        fgAddRefPred(transitionBlock, prevToFirstColdBlock);
                    }
                    break;

                case BBJ_NONE:
                    // If the block preceding the first cold block is BBJ_NONE,
                    // convert it to BBJ_ALWAYS to force an explicit jump.

                    prevToFirstColdBlock->bbJumpDest = firstColdBlock;
                    prevToFirstColdBlock->bbJumpKind = BBJ_ALWAYS;
                    break;
            }
        }
    }

    for (block = firstColdBlock; block != nullptr; block = block->bbNext)
    {
        block->bbFlags |= BBF_COLD;
    }

EXIT:;

#ifdef DEBUG
    if (verbose)
    {
        if (firstColdBlock)
        {
            printf("fgFirstColdBlock is " FMT_BB ".\n", firstColdBlock->bbNum);
        }
        else
        {
            printf("fgFirstColdBlock is NULL.\n");
        }

        fgDispBasicBlocks();
    }

    fgVerifyHandlerTab();
#endif // DEBUG

    fgFirstColdBlock = firstColdBlock;
}

/* static */
unsigned Compiler::acdHelper(SpecialCodeKind codeKind)
{
    switch (codeKind)
    {
        case SCK_RNGCHK_FAIL:
            return CORINFO_HELP_RNGCHKFAIL;
        case SCK_ARG_EXCPN:
            return CORINFO_HELP_THROW_ARGUMENTEXCEPTION;
        case SCK_ARG_RNG_EXCPN:
            return CORINFO_HELP_THROW_ARGUMENTOUTOFRANGEEXCEPTION;
        case SCK_DIV_BY_ZERO:
            return CORINFO_HELP_THROWDIVZERO;
        case SCK_ARITH_EXCPN:
            return CORINFO_HELP_OVERFLOW;
        default:
            assert(!"Bad codeKind");
            return 0;
    }
}

//------------------------------------------------------------------------
// fgAddCodeRef: Find/create an added code entry associated with the given block and with the given kind.
//
// Arguments:
//   srcBlk  - the block that needs an entry;
//   refData - the index to use as the cache key for sharing throw blocks;
//   kind    - the kind of exception;
//
// Return Value:
//   The target throw helper block or nullptr if throw helper blocks are disabled.
//
BasicBlock* Compiler::fgAddCodeRef(BasicBlock* srcBlk, unsigned refData, SpecialCodeKind kind)
{
    // Record that the code will call a THROW_HELPER
    // so on Windows Amd64 we can allocate the 4 outgoing
    // arg slots on the stack frame if there are no other calls.
    compUsesThrowHelper = true;

    if (!fgUseThrowHelperBlocks())
    {
        return nullptr;
    }

    const static BBjumpKinds jumpKinds[] = {
        BBJ_NONE,   // SCK_NONE
        BBJ_THROW,  // SCK_RNGCHK_FAIL
        BBJ_ALWAYS, // SCK_PAUSE_EXEC
        BBJ_THROW,  // SCK_DIV_BY_ZERO
        BBJ_THROW,  // SCK_ARITH_EXCP, SCK_OVERFLOW
        BBJ_THROW,  // SCK_ARG_EXCPN
        BBJ_THROW,  // SCK_ARG_RNG_EXCPN
    };

    noway_assert(sizeof(jumpKinds) == SCK_COUNT); // sanity check

    /* First look for an existing entry that matches what we're looking for */

    AddCodeDsc* add = fgFindExcptnTarget(kind, refData);

    if (add) // found it
    {
        return add->acdDstBlk;
    }

    /* We have to allocate a new entry and prepend it to the list */

    add          = new (this, CMK_Unknown) AddCodeDsc;
    add->acdData = refData;
    add->acdKind = kind;
    add->acdNext = fgAddCodeList;
#if !FEATURE_FIXED_OUT_ARGS
    add->acdStkLvl     = 0;
    add->acdStkLvlInit = false;
#endif // !FEATURE_FIXED_OUT_ARGS

    fgAddCodeList = add;

    /* Create the target basic block */

    BasicBlock* newBlk;

    newBlk = add->acdDstBlk = fgNewBBinRegion(jumpKinds[kind], srcBlk, /* runRarely */ true, /* insertAtEnd */ true);

#ifdef DEBUG
    if (verbose)
    {
        const char* msgWhere = "";
        if (!srcBlk->hasTryIndex() && !srcBlk->hasHndIndex())
        {
            msgWhere = "non-EH region";
        }
        else if (!srcBlk->hasTryIndex())
        {
            msgWhere = "handler";
        }
        else if (!srcBlk->hasHndIndex())
        {
            msgWhere = "try";
        }
        else if (srcBlk->getTryIndex() < srcBlk->getHndIndex())
        {
            msgWhere = "try";
        }
        else
        {
            msgWhere = "handler";
        }

        const char* msg;
        switch (kind)
        {
            case SCK_RNGCHK_FAIL:
                msg = " for RNGCHK_FAIL";
                break;
            case SCK_PAUSE_EXEC:
                msg = " for PAUSE_EXEC";
                break;
            case SCK_DIV_BY_ZERO:
                msg = " for DIV_BY_ZERO";
                break;
            case SCK_OVERFLOW:
                msg = " for OVERFLOW";
                break;
            case SCK_ARG_EXCPN:
                msg = " for ARG_EXCPN";
                break;
            case SCK_ARG_RNG_EXCPN:
                msg = " for ARG_RNG_EXCPN";
                break;
            default:
                msg = " for ??";
                break;
        }

        printf("\nfgAddCodeRef - Add BB in %s%s, new block %s\n", msgWhere, msg, add->acdDstBlk->dspToString());
    }
#endif // DEBUG

    /* Mark the block as added by the compiler and not removable by future flow
       graph optimizations. Note that no bbJumpDest points to these blocks. */

    newBlk->bbFlags |= BBF_IMPORTED;
    newBlk->bbFlags |= BBF_DONT_REMOVE;

    /* Remember that we're adding a new basic block */

    fgAddCodeModf      = true;
    fgRngChkThrowAdded = true;

    /* Now figure out what code to insert */

    GenTreeCall* tree;
    int          helper = CORINFO_HELP_UNDEF;

    switch (kind)
    {
        case SCK_RNGCHK_FAIL:
            helper = CORINFO_HELP_RNGCHKFAIL;
            break;

        case SCK_DIV_BY_ZERO:
            helper = CORINFO_HELP_THROWDIVZERO;
            break;

        case SCK_ARITH_EXCPN:
            helper = CORINFO_HELP_OVERFLOW;
            noway_assert(SCK_OVERFLOW == SCK_ARITH_EXCPN);
            break;

        case SCK_ARG_EXCPN:
            helper = CORINFO_HELP_THROW_ARGUMENTEXCEPTION;
            break;

        case SCK_ARG_RNG_EXCPN:
            helper = CORINFO_HELP_THROW_ARGUMENTOUTOFRANGEEXCEPTION;
            break;

        // case SCK_PAUSE_EXEC:
        //     noway_assert(!"add code to pause exec");

        default:
            noway_assert(!"unexpected code addition kind");
            return nullptr;
    }

    noway_assert(helper != CORINFO_HELP_UNDEF);

    // Add the appropriate helper call.
    tree = gtNewHelperCallNode(helper, TYP_VOID);

    // There are no args here but fgMorphArgs has side effects
    // such as setting the outgoing arg area (which is necessary
    // on AMD if there are any calls).
    tree = fgMorphArgs(tree);

    // Store the tree in the new basic block.
    assert(!srcBlk->isEmpty());
    if (!srcBlk->IsLIR())
    {
        fgInsertStmtAtEnd(newBlk, fgNewStmtFromTree(tree));
    }
    else
    {
        LIR::AsRange(newBlk).InsertAtEnd(LIR::SeqTree(this, tree));
    }

    return add->acdDstBlk;
}

/*****************************************************************************
 * Finds the block to jump to, to throw a given kind of exception
 * We maintain a cache of one AddCodeDsc for each kind, to make searching fast.
 * Note : Each block uses the same (maybe shared) block as the jump target for
 * a given type of exception
 */

Compiler::AddCodeDsc* Compiler::fgFindExcptnTarget(SpecialCodeKind kind, unsigned refData)
{
    assert(fgUseThrowHelperBlocks());
    if (!(fgExcptnTargetCache[kind] && // Try the cached value first
          fgExcptnTargetCache[kind]->acdData == refData))
    {
        // Too bad, have to search for the jump target for the exception

        AddCodeDsc* add = nullptr;

        for (add = fgAddCodeList; add != nullptr; add = add->acdNext)
        {
            if (add->acdData == refData && add->acdKind == kind)
            {
                break;
            }
        }

        fgExcptnTargetCache[kind] = add; // Cache it
    }

    return fgExcptnTargetCache[kind];
}

//------------------------------------------------------------------------
// fgGetRngChkTarget: Create/find the appropriate throw block for a range check.
//
// Arguments:
//   block - the block that contains the range check
//   kind  - the kind of exception
//
// Return Value:
//   The target throw helper block this check jumps to upon failure.
//
BasicBlock* Compiler::fgGetRngChkTarget(BasicBlock* block, SpecialCodeKind kind)
{
    if (!fgUseThrowHelperBlocks() || compIsForInlining())
    {
        return nullptr;
    }

#ifdef DEBUG
    if (verbose)
    {
        printf("*** Computing fgRngChkTarget for block " FMT_BB "\n", block->bbNum);
        if (!block->IsLIR())
        {
            gtDispStmt(compCurStmt);
        }
    }
#endif

    // We attach the throw block to the containing try region (if any).
    return fgAddCodeRef(block, bbThrowIndex(block), kind);
}

/*****************************************************************************
 *
 *  Figure out the order in which operators should be evaluated, along with
 *  other information (such as the register sets trashed by each subtree).
 *  Also finds blocks that need GC polls and inserts them as needed.
 */

void Compiler::fgSetBlockOrder()
{
#ifdef DEBUG
    if (verbose)
    {
        printf("*************** In fgSetBlockOrder()\n");
    }
#endif // DEBUG

#ifdef DEBUG
    BasicBlock::s_nMaxTrees = 0;
#endif

    /* Walk the basic blocks to assign sequence numbers */

    /* If we don't compute the doms, then we never mark blocks as loops. */
    if (fgDomsComputed)
    {
        for (BasicBlock* const block : Blocks())
        {
            /* If this block is a loop header, mark it appropriately */

            if (block->isLoopHead())
            {
                fgMarkLoopHead(block);
            }
        }
    }
    else
    {
        /* If we don't have the dominators, use an abbreviated test for fully interruptible.  If there are
         * any back edges, check the source and destination blocks to see if they're GC Safe.  If not, then
         * go fully interruptible. */
        for (BasicBlock* const block : Blocks())
        {
// true if the edge is forward, or if it is a back edge and either the source and dest are GC safe.
#define EDGE_IS_GC_SAFE(src, dst)                                                                                      \
    (((src)->bbNum < (dst)->bbNum) || (((src)->bbFlags | (dst)->bbFlags) & BBF_GC_SAFE_POINT))

            bool partiallyInterruptible = true;
            switch (block->bbJumpKind)
            {
                case BBJ_COND:
                case BBJ_ALWAYS:
                    partiallyInterruptible = EDGE_IS_GC_SAFE(block, block->bbJumpDest);
                    break;

                case BBJ_SWITCH:
                    for (BasicBlock* const bTarget : block->SwitchTargets())
                    {
                        partiallyInterruptible &= EDGE_IS_GC_SAFE(block, bTarget);
                    }
                    break;

                default:
                    break;
            }

            if (!partiallyInterruptible)
            {
                // DDB 204533:
                // The GC encoding for fully interruptible methods does not
                // support more than 1023 pushed arguments, so we can't set
                // SetInterruptible() here when we have 1024 or more pushed args
                //
                if (compCanEncodePtrArgCntMax())
                {
                    SetInterruptible(true);
                }
                break;
            }
#undef EDGE_IS_GC_SAFE
        }
    }

    for (BasicBlock* const block : Blocks())
    {

#if FEATURE_FASTTAILCALL
#ifndef JIT32_GCENCODER
        if (block->endsWithTailCallOrJmp(this, true) && optReachWithoutCall(fgFirstBB, block))
        {
            // This tail call might combine with other tail calls to form a
            // loop.  Thus we need to either add a poll, or make the method
            // fully interruptible.  I chose the later because that's what
            // JIT64 does.
            SetInterruptible(true);
        }
#endif // !JIT32_GCENCODER
#endif // FEATURE_FASTTAILCALL

        fgSetBlockOrder(block);
    }

    /* Remember that now the tree list is threaded */

    fgStmtListThreaded = true;

#ifdef DEBUG
    if (verbose)
    {
        printf("The biggest BB has %4u tree nodes\n", BasicBlock::s_nMaxTrees);
    }
    fgDebugCheckLinks();
#endif // DEBUG
}

void Compiler::fgSetBlockOrder(BasicBlock* block)
{
    for (Statement* const stmt : block->Statements())
    {
        fgSetStmtSeq(stmt);

        /* Are there any more trees in this basic block? */

        if (stmt->GetNextStmt() == nullptr)
        {
            /* last statement in the tree list */
            noway_assert(block->lastStmt() == stmt);
            break;
        }

#ifdef DEBUG
        if (block->bbStmtList == stmt)
        {
            /* first statement in the list */
            assert(stmt->GetPrevStmt()->GetNextStmt() == nullptr);
        }
        else
        {
            assert(stmt->GetPrevStmt()->GetNextStmt() == stmt);
        }

        assert(stmt->GetNextStmt()->GetPrevStmt() == stmt);
#endif // DEBUG
    }
}

//------------------------------------------------------------------------
// fgGetFirstNode: Get the first node in the tree, in execution order
//
// Arguments:
//    tree - The top node of the tree of interest
//
// Return Value:
//    The first node in execution order, that belongs to tree.
//
// Assumptions:
//     'tree' must either be a leaf, or all of its constituent nodes must be contiguous
//     in execution order. SequenceDebugCheckVisitor checks this.
//
/* static */
GenTree* Compiler::fgGetFirstNode(GenTree* tree)
{
    GenTreeOperandIterator i = tree->OperandsBegin();

    while (i != tree->OperandsEnd())
    {
        tree = *i;
        i    = tree->OperandsBegin();
    }

    return tree;
}

// Tree visitor that traverse the entire tree and links nodes in linear execution order.
class SequenceVisitor : public GenTreeVisitor<SequenceVisitor>
{
    GenTree  m_dummyHead;
    GenTree* m_tail;
    bool     m_isLIR;
    INDEBUG(unsigned m_seqNum;)

public:
    enum
    {
        DoPostOrder       = true,
        UseExecutionOrder = true
    };

    SequenceVisitor(Compiler* compiler, bool isLIR)
        : GenTreeVisitor(compiler)
        , m_tail(&m_dummyHead)
        , m_isLIR(isLIR)
#ifdef DEBUG
        , m_seqNum(0)
#endif
    {
    }

    GenTree* Sequence(GenTree* tree)
    {
        WalkTree(&tree, nullptr);

        m_tail->gtNext = nullptr;

        GenTree* head = m_dummyHead.gtNext;
        head->gtPrev  = nullptr;
        assert(head->gtSeqNum == 1);
        return head;
    }

    fgWalkResult PostOrderVisit(GenTree** use, GenTree* user)
    {
        GenTree* node = *use;

        // If we are sequencing for LIR:
        // - Clear the reverse ops flag
        // - If we are processing a node that does not appear in LIR, do not add it to the list.
        if (m_isLIR)
        {
            node->gtFlags &= ~GTF_REVERSE_OPS;

            if (node->OperIs(GT_ARGPLACE))
            {
                return Compiler::WALK_CONTINUE;
            }
        }

        node->gtPrev   = m_tail;
        m_tail->gtNext = node;
        m_tail         = node;

        INDEBUG(node->gtSeqNum = ++m_seqNum;)
        // Keep track of the highest # of tree nodes
        INDEBUG(BasicBlock::s_nMaxTrees = max(m_seqNum, BasicBlock::s_nMaxTrees);)

        return Compiler::WALK_CONTINUE;
    }
};

#ifdef DEBUG
class SequenceDebugCheckVisitor : public GenTreeVisitor<SequenceDebugCheckVisitor>
{
    GenTree*             m_head;
    GenTree*             m_tail;
    bool                 m_isLIR;
    unsigned             m_seqNum;
    ArrayStack<GenTree*> m_nodeStack;
    ArrayStack<GenTree*> m_operands;

public:
    enum
    {
        DoPreOrder        = true,
        DoPostOrder       = true,
        UseExecutionOrder = true
    };

    SequenceDebugCheckVisitor(Compiler* compiler, bool isLIR)
        : GenTreeVisitor(compiler)
        , m_head(nullptr)
        , m_tail(nullptr)
        , m_isLIR(isLIR)
        , m_seqNum(0)
        , m_nodeStack(compiler->getAllocator(CMK_DebugOnly))
        , m_operands(compiler->getAllocator(CMK_DebugOnly))
    {
    }

    void CheckSequence(GenTree* tree)
    {
        WalkTree(&tree, nullptr);

        assert(m_head->gtPrev == nullptr);
        assert(m_tail->gtNext == nullptr);
        assert(m_head->gtSeqNum == 1);
    }

    fgWalkResult PreOrderVisit(GenTree** use, GenTree* user)
    {
        m_nodeStack.Push(*use);
        return Compiler::WALK_CONTINUE;
    }

    fgWalkResult PostOrderVisit(GenTree** use, GenTree* user)
    {
        GenTree* node = *use;

        // GTF_REVERSE_OPS is never set in LIR.
        assert(!m_isLIR || !node->IsReverseOp());

        // Placeholders are not linked in LIR.
        if (m_isLIR && node->OperIs(GT_ARGPLACE))
        {
            return Compiler::WALK_CONTINUE;
        }

        // Check if the gtNext/gtPrev links are valid.
        assert(node->gtSeqNum == ++m_seqNum);
        assert(node->gtPrev == m_tail);
        assert((m_tail == nullptr) || (m_tail->gtNext == node));

        if (m_head == nullptr)
        {
            m_head = node;
        }

        m_tail = node;

        // Now check if GenTree::Operands() returns the operands in the correct order.
        m_operands.Clear();

        // The operands have been pushed by PreOrderVisit onto the node stack but they're
        // reversed, the last operand is on top of the stack. Move them to another stack
        // to get the correct order.
        while (m_nodeStack.Top(0) != node)
        {
            m_operands.Push(m_nodeStack.Pop());
        }

        for (GenTree* op : node->Operands())
        {
            assert(m_operands.Top() == op);
            m_operands.Pop();
        }

        return Compiler::WALK_CONTINUE;
    }
};

void Compiler::fgCheckTreeSeq(GenTree* tree, bool isLIR)
{
    SequenceDebugCheckVisitor check(this, isLIR);
    check.CheckSequence(tree);
}

#endif // DEBUG

//------------------------------------------------------------------------
// fgSetTreeSeq: Sequence a tree.
//
// Arguments:
//    tree - The tree to sequence
//    isLIR - Do LIR mode sequencing (reset GTF_REVERSE_OPS and skip nodes like GT_ARGPLACE)
//
// Return Value:
//    Returns the first node (execution order) in the sequenced tree.
//
GenTree* Compiler::fgSetTreeSeq(GenTree* tree, bool isLIR)
{
    SequenceVisitor visitor(this, isLIR);
    GenTree*        firstNode = visitor.Sequence(tree);
    INDEBUG(fgCheckTreeSeq(tree, isLIR);)
    return firstNode;
}

//------------------------------------------------------------------------
// fgSetStmtSeq: Sequence a statement.
//
// Arguments:
//    stmt - The statement to sequence
//
void Compiler::fgSetStmtSeq(Statement* stmt)
{
    stmt->SetTreeList(fgSetTreeSeq(stmt->GetRootNode(), false));
}

/*****************************************************************************/
/*static*/
Compiler::fgWalkResult Compiler::fgChkThrowCB(GenTree** pTree, fgWalkData* data)
{
    GenTree* tree = *pTree;

    // If this tree doesn't have the EXCEPT flag set, then there is no
    // way any of the child nodes could throw, so we can stop recursing.
    if (!(tree->gtFlags & GTF_EXCEPT))
    {
        return Compiler::WALK_SKIP_SUBTREES;
    }

    switch (tree->gtOper)
    {
        case GT_MUL:
        case GT_ADD:
        case GT_SUB:
        case GT_CAST:
            if (tree->gtOverflow())
            {
                return Compiler::WALK_ABORT;
            }
            break;

        case GT_INDEX_ADDR:
            // These two call CORINFO_HELP_RNGCHKFAIL for Debug code
            if (tree->gtFlags & GTF_INX_RNGCHK)
            {
                return Compiler::WALK_ABORT;
            }
            break;

        case GT_ARR_BOUNDS_CHECK:
            return Compiler::WALK_ABORT;

        default:
            break;
    }

    return Compiler::WALK_CONTINUE;
}

/*****************************************************************************/
/*static*/
Compiler::fgWalkResult Compiler::fgChkLocAllocCB(GenTree** pTree, fgWalkData* data)
{
    GenTree* tree = *pTree;

    if (tree->gtOper == GT_LCLHEAP)
    {
        return Compiler::WALK_ABORT;
    }

    return Compiler::WALK_CONTINUE;
}<|MERGE_RESOLUTION|>--- conflicted
+++ resolved
@@ -886,18 +886,6 @@
     return fgGetStaticsCCtorHelper(cls, info.compCompHnd->getSharedCCtorHelper(cls));
 }
 
-<<<<<<< HEAD
-=======
-//------------------------------------------------------------------------------
-// fgAddrCouldBeNull : Check whether the address tree can represent null.
-//
-// Arguments:
-//    addr     -  Address to check
-//
-// Return Value:
-//    True if address could be null; false otherwise
-//
->>>>>>> 82f7144f
 bool Compiler::fgAddrCouldBeNull(GenTree* addr)
 {
     addr = addr->gtEffectiveVal();
@@ -1613,12 +1601,7 @@
     fgInsertMonitorCall(tryBegBB, enterHelper, info.compThisArg);
     fgInsertMonitorCall(faultBB, exitHelper, thisCopyLclNum);
 
-<<<<<<< HEAD
-    for (BasicBlock* block = fgFirstBB; block != nullptr; block = block->bbNext)
-=======
-    // non-exceptional cases
     for (BasicBlock* const block : Blocks())
->>>>>>> 82f7144f
     {
         if (block->bbJumpKind == BBJ_RETURN)
         {
@@ -1804,33 +1787,6 @@
 #endif
 }
 
-<<<<<<< HEAD
-=======
-/*****************************************************************************
- *
- *  Return 'true' if there is more than one BBJ_RETURN block.
- */
-
-bool Compiler::fgMoreThanOneReturnBlock()
-{
-    unsigned retCnt = 0;
-
-    for (BasicBlock* const block : Blocks())
-    {
-        if (block->bbJumpKind == BBJ_RETURN)
-        {
-            retCnt++;
-            if (retCnt > 1)
-            {
-                return true;
-            }
-        }
-    }
-
-    return false;
-}
-
->>>>>>> 82f7144f
 namespace
 {
 // Define a helper class for merging return blocks (which we do when the input has
@@ -3676,7 +3632,7 @@
 
 void Compiler::fgSetBlockOrder(BasicBlock* block)
 {
-    for (Statement* const stmt : block->Statements())
+    for (Statement* stmt : block->Statements())
     {
         fgSetStmtSeq(stmt);
 
