// Licensed to the .NET Foundation under one or more agreements.
// The .NET Foundation licenses this file to you under the MIT license.

/*XXXXXXXXXXXXXXXXXXXXXXXXXXXXXXXXXXXXXXXXXXXXXXXXXXXXXXXXXXXXXXXXXXXXXXXXXXXXX
XXXXXXXXXXXXXXXXXXXXXXXXXXXXXXXXXXXXXXXXXXXXXXXXXXXXXXXXXXXXXXXXXXXXXXXXXXXXXXX
XX                                                                           XX
XX                               Lower                                       XX
XX                                                                           XX
XX  Preconditions:                                                           XX
XX                                                                           XX
XX  Postconditions (for the nodes currently handled):                        XX
XX    - All operands requiring a register are explicit in the graph          XX
XX                                                                           XX
XXXXXXXXXXXXXXXXXXXXXXXXXXXXXXXXXXXXXXXXXXXXXXXXXXXXXXXXXXXXXXXXXXXXXXXXXXXXXXX
XXXXXXXXXXXXXXXXXXXXXXXXXXXXXXXXXXXXXXXXXXXXXXXXXXXXXXXXXXXXXXXXXXXXXXXXXXXXXXX
*/

#include "jitpch.h"
#ifdef _MSC_VER
#pragma hdrstop
#endif

#include "lower.h"

#if !defined(TARGET_64BIT)
#include "decomposelongs.h"
#endif // !defined(TARGET_64BIT)

//------------------------------------------------------------------------
// MakeSrcContained: Make "childNode" a contained node
//
// Arguments:
//    parentNode - is a non-leaf node that can contain its 'childNode'
//    childNode  - is an op that will now be contained by its parent.
//
// Notes:
//    If 'childNode' it has any existing sources, they will now be sources for the parent.
//
void Lowering::MakeSrcContained(GenTree* parentNode, GenTree* childNode) const
{
    assert(!parentNode->OperIsLeaf());
    assert(childNode->canBeContained());
    childNode->SetContained();
    assert(childNode->isContained());
}

//------------------------------------------------------------------------
// CheckImmedAndMakeContained: Checks if the 'childNode' is a containable immediate
//    and, if so, makes it contained.
//
// Arguments:
//    parentNode - is any non-leaf node
//    childNode  - is an child op of 'parentNode'
//
// Return value:
//     true if we are able to make childNode a contained immediate
//
bool Lowering::CheckImmedAndMakeContained(GenTree* parentNode, GenTree* childNode)
{
    assert(!parentNode->OperIsLeaf());
    // If childNode is a containable immediate
    if (IsContainableImmed(parentNode, childNode))
    {
        // then make it contained within the parentNode
        MakeSrcContained(parentNode, childNode);
        return true;
    }
    return false;
}

//------------------------------------------------------------------------
// IsSafeToContainMem: Checks for conflicts between childNode and parentNode,
// and returns 'true' iff memory operand childNode can be contained in parentNode.
//
// Arguments:
//    parentNode - any non-leaf node
//    childNode  - some node that is an input to `parentNode`
//
// Return value:
//    true if it is safe to make childNode a contained memory operand.
//
bool Lowering::IsSafeToContainMem(GenTree* parentNode, GenTree* childNode)
{
    m_scratchSideEffects.Clear();
    m_scratchSideEffects.AddNode(comp, childNode);

    for (GenTree* node = childNode->gtNext; node != parentNode; node = node->gtNext)
    {
        const bool strict = true;
        if (m_scratchSideEffects.InterferesWith(comp, node, strict))
        {
            return false;
        }
    }

    return true;
}

//------------------------------------------------------------------------
// LowerNode: this is the main entry point for Lowering.
//
// Arguments:
//    node - the node we are lowering.
//
// Returns:
//    next node in the transformed node sequence that needs to be lowered.
//
GenTree* Lowering::LowerNode(GenTree* node)
{
    assert(node != nullptr);
    switch (node->gtOper)
    {
        case GT_NULLCHECK:
        case GT_IND:
            LowerIndir(node->AsIndir());
            break;

        case GT_STOREIND:
            LowerStoreIndirCommon(node->AsStoreInd());
            break;

#ifdef TARGET_ARM64
        case GT_NOT:
            LowerNot(node->AsUnOp());
            break;

        case GT_AND:
        case GT_OR:
        case GT_XOR:
            LowerLogical(node->AsOp());
            break;

        case GT_NEG:
            LowerNegate(node->AsUnOp());
            break;

        case GT_ADD:
        case GT_SUB:
            LowerArithmetic(node->AsOp());
            break;

        case GT_MUL:
        case GT_MULHI:
            LowerMultiply(node->AsOp());
            break;

        case GT_LT:
        case GT_LE:
        case GT_GT:
        case GT_GE:
        case GT_EQ:
        case GT_NE:
        case GT_TEST_EQ:
        case GT_TEST_NE:
        case GT_CMP:
            return LowerRelop(node->AsOp());
#else // TARGET_ARM64
        case GT_ADD:
        {
            GenTree* next = LowerAdd(node->AsOp());
            if (next != nullptr)
            {
                return next;
            }
        }
        break;

#if !defined(TARGET_64BIT)
        case GT_ADD_LO:
        case GT_ADD_HI:
        case GT_SUB_LO:
        case GT_SUB_HI:
#endif
        case GT_SUB:
        case GT_AND:
        case GT_OR:
        case GT_XOR:
            ContainCheckBinary(node->AsOp());
            break;

        case GT_MUL:
        case GT_MULHI:
#if defined(TARGET_X86)
        case GT_MUL_LONG:
#endif
            ContainCheckMul(node->AsOp());
            break;

        case GT_LT:
        case GT_LE:
        case GT_GT:
        case GT_GE:
        case GT_EQ:
        case GT_NE:
        case GT_TEST_EQ:
        case GT_TEST_NE:
        case GT_CMP:
            return LowerCompare(node);
#endif // !TARGET_ARM64

        case GT_UDIV:
        case GT_UMOD:
            if (!LowerUnsignedDivOrMod(node->AsOp()))
            {
                ContainCheckDivOrMod(node->AsOp());
            }
            break;

        case GT_DIV:
        case GT_MOD:
            return LowerSignedDivOrMod(node);

        case GT_SWITCH:
            return LowerSwitch(node->AsUnOp());

        case GT_CALL:
            LowerCall(node);
            break;

        case GT_JTRUE:
            return LowerJTrue(node->AsUnOp());

        case GT_JMP:
            LowerJmpMethod(node);
            break;

        case GT_RETURN:
            LowerRet(node->AsUnOp());
            break;

        case GT_RETURNTRAP:
            ContainCheckReturnTrap(node->AsOp());
            break;

        case GT_BITCAST:
            return LowerBitCast(node->AsUnOp());

        case GT_CAST:
            return LowerCast(node->AsCast());

#if defined(TARGET_XARCH) || defined(TARGET_ARM64)
        case GT_ARR_BOUNDS_CHECK:
#ifdef FEATURE_SIMD
        case GT_SIMD_CHK:
#endif // FEATURE_SIMD
#ifdef FEATURE_HW_INTRINSICS
        case GT_HW_INTRINSIC_CHK:
#endif // FEATURE_HW_INTRINSICS
            ContainCheckBoundsChk(node->AsBoundsChk());
            break;
#endif // TARGET_XARCH
        case GT_ARR_ELEM:
            return LowerArrElem(node);

        case GT_ARR_OFFSET:
            ContainCheckArrOffset(node->AsArrOffs());
            break;

        case GT_ROL:
        case GT_ROR:
            LowerRotate(node);
            break;

#ifndef TARGET_64BIT
        case GT_LSH_HI:
        case GT_RSH_LO:
            ContainCheckShiftRotate(node->AsOp());
            break;
#endif // !TARGET_64BIT

        case GT_LSH:
        case GT_RSH:
        case GT_RSZ:
            LowerShift(node->AsOp());
            break;

        case GT_STORE_OBJ:
            if (node->AsObj()->GetValue()->IsCall())
            {
<<<<<<< HEAD
                LowerStoreSingleRegCallStruct(node->AsObj());
=======
                LowerStoreSingleRegCallStruct(node->AsBlk());
>>>>>>> a629767a
                break;
            }
            FALLTHROUGH;
        case GT_STORE_BLK:
        case GT_STORE_DYN_BLK:
            LowerBlockStoreCommon(node->AsBlk());
            break;

        case GT_LCLHEAP:
            ContainCheckLclHeap(node->AsOp());
            break;

#ifdef TARGET_XARCH
        case GT_INTRINSIC:
            ContainCheckIntrinsic(node->AsOp());
            break;
#endif // TARGET_XARCH

#ifdef FEATURE_SIMD
        case GT_SIMD:
            LowerSIMD(node->AsSIMD());
            break;
#endif // FEATURE_SIMD

#ifdef FEATURE_HW_INTRINSICS
        case GT_HWINTRINSIC:
            LowerHWIntrinsic(node->AsHWIntrinsic());
            break;
#endif // FEATURE_HW_INTRINSICS

        case GT_LCL_FLD:
            LowerLclFld(node->AsLclFld());
            break;

        case GT_LCL_VAR:
            WidenSIMD12IfNecessary(node->AsLclVar());
            LowerLclVar(node->AsLclVar());
            break;

        case GT_STORE_LCL_VAR:
            WidenSIMD12IfNecessary(node->AsLclVar());
            LowerStoreLclVar(node->AsLclVar());
            break;

        case GT_STORE_LCL_FLD:
            LowerStoreLclFld(node->AsLclFld());
            break;

#if defined(TARGET_ARM64)
        case GT_CMPXCHG:
            CheckImmedAndMakeContained(node, node->AsCmpXchg()->gtOpComparand);
            break;

        case GT_XORR:
        case GT_XAND:
        case GT_XADD:
            CheckImmedAndMakeContained(node, node->AsOp()->gtOp2);
            break;
#elif defined(TARGET_XARCH)
        case GT_XORR:
        case GT_XAND:
        case GT_XADD:
            if (node->IsUnusedValue())
            {
                node->ClearUnusedValue();
                // Make sure the types are identical, since the node type is changed to VOID
                // CodeGen relies on op2's type to determine the instruction size.
                // Note that the node type cannot be a small int but the data operand can.
                assert(genActualType(node->gtGetOp2()->TypeGet()) == node->TypeGet());
                node->SetOper(GT_LOCKADD);
                node->gtType = TYP_VOID;
                CheckImmedAndMakeContained(node, node->gtGetOp2());
            }
            break;
#endif

#ifndef TARGET_ARMARCH
        // TODO-ARMARCH-CQ: We should contain this as long as the offset fits.
        case GT_OBJ:
            if (node->AsObj()->Addr()->OperIsLocalAddr())
            {
                node->AsObj()->Addr()->SetContained();
            }
            break;
#endif // !TARGET_ARMARCH

        case GT_KEEPALIVE:
            node->gtGetOp1()->SetRegOptional();
            break;

        default:
            break;
    }

    return node->gtNext;
}

/**  -- Switch Lowering --
 * The main idea of switch lowering is to keep transparency of the register requirements of this node
 * downstream in LSRA.  Given that the switch instruction is inherently a control statement which in the JIT
 * is represented as a simple tree node, at the time we actually generate code for it we end up
 * generating instructions that actually modify the flow of execution that imposes complicated
 * register requirement and lifetimes.
 *
 * So, for the purpose of LSRA, we want to have a more detailed specification of what a switch node actually
 * means and more importantly, which and when do we need a register for each instruction we want to issue
 * to correctly allocate them downstream.
 *
 * For this purpose, this procedure performs switch lowering in two different ways:
 *
 * a) Represent the switch statement as a zero-index jump table construct.  This means that for every destination
 *    of the switch, we will store this destination in an array of addresses and the code generator will issue
 *    a data section where this array will live and will emit code that based on the switch index, will indirect and
 *    jump to the destination specified in the jump table.
 *
 *    For this transformation we introduce a new GT node called GT_SWITCH_TABLE that is a specialization of the switch
 *    node for jump table based switches.
 *    The overall structure of a GT_SWITCH_TABLE is:
 *
 *    GT_SWITCH_TABLE
 *           |_________ localVar   (a temporary local that holds the switch index)
 *           |_________ jumpTable  (this is a special node that holds the address of the jump table array)
 *
 *     Now, the way we morph a GT_SWITCH node into this lowered switch table node form is the following:
 *
 *    Input:     GT_SWITCH (inside a basic block whose Branch Type is BBJ_SWITCH)
 *                    |_____ expr (an arbitrarily complex GT_NODE that represents the switch index)
 *
 *    This gets transformed into the following statements inside a BBJ_COND basic block (the target would be
 *    the default case of the switch in case the conditional is evaluated to true).
 *
 *     ----- original block, transformed
 *     GT_STORE_LCL_VAR tempLocal (a new temporary local variable used to store the switch index)
 *        |_____ expr      (the index expression)
 *
 *     GT_JTRUE
 *        |_____ GT_COND
 *                 |_____ GT_GE
 *                           |___ Int_Constant  (This constant is the index of the default case
 *                                               that happens to be the highest index in the jump table).
 *                           |___ tempLocal     (The local variable were we stored the index expression).
 *
 *     ----- new basic block
 *     GT_SWITCH_TABLE
 *        |_____ tempLocal
 *        |_____ jumpTable (a new jump table node that now LSRA can allocate registers for explicitly
 *                          and LinearCodeGen will be responsible to generate downstream).
 *
 *     This way there are no implicit temporaries.
 *
 * b) For small-sized switches, we will actually morph them into a series of conditionals of the form
 *     if (case falls into the default){ goto jumpTable[size]; // last entry in the jump table is the default case }
 *     (For the default case conditional, we'll be constructing the exact same code as the jump table case one).
 *     else if (case == firstCase){ goto jumpTable[1]; }
 *     else if (case == secondCase) { goto jumptable[2]; } and so on.
 *
 *     This transformation is of course made in JIT-IR, not downstream to CodeGen level, so this way we no longer
 *     require internal temporaries to maintain the index we're evaluating plus we're using existing code from
 *     LinearCodeGen to implement this instead of implement all the control flow constructs using InstrDscs and
 *     InstrGroups downstream.
 */

GenTree* Lowering::LowerSwitch(GenTreeUnOp* node)
{
    assert(node->OperIs(GT_SWITCH));

    unsigned     jumpCnt;
    unsigned     targetCnt;
    BasicBlock** jumpTab;

    // The first step is to build the default case conditional construct that is
    // shared between both kinds of expansion of the switch node.

    // To avoid confusion, we'll alias m_block to originalSwitchBB
    // that represents the node we're morphing.
    BasicBlock* originalSwitchBB = m_block;
    LIR::Range& switchBBRange    = LIR::AsRange(originalSwitchBB);

    // jumpCnt is the number of elements in the jump table array.
    // jumpTab is the actual pointer to the jump table array.
    // targetCnt is the number of unique targets in the jump table array.
    jumpCnt   = originalSwitchBB->bbJumpSwt->bbsCount;
    jumpTab   = originalSwitchBB->bbJumpSwt->bbsDstTab;
    targetCnt = originalSwitchBB->NumSucc(comp);

// GT_SWITCH must be a top-level node with no use.
#ifdef DEBUG
    {
        LIR::Use use;
        assert(!switchBBRange.TryGetUse(node, &use));
    }
#endif

    JITDUMP("Lowering switch " FMT_BB ", %d cases\n", originalSwitchBB->bbNum, jumpCnt);

    // Handle a degenerate case: if the switch has only a default case, just convert it
    // to an unconditional branch. This should only happen in minopts or with debuggable
    // code.
    if (targetCnt == 1)
    {
        JITDUMP("Lowering switch " FMT_BB ": single target; converting to BBJ_ALWAYS\n", originalSwitchBB->bbNum);
        noway_assert(comp->opts.OptimizationDisabled());
        if (originalSwitchBB->bbNext == jumpTab[0])
        {
            originalSwitchBB->bbJumpKind = BBJ_NONE;
            originalSwitchBB->bbJumpDest = nullptr;
        }
        else
        {
            originalSwitchBB->bbJumpKind = BBJ_ALWAYS;
            originalSwitchBB->bbJumpDest = jumpTab[0];
        }
        // Remove extra predecessor links if there was more than one case.
        for (unsigned i = 1; i < jumpCnt; ++i)
        {
            (void)comp->fgRemoveRefPred(jumpTab[i], originalSwitchBB);
        }

        // We have to get rid of the GT_SWITCH node but a child might have side effects so just assign
        // the result of the child subtree to a temp.

        // TODO-MIKE-Cleanup: This seems useless, the switch value should simply be marked unused.

<<<<<<< HEAD
        GenTree*  value  = node->GetOp(0);
        var_types type   = varActualType(value->GetType());
        unsigned  lclNum = comp->lvaNewTemp(type, true DEBUGARG("unused switch value temp"));

        GenTreeLclVar* store = new (comp, GT_STORE_LCL_VAR) GenTreeLclVar(GT_STORE_LCL_VAR, type, lclNum);
        store->SetOp(0, value);
        // TODO-MIKE-Cleanup: Bogus flags "inheritance".
        store->gtFlags = (value->gtFlags & GTF_COMMON_MASK);
        store->gtFlags |= GTF_VAR_DEF;
=======
        GenTreeLclVar* store = comp->gtNewStoreLclVar(lclNum, rhs);
>>>>>>> a629767a

        switchBBRange.InsertAfter(node, store);
        switchBBRange.Remove(node);

        return store;
    }

    noway_assert(jumpCnt >= 2);

    // Spill the argument to the switch node into a local so that it can be used later.
    LIR::Use use(switchBBRange, &(node->AsOp()->gtOp1), node);
    ReplaceWithLclVar(use);

    // GT_SWITCH(indexExpression) is now two statements:
    //   1. a statement containing 'asg' (for temp = indexExpression)
    //   2. and a statement with GT_SWITCH(temp)

    assert(node->gtOper == GT_SWITCH);
    GenTree* temp = node->AsOp()->gtOp1;
    assert(temp->gtOper == GT_LCL_VAR);
    unsigned  tempLclNum  = temp->AsLclVarCommon()->GetLclNum();
    var_types tempLclType = temp->TypeGet();

    BasicBlock* defaultBB   = jumpTab[jumpCnt - 1];
    BasicBlock* followingBB = originalSwitchBB->bbNext;

    /* Is the number of cases right for a test and jump switch? */
    const bool fFirstCaseFollows = (followingBB == jumpTab[0]);
    const bool fDefaultFollows   = (followingBB == defaultBB);

    unsigned minSwitchTabJumpCnt = 2; // table is better than just 2 cmp/jcc

    // This means really just a single cmp/jcc (aka a simple if/else)
    if (fFirstCaseFollows || fDefaultFollows)
    {
        minSwitchTabJumpCnt++;
    }

#if defined(TARGET_ARM)
    // On ARM for small switch tables we will
    // generate a sequence of compare and branch instructions
    // because the code to load the base of the switch
    // table is huge and hideous due to the relocation... :(
    minSwitchTabJumpCnt += 2;
#endif // TARGET_ARM

    // Once we have the temporary variable, we construct the conditional branch for
    // the default case.  As stated above, this conditional is being shared between
    // both GT_SWITCH lowering code paths.
    // This condition is of the form: if (temp > jumpTableLength - 2){ goto jumpTable[jumpTableLength - 1]; }
    GenTree* gtDefaultCaseCond = comp->gtNewOperNode(GT_GT, TYP_INT, comp->gtNewLclvNode(tempLclNum, tempLclType),
                                                     comp->gtNewIconNode(jumpCnt - 2, genActualType(tempLclType)));

    // Make sure we perform an unsigned comparison, just in case the switch index in 'temp'
    // is now less than zero 0 (that would also hit the default case).
    gtDefaultCaseCond->gtFlags |= GTF_UNSIGNED;

    GenTree* gtDefaultCaseJump = comp->gtNewOperNode(GT_JTRUE, TYP_VOID, gtDefaultCaseCond);
    gtDefaultCaseJump->gtFlags = node->gtFlags;

    LIR::Range condRange = LIR::SeqTree(comp, gtDefaultCaseJump);
    switchBBRange.InsertAtEnd(std::move(condRange));

    BasicBlock* afterDefaultCondBlock = comp->fgSplitBlockAfterNode(originalSwitchBB, condRange.LastNode());

    // afterDefaultCondBlock is now the switch, and all the switch targets have it as a predecessor.
    // originalSwitchBB is now a BBJ_NONE, and there is a predecessor edge in afterDefaultCondBlock
    // representing the fall-through flow from originalSwitchBB.
    assert(originalSwitchBB->bbJumpKind == BBJ_NONE);
    assert(originalSwitchBB->bbNext == afterDefaultCondBlock);
    assert(afterDefaultCondBlock->bbJumpKind == BBJ_SWITCH);
    assert(afterDefaultCondBlock->bbJumpSwt->bbsHasDefault);
    assert(afterDefaultCondBlock->isEmpty()); // Nothing here yet.

    // The GT_SWITCH code is still in originalSwitchBB (it will be removed later).

    // Turn originalSwitchBB into a BBJ_COND.
    originalSwitchBB->bbJumpKind = BBJ_COND;
    originalSwitchBB->bbJumpDest = jumpTab[jumpCnt - 1];

    // Fix the pred for the default case: the default block target still has originalSwitchBB
    // as a predecessor, but the fgSplitBlockAfterStatement() moved all predecessors to point
    // to afterDefaultCondBlock.
    flowList* oldEdge = comp->fgRemoveRefPred(jumpTab[jumpCnt - 1], afterDefaultCondBlock);
    comp->fgAddRefPred(jumpTab[jumpCnt - 1], originalSwitchBB, oldEdge);

    bool useJumpSequence = jumpCnt < minSwitchTabJumpCnt;

#if defined(TARGET_UNIX) && defined(TARGET_ARM)
    // Force using an inlined jumping instead switch table generation.
    // Switch jump table is generated with incorrect values in CoreRT case,
    // so any large switch will crash after loading to PC any such value.
    // I think this is due to the fact that we use absolute addressing
    // instead of relative. But in CoreRT is used as a rule relative
    // addressing when we generate an executable.
    // See also https://github.com/dotnet/runtime/issues/8683
    // Also https://github.com/dotnet/coreclr/pull/13197
    useJumpSequence = useJumpSequence || comp->IsTargetAbi(CORINFO_CORERT_ABI);
#endif // defined(TARGET_UNIX) && defined(TARGET_ARM)

    // If we originally had 2 unique successors, check to see whether there is a unique
    // non-default case, in which case we can eliminate the switch altogether.
    // Note that the single unique successor case is handled above.
    BasicBlock* uniqueSucc = nullptr;
    if (targetCnt == 2)
    {
        uniqueSucc = jumpTab[0];
        noway_assert(jumpCnt >= 2);
        for (unsigned i = 1; i < jumpCnt - 1; i++)
        {
            if (jumpTab[i] != uniqueSucc)
            {
                uniqueSucc = nullptr;
                break;
            }
        }
    }
    if (uniqueSucc != nullptr)
    {
        // If the unique successor immediately follows this block, we have nothing to do -
        // it will simply fall-through after we remove the switch, below.
        // Otherwise, make this a BBJ_ALWAYS.
        // Now, fixup the predecessor links to uniqueSucc.  In the original jumpTab:
        //   jumpTab[i-1] was the default target, which we handled above,
        //   jumpTab[0] is the first target, and we'll leave that predecessor link.
        // Remove any additional predecessor links to uniqueSucc.
        for (unsigned i = 1; i < jumpCnt - 1; ++i)
        {
            assert(jumpTab[i] == uniqueSucc);
            (void)comp->fgRemoveRefPred(uniqueSucc, afterDefaultCondBlock);
        }
        if (afterDefaultCondBlock->bbNext == uniqueSucc)
        {
            afterDefaultCondBlock->bbJumpKind = BBJ_NONE;
            afterDefaultCondBlock->bbJumpDest = nullptr;
        }
        else
        {
            afterDefaultCondBlock->bbJumpKind = BBJ_ALWAYS;
            afterDefaultCondBlock->bbJumpDest = uniqueSucc;
        }
    }
    // If the number of possible destinations is small enough, we proceed to expand the switch
    // into a series of conditional branches, otherwise we follow the jump table based switch
    // transformation.
    else if (useJumpSequence || comp->compStressCompile(Compiler::STRESS_SWITCH_CMP_BR_EXPANSION, 50))
    {
        // Lower the switch into a series of compare and branch IR trees.
        //
        // In this case we will morph the node in the following way:
        // 1. Generate a JTRUE statement to evaluate the default case. (This happens above.)
        // 2. Start splitting the switch basic block into subsequent basic blocks, each of which will contain
        //    a statement that is responsible for performing a comparison of the table index and conditional
        //    branch if equal.

        JITDUMP("Lowering switch " FMT_BB ": using compare/branch expansion\n", originalSwitchBB->bbNum);

        // We'll use 'afterDefaultCondBlock' for the first conditional. After that, we'll add new
        // blocks. If we end up not needing it at all (say, if all the non-default cases just fall through),
        // we'll delete it.
        bool        fUsedAfterDefaultCondBlock = false;
        BasicBlock* currentBlock               = afterDefaultCondBlock;
        LIR::Range* currentBBRange             = &LIR::AsRange(currentBlock);

        // Walk to entries 0 to jumpCnt - 1. If a case target follows, ignore it and let it fall through.
        // If no case target follows, the last one doesn't need to be a compare/branch: it can be an
        // unconditional branch.
        bool fAnyTargetFollows = false;
        for (unsigned i = 0; i < jumpCnt - 1; ++i)
        {
            assert(currentBlock != nullptr);

            // Remove the switch from the predecessor list of this case target's block.
            // We'll add the proper new predecessor edge later.
            flowList* oldEdge = comp->fgRemoveRefPred(jumpTab[i], afterDefaultCondBlock);

            if (jumpTab[i] == followingBB)
            {
                // This case label follows the switch; let it fall through.
                fAnyTargetFollows = true;
                continue;
            }

            // We need a block to put in the new compare and/or branch.
            // If we haven't used the afterDefaultCondBlock yet, then use that.
            if (fUsedAfterDefaultCondBlock)
            {
                BasicBlock* newBlock = comp->fgNewBBafter(BBJ_NONE, currentBlock, true);
                comp->fgAddRefPred(newBlock, currentBlock); // The fall-through predecessor.
                currentBlock   = newBlock;
                currentBBRange = &LIR::AsRange(currentBlock);
            }
            else
            {
                assert(currentBlock == afterDefaultCondBlock);
                fUsedAfterDefaultCondBlock = true;
            }

            // We're going to have a branch, either a conditional or unconditional,
            // to the target. Set the target.
            currentBlock->bbJumpDest = jumpTab[i];

            // Wire up the predecessor list for the "branch" case.
            comp->fgAddRefPred(jumpTab[i], currentBlock, oldEdge);

            if (!fAnyTargetFollows && (i == jumpCnt - 2))
            {
                // We're processing the last one, and there is no fall through from any case
                // to the following block, so we can use an unconditional branch to the final
                // case: there is no need to compare against the case index, since it's
                // guaranteed to be taken (since the default case was handled first, above).

                currentBlock->bbJumpKind = BBJ_ALWAYS;
            }
            else
            {
                // Otherwise, it's a conditional branch. Set the branch kind, then add the
                // condition statement.
                currentBlock->bbJumpKind = BBJ_COND;

                // Now, build the conditional statement for the current case that is
                // being evaluated:
                // GT_JTRUE
                //   |__ GT_COND
                //          |____GT_EQ
                //                 |____ (switchIndex) (The temp variable)
                //                 |____ (ICon)        (The actual case constant)
                GenTree* gtCaseCond = comp->gtNewOperNode(GT_EQ, TYP_INT, comp->gtNewLclvNode(tempLclNum, tempLclType),
                                                          comp->gtNewIconNode(i, tempLclType));
                GenTree*   gtCaseBranch = comp->gtNewOperNode(GT_JTRUE, TYP_VOID, gtCaseCond);
                LIR::Range caseRange    = LIR::SeqTree(comp, gtCaseBranch);
                currentBBRange->InsertAtEnd(std::move(caseRange));
            }
        }

        if (fAnyTargetFollows)
        {
            // There is a fall-through to the following block. In the loop
            // above, we deleted all the predecessor edges from the switch.
            // In this case, we need to add one back.
            comp->fgAddRefPred(currentBlock->bbNext, currentBlock);
        }

        if (!fUsedAfterDefaultCondBlock)
        {
            // All the cases were fall-through! We don't need this block.
            // Convert it from BBJ_SWITCH to BBJ_NONE and unset the BBF_DONT_REMOVE flag
            // so fgRemoveBlock() doesn't complain.
            JITDUMP("Lowering switch " FMT_BB ": all switch cases were fall-through\n", originalSwitchBB->bbNum);
            assert(currentBlock == afterDefaultCondBlock);
            assert(currentBlock->bbJumpKind == BBJ_SWITCH);
            currentBlock->bbJumpKind = BBJ_NONE;
            currentBlock->bbFlags &= ~BBF_DONT_REMOVE;
            comp->fgRemoveBlock(currentBlock, /* unreachable */ false); // It's an empty block.
        }
    }
    else
    {
        // At this point the default case has already been handled and we need to generate a jump
        // table based switch or a bit test based switch at the end of afterDefaultCondBlock. Both
        // switch variants need the switch value so create the necessary LclVar node here.
        GenTree*    switchValue      = comp->gtNewLclvNode(tempLclNum, tempLclType);
        LIR::Range& switchBlockRange = LIR::AsRange(afterDefaultCondBlock);
        switchBlockRange.InsertAtEnd(switchValue);

        // Try generating a bit test based switch first,
        // if that's not possible a jump table based switch will be generated.
        if (!TryLowerSwitchToBitTest(jumpTab, jumpCnt, targetCnt, afterDefaultCondBlock, switchValue))
        {
            JITDUMP("Lowering switch " FMT_BB ": using jump table expansion\n", originalSwitchBB->bbNum);

#ifdef TARGET_64BIT
            if (tempLclType != TYP_I_IMPL)
            {
                // SWITCH_TABLE expects the switch value (the index into the jump table) to be TYP_I_IMPL.
                // Note that the switch value is unsigned so the cast should be unsigned as well.
                switchValue = comp->gtNewCastNode(TYP_I_IMPL, switchValue, true, TYP_U_IMPL);
                switchBlockRange.InsertAtEnd(switchValue);
            }
#endif

            GenTree* switchTable = comp->gtNewJmpTableNode();
            GenTree* switchJump  = comp->gtNewOperNode(GT_SWITCH_TABLE, TYP_VOID, switchValue, switchTable);
            switchBlockRange.InsertAfter(switchValue, switchTable, switchJump);

            // this block no longer branches to the default block
            afterDefaultCondBlock->bbJumpSwt->removeDefault();
        }

        comp->fgInvalidateSwitchDescMapEntry(afterDefaultCondBlock);
    }

    GenTree* next = node->gtNext;

    // Get rid of the GT_SWITCH(temp).
    switchBBRange.Remove(node->AsOp()->gtOp1);
    switchBBRange.Remove(node);

    return next;
}

//------------------------------------------------------------------------
// TryLowerSwitchToBitTest: Attempts to transform a jump table switch into a bit test.
//
// Arguments:
//    jumpTable - The jump table
//    jumpCount - The number of blocks in the jump table
//    targetCount - The number of distinct blocks in the jump table
//    bbSwitch - The switch block
//    switchValue - A LclVar node that provides the switch value
//
// Return value:
//    true if the switch has been lowered to a bit test
//
// Notes:
//    If the jump table contains less than 32 (64 on 64 bit targets) entries and there
//    are at most 2 distinct jump targets then the jump table can be converted to a word
//    of bits where a 0 bit corresponds to one jump target and a 1 bit corresponds to the
//    other jump target. Instead of the indirect jump a BT-JCC sequence is used to jump
//    to the appropriate target:
//        mov eax, 245 ; jump table converted to a "bit table"
//        bt  eax, ebx ; ebx is supposed to contain the switch value
//        jc target1
//      target0:
//        ...
//      target1:
//    Such code is both shorter and faster (in part due to the removal of a memory load)
//    than the traditional jump table base code. And of course, it also avoids the need
//    to emit the jump table itself that can reach up to 256 bytes (for 64 entries).
//
bool Lowering::TryLowerSwitchToBitTest(
    BasicBlock* jumpTable[], unsigned jumpCount, unsigned targetCount, BasicBlock* bbSwitch, GenTree* switchValue)
{
#ifndef TARGET_XARCH
    // Other architectures may use this if they substitute GT_BT with equivalent code.
    return false;
#else
    assert(jumpCount >= 2);
    assert(targetCount >= 2);
    assert(bbSwitch->bbJumpKind == BBJ_SWITCH);
    assert(switchValue->OperIs(GT_LCL_VAR));

    //
    // Quick check to see if it's worth going through the jump table. The bit test switch supports
    // up to 2 targets but targetCount also includes the default block so we need to allow 3 targets.
    // We'll ensure that there are only 2 targets when building the bit table.
    //

    if (targetCount > 3)
    {
        return false;
    }

    //
    // The number of bits in the bit table is the same as the number of jump table entries. But the
    // jump table also includes the default target (at the end) so we need to ignore it. The default
    // has already been handled by a JTRUE(GT(switchValue, jumpCount - 2)) that LowerSwitch generates.
    //

    const unsigned bitCount = jumpCount - 1;

    if (bitCount > (genTypeSize(TYP_I_IMPL) * 8))
    {
        return false;
    }

    //
    // Build a bit table where a bit set to 0 corresponds to bbCase0 and a bit set to 1 corresponds to
    // bbCase1. Simply use the first block in the jump table as bbCase1, later we can invert the bit
    // table and/or swap the blocks if it's beneficial.
    //

    BasicBlock* bbCase0  = nullptr;
    BasicBlock* bbCase1  = jumpTable[0];
    size_t      bitTable = 1;

    for (unsigned bitIndex = 1; bitIndex < bitCount; bitIndex++)
    {
        if (jumpTable[bitIndex] == bbCase1)
        {
            bitTable |= (size_t(1) << bitIndex);
        }
        else if (bbCase0 == nullptr)
        {
            bbCase0 = jumpTable[bitIndex];
        }
        else if (jumpTable[bitIndex] != bbCase0)
        {
            // If it's neither bbCase0 nor bbCase1 then it means we have 3 targets. There can't be more
            // than 3 because of the check at the start of the function.
            assert(targetCount == 3);
            return false;
        }
    }

    //
    // One of the case blocks has to follow the switch block. This requirement could be avoided
    // by adding a BBJ_ALWAYS block after the switch block but doing that sometimes negatively
    // impacts register allocation.
    //

    if ((bbSwitch->bbNext != bbCase0) && (bbSwitch->bbNext != bbCase1))
    {
        return false;
    }

#ifdef TARGET_64BIT
    //
    // See if we can avoid a 8 byte immediate on 64 bit targets. If all upper 32 bits are 1
    // then inverting the bit table will make them 0 so that the table now fits in 32 bits.
    // Note that this does not change the number of bits in the bit table, it just takes
    // advantage of the fact that loading a 32 bit immediate into a 64 bit register zero
    // extends the immediate value to 64 bit.
    //

    if (~bitTable <= UINT32_MAX)
    {
        bitTable = ~bitTable;
        std::swap(bbCase0, bbCase1);
    }
#endif

    //
    // Rewire the blocks as needed and figure out the condition to use for JCC.
    //

    GenCondition bbSwitchCondition;
    bbSwitch->bbJumpKind = BBJ_COND;

    comp->fgRemoveAllRefPreds(bbCase1, bbSwitch);
    comp->fgRemoveAllRefPreds(bbCase0, bbSwitch);

    if (bbSwitch->bbNext == bbCase0)
    {
        // GenCondition::C generates JC so we jump to bbCase1 when the bit is set
        bbSwitchCondition    = GenCondition::C;
        bbSwitch->bbJumpDest = bbCase1;

        comp->fgAddRefPred(bbCase0, bbSwitch);
        comp->fgAddRefPred(bbCase1, bbSwitch);
    }
    else
    {
        assert(bbSwitch->bbNext == bbCase1);

        // GenCondition::NC generates JNC so we jump to bbCase0 when the bit is not set
        bbSwitchCondition    = GenCondition::NC;
        bbSwitch->bbJumpDest = bbCase0;

        comp->fgAddRefPred(bbCase0, bbSwitch);
        comp->fgAddRefPred(bbCase1, bbSwitch);
    }

    //
    // Append BT(bitTable, switchValue) and JCC(condition) to the switch block.
    //

    var_types bitTableType = (bitCount <= (genTypeSize(TYP_INT) * 8)) ? TYP_INT : TYP_LONG;
    GenTree*  bitTableIcon = comp->gtNewIconNode(bitTable, bitTableType);
    GenTree*  bitTest      = comp->gtNewOperNode(GT_BT, TYP_VOID, bitTableIcon, switchValue);
    bitTest->gtFlags |= GTF_SET_FLAGS;
    GenTreeCC* jcc = new (comp, GT_JCC) GenTreeCC(GT_JCC, bbSwitchCondition);
    jcc->gtFlags |= GTF_USE_FLAGS;

    LIR::AsRange(bbSwitch).InsertAfter(switchValue, bitTableIcon, bitTest, jcc);

    return true;
#endif // TARGET_XARCH
}

//------------------------------------------------------------------------
// InsertPutArg: rewrites the tree to put an arg in a register or on the stack.
//
// Return Value:
//    The new tree that was created to put the arg in the right place
//    or the incoming arg if the arg tree was not rewritten.
//
GenTree* Lowering::InsertPutArg(GenTreeCall* call, CallArgInfo* info)
{
    GenTree* arg = info->GetNode();

    if (info->GetRegCount() == 0)
    {
        GenTreePutArgStk* putArgStk = new (comp, GT_PUTARG_STK) GenTreePutArgStk(arg, info, call);
        BlockRange().InsertAfter(arg, putArgStk);
        info->SetNode(putArgStk);
        LowerPutArgStk(putArgStk);

        return putArgStk;
    }

    if (info->GetSlotCount() != 0)
    {
#if FEATURE_ARG_SPLIT
        // TODO: Need to check correctness for FastTailCall
        if (call->IsFastTailCall())
        {
            NYI_ARM("lower: struct argument by fast tail call");
        }

        GenTreePutArgSplit* putArgSplit = new (comp, GT_PUTARG_SPLIT) GenTreePutArgSplit(arg, info, call);
        BlockRange().InsertAfter(arg, putArgSplit);
        info->SetNode(putArgSplit);

        for (unsigned regIndex = 0; regIndex < info->GetRegCount(); regIndex++)
        {
            putArgSplit->SetRegNumByIdx(info->GetRegNum(regIndex), regIndex);

            // We don't have GC info in CallArgInfo on ARMARCH (the only user of split args)
            // and only integer registers are used. We'll just set everyting to TYP_I_IMPL
            // here and then update with correct GC types takend from layout or field list.
            //
            // TODO-MIKE-Cleanup: Might be better to just put the correct GC types in
            // CallArgInfo to simplify this and be consistent with UNIX_AMD64_ABI.
            // fgInitArgInfo would only need to take the GC info from the struct layout,
            // it doesn't need to deal with FIELD_LIST.

            assert(info->GetRegType(regIndex) == TYP_I_IMPL);

            putArgSplit->SetRegType(regIndex, TYP_I_IMPL);
        }

        if (arg->OperIs(GT_FIELD_LIST))
        {
            unsigned regIndex = 0;
            for (GenTreeFieldList::Use& use : arg->AsFieldList()->Uses())
            {
                GenTree*  node    = use.GetNode();
                var_types regType = node->GetType();

                if (varTypeIsGC(regType))
                {
                    putArgSplit->SetRegType(regIndex, regType);
                }
#ifdef TARGET_ARM
                else if (regType == TYP_DOUBLE)
                {
                    GenTree* bitcast = comp->gtNewBitCastNode(TYP_LONG, node);
                    bitcast->SetRegNum(info->GetRegNum(regIndex));
                    regIndex++;
                    bitcast->AsMultiRegOp()->gtOtherReg = info->GetRegNum(regIndex);
                    BlockRange().InsertAfter(node, bitcast);
                    use.SetNode(bitcast);
                }
#endif
                regIndex++;

                if (regIndex >= info->GetRegCount())
                {
                    break;
                }
            }
        }
        else
        {
            ClassLayout* layout;

            if (arg->OperIs(GT_LCL_VAR))
            {
<<<<<<< HEAD
                layout = comp->lvaGetDesc(arg->AsLclVar())->GetLayout();
=======
#if defined(FEATURE_SIMD) && defined(FEATURE_PUT_STRUCT_ARG_STK)
                if (type == TYP_SIMD12)
                {
#if !defined(TARGET_64BIT) || defined(OSX_ARM64_ABI)
                    assert(info->GetByteSize() == 12);
#else  // TARGET_64BIT && !OSX_ARM64_ABI
                    assert(info->GetByteSize() == 16);
#endif // FEATURE_SIMD && FEATURE_PUT_STRUCT_ARG_STK
                }
                else
#endif // defined(FEATURE_SIMD) && defined(FEATURE_PUT_STRUCT_ARG_STK)
                {
                    assert(genActualType(arg->TypeGet()) == type);
                }
>>>>>>> a629767a
            }
            else if (arg->OperIs(GT_LCL_FLD))
            {
                layout = arg->AsLclFld()->GetLayout(comp);
            }
            else
            {
                layout = arg->AsObj()->GetLayout();
            }

            if (layout->HasGCPtr())
            {
                for (unsigned index = 0; index < info->GetRegCount(); index++)
                {
                    if (layout->IsGCPtr(index))
                    {
                        putArgSplit->SetRegType(index, layout->GetGCPtrType(index));
                    }
                }
            }
        }

        LowerPutArgStk(putArgSplit);
        return putArgSplit;
#else  // !FEATURE_ARG_SPLIT
        unreached();
#endif // !FEATURE_ARG_SPLIT
    }

    if (arg->OperIs(GT_FIELD_LIST))
    {
#if FEATURE_MULTIREG_ARGS
        unsigned int regIndex = 0;
        for (GenTreeFieldList::Use& use : arg->AsFieldList()->Uses())
        {
            GenTree* putArgReg = InsertPutArgReg(use.GetNode(), info, regIndex);
            use.SetNode(putArgReg);

#ifdef TARGET_ARM
            regIndex += putArgReg->TypeIs(TYP_LONG) ? 2 : 1;
#else
            regIndex++;
#endif
        }

        return arg;
#else
        unreached();
#endif
    }

    GenTree* putArgReg = InsertPutArgReg(arg, info, 0);
    info->SetNode(putArgReg);

#ifdef TARGET_ARM
    assert(info->GetRegCount() == (putArgReg->TypeIs(TYP_LONG) ? 2u : 1u));
#else
    assert(info->GetRegCount() == 1);
#endif

    return putArgReg;
}

GenTree* Lowering::InsertPutArgReg(GenTree* arg, CallArgInfo* argInfo, unsigned regIndex)
{
    var_types type   = varActualType(arg->GetType());
    regNumber argReg = argInfo->GetRegNum(regIndex);

#ifdef TARGET_ARM
    // LONG args are passed via FIELD_LIST.
    assert(type != TYP_LONG);

    if ((type == TYP_DOUBLE) && genIsValidIntReg(argReg))
    {
        GenTree* intArg = comp->gtNewBitCastNode(TYP_LONG, arg);
        intArg->SetRegNum(argReg);
        intArg->AsMultiRegOp()->gtOtherReg = argInfo->GetRegNum(regIndex + 1);
        BlockRange().InsertAfter(arg, intArg);

        arg  = intArg;
        type = TYP_LONG;
    }

    GenTreeMultiRegOp* putArg = new (comp, GT_PUTARG_REG) GenTreeMultiRegOp(GT_PUTARG_REG, type, arg);

    if (type == TYP_LONG)
    {
        putArg->gtOtherReg = argInfo->GetRegNum(regIndex + 1);
    }
#else
    GenTree* putArg = comp->gtNewOperNode(GT_PUTARG_REG, type, arg);
#endif

    assert(varTypeUsesFloatReg(type) == genIsValidFloatReg(argReg));

<<<<<<< HEAD
    putArg->SetRegNum(argReg);
    BlockRange().InsertAfter(arg, putArg);
    return putArg;
}

void Lowering::LowerCallArgs(GenTreeCall* call)
{
    CallInfo* info = call->GetInfo();

    for (unsigned i = 0; i < info->GetArgCount(); i++)
=======
            // For HWIntrinsic, there are some intrinsics like ExtractVector128 which have
            // a gtType of TYP_SIMD16 but a SimdSize of 32, so we need to include that in
            // the assert below.

            assert((jitIntrinsic->GetSimdSize() == 12) || (jitIntrinsic->GetSimdSize() == 16) ||
                   (jitIntrinsic->GetSimdSize() == 32));

            if (jitIntrinsic->GetSimdSize() == 12)
            {
                type = TYP_SIMD12;
            }
        }
    }
#elif defined(TARGET_AMD64)
    // TYP_SIMD8 parameters that are passed as longs
    if (type == TYP_SIMD8 && genIsValidIntReg(info->GetRegNum()))
>>>>>>> a629767a
    {
        JITDUMPTREE(info->GetArgInfo(i)->GetNode(), "lowering call arg %u (before):\n", i);
        LowerCallArg(call, info->GetArgInfo(i));
        JITDUMPTREE(info->GetArgInfo(i)->GetNode(), "lowering call arg %u (after):\n", i);
        JITDUMP("\n");
    }
}

//------------------------------------------------------------------------
// LowerCallArg: Lower one argument of a call. This entails splicing a "putarg" node between
// the argument evaluation and the call. This is the point at which the source is
// consumed and the value transitions from control of the register allocator to the calling
// convention.
//
//    call  - The call node
//    argInfo - Call argument info
//
void Lowering::LowerCallArg(GenTreeCall* call, CallArgInfo* argInfo)
{
    GenTree* arg = argInfo->GetNode();

    assert(!arg->OperIsPutArg());
    assert(!arg->OperIs(GT_STORE_LCL_VAR, GT_ARGPLACE, GT_NOP));

    // Real call arguments should not have GTF_LATE_ARG, only arg setup nodes do.
    assert((arg->gtFlags & GTF_LATE_ARG) == 0);

#if !defined(TARGET_64BIT)
    if (arg->TypeIs(TYP_LONG))
    {
        noway_assert(arg->OperIs(GT_LONG));

        GenTreeFieldList* fieldList = new (comp, GT_FIELD_LIST) GenTreeFieldList();
        fieldList->AddFieldLIR(comp, arg->AsOp()->GetOp(0), 0, TYP_INT);
        fieldList->AddFieldLIR(comp, arg->AsOp()->GetOp(1), 4, TYP_INT);
        argInfo->SetNode(fieldList);
        BlockRange().InsertAfter(arg, fieldList);
        BlockRange().Remove(arg);

        GenTree* newArg = InsertPutArg(call, argInfo);

        if (argInfo->GetRegCount() != 0)
        {
            assert(argInfo->GetRegCount() == 2);
            assert(newArg == fieldList);
        }
        else
        {
            assert(argInfo->GetSlotCount() == 2);
            assert(newArg->OperIs(GT_PUTARG_STK));
        }

        return;
    }
#endif // !defined(TARGET_64BIT)

    if (arg->OperIs(GT_OBJ))
    {
        assert(arg->TypeIs(TYP_STRUCT));

        GenTree* srcAddr = arg->AsObj()->GetAddr();

        // Simplify OBJ(LCL_VAR|FLD_ADDR) to LCL_VAR|FLD.
        // TODO-MIKE-Cleanup: This should not be needed once the frontend uses struct LCL_VAR|FLD consistently.

        if (srcAddr->OperIs(GT_LCL_VAR_ADDR, GT_LCL_FLD_ADDR))
        {
            ClassLayout* layout = arg->AsObj()->GetLayout();

            unsigned   srcLclNum  = srcAddr->AsLclVarCommon()->GetLclNum();
            unsigned   srcLclOffs = srcAddr->OperIs(GT_LCL_VAR_ADDR) ? 0 : srcAddr->AsLclFld()->GetLclOffs();
            LclVarDsc* srcLcl     = comp->lvaGetDesc(srcLclNum);

            if ((srcLcl->GetType() == TYP_STRUCT) && (srcLcl->GetLayout() == layout) && (srcLclOffs == 0))
            {
                arg->ChangeOper(GT_LCL_VAR);
                arg->AsLclVar()->SetLclNum(srcLclNum);
            }
            else
            {
                arg->ChangeOper(GT_LCL_FLD);
                arg->AsLclFld()->SetLclNum(srcLclNum);
                arg->AsLclFld()->SetLclOffs(srcLclOffs);
                arg->AsLclFld()->SetLayout(layout, comp);

                comp->lvaSetVarDoNotEnregister(srcLclNum DEBUGARG(Compiler::DNER_LocalField));
            }

            arg->gtFlags = 0;

            BlockRange().Remove(srcAddr);
        }
    }

    if (arg->TypeIs(TYP_STRUCT))
    {
        arg->SetContained();
    }

    InsertPutArg(call, argInfo);
}

// helper that create a node representing a relocatable physical address computation
GenTree* Lowering::AddrGen(ssize_t addr)
{
    // this should end up in codegen as : instGen_Set_Reg_To_Imm(EA_HANDLE_CNS_RELOC, reg, addr)
    GenTree* result = comp->gtNewIconHandleNode(addr, GTF_ICON_FTN_ADDR);
    return result;
}

// variant that takes a void*
GenTree* Lowering::AddrGen(void* addr)
{
    return AddrGen((ssize_t)addr);
}

// do lowering steps for a call
// this includes:
//   - adding the placement nodes (either stack or register variety) for arguments
//   - lowering the expression that calculates the target address
//   - adding nodes for other operations that occur after the call sequence starts and before
//        control transfer occurs (profiling and tail call helpers, pinvoke incantations)
//
void Lowering::LowerCall(GenTree* node)
{
    GenTreeCall* call = node->AsCall();

    JITDUMP("lowering call (before):\n");
    DISPTREERANGE(BlockRange(), call);
    JITDUMP("\n");

    call->ClearOtherRegs();
    LowerCallArgs(call);

    // note that everything generated from this point on runs AFTER the outgoing args are placed
    GenTree* controlExpr          = nullptr;
    bool     callWasExpandedEarly = false;

    // for x86, this is where we record ESP for checking later to make sure stack is balanced

    // Check for Delegate.Invoke(). If so, we inline it. We get the
    // target-object and target-function from the delegate-object, and do
    // an indirect call.
    if (call->IsDelegateInvoke())
    {
        controlExpr = LowerDelegateInvoke(call);
    }
    else
    {
        //  Virtual and interface calls
        switch (call->gtFlags & GTF_CALL_VIRT_KIND_MASK)
        {
            case GTF_CALL_VIRT_STUB:
                controlExpr = LowerVirtualStubCall(call);
                break;

            case GTF_CALL_VIRT_VTABLE:
                assert(call->IsVirtualVtable());
                if (!call->IsExpandedEarly())
                {
                    assert(call->gtControlExpr == nullptr);
                    controlExpr = LowerVirtualVtableCall(call);
                }
                else
                {
                    callWasExpandedEarly = true;
                    controlExpr          = call->gtControlExpr;
                }
                break;

            case GTF_CALL_NONVIRT:
                if (call->IsUnmanaged())
                {
                    controlExpr = LowerNonvirtPinvokeCall(call);
                }
                else if (call->gtCallType == CT_INDIRECT)
                {
                    controlExpr = LowerIndirectNonvirtCall(call);
                }
                else
                {
                    controlExpr = LowerDirectCall(call);
                }
                break;

            default:
                noway_assert(!"strange call type");
                break;
        }
    }

    if (call->IsTailCallViaJitHelper())
    {
        // Either controlExpr or gtCallAddr must contain real call target.
        if (controlExpr == nullptr)
        {
            assert(call->gtCallType == CT_INDIRECT);
            assert(call->gtCallAddr != nullptr);
            controlExpr = call->gtCallAddr;
        }

        controlExpr = LowerTailCallViaJitHelper(call, controlExpr);
    }

    // Check if we need to thread a newly created controlExpr into the LIR
    //
    if ((controlExpr != nullptr) && !callWasExpandedEarly)
    {
        LIR::Range controlExprRange = LIR::SeqTree(comp, controlExpr);

        JITDUMP("results of lowering call:\n");
        DISPRANGE(controlExprRange);

        GenTree* insertionPoint = call;
        if (!call->IsTailCallViaJitHelper())
        {
            // The controlExpr should go before the gtCallCookie and the gtCallAddr, if they exist
            //
            // TODO-LIR: find out what's really required here, as this is currently a tree order
            // dependency.
            if (call->gtCallType == CT_INDIRECT)
            {
                bool isClosed = false;
                if (call->gtCallCookie != nullptr)
                {
#ifdef DEBUG
                    GenTree* firstCallAddrNode = BlockRange().GetTreeRange(call->gtCallAddr, &isClosed).FirstNode();
                    assert(isClosed);
                    assert(call->gtCallCookie->Precedes(firstCallAddrNode));
#endif // DEBUG

                    insertionPoint = BlockRange().GetTreeRange(call->gtCallCookie, &isClosed).FirstNode();
                    assert(isClosed);
                }
                else if (call->gtCallAddr != nullptr)
                {
                    insertionPoint = BlockRange().GetTreeRange(call->gtCallAddr, &isClosed).FirstNode();
                    assert(isClosed);
                }
            }
        }

        ContainCheckRange(controlExprRange);
        BlockRange().InsertBefore(insertionPoint, std::move(controlExprRange));

        call->gtControlExpr = controlExpr;
    }
    if (call->IsFastTailCall())
    {
        // Lower fast tail call can introduce new temps to set up args correctly for Callee.
        // This involves patching LCL_VAR and LCL_VAR_ADDR nodes holding Caller stack args
        // and replacing them with a new temp. Control expr also can contain nodes that need
        // to be patched.
        // Therefore lower fast tail call must be done after controlExpr is inserted into LIR.
        // There is one side effect which is flipping the order of PME and control expression
        // since LowerFastTailCall calls InsertPInvokeMethodEpilog.
        LowerFastTailCall(call);
    }

    if (varTypeIsStruct(call->GetType()))
    {
        LowerCallStruct(call);
    }

    ContainCheckCallOperands(call);
    JITDUMP("lowering call (after):\n");
    DISPTREERANGE(BlockRange(), call);
    JITDUMP("\n");
}

// Inserts profiler hook, GT_PROF_HOOK for a tail call node.
//
// AMD64:
// We need to insert this after all nested calls, but before all the arguments to this call have been set up.
// To do this, we look for the first GT_PUTARG_STK or GT_PUTARG_REG, and insert the hook immediately before
// that. If there are no args, then it should be inserted before the call node.
//
// For example:
//              *  stmtExpr  void  (top level) (IL 0x000...0x010)
// arg0 SETUP   |  /--*  argPlace  ref    REG NA $c5
// this in rcx  |  |     /--*  argPlace  ref    REG NA $c1
//              |  |     |  /--*  call      ref    System.Globalization.CultureInfo.get_InvariantCulture $c2
// arg1 SETUP   |  |     +--*  st.lclVar ref    V02 tmp1          REG NA $c2
//              |  |     |  /--*  lclVar    ref    V02 tmp1         u : 2 (last use) REG NA $c2
// arg1 in rdx  |  |     +--*  putarg_reg ref    REG NA
//              |  |     |  /--*  lclVar    ref    V00 arg0         u : 2 (last use) REG NA $80
// this in rcx  |  |     +--*  putarg_reg ref    REG NA
//              |  |  /--*  call nullcheck ref    System.String.ToLower $c5
//              |  |  {  *  stmtExpr  void  (embedded)(IL 0x000... ? ? ? )
//              |  |  {  \--*  prof_hook void   REG NA
// arg0 in rcx  |  +--*  putarg_reg ref    REG NA
// control expr |  +--*  const(h)  long   0x7ffe8e910e98 ftn REG NA
//              \--*  call      void   System.Runtime.Remoting.Identity.RemoveAppNameOrAppGuidIfNecessary $VN.Void
//
// In this case, the GT_PUTARG_REG src is a nested call. We need to put the instructions after that call
// (as shown). We assume that of all the GT_PUTARG_*, only the first one can have a nested call.
//
// X86:
// Insert the profiler hook immediately before the call. The profiler hook will preserve
// all argument registers (ECX, EDX), but nothing else.
//
// Params:
//    rangeEnd        - tail call node
//    insertionPoint  - if non-null, insert the profiler hook before this point.
//                      If null, insert the profiler hook before args are setup
//                      but after all arg side effects are computed.
//
void Lowering::InsertProfTailCallHook(GenTreeCall* call, GenTree* insertionPoint)
{
    assert(call->IsTailCall());
    assert(comp->compIsProfilerHookNeeded());

#if defined(TARGET_X86)

    if (insertionPoint == nullptr)
    {
        insertionPoint = call;
    }

#else // !defined(TARGET_X86)

    if (insertionPoint == nullptr)
    {
        for (GenTreeCall::Use& use : call->Args())
        {
            assert(!use.GetNode()->OperIs(GT_PUTARG_REG)); // We don't expect to see these in gtCallArgs

            if (use.GetNode()->OperIs(GT_PUTARG_STK))
            {
                // found it
                insertionPoint = use.GetNode();
                break;
            }
        }

        if (insertionPoint == nullptr)
        {
            for (GenTreeCall::Use& use : call->LateArgs())
            {
                if (use.GetNode()->OperIs(GT_PUTARG_REG, GT_PUTARG_STK))
                {
                    // found it
                    insertionPoint = use.GetNode();
                    break;
                }
            }

            // If there are no args, insert before the call node
            if (insertionPoint == nullptr)
            {
                insertionPoint = call;
            }
        }
    }

#endif // !defined(TARGET_X86)

    assert(insertionPoint != nullptr);
    GenTree* profHookNode = new (comp, GT_PROF_HOOK) GenTree(GT_PROF_HOOK, TYP_VOID);
    BlockRange().InsertBefore(insertionPoint, profHookNode);
}

//------------------------------------------------------------------------
// LowerFastTailCall: Lower a call node dispatched as a fast tailcall (epilog +
// jmp).
//
// Arguments:
//    call - the call node that is being dispatched as a fast tailcall.
//
// Assumptions:
//    call must be non-null.
//
// Notes:
//     For fast tail calls it is necessary to set up stack args in the incoming
//     arg stack space area. When args passed also come from this area we may
//     run into problems because we may end up overwriting the stack slot before
//     using it. For example, for foo(a, b) { return bar(b, a); }, if a and b
//     are on incoming arg stack space in foo they need to be swapped in this
//     area for the call to bar. This function detects this situation and
//     introduces a temp when an outgoing argument would overwrite a later-used
//     incoming argument.
//
//     This function also handles inserting necessary profiler hooks and pinvoke
//     method epilogs in case there are inlined pinvokes.
void Lowering::LowerFastTailCall(GenTreeCall* call)
{
#if FEATURE_FASTTAILCALL
    // Tail call restrictions i.e. conditions under which tail prefix is ignored.
    // Most of these checks are already done by importer or fgMorphTailCall().
    // This serves as a double sanity check.
    assert((comp->info.compFlags & CORINFO_FLG_SYNCH) == 0); // tail calls from synchronized methods
    assert(!comp->opts.IsReversePInvoke());                  // tail calls reverse pinvoke
    assert(!call->IsUnmanaged());                            // tail calls to unamanaged methods
    assert(!comp->compLocallocUsed);                         // tail call from methods that also do localloc

#ifdef TARGET_AMD64
    assert(!comp->getNeedsGSSecurityCookie()); // jit64 compat: tail calls from methods that need GS check
#endif                                         // TARGET_AMD64

    // We expect to see a call that meets the following conditions
    assert(call->IsFastTailCall());

    // VM cannot use return address hijacking when A() and B() tail call each
    // other in mutual recursion.  Therefore, this block is reachable through
    // a GC-safe point or the whole method is marked as fully interruptible.
    //
    // TODO-Cleanup:
    // optReachWithoutCall() depends on the fact that loop headers blocks
    // will have a block number > fgLastBB.  These loop headers gets added
    // after dominator computation and get skipped by OptReachWithoutCall().
    // The below condition cannot be asserted in lower because fgSimpleLowering()
    // can add a new basic block for range check failure which becomes
    // fgLastBB with block number > loop header block number.
    // assert((comp->compCurBB->bbFlags & BBF_GC_SAFE_POINT) ||
    //         !comp->optReachWithoutCall(comp->fgFirstBB, comp->compCurBB) || comp->GetInterruptible());

    // If PInvokes are in-lined, we have to remember to execute PInvoke method epilog anywhere that
    // a method returns.  This is a case of caller method has both PInvokes and tail calls.
    if (comp->compMethodRequiresPInvokeFrame())
    {
        InsertPInvokeMethodEpilog(comp->compCurBB DEBUGARG(call));
    }

    // Args for tail call are setup in incoming arg area.  The gc-ness of args of
    // caller and callee (which being tail called) may not match.  Therefore, everything
    // from arg setup until the epilog need to be non-interuptible by GC.  This is
    // achieved by inserting GT_START_NONGC before the very first GT_PUTARG_STK node
    // of call is setup.  Note that once a stack arg is setup, it cannot have nested
    // calls subsequently in execution order to setup other args, because the nested
    // call could over-write the stack arg that is setup earlier.
    ArrayStack<GenTree*> putargs(comp->getAllocator(CMK_ArrayStack));

    for (GenTreeCall::Use& use : call->Args())
    {
        if (use.GetNode()->OperIs(GT_PUTARG_STK))
        {
            putargs.Push(use.GetNode());
        }
    }

    for (GenTreeCall::Use& use : call->LateArgs())
    {
        if (use.GetNode()->OperIs(GT_PUTARG_STK))
        {
            putargs.Push(use.GetNode());
        }
    }

    GenTree* startNonGCNode = nullptr;
    if (!putargs.Empty())
    {
        // Get the earliest operand of the first PUTARG_STK node. We will make
        // the requred copies of args before this node.
        bool     unused;
        GenTree* insertionPoint = BlockRange().GetTreeRange(putargs.Bottom(), &unused).FirstNode();
        // Insert GT_START_NONGC node before we evaluate the PUTARG_STK args.
        // Note that if there are no args to be setup on stack, no need to
        // insert GT_START_NONGC node.
        startNonGCNode = new (comp, GT_START_NONGC) GenTree(GT_START_NONGC, TYP_VOID);
        BlockRange().InsertBefore(insertionPoint, startNonGCNode);

        // Gc-interruptability in the following case:
        //     foo(a, b, c, d, e) { bar(a, b, c, d, e); }
        //     bar(a, b, c, d, e) { foo(a, b, d, d, e); }
        //
        // Since the instruction group starting from the instruction that sets up first
        // stack arg to the end of the tail call is marked as non-gc interruptible,
        // this will form a non-interruptible tight loop causing gc-starvation. To fix
        // this we insert GT_NO_OP as embedded stmt before GT_START_NONGC, if the method
        // has a single basic block and is not a GC-safe point.  The presence of a single
        // nop outside non-gc interruptible region will prevent gc starvation.
        if ((comp->fgBBcount == 1) && !(comp->compCurBB->bbFlags & BBF_GC_SAFE_POINT))
        {
            assert(comp->fgFirstBB == comp->compCurBB);
            GenTree* noOp = new (comp, GT_NO_OP) GenTree(GT_NO_OP, TYP_VOID);
            BlockRange().InsertBefore(startNonGCNode, noOp);
        }

        // Since this is a fast tailcall each PUTARG_STK will place the argument in the
        // _incoming_ arg space area. This will effectively overwrite our already existing
        // incoming args that live in that area. If we have later uses of those args, this
        // is a problem. We introduce a defensive copy into a temp here of those args that
        // potentially may cause problems.
        for (int i = 0; i < putargs.Height(); i++)
        {
            GenTreePutArgStk* put = putargs.Bottom(i)->AsPutArgStk();

            unsigned argStartOffset = put->GetSlotOffset();
            unsigned argEndOffset   = argStartOffset + put->GetArgSize();
#ifndef WINDOWS_AMD64_ABI
            int baseOff = -1; // Stack offset of first arg on stack
#endif

            for (unsigned paramLclNum = 0; paramLclNum < comp->info.GetParamCount(); paramLclNum++)
            {
                LclVarDsc* paramLcl = comp->lvaGetDesc(paramLclNum);

                if (paramLcl->IsRegParam())
                {
                    continue;
                }

#ifdef WINDOWS_AMD64_ABI
                // On Windows x64, the argument position determines the stack slot uniquely, and even the
                // register args take up space in the stack frame (shadow space).
                unsigned paramStartOffset = paramLclNum * REGSIZE_BYTES;
                unsigned paramEndOffset   = paramStartOffset + REGSIZE_BYTES;
#else
                assert(paramLcl->GetStackOffset() != BAD_STK_OFFS);

                if (baseOff == -1)
                {
                    baseOff = paramLcl->GetStackOffset();
                }

                // On all ABIs where we fast tail call the stack args should come in order.
                assert(baseOff <= paramLcl->GetStackOffset());

                // Compute offset of this stack argument relative to the first stack arg.
                // This will be its offset into the incoming arg space area.
                unsigned paramStartOffset = static_cast<unsigned>(paramLcl->GetStackOffset() - baseOff);
                unsigned paramEndOffset   = paramStartOffset + comp->lvaLclSize(paramLclNum);
#endif

                // If ranges do not overlap then this PUTARG_STK will not mess up the arg.
                if ((argEndOffset <= paramStartOffset) || (argStartOffset >= paramEndOffset))
                {
                    continue;
                }

                // Codegen cannot handle a partially overlapping copy. For
                // example, if we have
                // bar(S16 stack, S32 stack2)
                // foo(S32 stack, S32 stack2) { bar(..., stack) }
                // then we may end up having to move 'stack' in foo 16 bytes
                // ahead. It is possible that this PUTARG_STK is the only use,
                // in which case we will need to introduce a temp, so look for
                // uses starting from it. Note that we assume that in-place
                // copies are OK.
                GenTree* lookForUsesFrom = put->gtNext;
                if (argStartOffset != paramStartOffset)
                {
                    lookForUsesFrom = insertionPoint;
                }

                RehomeParamForFastTailCall(paramLclNum, insertionPoint, lookForUsesFrom, call);
                // The above call can introduce temps and invalidate the pointer.
                paramLcl = comp->lvaGetDesc(paramLclNum);

                if (paramLcl->IsPromoted())
                {
                    for (unsigned j = 0; j < paramLcl->GetPromotedFieldCount(); j++)
                    {
                        RehomeParamForFastTailCall(paramLcl->GetPromotedFieldLclNum(j), insertionPoint, lookForUsesFrom,
                                                   call);
                    }
                }
            }
        }
    }

    // Insert GT_PROF_HOOK node to emit profiler tail call hook. This should be
    // inserted before the args are setup but after the side effects of args are
    // computed. That is, GT_PROF_HOOK node needs to be inserted before GT_START_NONGC
    // node if one exists.
    if (comp->compIsProfilerHookNeeded())
    {
        InsertProfTailCallHook(call, startNonGCNode);
    }

#else // !FEATURE_FASTTAILCALL

    // Platform does not implement fast tail call mechanism. This cannot be
    // reached because we always choose to do a tailcall via helper on those
    // platforms (or no tailcall at all).
    unreached();
#endif
}

// Scan the range of nodes [rangeStart, rangeEnd) and update all references
// to the specified local to use a new temp instead. The temp is initialized
// with the original local's value before "insertTempBefore".
// It is assumed that the specified local is not accessed inside the range
// via an address that originated outside of the range.
void Lowering::RehomeParamForFastTailCall(unsigned paramLclNum,
                                          GenTree* insertTempBefore,
                                          GenTree* rangeStart,
                                          GenTree* rangeEnd)
{
    unsigned tmpLclNum = BAD_VAR_NUM;

    for (GenTree* node = rangeStart; node != rangeEnd; node = node->gtNext)
    {
        if (!node->OperIsLocal() && !node->OperIsLocalAddr())
        {
            continue;
        }

        assert(!node->OperIs(GT_PHI_ARG));

        if (node->AsLclVarCommon()->GetLclNum() != paramLclNum)
        {
            continue;
        }

        if (tmpLclNum == BAD_VAR_NUM)
        {
            tmpLclNum = comp->lvaGrabTemp(true DEBUGARG("fast tail call param temp"));

            LclVarDsc* paramLcl = comp->lvaGetDesc(paramLclNum);
            LclVarDsc* tmpLcl   = comp->lvaGetDesc(tmpLclNum);

            tmpLcl->lvDoNotEnregister = paramLcl->lvDoNotEnregister;

            var_types type = varActualType(paramLcl->GetType());

            if (varTypeIsStruct(type))
            {
                comp->lvaSetStruct(tmpLclNum, paramLcl->GetLayout(), /* checkUnsafeBuffer */ false);
            }
            else
            {
                tmpLcl->SetType(type);
            }

            GenTree* value = comp->gtNewLclvNode(paramLclNum, type);

<<<<<<< HEAD
            if (type == TYP_STRUCT)
            {
                // TODO-MIKE-CQ: This code was previously using GT_STORE_BLK with a block layout.
                //
                // It's best to avoid using block layout when the struct layout is available (and
                // BLK/STORE_BLK) but doing so has a somewhat unfortunate side-effect: this copy
                // is done in a no-GC region but GT_STORE_OBJ doesn't know that and it will do
                // it's normal GC copy thing. For unrolled copies it doesn't really matter, as
                // the same code is being generated in both cases, the only difference is that
                // for large copies we get "rep movsq" instead of a helper call.
                //
                // Perhaps there should be a way to tell GT_STORE_OBJ to ignore GC info in such
                // cases. But then there's no real need to put this copy in the no-GC region so
                // maybe it's best to leave GT_STORE_OBJ as is and insert the copy before the
                // no-GC region.

                GenTree* store = NewStoreLclVar(tmpLclNum, type, value);
                BlockRange().InsertBefore(insertTempBefore, LIR::SeqTree(comp, store));
                LowerNode(store);
            }
            else
            {
                // TODO-MIKE-Review: This code came from gtNewTempAssign and it's not clear if it's
                // needed and if it's corect. Load "normalization" is done with casts, not by having
                // the LCL_VAR node type set to the small int type of the local. If a cast already
                // exists doing this is pointless. If a cast does not exist then it means that morph
                // decided that it's not needed and changing the type here is also pointless.
                // Removing this results in one byte diff in corelib PMI diff due to a movzx being
                // changed to a mov. The movzx was indeed redundant.

                if (paramLcl->lvNormalizeOnLoad())
                {
                    value->SetType(paramLcl->GetType());
                }

                GenTree* store = NewStoreLclVar(tmpLclNum, type, value);
                BlockRange().InsertBefore(insertTempBefore, LIR::SeqTree(comp, store));
=======
            if (tmpTyp == TYP_STRUCT)
            {
                comp->lvaSetStruct(tmpLclNum, comp->lvaGetStruct(lclNum), false);
>>>>>>> a629767a
            }
            GenTreeLclVar* storeLclVar = comp->gtNewStoreLclVar(tmpLclNum, value);
            ContainCheckRange(value, storeLclVar);
            BlockRange().InsertBefore(insertTempBefore, LIR::SeqTree(comp, storeLclVar));
            LowerNode(storeLclVar);
        }

        node->AsLclVarCommon()->SetLclNum(tmpLclNum);
    }
}

//------------------------------------------------------------------------
// LowerTailCallViaJitHelper: lower a call via the tailcall JIT helper. Morph
// has already inserted tailcall helper special arguments. This function inserts
// actual data for some placeholders. This function is only used on x86.
//
// Lower
//      tail.call(<function args>, int numberOfOldStackArgs, int dummyNumberOfNewStackArgs, int flags, void* dummyArg)
// as
//      JIT_TailCall(<function args>, int numberOfOldStackArgsWords, int numberOfNewStackArgsWords, int flags, void*
//      callTarget)
// Note that the special arguments are on the stack, whereas the function arguments follow the normal convention.
//
// Also inserts PInvoke method epilog if required.
//
// Arguments:
//    call         -  The call node
//    callTarget   -  The real call target. This is used to replace the dummyArg during lowering.
//
// Return Value:
//    Returns control expression tree for making a call to helper Jit_TailCall.
//
GenTree* Lowering::LowerTailCallViaJitHelper(GenTreeCall* call, GenTree* callTarget)
{
    // Tail call restrictions i.e. conditions under which tail prefix is ignored.
    // Most of these checks are already done by importer or fgMorphTailCall().
    // This serves as a double sanity check.
    assert((comp->info.compFlags & CORINFO_FLG_SYNCH) == 0); // tail calls from synchronized methods
    assert(!call->IsUnmanaged());                            // tail calls to unamanaged methods
    assert(!comp->compLocallocUsed);                         // tail call from methods that also do localloc

    // We expect to see a call that meets the following conditions
    assert(call->IsTailCallViaJitHelper());
    assert(callTarget != nullptr);

    // The TailCall helper call never returns to the caller and is not GC interruptible.
    // Therefore the block containing the tail call should be a GC safe point to avoid
    // GC starvation. It is legal for the block to be unmarked iff the entry block is a
    // GC safe point, as the entry block trivially dominates every reachable block.
    assert((comp->compCurBB->bbFlags & BBF_GC_SAFE_POINT) || (comp->fgFirstBB->bbFlags & BBF_GC_SAFE_POINT));

    // If PInvokes are in-lined, we have to remember to execute PInvoke method epilog anywhere that
    // a method returns.  This is a case of caller method has both PInvokes and tail calls.
    if (comp->compMethodRequiresPInvokeFrame())
    {
        InsertPInvokeMethodEpilog(comp->compCurBB DEBUGARG(call));
    }

    // Remove gtCallAddr from execution order if present.
    if (call->gtCallType == CT_INDIRECT)
    {
        assert(call->gtCallAddr != nullptr);

        bool               isClosed;
        LIR::ReadOnlyRange callAddrRange = BlockRange().GetTreeRange(call->gtCallAddr, &isClosed);
        assert(isClosed);

        BlockRange().Remove(std::move(callAddrRange));
    }

    // The callTarget tree needs to be sequenced.
    LIR::Range callTargetRange = LIR::SeqTree(comp, callTarget);

    // Verify the special args are what we expect, and replace the dummy args with real values.
    // We need to figure out the size of the outgoing stack arguments, not including the special args.
    // The number of 4-byte words is passed to the helper for the incoming and outgoing argument sizes.
    // This number is exactly the next slot number in the call's argument info struct.
    unsigned nNewStkArgsWords = call->fgArgInfo->GetNextSlotNum();
    assert(nNewStkArgsWords >= 4); // There must be at least the four special stack args.
    nNewStkArgsWords -= 4;

    unsigned numArgs = call->fgArgInfo->ArgCount();

    fgArgTabEntry* argEntry;

    // arg 0 == callTarget.
    argEntry = call->GetArgInfoByArgNum(numArgs - 1);
    assert(argEntry != nullptr);
    GenTree* arg0 = argEntry->GetNode()->AsPutArgStk()->gtGetOp1();

    ContainCheckRange(callTargetRange);
    BlockRange().InsertAfter(arg0, std::move(callTargetRange));

    bool               isClosed;
    LIR::ReadOnlyRange secondArgRange = BlockRange().GetTreeRange(arg0, &isClosed);
    assert(isClosed);
    BlockRange().Remove(std::move(secondArgRange));

    argEntry->GetNode()->AsPutArgStk()->gtOp1 = callTarget;

    // arg 1 == flags
    argEntry = call->GetArgInfoByArgNum(numArgs - 2);
    assert(argEntry != nullptr);
    GenTree* arg1 = argEntry->GetNode()->AsPutArgStk()->gtGetOp1();
    assert(arg1->gtOper == GT_CNS_INT);

    ssize_t tailCallHelperFlags = 1 |                                  // always restore EDI,ESI,EBX
                                  (call->IsVirtualStub() ? 0x2 : 0x0); // Stub dispatch flag
    arg1->AsIntCon()->gtIconVal = tailCallHelperFlags;

    // arg 2 == numberOfNewStackArgsWords
    argEntry = call->GetArgInfoByArgNum(numArgs - 3);
    assert(argEntry != nullptr);
    GenTree* arg2 = argEntry->GetNode()->AsPutArgStk()->gtGetOp1();
    assert(arg2->gtOper == GT_CNS_INT);

    arg2->AsIntCon()->gtIconVal = nNewStkArgsWords;

#ifdef DEBUG
    // arg 3 == numberOfOldStackArgsWords
    argEntry = call->GetArgInfoByArgNum(numArgs - 4);
    assert(argEntry != nullptr);
    GenTree* arg3 = argEntry->GetNode()->AsPutArgStk()->gtGetOp1();
    assert(arg3->gtOper == GT_CNS_INT);
#endif // DEBUG

    // Transform this call node into a call to Jit tail call helper.
    call->gtCallType    = CT_HELPER;
    call->gtCallMethHnd = comp->eeFindHelper(CORINFO_HELP_TAILCALL);
    call->gtFlags &= ~GTF_CALL_VIRT_KIND_MASK;

    // Lower this as if it were a pure helper call.
    call->gtCallMoreFlags &= ~(GTF_CALL_M_TAILCALL | GTF_CALL_M_TAILCALL_VIA_JIT_HELPER);
    GenTree* result = LowerDirectCall(call);

    // Now add back tail call flags for identifying this node as tail call dispatched via helper.
    call->gtCallMoreFlags |= GTF_CALL_M_TAILCALL | GTF_CALL_M_TAILCALL_VIA_JIT_HELPER;

#ifdef PROFILING_SUPPORTED
    // Insert profiler tail call hook if needed.
    // Since we don't know the insertion point, pass null for second param.
    if (comp->compIsProfilerHookNeeded())
    {
        InsertProfTailCallHook(call, nullptr);
    }
#endif // PROFILING_SUPPORTED

    return result;
}

#ifndef TARGET_64BIT
//------------------------------------------------------------------------
// Lowering::DecomposeLongCompare: Decomposes a TYP_LONG compare node.
//
// Arguments:
//    cmp - the compare node
//
// Return Value:
//    The next node to lower.
//
// Notes:
//    This is done during lowering because DecomposeLongs handles only nodes
//    that produce TYP_LONG values. Compare nodes may consume TYP_LONG values
//    but produce TYP_INT values.
//
GenTree* Lowering::DecomposeLongCompare(GenTree* cmp)
{
    assert(cmp->gtGetOp1()->TypeGet() == TYP_LONG);

    GenTree* src1 = cmp->gtGetOp1();
    GenTree* src2 = cmp->gtGetOp2();
    assert(src1->OperIs(GT_LONG));
    assert(src2->OperIs(GT_LONG));
    GenTree* loSrc1 = src1->gtGetOp1();
    GenTree* hiSrc1 = src1->gtGetOp2();
    GenTree* loSrc2 = src2->gtGetOp1();
    GenTree* hiSrc2 = src2->gtGetOp2();
    BlockRange().Remove(src1);
    BlockRange().Remove(src2);

    genTreeOps condition = cmp->OperGet();
    GenTree*   loCmp;
    GenTree*   hiCmp;

    if (cmp->OperIs(GT_EQ, GT_NE))
    {
        //
        // Transform (x EQ|NE y) into (((x.lo XOR y.lo) OR (x.hi XOR y.hi)) EQ|NE 0). If y is 0 then this can
        // be reduced to just ((x.lo OR x.hi) EQ|NE 0). The OR is expected to set the condition flags so we
        // don't need to generate a redundant compare against 0, we only generate a SETCC|JCC instruction.
        //
        // XOR is used rather than SUB because it is commutative and thus allows swapping the operands when
        // the first happens to be a constant. Usually only the second compare operand is a constant but it's
        // still possible to have a constant on the left side. For example, when src1 is a uint->ulong cast
        // then hiSrc1 would be 0.
        //

        if (loSrc1->OperIs(GT_CNS_INT))
        {
            std::swap(loSrc1, loSrc2);
        }

        if (loSrc2->IsIntegralConst(0))
        {
            BlockRange().Remove(loSrc2);
            loCmp = loSrc1;
        }
        else
        {
            loCmp = comp->gtNewOperNode(GT_XOR, TYP_INT, loSrc1, loSrc2);
            BlockRange().InsertBefore(cmp, loCmp);
            ContainCheckBinary(loCmp->AsOp());
        }

        if (hiSrc1->OperIs(GT_CNS_INT))
        {
            std::swap(hiSrc1, hiSrc2);
        }

        if (hiSrc2->IsIntegralConst(0))
        {
            BlockRange().Remove(hiSrc2);
            hiCmp = hiSrc1;
        }
        else
        {
            hiCmp = comp->gtNewOperNode(GT_XOR, TYP_INT, hiSrc1, hiSrc2);
            BlockRange().InsertBefore(cmp, hiCmp);
            ContainCheckBinary(hiCmp->AsOp());
        }

        hiCmp = comp->gtNewOperNode(GT_OR, TYP_INT, loCmp, hiCmp);
        BlockRange().InsertBefore(cmp, hiCmp);
        ContainCheckBinary(hiCmp->AsOp());
    }
    else
    {
        assert(cmp->OperIs(GT_LT, GT_LE, GT_GE, GT_GT));

        //
        // If the compare is signed then (x LT|GE y) can be transformed into ((x SUB y) LT|GE 0).
        // If the compare is unsigned we can still use SUB but we need to check the Carry flag,
        // not the actual result. In both cases we can simply check the appropiate condition flags
        // and ignore the actual result:
        //     SUB_LO loSrc1, loSrc2
        //     SUB_HI hiSrc1, hiSrc2
        //     SETCC|JCC (signed|unsigned LT|GE)
        // If loSrc2 happens to be 0 then the first SUB can be eliminated and the second one can
        // be turned into a CMP because the first SUB would have set carry to 0. This effectively
        // transforms a long compare against 0 into an int compare of the high part against 0.
        //
        // (x LE|GT y) can to be transformed into ((x SUB y) LE|GT 0) but checking that a long value
        // is greater than 0 is not so easy. We need to turn this into a positive/negative check
        // like the one we get for LT|GE compares, this can be achieved by swapping the compare:
        //     (x LE|GT y) becomes (y GE|LT x)
        //
        // Having to swap operands is problematic when the second operand is a constant. The constant
        // moves to the first operand where it cannot be contained and thus needs a register. This can
        // be avoided by changing the constant such that LE|GT becomes LT|GE:
        //     (x LE|GT 41) becomes (x LT|GE 42)
        //

        if (cmp->OperIs(GT_LE, GT_GT))
        {
            bool mustSwap = true;

            if (loSrc2->OperIs(GT_CNS_INT) && hiSrc2->OperIs(GT_CNS_INT))
            {
                uint32_t loValue  = static_cast<uint32_t>(loSrc2->AsIntCon()->IconValue());
                uint32_t hiValue  = static_cast<uint32_t>(hiSrc2->AsIntCon()->IconValue());
                uint64_t value    = static_cast<uint64_t>(loValue) | (static_cast<uint64_t>(hiValue) << 32);
                uint64_t maxValue = cmp->IsUnsigned() ? UINT64_MAX : INT64_MAX;

                if (value != maxValue)
                {
                    value++;
                    loValue = value & UINT32_MAX;
                    hiValue = (value >> 32) & UINT32_MAX;
                    loSrc2->AsIntCon()->SetIconValue(loValue);
                    hiSrc2->AsIntCon()->SetIconValue(hiValue);

                    condition = cmp->OperIs(GT_LE) ? GT_LT : GT_GE;
                    mustSwap  = false;
                }
            }

            if (mustSwap)
            {
                std::swap(loSrc1, loSrc2);
                std::swap(hiSrc1, hiSrc2);
                condition = GenTree::SwapRelop(condition);
            }
        }

        assert((condition == GT_LT) || (condition == GT_GE));

        if (loSrc2->IsIntegralConst(0))
        {
            BlockRange().Remove(loSrc2);

            // Very conservative dead code removal... but it helps.

            if (loSrc1->OperIs(GT_CNS_INT, GT_LCL_VAR, GT_LCL_FLD))
            {
                BlockRange().Remove(loSrc1);
            }
            else
            {
                loSrc1->SetUnusedValue();
            }

            hiCmp = comp->gtNewOperNode(GT_CMP, TYP_VOID, hiSrc1, hiSrc2);
            BlockRange().InsertBefore(cmp, hiCmp);
            ContainCheckCompare(hiCmp->AsOp());
        }
        else
        {
            loCmp = comp->gtNewOperNode(GT_CMP, TYP_VOID, loSrc1, loSrc2);
            hiCmp = comp->gtNewOperNode(GT_SUB_HI, TYP_INT, hiSrc1, hiSrc2);
            BlockRange().InsertBefore(cmp, loCmp, hiCmp);
            ContainCheckCompare(loCmp->AsOp());
            ContainCheckBinary(hiCmp->AsOp());

            //
            // Try to move the first SUB_HI operands right in front of it, this allows using
            // a single temporary register instead of 2 (one for CMP and one for SUB_HI). Do
            // this only for locals as they won't change condition flags. Note that we could
            // move constants (except 0 which generates XOR reg, reg) but it's extremely rare
            // to have a constant as the first operand.
            //

            if (hiSrc1->OperIs(GT_LCL_VAR, GT_LCL_FLD))
            {
                BlockRange().Remove(hiSrc1);
                BlockRange().InsertBefore(hiCmp, hiSrc1);
            }
        }
    }

    hiCmp->gtFlags |= GTF_SET_FLAGS;
    if (hiCmp->IsValue())
    {
        hiCmp->SetUnusedValue();
    }

    LIR::Use cmpUse;
    if (BlockRange().TryGetUse(cmp, &cmpUse) && cmpUse.User()->OperIs(GT_JTRUE))
    {
        BlockRange().Remove(cmp);

        GenTree* jcc       = cmpUse.User();
        jcc->AsOp()->gtOp1 = nullptr;
        jcc->ChangeOper(GT_JCC);
        jcc->gtFlags |= GTF_USE_FLAGS;
        jcc->AsCC()->gtCondition = GenCondition::FromIntegralRelop(condition, cmp->IsUnsigned());
    }
    else
    {
        cmp->AsOp()->gtOp1 = nullptr;
        cmp->AsOp()->gtOp2 = nullptr;
        cmp->ChangeOper(GT_SETCC);
        cmp->gtFlags |= GTF_USE_FLAGS;
        cmp->AsCC()->gtCondition = GenCondition::FromIntegralRelop(condition, cmp->IsUnsigned());
    }

    return cmp->gtNext;
}
#endif // !TARGET_64BIT

#ifndef TARGET_ARM64
//------------------------------------------------------------------------
// Lowering::OptimizeConstCompare: Performs various "compare with const" optimizations.
//
// Arguments:
//    cmp - the compare node
//
// Return Value:
//    The original compare node if lowering should proceed as usual or the next node
//    to lower if the compare node was changed in such a way that lowering is no
//    longer needed.
//
// Notes:
//    - Narrow operands to enable memory operand containment (XARCH specific).
//    - Transform cmp(and(x, y), 0) into test(x, y) (XARCH/Arm64 specific but could
//      be used for ARM as well if support for GT_TEST_EQ/GT_TEST_NE is added).
//    - Transform TEST(x, LSH(1, y)) into BT(x, y) (XARCH specific)
//    - Transform RELOP(OP, 0) into SETCC(OP) or JCC(OP) if OP can set the
//      condition flags appropriately (XARCH/ARM64 specific but could be extended
//      to ARM32 as well if ARM32 codegen supports GTF_SET_FLAGS).
//
GenTree* Lowering::OptimizeConstCompare(GenTree* cmp)
{
    assert(cmp->gtGetOp2()->IsIntegralConst());

#if defined(TARGET_XARCH)
    GenTree*       op1      = cmp->gtGetOp1();
    GenTreeIntCon* op2      = cmp->gtGetOp2()->AsIntCon();
    ssize_t        op2Value = op2->IconValue();

    var_types op1Type = op1->TypeGet();
    if (IsContainableMemoryOp(op1) && varTypeIsSmall(op1Type) && genSmallTypeCanRepresentValue(op1Type, op2Value))
    {
        //
        // If op1's type is small then try to narrow op2 so it has the same type as op1.
        // Small types are usually used by memory loads and if both compare operands have
        // the same type then the memory load can be contained. In certain situations
        // (e.g "cmp ubyte, 200") we also get a smaller instruction encoding.
        //

        op2->gtType = op1Type;
    }
    else if (op1->OperIs(GT_CAST) && !op1->gtOverflow())
    {
        GenTreeCast* cast       = op1->AsCast();
        var_types    castToType = cast->CastToType();
        GenTree*     castOp     = cast->gtGetOp1();

        if (((castToType == TYP_BOOL) || (castToType == TYP_UBYTE)) && FitsIn<UINT8>(op2Value))
        {
            //
            // Since we're going to remove the cast we need to be able to narrow the cast operand
            // to the cast type. This can be done safely only for certain opers (e.g AND, OR, XOR).
            // Some opers just can't be narrowed (e.g DIV, MUL) while other could be narrowed but
            // doing so would produce incorrect results (e.g. RSZ, RSH).
            //
            // The below list of handled opers is conservative but enough to handle the most common
            // situations. In particular this include CALL, sometimes the JIT unnecessarilly widens
            // the result of bool returning calls.
            //
            bool removeCast =
                (castOp->OperIs(GT_CALL, GT_LCL_VAR) || castOp->OperIsLogical() || IsContainableMemoryOp(castOp));

            if (removeCast)
            {
                assert(!castOp->gtOverflowEx()); // Must not be an overflow checking operation

                castOp->SetType(castToType);
                op2->SetType(castToType);

                // If we have any contained memory ops on castOp, they must now not be contained.
                if (castOp->OperIsLogical())
                {
                    GenTree* op1 = castOp->gtGetOp1();
                    if ((op1 != nullptr) && !op1->IsCnsIntOrI())
                    {
                        op1->ClearContained();
                    }
                    GenTree* op2 = castOp->gtGetOp2();
                    if ((op2 != nullptr) && !op2->IsCnsIntOrI())
                    {
                        op2->ClearContained();
                    }
                }
                cmp->AsOp()->gtOp1 = castOp;

                BlockRange().Remove(cast);
            }
        }
    }
    else if (op1->OperIs(GT_AND) && cmp->OperIs(GT_EQ, GT_NE))
    {
        //
        // Transform ((x AND y) EQ|NE 0) into (x TEST_EQ|TEST_NE y) when possible.
        //

        GenTree* andOp1 = op1->gtGetOp1();
        GenTree* andOp2 = op1->gtGetOp2();

        if (op2Value != 0)
        {
            //
            // If we don't have a 0 compare we can get one by transforming ((x AND mask) EQ|NE mask)
            // into ((x AND mask) NE|EQ 0) when mask is a single bit.
            //

            if (isPow2<target_size_t>(static_cast<target_size_t>(op2Value)) && andOp2->IsIntegralConst(op2Value))
            {
                op2Value = 0;
                op2->SetIconValue(0);
                cmp->SetOperRaw(GenTree::ReverseRelop(cmp->OperGet()));
            }
        }

        if (op2Value == 0)
        {
            BlockRange().Remove(op1);
            BlockRange().Remove(op2);

            cmp->SetOperRaw(cmp->OperIs(GT_EQ) ? GT_TEST_EQ : GT_TEST_NE);
            cmp->AsOp()->gtOp1 = andOp1;
            cmp->AsOp()->gtOp2 = andOp2;
            // We will re-evaluate containment below
            andOp1->ClearContained();
            andOp2->ClearContained();

            if (IsContainableMemoryOp(andOp1) && andOp2->IsIntegralConst())
            {
                //
                // For "test" we only care about the bits that are set in the second operand (mask).
                // If the mask fits in a small type then we can narrow both operands to generate a "test"
                // instruction with a smaller encoding ("test" does not have a r/m32, imm8 form) and avoid
                // a widening load in some cases.
                //
                // For 16 bit operands we narrow only if the memory operand is already 16 bit. This matches
                // the behavior of a previous implementation and avoids adding more cases where we generate
                // 16 bit instructions that require a length changing prefix (0x66). These suffer from
                // significant decoder stalls on Intel CPUs.
                //
                // We could also do this for 64 bit masks that fit into 32 bit but it doesn't help.
                // In such cases morph narrows down the existing GT_AND by inserting a cast between it and
                // the memory operand so we'd need to add more code to recognize and eliminate that cast.
                //

                size_t mask = static_cast<size_t>(andOp2->AsIntCon()->IconValue());

                if (FitsIn<UINT8>(mask))
                {
                    andOp1->gtType = TYP_UBYTE;
                    andOp2->gtType = TYP_UBYTE;
                }
                else if (FitsIn<UINT16>(mask) && genTypeSize(andOp1) == 2)
                {
                    andOp1->gtType = TYP_USHORT;
                    andOp2->gtType = TYP_USHORT;
                }
            }
        }
    }

    if (cmp->OperIs(GT_TEST_EQ, GT_TEST_NE))
    {
        //
        // Transform TEST_EQ|NE(x, LSH(1, y)) into BT(x, y) when possible. Using BT
        // results in smaller and faster code. It also doesn't have special register
        // requirements, unlike LSH that requires the shift count to be in ECX.
        // Note that BT has the same behavior as LSH when the bit index exceeds the
        // operand bit size - it uses (bit_index MOD bit_size).
        //

        GenTree* lsh = cmp->gtGetOp2();
        LIR::Use cmpUse;

        if (lsh->OperIs(GT_LSH) && varTypeIsIntOrI(lsh->TypeGet()) && lsh->gtGetOp1()->IsIntegralConst(1) &&
            BlockRange().TryGetUse(cmp, &cmpUse))
        {
            GenCondition condition = cmp->OperIs(GT_TEST_NE) ? GenCondition::C : GenCondition::NC;

            cmp->SetOper(GT_BT);
            cmp->gtType = TYP_VOID;
            cmp->gtFlags |= GTF_SET_FLAGS;
            cmp->AsOp()->gtOp2 = lsh->gtGetOp2();
            cmp->gtGetOp2()->ClearContained();

            BlockRange().Remove(lsh->gtGetOp1());
            BlockRange().Remove(lsh);

            GenTreeCC* cc;

            if (cmpUse.User()->OperIs(GT_JTRUE))
            {
                cmpUse.User()->ChangeOper(GT_JCC);
                cc              = cmpUse.User()->AsCC();
                cc->gtCondition = condition;
            }
            else
            {
                cc = new (comp, GT_SETCC) GenTreeCC(GT_SETCC, condition, TYP_INT);
                BlockRange().InsertAfter(cmp, cc);
                cmpUse.ReplaceWith(comp, cc);
            }

            cc->gtFlags |= GTF_USE_FLAGS;

            return cmp->gtNext;
        }
    }
    else if (cmp->OperIs(GT_EQ, GT_NE))
    {
        GenTree* op1 = cmp->gtGetOp1();
        GenTree* op2 = cmp->gtGetOp2();

        // TODO-CQ: right now the below peep is inexpensive and gets the benefit in most
        // cases because in majority of cases op1, op2 and cmp would be in that order in
        // execution. In general we should be able to check that all the nodes that come
        // after op1 do not modify the flags so that it is safe to avoid generating a
        // test instruction.

        if (op2->IsIntegralConst(0) && (op1->gtNext == op2) && (op2->gtNext == cmp) &&
            op1->OperIs(GT_AND, GT_OR, GT_XOR, GT_ADD, GT_SUB, GT_NEG))
        {
            op1->gtFlags |= GTF_SET_FLAGS;
            op1->SetUnusedValue();

            BlockRange().Remove(op2);

            GenTree*   next = cmp->gtNext;
            GenTree*   cc;
            genTreeOps ccOp;
            LIR::Use   cmpUse;

            // Fast check for the common case - relop used by a JTRUE that immediately follows it.
            if ((next != nullptr) && next->OperIs(GT_JTRUE) && (next->gtGetOp1() == cmp))
            {
                cc   = next;
                ccOp = GT_JCC;
                next = nullptr;
                BlockRange().Remove(cmp);
            }
            else if (BlockRange().TryGetUse(cmp, &cmpUse) && cmpUse.User()->OperIs(GT_JTRUE))
            {
                cc   = cmpUse.User();
                ccOp = GT_JCC;
                next = nullptr;
                BlockRange().Remove(cmp);
            }
            else // The relop is not used by a JTRUE or it is not used at all.
            {
                // Transform the relop node it into a SETCC. If it's not used we could remove
                // it completely but that means doing more work to handle a rare case.
                cc   = cmp;
                ccOp = GT_SETCC;
            }

            GenCondition condition = GenCondition::FromIntegralRelop(cmp);
            cc->ChangeOper(ccOp);
            cc->AsCC()->gtCondition = condition;
            cc->gtFlags |= GTF_USE_FLAGS;

            return next;
        }
    }
#endif // defined(TARGET_XARCH)

    return cmp;
}

//------------------------------------------------------------------------
// Lowering::LowerCompare: Lowers a compare node.
//
// Arguments:
//    cmp - the compare node
//
// Return Value:
//    The next node to lower.
//
GenTree* Lowering::LowerCompare(GenTree* cmp)
{
#ifndef TARGET_64BIT
    if (cmp->gtGetOp1()->TypeGet() == TYP_LONG)
    {
        return DecomposeLongCompare(cmp);
    }
#endif

    if (cmp->gtGetOp2()->IsIntegralConst() && !comp->opts.MinOpts())
    {
        GenTree* next = OptimizeConstCompare(cmp);

        // If OptimizeConstCompare return the compare node as "next" then we need to continue lowering.
        if (next != cmp)
        {
            return next;
        }
    }

#ifdef TARGET_XARCH
    if (cmp->gtGetOp1()->TypeGet() == cmp->gtGetOp2()->TypeGet())
    {
        if (varTypeIsSmall(cmp->gtGetOp1()->TypeGet()) && varTypeIsUnsigned(cmp->gtGetOp1()->TypeGet()))
        {
            //
            // If both operands have the same type then codegen will use the common operand type to
            // determine the instruction type. For small types this would result in performing a
            // signed comparison of two small unsigned values without zero extending them to TYP_INT
            // which is incorrect. Note that making the comparison unsigned doesn't imply that codegen
            // has to generate a small comparison, it can still correctly generate a TYP_INT comparison.
            //

            cmp->gtFlags |= GTF_UNSIGNED;
        }
    }
#endif // TARGET_XARCH
    ContainCheckCompare(cmp->AsOp());
    return cmp->gtNext;
}

//------------------------------------------------------------------------
// Lowering::LowerJTrue: Lowers a JTRUE node.
//
// Arguments:
//    jtrue - the JTRUE node
//
// Return Value:
//    The next node to lower (usually nullptr).
//
GenTree* Lowering::LowerJTrue(GenTreeUnOp* jtrue)
{
    ContainCheckJTrue(jtrue);

    assert(jtrue->gtNext == nullptr);
    return nullptr;
}
#endif // !TARGET_ARM64

//----------------------------------------------------------------------------------------------
// LowerNodeCC: Lowers a node that produces a boolean value by setting the condition flags.
//
// Arguments:
//     node - The node to lower
//     condition - The condition code of the generated SETCC/JCC node
//
// Return Value:
//     A SETCC/JCC node or nullptr if `node` is not used.
//
// Notes:
//     This simply replaces `node`'s use with an appropiate SETCC/JCC node,
//     `node` is not actually changed, except by having its GTF_SET_FLAGS set.
//     It's the caller's responsibility to change `node` such that it only
//     sets the condition flags, without producing a boolean value.
//
GenTreeCC* Lowering::LowerNodeCC(GenTree* node, GenCondition condition)
{
    // Skip over a chain of EQ/NE(x, 0) relops. This may be present either
    // because `node` is not a relop and so it cannot be used directly by a
    // JTRUE, or because the frontend failed to remove a EQ/NE(x, 0) that's
    // used as logical negation.
    //
    // Usually there's only one such relop but there's little difference
    // between removing one or all so we may as well remove them all.
    //
    // We can't allow any other nodes between `node` and its user because we
    // have no way of knowing if those nodes change flags or not. So we're looking
    // to skip over a sequence of appropriately connected zero and EQ/NE nodes.

    // The x in EQ/NE(x, 0)
    GenTree* relop = node;
    // The first node of the relop sequence
    GenTree* first = node->gtNext;
    // The node following the relop sequence
    GenTree* next = first;

    while ((next != nullptr) && next->IsIntegralConst(0) && (next->gtNext != nullptr) &&
           next->gtNext->OperIs(GT_EQ, GT_NE) && (next->gtNext->AsOp()->gtGetOp1() == relop) &&
           (next->gtNext->AsOp()->gtGetOp2() == next))
    {
        relop = next->gtNext;
        next  = relop->gtNext;

        if (relop->OperIs(GT_EQ))
        {
            condition = GenCondition::Reverse(condition);
        }
    }

    GenTreeCC* cc = nullptr;

    // Next may be null if `node` is not used. In that case we don't need to generate a SETCC node.
    if (next != nullptr)
    {
        if (next->OperIs(GT_JTRUE))
        {
            // If the instruction immediately following 'relop', i.e. 'next' is a conditional branch,
            // it should always have 'relop' as its 'op1'. If it doesn't, then we have improperly
            // constructed IL (the setting of a condition code should always immediately precede its
            // use, since the JIT doesn't track dataflow for condition codes). Still, if it happens
            // it's not our problem, it simply means that `node` is not used and can be removed.
            if (next->AsUnOp()->gtGetOp1() == relop)
            {
                assert(relop->OperIsCompare());

                next->ChangeOper(GT_JCC);
                cc              = next->AsCC();
                cc->gtCondition = condition;
            }
        }
        else
        {
            // If the node is used by something other than a JTRUE then we need to insert a
            // SETCC node to materialize the boolean value.
            LIR::Use use;

            if (BlockRange().TryGetUse(relop, &use))
            {
                cc = new (comp, GT_SETCC) GenTreeCC(GT_SETCC, condition, TYP_INT);
                BlockRange().InsertAfter(node, cc);
                use.ReplaceWith(comp, cc);
            }
        }
    }

    if (cc != nullptr)
    {
        node->gtFlags |= GTF_SET_FLAGS;
        cc->gtFlags |= GTF_USE_FLAGS;
    }

    // Remove the chain of EQ/NE(x, 0) relop nodes, if any. Note that if a SETCC was
    // inserted after `node`, `first` still points to the node that was initially
    // after `node`.
    if (relop != node)
    {
        BlockRange().Remove(first, relop);
    }

    return cc;
}

// Lower "jmp <method>" tail call to insert PInvoke method epilog if required.
void Lowering::LowerJmpMethod(GenTree* jmp)
{
    assert(jmp->OperGet() == GT_JMP);

    JITDUMP("lowering GT_JMP\n");
    DISPNODE(jmp);
    JITDUMP("============");

    // If PInvokes are in-lined, we have to remember to execute PInvoke method epilog anywhere that
    // a method returns.
    if (comp->compMethodRequiresPInvokeFrame())
    {
        InsertPInvokeMethodEpilog(comp->compCurBB DEBUGARG(jmp));
    }
}

void Lowering::LowerRet(GenTreeUnOp* ret)
{
    assert(ret->OperIs(GT_RETURN));

<<<<<<< HEAD
    JITDUMPTREE(ret, "Lowering RETURN:\n");
=======
    GenTree* retVal = ret->gtGetOp1();
    // There are two kinds of retyping:
    // - A simple bitcast can be inserted when:
    //   - We're returning a floating type as an integral type or vice-versa, or
    //   - We're returning a struct as a primitive type and using the old form of retyping.
    // - If we're returning a struct as a primitive type and *not* using old retying, we change the type of
    //   'retval' in 'LowerRetStructLclVar()'
    bool needBitcast =
        (ret->TypeGet() != TYP_VOID) && (varTypeUsesFloatReg(ret) != varTypeUsesFloatReg(ret->gtGetOp1()));
    bool doPrimitiveBitcast = false;
    if (needBitcast)
    {
        doPrimitiveBitcast = (!varTypeIsStruct(ret) && !varTypeIsStruct(retVal));
    }
>>>>>>> a629767a

    if (!ret->TypeIs(TYP_VOID))
    {
<<<<<<< HEAD
        GenTree* src = ret->GetOp(0);

        if (!varTypeIsStruct(ret->GetType()) && !varTypeIsStruct(src->GetType()))
        {
            if (varTypeUsesFloatReg(ret->GetType()) != varTypeUsesFloatReg(src->GetType()))
            {
                GenTreeUnOp* bitcast = comp->gtNewBitCastNode(ret->GetType(), src);
                ret->SetOp(0, bitcast);
                BlockRange().InsertBefore(ret, bitcast);
                LowerBitCast(bitcast);
            }
        }
        else
        {
=======
// Add a simple bitcast when both types are not structs.
// If one type is a struct it will be handled below.
#if defined(DEBUG)
        assert(!varTypeIsStruct(ret) && !varTypeIsStruct(retVal));
#endif

        GenTree* bitcast = comp->gtNewBitCastNode(ret->TypeGet(), retVal);
        ret->gtOp1       = bitcast;
        BlockRange().InsertBefore(ret, bitcast);
        ContainCheckBitCast(bitcast);
    }
    else if (ret->TypeGet() != TYP_VOID)
    {
>>>>>>> a629767a
#if FEATURE_MULTIREG_RET
            if (varTypeIsStruct(src->GetType()))
            {
                if (src->OperIs(GT_LCL_VAR) && (comp->info.retDesc.GetRegCount() > 1))
                {
                    MakeMultiRegLclVar(src->AsLclVar(), &comp->info.retDesc);
                }
            }
<<<<<<< HEAD
#endif

            if (varTypeIsStruct(ret->GetType()))
            {
#ifdef DEBUG
                if (!varTypeIsStruct(src->GetType()))
                {
                    assert(comp->info.retDesc.GetRegCount() == 1);
=======
        }
#endif // FEATURE_MULTIREG_RET
#ifdef DEBUG
        if (varTypeIsStruct(ret->TypeGet()) != varTypeIsStruct(retVal->TypeGet()))
        {
            if (varTypeIsStruct(ret->TypeGet()))
            {
                assert(comp->info.compRetNativeType != TYP_STRUCT);
>>>>>>> a629767a

                    var_types retActualType = varActualType(comp->info.retDesc.GetRegType(0));
                    var_types srcActualType = varActualType(src->GetType());

                    bool constStructInit                  = src->IsConstInitVal();
                    bool implicitCastFromSameOrBiggerSize = varTypeSize(retActualType) <= varTypeSize(srcActualType);

                    // This could happen if we have retyped op1 as a primitive type during struct promotion,
                    // check `retypedFieldsMap` for details.
                    bool actualTypesMatch = (retActualType == srcActualType);

                    assert(actualTypesMatch || constStructInit || implicitCastFromSameOrBiggerSize);
                }
#endif // DEBUG

<<<<<<< HEAD
                LowerRetStruct(ret);
            }
            else if (varTypeIsStruct(src->GetType()))
            {
                // Return struct as a primitive using Unsafe cast.

                assert(src->OperIs(GT_LCL_VAR));
                LowerRetSingleRegStructLclVar(ret);
            }
=======
        if (varTypeIsStruct(ret))
        {
            LowerRetStruct(ret);
        }
        else if (!ret->TypeIs(TYP_VOID) && varTypeIsStruct(retVal))
        {
            // Return struct as a primitive using Unsafe cast.
            assert(retVal->OperIs(GT_LCL_VAR));
            LowerRetSingleRegStructLclVar(ret);
>>>>>>> a629767a
        }
    }

    // Method doing PInvokes has exactly one return block unless it has tail calls.
    if (comp->compMethodRequiresPInvokeFrame() && (comp->compCurBB == comp->genReturnBB))
    {
        InsertPInvokeMethodEpilog(comp->compCurBB DEBUGARG(ret));
    }

    if (!ret->TypeIs(TYP_VOID))
    {
        ContainCheckRet(ret);
    }
}

void Lowering::LowerLclVar(GenTreeLclVar* lclVar)
{
    assert(lclVar->OperIs(GT_LCL_VAR));
    assert(!lclVar->IsMultiReg());

#ifdef DEBUG
    LclVarDsc* lcl = comp->lvaGetDesc(lclVar);

    if (lcl->IsPromoted() && (comp->lvaGetPromotionType(lclVar->GetLclNum()) == Compiler::PROMOTION_TYPE_INDEPENDENT))
    {
        LIR::Use use;
        assert(BlockRange().TryGetUse(lclVar, &use) && use.User()->OperIs(GT_RETURN));
    }
#endif
}

void Lowering::LowerStoreLclVar(GenTreeLclVar* store)
{
    assert(store->OperIs(GT_STORE_LCL_VAR));
    assert(!store->GetOp(0)->OperIs(GT_PHI));

    JITDUMP("Lowering STORE_LCL_VAR (before):\n");
    DISPTREERANGE(BlockRange(), store);
    JITDUMP("\n");

    GenTree*   src = store->GetOp(0);
    LclVarDsc* lcl = comp->lvaGetDesc(store);

    bool srcIsMultiReg = src->IsMultiRegNode();

#if FEATURE_MULTIREG_RET
    if (srcIsMultiReg)
    {
        const ReturnTypeDesc* retTypeDesc = nullptr;

        if (src->OperIs(GT_CALL))
        {
            retTypeDesc = src->AsCall()->GetRetDesc();
        }

        MakeMultiRegLclVar(store, retTypeDesc);
    }
#endif

    if (!store->IsMultiReg() && varTypeIsStruct(lcl->GetType()))
    {
        // TODO-Cleanup: we want to check `lcl->lvRegStruct` as the last condition instead of `!paramLcl->lvPromoted`,
        // but we do not set it for `CSE` vars so it is currently failing.
        assert(lcl->CanBeReplacedWithItsField(comp) || lcl->lvDoNotEnregister || !lcl->IsPromoted());

        if (lcl->CanBeReplacedWithItsField(comp))
        {
<<<<<<< HEAD
            assert(lcl->GetPromotedFieldCount() == 1);

            unsigned   fieldLclNum = lcl->GetPromotedFieldLclNum(0);
            LclVarDsc* fieldLcl    = comp->lvaGetDesc(fieldLclNum);
=======
            assert(varDsc->lvFieldCnt == 1);
            unsigned   fldNum = varDsc->lvFieldLclStart;
            LclVarDsc* fldDsc = comp->lvaGetDesc(fldNum);
>>>>>>> a629767a

            JITDUMP("Replacing an independently promoted local var V%02u with its only field V%02u for the store "
                    "from a call [%06u]\n",
                    store->GetLclNum(), fieldLclNum, comp->dspTreeID(store));

            store->SetLclNum(fieldLclNum);
            store->SetType(fieldLcl->GetType());

            lcl = fieldLcl;
        }
    }

    if (!src->TypeIs(TYP_STRUCT) && (varTypeUsesFloatReg(store->GetType()) != varTypeUsesFloatReg(src->GetType())))
    {
        if (m_lsra->isRegCandidate(lcl))
        {
            GenTreeUnOp* bitcast = comp->gtNewBitCastNode(store->GetType(), src);
            store->SetOp(0, bitcast);
            BlockRange().InsertBefore(store, bitcast);
            LowerBitCast(bitcast);
            src = bitcast;
        }
        else
        {
            // This is an actual store, we'll just retype it.
            store->SetType(src->GetType());
        }
    }

    if (store->TypeIs(TYP_STRUCT) && !srcIsMultiReg)
    {
        if (GenTreeCall* call = src->IsCall())
        {
<<<<<<< HEAD
            ClassLayout* layout  = lcl->GetLayout();
            var_types    regType = layout->GetRegisterType();
=======
            retTypeDesc = src->AsCall()->GetReturnTypeDesc();
        }
        CheckMultiRegLclVar(lclStore->AsLclVar(), retTypeDesc);
    }
    if ((lclStore->TypeGet() == TYP_STRUCT) && !srcIsMultiReg && (src->OperGet() != GT_PHI))
    {
        bool convertToStoreObj;
        if (src->OperGet() == GT_CALL)
        {
            GenTreeCall*       call    = src->AsCall();
            const ClassLayout* layout  = varDsc->GetLayout();
            const var_types    regType = layout->GetRegisterType();
>>>>>>> a629767a

#ifdef DEBUG
#if defined(TARGET_XARCH) && !defined(UNIX_AMD64_ABI)
            // Windows x64 doesn't have multireg returns,
            // x86 uses it only for long return type, not for structs.
<<<<<<< HEAD
            assert(layout->GetSlotCount() == 1);
=======
            assert(slotCount == 1);
>>>>>>> a629767a
            assert(regType != TYP_UNDEF);
#else
            if (!lcl->lvIsHfa())
            {
                if (layout->GetSlotCount() > 1)
                {
                    assert(call->HasMultiRegRetVal());
                }
                else
                {
                    unsigned size = layout->GetSize();

                    assert((size <= 8) || (size == 16));

                    bool isPowerOf2    = (((size - 1) & size) == 0);
                    bool isTypeDefined = (regType != TYP_UNDEF);

                    assert(isPowerOf2 == isTypeDefined);
                }
            }
#endif
#endif // DEBUG

#if !defined(WINDOWS_AMD64_ABI)
            if (!call->HasMultiRegRetVal() && (regType == TYP_UNDEF))
            {
                // If we have a single return register,
                // but we can't retype it as a primitive type, we must spill it.

                store->SetOp(0, SpillStructCallResult(call));
                JITDUMP("lowering store lcl var/field has to spill call src.\n");
                LowerStoreLclVar(store);

                return;
            }
#endif // !WINDOWS_AMD64_ABI
            convertToStoreObj = false;
        }
        else if (!varDsc->IsEnregisterable())
        {
            convertToStoreObj = true;
        }
        else if (src->OperIs(GT_CNS_INT))
        {
            assert(src->IsIntegralConst(0) && "expected an INIT_VAL for non-zero init.");
            var_types regType = varDsc->GetRegisterType();
#ifdef FEATURE_SIMD
            if (varTypeIsSIMD(regType))
            {
                CorInfoType simdBaseJitType = comp->getBaseJitTypeOfSIMDLocal(lclStore);
                if (simdBaseJitType == CORINFO_TYPE_UNDEF)
                {
                    // Lie about the type if we don't know/have it.
                    simdBaseJitType = CORINFO_TYPE_FLOAT;
                }
                GenTreeSIMD* simdTree =
                    comp->gtNewSIMDNode(regType, src, SIMDIntrinsicInit, simdBaseJitType, varDsc->lvExactSize);
                BlockRange().InsertAfter(src, simdTree);
                LowerSIMD(simdTree);
                src               = simdTree;
                lclStore->gtOp1   = src;
                convertToStoreObj = false;
            }
            else
#endif // FEATURE_SIMD
            {
                convertToStoreObj = false;
            }
        }
<<<<<<< HEAD
        else if (!src->OperIs(GT_LCL_VAR) || (lcl->GetLayout()->GetRegisterType() == TYP_UNDEF))
=======
        else if (!src->OperIs(GT_LCL_VAR))
        {
            convertToStoreObj = true;
        }
        else
        {
            assert(src->OperIs(GT_LCL_VAR));
            convertToStoreObj = false;
        }

        if (convertToStoreObj)
>>>>>>> a629767a
        {
            GenTreeLclVar* addr = comp->gtNewLclVarAddrNode(store->GetLclNum(), TYP_BYREF);

            addr->gtFlags |= GTF_VAR_DEF;
            assert(!addr->IsPartialLclFld(comp));
            addr->gtFlags |= GTF_DONT_CSE;

            // Create the assignment node.
            store->ChangeOper(GT_STORE_OBJ);
            GenTreeBlk* objStore = store->AsObj();
            // Only the GTF_LATE_ARG flag (if present) is preserved.
            objStore->gtFlags &= GTF_LATE_ARG;
            objStore->gtFlags |= GTF_ASG | GTF_IND_NONFAULTING | GTF_IND_TGT_NOT_HEAP;
            objStore->SetKind(StructStoreKind::Invalid);
            objStore->SetLayout(lcl->GetLayout());
            objStore->SetAddr(addr);
            objStore->SetData(src);
            BlockRange().InsertBefore(objStore, addr);
            LowerBlockStoreCommon(objStore);

            return;
        }
    }

    LowerStoreLclVarArch(store);

    JITDUMP("Lowering STORE_LCL_VAR (after):\n");
    DISPTREERANGE(BlockRange(), store);
    JITDUMP("\n");
}

void Lowering::LowerLclFld(GenTreeLclFld* lclFld)
{
    assert(lclFld->OperIs(GT_LCL_FLD));

    verifyLclFldDoNotEnregister(lclFld->GetLclNum());
}

void Lowering::LowerStoreLclFld(GenTreeLclFld* store)
{
    assert(store->OperIs(GT_STORE_LCL_FLD));

    verifyLclFldDoNotEnregister(store->GetLclNum());

    GenTree* value = store->GetOp(0);

    if (store->TypeIs(TYP_STRUCT))
    {
        GenTreeLclFld* addr =
            comp->gtNewLclFldAddrNode(store->GetLclNum(), store->GetLclOffs(), FieldSeqStore::NotAField());
        BlockRange().InsertBefore(store, addr);

        ClassLayout* layout = store->GetLayout(comp);

        store->ChangeOper(layout->IsBlockLayout() ? GT_STORE_BLK : GT_STORE_OBJ);

        GenTreeBlk* indir = store->AsBlk();
        indir->gtFlags    = GTF_ASG | GTF_IND_NONFAULTING | GTF_IND_TGT_NOT_HEAP;
        indir->SetKind(StructStoreKind::Invalid);
        indir->SetLayout(layout);
        indir->SetAddr(addr);
        indir->SetValue(value);

        if (value->IsCall())
        {
            LowerStoreSingleRegCallStruct(indir->AsObj());
        }
        else
        {
            LowerStructStore(indir);
        }

        return;
    }

    assert(varTypeUsesFloatReg(store->GetType()) == varTypeUsesFloatReg(value->GetType()));

#ifdef TARGET_XARCH
    if (varTypeIsByte(store->GetType()) && (value->OperIsCompare() || value->OperIs(GT_SETCC)))
    {
        value->SetType(store->GetType());
    }
#endif

    ContainCheckStoreLcl(store);
}

void Lowering::LowerRetStruct(GenTreeUnOp* ret)
{
<<<<<<< HEAD
    assert(ret->OperIs(GT_RETURN));
    assert(varTypeIsStruct(ret->GetType()));

    GenTree* src = ret->GetOp(0);

#ifdef TARGET_ARM64
    if (varTypeIsSIMD(ret->GetType()))
    {
        if (comp->info.retDesc.GetRegCount() > 1)
        {
            assert(varTypeIsSIMD(src->GetType()));

            ret->SetType(TYP_STRUCT);
        }
        else
        {
            assert(comp->info.retDesc.GetRegType(0) == ret->GetType());

            if (src->GetType() != ret->GetType())
            {
                assert(src->OperIs(GT_LCL_VAR));

                LowerRetSingleRegStructLclVar(ret);
            }
        }

        return;
=======
#ifdef TARGET_ARM64
    if (GlobalJitOptions::compFeatureHfa)
    {
        if (varTypeIsSIMD(ret))
        {
            if (comp->info.compRetNativeType == TYP_STRUCT)
            {
                assert(varTypeIsSIMD(ret->gtGetOp1()));
                assert(comp->compMethodReturnsMultiRegRegTypeAlternate());
                ret->ChangeType(comp->info.compRetNativeType);
            }
            else
            {
                assert(comp->info.compRetNativeType == ret->TypeGet());
                GenTree* retVal = ret->gtGetOp1();
                if (retVal->TypeGet() != ret->TypeGet())
                {
                    assert(retVal->OperIs(GT_LCL_VAR));
                    LowerRetSingleRegStructLclVar(ret);
                }
                return;
            }
        }
>>>>>>> a629767a
    }
#endif // TARGET_ARM64

    if (comp->info.retDesc.GetRegCount() > 1)
    {
        return;
    }

<<<<<<< HEAD
    if (src->OperIs(GT_IND, GT_OBJ))
=======
    assert(ret->OperIs(GT_RETURN));
    assert(varTypeIsStruct(ret));

    GenTree* retVal = ret->gtGetOp1();
    // Note: small types are returned as INT.
    var_types nativeReturnType = genActualType(comp->info.compRetNativeType);
    ret->ChangeType(nativeReturnType);

    switch (retVal->OperGet())
>>>>>>> a629767a
    {
        var_types    retRegType = comp->info.retDesc.GetRegType(0);
        ClassLayout* retLayout  = comp->info.GetRetLayout();

        if (retLayout->GetSize() == varTypeSize(retRegType))
        {
            if (varTypeIsSmall(retRegType))
            {
                retRegType = varTypeSignedToUnsigned(retRegType);
            }

            src->ChangeOper(GT_IND);
            src->SetType(retRegType);

            LowerIndir(src->AsIndir());
        }
        else
        {
#if defined(TARGET_X86) || defined(WINDOWS_AMD64_ABI)
            unreached();
#else
            assert(retLayout->GetSize() < varTypeSize(retRegType));

            unsigned tempLclNum = comp->lvaNewTemp(retLayout, true DEBUGARG("indir ret temp"));
            comp->lvaSetVarDoNotEnregister(tempLclNum DEBUGARG(Compiler::DNER_LocalField));

            GenTree* retRegValue = comp->gtNewLclFldNode(tempLclNum, retRegType, 0);
            ret->SetOp(0, retRegValue);
            BlockRange().InsertBefore(ret, retRegValue);

            GenTreeLclVar* tempStore = comp->gtNewLclvNode(tempLclNum, src->GetType());
            tempStore->SetOper(GT_STORE_LCL_VAR);
            tempStore->gtFlags |= GTF_ASG | GTF_VAR_DEF;
            tempStore->AsLclVar()->SetOp(0, src);
            BlockRange().InsertAfter(src, tempStore);

            src->ChangeOper(GT_IND);

            LowerStoreLclVar(tempStore);
#endif
        }

        ret->SetType(varActualType(retRegType));

        return;
    }

    var_types retRegType = varActualType(comp->info.retDesc.GetRegType(0));
    ret->SetType(retRegType);

    switch (src->GetOper())
    {
        case GT_CALL:
            assert(src->TypeIs(retRegType)); // Type should be changed during call processing.
            break;

        case GT_LCL_VAR:
            LowerRetSingleRegStructLclVar(ret);
            break;

        case GT_LCL_FLD:
            assert(comp->lvaGetDesc(src->AsLclFld())->lvDoNotEnregister);
            src->SetType(retRegType);
            break;

        case GT_CNS_INT:
            // When we promote LCL_VAR single fields into return
            // we could have all type of constans here.
            if (varTypeUsesFloatReg(retRegType))
            {
                // Do not expect `initblk` for SIMD* types, only 'initobj'.
                assert(src->AsIntCon()->GetValue() == 0);

                src->ChangeOperConst(GT_CNS_DBL);
                src->SetType(TYP_FLOAT);
                src->AsDblCon()->SetValue(0.0);
            }
            break;

#if defined(TARGET_AMD64) || defined(TARGET_ARM64) || defined(TARGET_ARM)
        case GT_CNS_DBL:
            // Currently we are not promoting structs with a single float field,
            // https://github.com/dotnet/runtime/issues/4323

            // TODO-CQ: can improve `GT_CNS_DBL` handling for supported platforms, but
            // because it is only x86 nowadays it is not worth it.
            unreached();
#endif

        default:
            assert(varTypeIsEnregisterable(src->GetType()));

            if (varTypeUsesFloatReg(ret->GetType()) != varTypeUsesFloatReg(src->GetType()))
            {
                GenTreeUnOp* bitcast = comp->gtNewBitCastNode(ret->GetType(), src);
                ret->SetOp(0, bitcast);
                BlockRange().InsertBefore(ret, bitcast);
                LowerBitCast(bitcast);
            }
            break;
    }
}

//----------------------------------------------------------------------------------------------
// LowerRetSingleRegStructLclVar: Lowers a return node with a struct lclVar as a source.
//
// Notes:
//    - the function is only for LclVars that are returned in one register;
//    - if LclVar is allocated in memory then read it as return type;
//    - if LclVar can be enregistered read it as register type and add a bitcast if necessary;
//
void Lowering::LowerRetSingleRegStructLclVar(GenTreeUnOp* ret)
{
<<<<<<< HEAD
=======
    assert(!comp->compMethodReturnsMultiRegRegTypeAlternate());
>>>>>>> a629767a
    assert(ret->OperIs(GT_RETURN));
    assert(comp->info.retDesc.GetRegCount() == 1);

    GenTreeLclVar* lclVar = ret->GetOp(0)->AsLclVar();

    unsigned   lclNum = lclVar->GetLclNum();
    LclVarDsc* lcl    = comp->lvaGetDesc(lclNum);

    if (lcl->CanBeReplacedWithItsField(comp))
    {
        // We can replace the struct with its only field and keep the field in a register.
        unsigned   fieldLclNum = lcl->GetPromotedFieldLclNum(0);
        LclVarDsc* fieldLcl    = comp->lvaGetDesc(fieldLclNum);

        // For a non-small type it had to be done in morph.
        assert(varTypeIsSmallInt(fieldLcl->GetType()));

        JITDUMP("Replacing an independently promoted local var V%02u with its only field V%02u for the return [%06u]\n",
                lclNum, fieldLclNum, comp->dspTreeID(ret));

        lclVar->SetLclNum(fieldLclNum);
        lclVar->SetType(fieldLcl->GetType());

        lclNum = fieldLclNum;
        lcl    = comp->lvaGetDesc(fieldLclNum);
    }
    else if (!lcl->lvRegStruct && !varTypeIsEnregisterable(lcl->GetType()))
    {
        // TODO-1stClassStructs: We can no longer promote or enregister this struct,
        // since it is referenced as a whole.
        comp->lvaSetVarDoNotEnregister(lclNum DEBUGARG(Compiler::DNER_BlockOp));
    }

    if (lcl->lvDoNotEnregister)
    {
        lclVar->ChangeOper(GT_LCL_FLD);
        lclVar->SetType(ret->GetType());
    }
    else
    {
        var_types lclVarType = lcl->GetRegisterType(lclVar);
        assert(lclVarType != TYP_UNDEF);
        lclVar->SetType(lclVarType);

        if (varTypeUsesFloatReg(ret->GetType()) != varTypeUsesFloatReg(lclVarType))
        {
            GenTreeUnOp* bitcast = comp->gtNewBitCastNode(ret->GetType(), lclVar);
            ret->SetOp(0, bitcast);
            BlockRange().InsertBefore(ret, bitcast);
            LowerBitCast(bitcast);
        }
    }
}

//----------------------------------------------------------------------------------------------
// LowerCallStruct: Lowers a call node that returns a stuct.
//
// Arguments:
//     call - The call node to lower.
//
// Notes:
//    - this handles only single-register returns;
//    - it transforms the call's user for `GT_STOREIND`.
//
void Lowering::LowerCallStruct(GenTreeCall* call)
{
    assert(varTypeIsStruct(call->GetType()));

    if (call->GetRegCount() > 1)
    {
        return;
    }

<<<<<<< HEAD
    var_types regType  = call->GetRegType(0);
    var_types callType = call->GetType();

    call->SetType(varActualType(regType));
=======
    if (GlobalJitOptions::compFeatureHfa)
    {
        if (comp->IsHfa(call))
        {
#if defined(TARGET_ARM64)
            assert(comp->GetHfaCount(call) == 1);
#elif defined(TARGET_ARM)
            // ARM returns double in 2 float registers, but
            // `call->HasMultiRegRetVal()` count double registers.
            assert(comp->GetHfaCount(call) <= 2);
#else  // !TARGET_ARM64 && !TARGET_ARM
            NYI("Unknown architecture");
#endif // !TARGET_ARM64 && !TARGET_ARM
            var_types hfaType = comp->GetHfaType(call);
            if (call->TypeIs(hfaType))
            {
                return;
            }
        }
    }

    CORINFO_CLASS_HANDLE        retClsHnd = call->gtRetClsHnd;
    Compiler::structPassingKind howToReturnStruct;
    var_types returnType = comp->getReturnTypeForStruct(retClsHnd, call->GetUnmanagedCallConv(), &howToReturnStruct);
    assert(returnType != TYP_STRUCT && returnType != TYP_UNKNOWN);
    var_types origType = call->TypeGet();
    call->gtType       = genActualType(returnType);
>>>>>>> a629767a

    LIR::Use callUse;
    if (BlockRange().TryGetUse(call, &callUse))
    {
        GenTree* user = callUse.User();
        switch (user->OperGet())
        {
            case GT_RETURN:
            case GT_STORE_LCL_VAR:
            case GT_STORE_OBJ:
            case GT_STORE_LCL_FLD:
                // Leave as is, the user will handle it.
                assert(user->TypeIs(callType) || varTypeIsSIMD(user->GetType()));
                break;

            case GT_STOREIND:
#ifdef FEATURE_SIMD
                if (varTypeIsSIMD(user->GetType()))
                {
                    user->SetType(regType);
                    break;
                }
#endif // FEATURE_SIMD
                // importer has a separate mechanism to retype calls to helpers,
                // keep it for now.
                assert(user->TypeIs(TYP_REF) || (user->TypeIs(TYP_I_IMPL) && comp->IsTargetAbi(CORINFO_CORERT_ABI)));
                assert(call->IsHelperCall());
                assert(regType == user->GetType());
                break;

            default:
                unreached();
        }
    }
}

//----------------------------------------------------------------------------------------------
// LowerStoreSingleRegCallStruct: Lowers a store block where the source is a struct typed call.
//
// Arguments:
//     store - The store node to lower.
//
// Notes:
//    - the function is only for calls that return one register;
//    - it spills the call's result if it can be retyped as a primitive type;
//
void Lowering::LowerStoreSingleRegCallStruct(GenTreeObj* store)
{
<<<<<<< HEAD
    assert(varTypeIsStruct(store->GetType()));
=======
    assert(store->Data()->IsCall());
    GenTreeCall* call = store->Data()->AsCall();
    assert(!call->HasMultiRegRetVal());
>>>>>>> a629767a

    GenTreeCall* call = store->GetValue()->AsCall();
    assert(call->GetRegCount() == 1);
    var_types regType = call->GetRegType(0);

<<<<<<< HEAD
    if (varTypeSize(regType) <= store->GetLayout()->GetSize())
=======
    if (regType != TYP_UNDEF)
>>>>>>> a629767a
    {
        store->SetType(regType);
        store->SetOper(GT_STOREIND);
        LowerStoreIndirCommon(store->AsStoreInd());

        return;
    }

#if defined(WINDOWS_AMD64_ABI)
    // All ABI except Windows x64 supports passing 3 byte structs in registers.
    // Other 64 bites ABI-s support passing 5, 6, 7 byte structs.
    unreached();
#else
    store->SetValue(SpillStructCallResult(call));
    LowerBlockStoreCommon(store);
#endif
}

#if !defined(WINDOWS_AMD64_ABI)
//----------------------------------------------------------------------------------------------
// SpillStructCallResult: Spill call result to memory.
//
// Arguments:
//     call - call with 3, 5, 6 or 7 return size that has to be spilled to memory.
//
// Return Value:
//    load of the spilled variable.
//
GenTreeLclVar* Lowering::SpillStructCallResult(GenTreeCall* call)
{
    // TODO-1stClassStructs: we can support this in codegen for `GT_STORE_BLK` without new temps.
    unsigned spillNum = comp->lvaGrabTemp(true DEBUGARG("Return value temp for an odd struct return size"));
    comp->lvaSetStruct(spillNum, call->GetRetLayout(), false);
    GenTreeLclFld* spill = new (comp, GT_STORE_LCL_FLD) GenTreeLclFld(GT_STORE_LCL_FLD, call->gtType, spillNum, 0);
    spill->gtOp1         = call;
    spill->gtFlags |= GTF_VAR_DEF;

    BlockRange().InsertAfter(call, spill);
    ContainCheckStoreLcl(spill);
    GenTreeLclVar* loadCallResult = comp->gtNewLclvNode(spillNum, TYP_STRUCT)->AsLclVar();
    BlockRange().InsertAfter(spill, loadCallResult);
    return loadCallResult;
}
#endif // !WINDOWS_AMD64_ABI

GenTree* Lowering::LowerDirectCall(GenTreeCall* call)
{
    noway_assert(call->gtCallType == CT_USER_FUNC || call->gtCallType == CT_HELPER);

    // Don't support tail calling helper methods.
    // But we might encounter tail calls dispatched via JIT helper appear as a tail call to helper.
    noway_assert(!call->IsTailCall() || call->IsTailCallViaJitHelper() || call->gtCallType == CT_USER_FUNC);

    // Non-virtual direct/indirect calls: Work out if the address of the
    // call is known at JIT time.  If not it is either an indirect call
    // or the address must be accessed via an single/double indirection.

    void*           addr;
    InfoAccessType  accessType;
    CorInfoHelpFunc helperNum = comp->eeGetHelperNum(call->gtCallMethHnd);

#ifdef FEATURE_READYTORUN_COMPILER
    if (call->gtEntryPoint.addr != nullptr)
    {
        accessType = call->gtEntryPoint.accessType;
        addr       = call->gtEntryPoint.addr;
    }
    else
#endif
        if (call->gtCallType == CT_HELPER)
    {
        noway_assert(helperNum != CORINFO_HELP_UNDEF);

        // the convention on getHelperFtn seems to be (it's not documented)
        // that it returns an address or if it returns null, pAddr is set to
        // another address, which requires an indirection
        void* pAddr;
        addr = comp->info.compCompHnd->getHelperFtn(helperNum, (void**)&pAddr);

        if (addr != nullptr)
        {
            assert(pAddr == nullptr);
            accessType = IAT_VALUE;
        }
        else
        {
            accessType = IAT_PVALUE;
            addr       = pAddr;
        }
    }
    else
    {
        noway_assert(helperNum == CORINFO_HELP_UNDEF);

        CORINFO_ACCESS_FLAGS aflags = CORINFO_ACCESS_ANY;

        if (call->IsSameThis())
        {
            aflags = (CORINFO_ACCESS_FLAGS)(aflags | CORINFO_ACCESS_THIS);
        }

        if (!call->NeedsNullCheck())
        {
            aflags = (CORINFO_ACCESS_FLAGS)(aflags | CORINFO_ACCESS_NONNULL);
        }

        CORINFO_CONST_LOOKUP addrInfo;
        comp->info.compCompHnd->getFunctionEntryPoint(call->gtCallMethHnd, &addrInfo, aflags);

        accessType = addrInfo.accessType;
        addr       = addrInfo.addr;
    }

    GenTree* result = nullptr;
    switch (accessType)
    {
        case IAT_VALUE:
            // Non-virtual direct call to known address.
            // For JIT helper based tailcall (only used on x86) the target
            // address is passed as an arg to the helper so we want a node for
            // it.
            if (!IsCallTargetInRange(addr) || call->IsTailCallViaJitHelper())
            {
                result = AddrGen(addr);
            }
            else
            {
                // a direct call within range of hardware relative call instruction
                // stash the address for codegen
                call->gtDirectCallAddress = addr;
            }
            break;

        case IAT_PVALUE:
        {
            bool isR2RRelativeIndir = false;
#if defined(FEATURE_READYTORUN_COMPILER) && defined(TARGET_ARMARCH)
            // Skip inserting the indirection node to load the address that is already
            // computed in REG_R2R_INDIRECT_PARAM as a hidden parameter. Instead during the
            // codegen, just load the call target from REG_R2R_INDIRECT_PARAM.
            isR2RRelativeIndir = call->IsR2RRelativeIndir();
#endif // FEATURE_READYTORUN_COMPILER && TARGET_ARMARCH

            if (!isR2RRelativeIndir)
            {
                // Non-virtual direct calls to addresses accessed by
                // a single indirection.
                GenTree* cellAddr = AddrGen(addr);
#ifdef DEBUG
                cellAddr->AsIntCon()->gtTargetHandle = (size_t)call->gtCallMethHnd;
#endif
                GenTree* indir = Ind(cellAddr);
                result         = indir;
            }
            break;
        }

        case IAT_PPVALUE:
            // Non-virtual direct calls to addresses accessed by
            // a double indirection.
            //

            // Expanding an IAT_PPVALUE here, will lose the opportunity
            // to Hoist/CSE the first indirection as it is an invariant load
            //
            assert(!"IAT_PPVALUE case in LowerDirectCall");

            noway_assert(helperNum == CORINFO_HELP_UNDEF);
            result = AddrGen(addr);
            // Double-indirection. Load the address into a register
            // and call indirectly through the register
            //
            result = Ind(Ind(result));
            break;

        case IAT_RELPVALUE:
        {
            // Non-virtual direct calls to addresses accessed by
            // a single relative indirection.
            GenTree* cellAddr = AddrGen(addr);
            GenTree* indir    = Ind(cellAddr);
            result            = comp->gtNewOperNode(GT_ADD, TYP_I_IMPL, indir, AddrGen(addr));
            break;
        }

        default:
            noway_assert(!"Bad accessType");
            break;
    }

    return result;
}

GenTree* Lowering::LowerDelegateInvoke(GenTreeCall* call)
{
    noway_assert(call->gtCallType == CT_USER_FUNC);

    assert((comp->info.compCompHnd->getMethodAttribs(call->gtCallMethHnd) &
            (CORINFO_FLG_DELEGATE_INVOKE | CORINFO_FLG_FINAL)) == (CORINFO_FLG_DELEGATE_INVOKE | CORINFO_FLG_FINAL));

    GenTree* thisArgNode;
    if (call->IsTailCallViaJitHelper())
    {
        thisArgNode = call->GetArgNodeByArgNum(0);
    }
    else
    {
        thisArgNode = comp->gtGetThisArg(call);
    }

    assert(thisArgNode != nullptr);
    assert(thisArgNode->gtOper == GT_PUTARG_REG);
    GenTree* originalThisExpr = thisArgNode->AsOp()->gtOp1;
    GenTree* thisExpr         = originalThisExpr;

    // We're going to use the 'this' expression multiple times, so make a local to copy it.

    unsigned lclNum;

    if (call->IsTailCallViaJitHelper() && originalThisExpr->IsLocal())
    {
        // For ordering purposes for the special tailcall arguments on x86, we forced the
        // 'this' pointer in this case to a local in Compiler::fgMorphTailCall().
        // We could possibly use this case to remove copies for all architectures and non-tailcall
        // calls by creating a new paramLcl var or paramLcl field reference, as is done in the
        // LowerVirtualVtableCall() code.
        assert(originalThisExpr->OperGet() == GT_LCL_VAR);
        lclNum = originalThisExpr->AsLclVarCommon()->GetLclNum();
    }
    else
    {
        unsigned delegateInvokeTmp = comp->lvaGrabTemp(true DEBUGARG("delegate invoke call"));

        LIR::Use thisExprUse(BlockRange(), &thisArgNode->AsOp()->gtOp1, thisArgNode);
        ReplaceWithLclVar(thisExprUse, delegateInvokeTmp);

        thisExpr = thisExprUse.Def(); // it's changed; reload it.
        lclNum   = delegateInvokeTmp;
    }

    // replace original expression feeding into thisPtr with
    // [originalThis + offsetOfDelegateInstance]

    GenTree* newThisAddr = new (comp, GT_LEA)
        GenTreeAddrMode(TYP_BYREF, thisExpr, nullptr, 0, comp->eeGetEEInfo()->offsetOfDelegateInstance);

    GenTree* newThis = comp->gtNewOperNode(GT_IND, TYP_REF, newThisAddr);

    BlockRange().InsertAfter(thisExpr, newThisAddr, newThis);

    thisArgNode->AsOp()->gtOp1 = newThis;
    ContainCheckIndir(newThis->AsIndir());

    // the control target is
    // [originalThis + firstTgtOffs]

    GenTree* base = new (comp, GT_LCL_VAR) GenTreeLclVar(GT_LCL_VAR, originalThisExpr->TypeGet(), lclNum);

    unsigned targetOffs = comp->eeGetEEInfo()->offsetOfDelegateFirstTarget;
    GenTree* result     = new (comp, GT_LEA) GenTreeAddrMode(TYP_REF, base, nullptr, 0, targetOffs);
    GenTree* callTarget = Ind(result);

    // don't need to sequence and insert this tree, caller will do it

    return callTarget;
}

GenTree* Lowering::LowerIndirectNonvirtCall(GenTreeCall* call)
{
#ifdef TARGET_X86
    if (call->gtCallCookie != nullptr)
    {
        NYI_X86("Morphing indirect non-virtual call with non-standard args");
    }
#endif

    // Indirect cookie calls gets transformed by fgMorphArgs as indirect call with non-standard args.
    // Hence we should never see this type of call in lower.

    noway_assert(call->gtCallCookie == nullptr);

    return nullptr;
}

//------------------------------------------------------------------------
// CreateReturnTrapSeq: Create a tree to perform a "return trap", used in PInvoke
// epilogs to invoke a GC under a condition. The return trap checks some global
// location (the runtime tells us where that is and how many indirections to make),
// then, based on the result, conditionally calls a GC helper. We use a special node
// for this because at this time (late in the compilation phases), introducing flow
// is tedious/difficult.
//
// This is used for PInvoke inlining.
//
// Return Value:
//    Code tree to perform the action.
//
GenTree* Lowering::CreateReturnTrapSeq()
{
    // The GT_RETURNTRAP node expands to this:
    //    if (g_TrapReturningThreads)
    //    {
    //       RareDisablePreemptiveGC();
    //    }

    // The only thing to do here is build up the expression that evaluates 'g_TrapReturningThreads'.

    void*    pAddrOfCaptureThreadGlobal = nullptr;
    int32_t* addrOfCaptureThreadGlobal =
        comp->info.compCompHnd->getAddrOfCaptureThreadGlobal(&pAddrOfCaptureThreadGlobal);

    GenTree* testTree;
    if (addrOfCaptureThreadGlobal != nullptr)
    {
        testTree = AddrGen(addrOfCaptureThreadGlobal);
    }
    else
    {
        testTree = Ind(AddrGen(pAddrOfCaptureThreadGlobal));
    }
    return comp->gtNewOperNode(GT_RETURNTRAP, TYP_INT, Ind(testTree, TYP_INT));
}

//------------------------------------------------------------------------
// SetGCState: Create a tree that stores the given constant (0 or 1) into the
// thread's GC state field.
//
// This is used for PInvoke inlining.
//
// Arguments:
//    state - constant (0 or 1) to store into the thread's GC state field.
//
// Return Value:
//    Code tree to perform the action.
//
GenTreeStoreInd* Lowering::SetGCState(int state)
{
    // Thread.offsetOfGcState = 0/1

    assert(state == 0 || state == 1);

    const CORINFO_EE_INFO* pInfo = comp->eeGetEEInfo();

    GenTree* base = new (comp, GT_LCL_VAR) GenTreeLclVar(GT_LCL_VAR, TYP_I_IMPL, comp->info.compLvFrameListRoot);

    GenTree* stateNode = new (comp, GT_CNS_INT) GenTreeIntCon(TYP_BYTE, state);
    GenTree* addr      = new (comp, GT_LEA) GenTreeAddrMode(TYP_I_IMPL, base, nullptr, 1, pInfo->offsetOfGCState);

    return new (comp, GT_STOREIND) GenTreeStoreInd(TYP_BYTE, addr, stateNode);
}

//------------------------------------------------------------------------
// CreateFrameLinkUpdate: Create a tree that either links or unlinks the
// locally-allocated InlinedCallFrame from the Frame list.
//
// This is used for PInvoke inlining.
//
// Arguments:
//    action - whether to link (push) or unlink (pop) the Frame
//
// Return Value:
//    Code tree to perform the action.
//
GenTreeStoreInd* Lowering::CreateFrameLinkUpdate(FrameLinkAction action)
{
    const CORINFO_EE_INFO*                       pInfo         = comp->eeGetEEInfo();
    const CORINFO_EE_INFO::InlinedCallFrameInfo& callFrameInfo = pInfo->inlinedCallFrameInfo;

    GenTree* TCB = new (comp, GT_LCL_VAR) GenTreeLclVar(GT_LCL_VAR, TYP_I_IMPL, comp->info.compLvFrameListRoot);

    // Thread->m_pFrame
    GenTree* addr = new (comp, GT_LEA) GenTreeAddrMode(TYP_I_IMPL, TCB, nullptr, 1, pInfo->offsetOfThreadFrame);

    GenTree* data = nullptr;

    if (action == PushFrame)
    {
        // Thread->m_pFrame = &inlinedCallFrame;
        data = new (comp, GT_LCL_FLD_ADDR)
            GenTreeLclFld(GT_LCL_FLD_ADDR, TYP_BYREF, comp->lvaInlinedPInvokeFrameVar, callFrameInfo.offsetOfFrameVptr);
    }
    else
    {
        assert(action == PopFrame);
        // Thread->m_pFrame = inlinedCallFrame.m_pNext;

        data = new (comp, GT_LCL_FLD) GenTreeLclFld(GT_LCL_FLD, TYP_BYREF, comp->lvaInlinedPInvokeFrameVar,
                                                    pInfo->inlinedCallFrameInfo.offsetOfFrameLink);
    }

    return new (comp, GT_STOREIND) GenTreeStoreInd(TYP_I_IMPL, addr, data);
}

//------------------------------------------------------------------------
// InsertPInvokeMethodProlog: Create the code that runs at the start of
// every method that has PInvoke calls.
//
// Initialize the TCB local and the InlinedCallFrame object. Then link ("push")
// the InlinedCallFrame object on the Frame chain. The layout of InlinedCallFrame
// is defined in vm/frames.h. See also vm/jitinterface.cpp for more information.
// The offsets of these fields is returned by the VM in a call to ICorStaticInfo::getEEInfo().
//
// The (current) layout is as follows:
//
//  64-bit  32-bit                                    CORINFO_EE_INFO
//  offset  offset  field name                        offset                  when set
//  -----------------------------------------------------------------------------------------
//  +00h    +00h    GS cookie                         offsetOfGSCookie
//  +08h    +04h    vptr for class InlinedCallFrame   offsetOfFrameVptr       method prolog
//  +10h    +08h    m_Next                            offsetOfFrameLink       method prolog
//  +18h    +0Ch    m_Datum                           offsetOfCallTarget      call site
//  +20h    n/a     m_StubSecretArg                                           not set by JIT
//  +28h    +10h    m_pCallSiteSP                     offsetOfCallSiteSP      x86: call site, and zeroed in method
//                                                                              prolog;
//                                                                            non-x86: method prolog (SP remains
//                                                                              constant in function, after prolog: no
//                                                                              localloc and PInvoke in same function)
//  +30h    +14h    m_pCallerReturnAddress            offsetOfReturnAddress   call site
//  +38h    +18h    m_pCalleeSavedFP                  offsetOfCalleeSavedFP   not set by JIT
//          +1Ch    m_pThread
//          +20h    m_pSPAfterProlog                  offsetOfSPAfterProlog   arm only
//          +20/24h JIT retval spill area (int)                               before call_gc    ???
//          +24/28h JIT retval spill area (long)                              before call_gc    ???
//          +28/2Ch Saved value of EBP                                        method prolog     ???
//
// Note that in the VM, InlinedCallFrame is a C++ class whose objects have a 'this' pointer that points
// to the InlinedCallFrame vptr (the 2nd field listed above), and the GS cookie is stored *before*
// the object. When we link the InlinedCallFrame onto the Frame chain, we must point at this location,
// and not at the beginning of the InlinedCallFrame local, which is actually the GS cookie.
//
// Return Value:
//    none
//
void Lowering::InsertPInvokeMethodProlog()
{
    noway_assert(comp->info.compUnmanagedCallCountWithGCTransition);
    noway_assert(comp->lvaInlinedPInvokeFrameVar != BAD_VAR_NUM);

    if (comp->opts.ShouldUsePInvokeHelpers())
    {
        return;
    }

    JITDUMP("======= Inserting PInvoke method prolog\n");

    // The first BB must be a scratch BB in order for us to be able to safely insert the P/Invoke prolog.
    assert(comp->fgFirstBBisScratch());

    LIR::Range& firstBlockRange = LIR::AsRange(comp->fgFirstBB);

    const CORINFO_EE_INFO*                       pInfo         = comp->eeGetEEInfo();
    const CORINFO_EE_INFO::InlinedCallFrameInfo& callFrameInfo = pInfo->inlinedCallFrameInfo;

    // First arg:  &compiler->lvaInlinedPInvokeFrameVar + callFrameInfo.offsetOfFrameVptr

    GenTree* frameAddr = new (comp, GT_LCL_FLD_ADDR)
        GenTreeLclFld(GT_LCL_FLD_ADDR, TYP_BYREF, comp->lvaInlinedPInvokeFrameVar, callFrameInfo.offsetOfFrameVptr);

    // Call runtime helper to fill in our InlinedCallFrame and push it on the Frame list:
    //     TCB = CORINFO_HELP_INIT_PINVOKE_FRAME(&symFrameStart, secretArg);
    // for x86, don't pass the secretArg.
    CLANG_FORMAT_COMMENT_ANCHOR;

#if defined(TARGET_X86) || defined(TARGET_ARM)
    GenTreeCall::Use* argList = comp->gtNewCallArgs(frameAddr);
#else
    GenTreeCall::Use*     argList = comp->gtNewCallArgs(frameAddr, PhysReg(REG_SECRET_STUB_PARAM));
#endif

    GenTree* call = comp->gtNewHelperCallNode(CORINFO_HELP_INIT_PINVOKE_FRAME, TYP_I_IMPL, argList);

    // some sanity checks on the frame list root vardsc
    LclVarDsc* varDsc = &comp->lvaTable[comp->info.compLvFrameListRoot];
    noway_assert(!varDsc->lvIsParam);
    noway_assert(varDsc->lvType == TYP_I_IMPL);

    GenTree* store =
        new (comp, GT_STORE_LCL_VAR) GenTreeLclVar(GT_STORE_LCL_VAR, TYP_I_IMPL, comp->info.compLvFrameListRoot);
    store->AsOp()->gtOp1 = call;
    store->gtFlags |= GTF_VAR_DEF;

    GenTree* const insertionPoint = firstBlockRange.FirstNonPhiOrCatchArgNode();

    comp->fgMorphTree(store);
    firstBlockRange.InsertBefore(insertionPoint, LIR::SeqTree(comp, store));
    DISPTREERANGE(firstBlockRange, store);

#if !defined(TARGET_X86) && !defined(TARGET_ARM)
    // For x86, this step is done at the call site (due to stack pointer not being static in the function).
    // For arm32, CallSiteSP is set up by the call to CORINFO_HELP_INIT_PINVOKE_FRAME.

    // --------------------------------------------------------
    // InlinedCallFrame.m_pCallSiteSP = @RSP;

    GenTreeLclFld* storeSP = new (comp, GT_STORE_LCL_FLD)
        GenTreeLclFld(GT_STORE_LCL_FLD, TYP_I_IMPL, comp->lvaInlinedPInvokeFrameVar, callFrameInfo.offsetOfCallSiteSP);
    storeSP->gtOp1 = PhysReg(REG_SPBASE);
    storeSP->gtFlags |= GTF_VAR_DEF;

    firstBlockRange.InsertBefore(insertionPoint, LIR::SeqTree(comp, storeSP));
    DISPTREERANGE(firstBlockRange, storeSP);

#endif // !defined(TARGET_X86) && !defined(TARGET_ARM)

#if !defined(TARGET_ARM)
    // For arm32, CalleeSavedFP is set up by the call to CORINFO_HELP_INIT_PINVOKE_FRAME.

    // --------------------------------------------------------
    // InlinedCallFrame.m_pCalleeSavedEBP = @RBP;

    GenTreeLclFld* storeFP =
        new (comp, GT_STORE_LCL_FLD) GenTreeLclFld(GT_STORE_LCL_FLD, TYP_I_IMPL, comp->lvaInlinedPInvokeFrameVar,
                                                   callFrameInfo.offsetOfCalleeSavedFP);
    storeFP->gtOp1 = PhysReg(REG_FPBASE);
    storeFP->gtFlags |= GTF_VAR_DEF;

    firstBlockRange.InsertBefore(insertionPoint, LIR::SeqTree(comp, storeFP));
    DISPTREERANGE(firstBlockRange, storeFP);
#endif // !defined(TARGET_ARM)

    // --------------------------------------------------------
    // On 32-bit targets, CORINFO_HELP_INIT_PINVOKE_FRAME initializes the PInvoke frame and then pushes it onto
    // the current thread's Frame stack. On 64-bit targets, it only initializes the PInvoke frame.
    CLANG_FORMAT_COMMENT_ANCHOR;

#ifdef TARGET_64BIT
    if (comp->opts.jitFlags->IsSet(JitFlags::JIT_FLAG_IL_STUB))
    {
        // Push a frame - if we are NOT in an IL stub, this is done right before the call
        // The init routine sets InlinedCallFrame's m_pNext, so we just set the thead's top-of-stack
        GenTreeStoreInd* frameUpd = CreateFrameLinkUpdate(PushFrame);
        firstBlockRange.InsertBefore(insertionPoint, LIR::SeqTree(comp, frameUpd));
        ContainCheckStoreIndir(frameUpd);
        DISPTREERANGE(firstBlockRange, frameUpd);
    }
#endif // TARGET_64BIT
}

//------------------------------------------------------------------------
// InsertPInvokeMethodEpilog: Code that needs to be run when exiting any method
// that has PInvoke inlines. This needs to be inserted any place you can exit the
// function: returns, tailcalls and jmps.
//
// Arguments:
//    returnBB   -  basic block from which a method can return
//    lastExpr   -  GenTree of the last top level stmnt of returnBB (debug only arg)
//
// Return Value:
//    Code tree to perform the action.
//
void Lowering::InsertPInvokeMethodEpilog(BasicBlock* returnBB DEBUGARG(GenTree* lastExpr))
{
    assert(returnBB != nullptr);
    assert(comp->info.compUnmanagedCallCountWithGCTransition);

    if (comp->opts.ShouldUsePInvokeHelpers())
    {
        return;
    }

    JITDUMP("======= Inserting PInvoke method epilog\n");

    // Method doing PInvoke calls has exactly one return block unless it has "jmp" or tail calls.
    assert(((returnBB == comp->genReturnBB) && (returnBB->bbJumpKind == BBJ_RETURN)) ||
           returnBB->endsWithTailCallOrJmp(comp));

    LIR::Range& returnBlockRange = LIR::AsRange(returnBB);

    GenTree* insertionPoint = returnBlockRange.LastNode();
    assert(insertionPoint == lastExpr);

    // Note: PInvoke Method Epilog (PME) needs to be inserted just before GT_RETURN, GT_JMP or GT_CALL node in execution
    // order so that it is guaranteed that there will be no further PInvokes after that point in the method.
    //
    // Example1: GT_RETURN(op1) - say execution order is: Op1, GT_RETURN.  After inserting PME, execution order would be
    //           Op1, PME, GT_RETURN
    //
    // Example2: GT_CALL(arg side effect computing nodes, Stk Args Setup, Reg Args setup). The execution order would be
    //           arg side effect computing nodes, Stk Args setup, Reg Args setup, GT_CALL
    //           After inserting PME execution order would be:
    //           arg side effect computing nodes, Stk Args setup, Reg Args setup, PME, GT_CALL
    //
    // Example3: GT_JMP.  After inserting PME execution order would be: PME, GT_JMP
    //           That is after PME, args for GT_JMP call will be setup.

    // Pop the frame if necessary. This always happens in the epilog on 32-bit targets. For 64-bit targets, we only do
    // this in the epilog for IL stubs; for non-IL stubs the frame is popped after every PInvoke call.
    CLANG_FORMAT_COMMENT_ANCHOR;

#ifdef TARGET_64BIT
    if (comp->opts.jitFlags->IsSet(JitFlags::JIT_FLAG_IL_STUB))
#endif // TARGET_64BIT
    {
        GenTreeStoreInd* frameUpd = CreateFrameLinkUpdate(PopFrame);
        returnBlockRange.InsertBefore(insertionPoint, LIR::SeqTree(comp, frameUpd));
        ContainCheckStoreIndir(frameUpd);
    }
}

//------------------------------------------------------------------------
// InsertPInvokeCallProlog: Emit the call-site prolog for direct calls to unmanaged code.
// It does all the necessary call-site setup of the InlinedCallFrame.
//
// Arguments:
//    call - the call for which we are inserting the PInvoke prolog.
//
// Return Value:
//    None.
//
void Lowering::InsertPInvokeCallProlog(GenTreeCall* call)
{
    JITDUMP("======= Inserting PInvoke call prolog\n");

    GenTree* insertBefore = call;
    if (call->gtCallType == CT_INDIRECT)
    {
        bool isClosed;
        insertBefore = BlockRange().GetTreeRange(call->gtCallAddr, &isClosed).FirstNode();
        assert(isClosed);
    }

    const CORINFO_EE_INFO::InlinedCallFrameInfo& callFrameInfo = comp->eeGetEEInfo()->inlinedCallFrameInfo;

    gtCallTypes callType = (gtCallTypes)call->gtCallType;

    noway_assert(comp->lvaInlinedPInvokeFrameVar != BAD_VAR_NUM);

    if (comp->opts.ShouldUsePInvokeHelpers())
    {
        // First argument is the address of the frame variable.
        GenTree* frameAddr =
            new (comp, GT_LCL_VAR_ADDR) GenTreeLclVar(GT_LCL_VAR_ADDR, TYP_BYREF, comp->lvaInlinedPInvokeFrameVar);

#if defined(TARGET_X86) && !defined(UNIX_X86_ABI)
        // On x86 targets, PInvoke calls need the size of the stack args in InlinedCallFrame.m_Datum.
        // This is because the callee pops stack arguments, and we need to keep track of this during stack
        // walking
        const unsigned    numStkArgBytes = call->fgArgInfo->GetNextSlotNum() * REGSIZE_BYTES;
        GenTree*          stackBytes     = comp->gtNewIconNode(numStkArgBytes, TYP_INT);
        GenTreeCall::Use* args           = comp->gtNewCallArgs(frameAddr, stackBytes);
#else
        GenTreeCall::Use* args    = comp->gtNewCallArgs(frameAddr);
#endif
        // Insert call to CORINFO_HELP_JIT_PINVOKE_BEGIN
        GenTree* helperCall = comp->gtNewHelperCallNode(CORINFO_HELP_JIT_PINVOKE_BEGIN, TYP_VOID, args);

        comp->fgMorphTree(helperCall);
        BlockRange().InsertBefore(insertBefore, LIR::SeqTree(comp, helperCall));
        LowerNode(helperCall); // helper call is inserted before current node and should be lowered here.
        return;
    }

    // Emit the following sequence:
    //
    // InlinedCallFrame.callTarget = methodHandle   // stored in m_Datum
    // InlinedCallFrame.m_pCallSiteSP = SP          // x86 only
    // InlinedCallFrame.m_pCallerReturnAddress = return address
    // GT_START_PREEEMPTC
    // Thread.gcState = 0
    // (non-stub) - update top Frame on TCB         // 64-bit targets only

    // ----------------------------------------------------------------------------------
    // Setup InlinedCallFrame.callSiteTarget (which is how the JIT refers to it).
    // The actual field is InlinedCallFrame.m_Datum which has many different uses and meanings.

    GenTree* src = nullptr;

    if (callType == CT_INDIRECT)
    {
#if !defined(TARGET_64BIT)
        // On 32-bit targets, indirect calls need the size of the stack args in InlinedCallFrame.m_Datum.
        const unsigned numStkArgBytes = call->fgArgInfo->GetNextSlotNum() * REGSIZE_BYTES;

        src = comp->gtNewIconNode(numStkArgBytes, TYP_INT);
#else
        // On 64-bit targets, indirect calls may need the stub parameter value in InlinedCallFrame.m_Datum.
        // If the stub parameter value is not needed, m_Datum will be initialized by the VM.
        if (comp->info.compPublishStubParam)
        {
            src = comp->gtNewLclvNode(comp->lvaStubArgumentVar, TYP_I_IMPL);
        }
#endif // !defined(TARGET_64BIT)
    }
    else
    {
        assert(callType == CT_USER_FUNC);

        void*                 pEmbedMethodHandle = nullptr;
        CORINFO_METHOD_HANDLE embedMethodHandle =
            comp->info.compCompHnd->embedMethodHandle(call->gtCallMethHnd, &pEmbedMethodHandle);

        noway_assert((!embedMethodHandle) != (!pEmbedMethodHandle));

        if (embedMethodHandle != nullptr)
        {
            // InlinedCallFrame.callSiteTarget = methodHandle
            src = AddrGen(embedMethodHandle);
        }
        else
        {
            // InlinedCallFrame.callSiteTarget = *pEmbedMethodHandle
            src = Ind(AddrGen(pEmbedMethodHandle));
        }
    }

    if (src != nullptr)
    {
        // Store into InlinedCallFrame.m_Datum, the offset of which is given by offsetOfCallTarget.
        GenTreeLclFld* store =
            new (comp, GT_STORE_LCL_FLD) GenTreeLclFld(GT_STORE_LCL_FLD, TYP_I_IMPL, comp->lvaInlinedPInvokeFrameVar,
                                                       callFrameInfo.offsetOfCallTarget);
        store->gtOp1 = src;
        store->gtFlags |= GTF_VAR_DEF;

        InsertTreeBeforeAndContainCheck(insertBefore, store);
    }

#ifdef TARGET_X86

    // ----------------------------------------------------------------------------------
    // InlinedCallFrame.m_pCallSiteSP = SP

    GenTreeLclFld* storeCallSiteSP = new (comp, GT_STORE_LCL_FLD)
        GenTreeLclFld(GT_STORE_LCL_FLD, TYP_I_IMPL, comp->lvaInlinedPInvokeFrameVar, callFrameInfo.offsetOfCallSiteSP);

    storeCallSiteSP->gtOp1 = PhysReg(REG_SPBASE);
    storeCallSiteSP->gtFlags |= GTF_VAR_DEF;

    InsertTreeBeforeAndContainCheck(insertBefore, storeCallSiteSP);

#endif

    // ----------------------------------------------------------------------------------
    // InlinedCallFrame.m_pCallerReturnAddress = &label (the address of the instruction immediately following the call)

    GenTreeLclFld* storeLab =
        new (comp, GT_STORE_LCL_FLD) GenTreeLclFld(GT_STORE_LCL_FLD, TYP_I_IMPL, comp->lvaInlinedPInvokeFrameVar,
                                                   callFrameInfo.offsetOfReturnAddress);

    storeLab->gtOp1 = new (comp, GT_LABEL) GenTree(GT_LABEL, TYP_I_IMPL);
    storeLab->gtFlags |= GTF_VAR_DEF;

    InsertTreeBeforeAndContainCheck(insertBefore, storeLab);

    // Push the PInvoke frame if necessary. On 32-bit targets this only happens in the method prolog if a method
    // contains PInvokes; on 64-bit targets this is necessary in non-stubs.
    CLANG_FORMAT_COMMENT_ANCHOR;

#ifdef TARGET_64BIT
    if (!comp->opts.jitFlags->IsSet(JitFlags::JIT_FLAG_IL_STUB))
    {
        // Set the TCB's frame to be the one we just created.
        // Note the init routine for the InlinedCallFrame (CORINFO_HELP_INIT_PINVOKE_FRAME)
        // has prepended it to the linked list to maintain the stack of Frames.
        //
        // Stubs do this once per stub, not once per call.
        GenTreeStoreInd* frameUpd = CreateFrameLinkUpdate(PushFrame);
        BlockRange().InsertBefore(insertBefore, LIR::SeqTree(comp, frameUpd));
        ContainCheckStoreIndir(frameUpd);
    }
#endif // TARGET_64BIT

    // IMPORTANT **** This instruction must be the last real instruction ****
    // It changes the thread's state to Preemptive mode
    // ----------------------------------------------------------------------------------
    //  [tcb + offsetOfGcState] = 0
    GenTreeStoreInd* storeGCState = SetGCState(0);
    BlockRange().InsertBefore(insertBefore, LIR::SeqTree(comp, storeGCState));
    ContainCheckStoreIndir(storeGCState);

    // Indicate that codegen has switched this thread to preemptive GC.
    // This tree node doesn't generate any code, but impacts LSRA and gc reporting.
    // This tree node is simple so doesn't require sequencing.
    GenTree* preemptiveGCNode = new (comp, GT_START_PREEMPTGC) GenTree(GT_START_PREEMPTGC, TYP_VOID);
    BlockRange().InsertBefore(insertBefore, preemptiveGCNode);
}

//------------------------------------------------------------------------
// InsertPInvokeCallEpilog: Insert the code that goes after every inlined pinvoke call.
//
// Arguments:
//    call - the call for which we are inserting the PInvoke epilog.
//
// Return Value:
//    None.
//
void Lowering::InsertPInvokeCallEpilog(GenTreeCall* call)
{
    JITDUMP("======= Inserting PInvoke call epilog\n");

    if (comp->opts.ShouldUsePInvokeHelpers())
    {
        noway_assert(comp->lvaInlinedPInvokeFrameVar != BAD_VAR_NUM);

        // First argument is the address of the frame variable.
        GenTree* frameAddr =
            new (comp, GT_LCL_VAR) GenTreeLclVar(GT_LCL_VAR, TYP_BYREF, comp->lvaInlinedPInvokeFrameVar);
        frameAddr->SetOperRaw(GT_LCL_VAR_ADDR);

        // Insert call to CORINFO_HELP_JIT_PINVOKE_END
        GenTreeCall* helperCall =
            comp->gtNewHelperCallNode(CORINFO_HELP_JIT_PINVOKE_END, TYP_VOID, comp->gtNewCallArgs(frameAddr));

        comp->fgMorphTree(helperCall);
        BlockRange().InsertAfter(call, LIR::SeqTree(comp, helperCall));
        ContainCheckCallOperands(helperCall);
        return;
    }

    // gcstate = 1
    GenTree* insertionPoint = call->gtNext;

    {
        GenTreeStoreInd* tree = SetGCState(1);
        BlockRange().InsertBefore(insertionPoint, LIR::SeqTree(comp, tree));
        ContainCheckStoreIndir(tree);
    }

    {
        GenTree* tree = CreateReturnTrapSeq();
        BlockRange().InsertBefore(insertionPoint, LIR::SeqTree(comp, tree));
        ContainCheckReturnTrap(tree->AsOp());
    }

    // Pop the frame if necessary. On 32-bit targets this only happens in the method epilog; on 64-bit targets thi
    // happens after every PInvoke call in non-stubs. 32-bit targets instead mark the frame as inactive.
    CLANG_FORMAT_COMMENT_ANCHOR;

#ifdef TARGET_64BIT
    if (!comp->opts.jitFlags->IsSet(JitFlags::JIT_FLAG_IL_STUB))
    {
        GenTreeStoreInd* tree = CreateFrameLinkUpdate(PopFrame);
        BlockRange().InsertBefore(insertionPoint, LIR::SeqTree(comp, tree));
        ContainCheckStoreIndir(tree);
    }
#else
    const CORINFO_EE_INFO::InlinedCallFrameInfo& callFrameInfo = comp->eeGetEEInfo()->inlinedCallFrameInfo;

    // ----------------------------------------------------------------------------------
    // InlinedCallFrame.m_pCallerReturnAddress = nullptr

    GenTreeLclFld* const storeCallSiteTracker =
        new (comp, GT_STORE_LCL_FLD) GenTreeLclFld(GT_STORE_LCL_FLD, TYP_I_IMPL, comp->lvaInlinedPInvokeFrameVar,
                                                   callFrameInfo.offsetOfReturnAddress);

    GenTreeIntCon* const constantZero = new (comp, GT_CNS_INT) GenTreeIntCon(TYP_I_IMPL, 0);

    storeCallSiteTracker->gtOp1 = constantZero;
    storeCallSiteTracker->gtFlags |= GTF_VAR_DEF;

    BlockRange().InsertBefore(insertionPoint, constantZero, storeCallSiteTracker);
    ContainCheckStoreLcl(storeCallSiteTracker);
#endif // TARGET_64BIT
}

//------------------------------------------------------------------------
// LowerNonvirtPinvokeCall: Lower a non-virtual / indirect PInvoke call
//
// Arguments:
//    call - The call to lower.
//
// Return Value:
//    The lowered call tree.
//
GenTree* Lowering::LowerNonvirtPinvokeCall(GenTreeCall* call)
{
    // PInvoke lowering varies depending on the flags passed in by the EE. By default,
    // GC transitions are generated inline; if CORJIT_FLAG_USE_PINVOKE_HELPERS is specified,
    // GC transitions are instead performed using helper calls. Examples of each case are given
    // below. Note that the data structure that is used to store information about a call frame
    // containing any P/Invoke calls is initialized in the method prolog (see
    // InsertPInvokeMethod{Prolog,Epilog} for details).
    //
    // Inline transitions:
    //     InlinedCallFrame inlinedCallFrame;
    //
    //     ...
    //
    //     // Set up frame information
    //     inlinedCallFrame.callTarget = methodHandle;      // stored in m_Datum
    //     inlinedCallFrame.m_pCallSiteSP = SP;             // x86 only
    //     inlinedCallFrame.m_pCallerReturnAddress = &label; (the address of the instruction immediately following the
    //     call)
    //     Thread.m_pFrame = &inlinedCallFrame; (non-IL-stub only)
    //
    //     // Switch the thread's GC mode to preemptive mode
    //     thread->m_fPreemptiveGCDisabled = 0;
    //
    //     // Call the unmanaged method
    //     target();
    //
    //     // Switch the thread's GC mode back to cooperative mode
    //     thread->m_fPreemptiveGCDisabled = 1;
    //
    //     // Rendezvous with a running collection if necessary
    //     if (g_TrapReturningThreads)
    //         RareDisablePreemptiveGC();
    //
    // Transistions using helpers:
    //
    //     OpaqueFrame opaqueFrame;
    //
    //     ...
    //
    //     // Call the JIT_PINVOKE_BEGIN helper
    //     JIT_PINVOKE_BEGIN(&opaqueFrame);
    //
    //     // Call the unmanaged method
    //     target();
    //
    //     // Call the JIT_PINVOKE_END helper
    //     JIT_PINVOKE_END(&opaqueFrame);
    //
    // Note that the JIT_PINVOKE_{BEGIN.END} helpers currently use the default calling convention for the target
    // platform. They may be changed in the future such that they preserve all register values.

    GenTree* result = nullptr;

    // All code generated by this function must not contain the randomly-inserted NOPs
    // that we insert to inhibit JIT spraying in partial trust scenarios.
    // The PINVOKE_PROLOG op signals this to the code generator/emitter.

    GenTree* prolog = new (comp, GT_NOP) GenTree(GT_PINVOKE_PROLOG, TYP_VOID);
    BlockRange().InsertBefore(call, prolog);

    bool addPInvokePrologEpilog = !call->IsSuppressGCTransition();
    if (addPInvokePrologEpilog)
    {
        InsertPInvokeCallProlog(call);
    }

    if (call->gtCallType != CT_INDIRECT)
    {
        noway_assert(call->gtCallType == CT_USER_FUNC);
        CORINFO_METHOD_HANDLE methHnd = call->gtCallMethHnd;

        CORINFO_CONST_LOOKUP lookup;
        comp->info.compCompHnd->getAddressOfPInvokeTarget(methHnd, &lookup);

        void*    addr = lookup.addr;
        GenTree* addrTree;
        switch (lookup.accessType)
        {
            case IAT_VALUE:
                // IsCallTargetInRange always return true on x64. It wants to use rip-based addressing
                // for this call. Unfortunately, in case of pinvokes (+suppressgctransition) to external libs
                // (e.g. kernel32.dll) the relative offset is unlikely to fit into int32 and we will have to
                // turn fAllowRel32 off globally.
                if ((call->IsSuppressGCTransition() && !comp->opts.jitFlags->IsSet(JitFlags::JIT_FLAG_PREJIT)) ||
                    !IsCallTargetInRange(addr))
                {
                    result = AddrGen(addr);
                }
                else
                {
                    // a direct call within range of hardware relative call instruction
                    // stash the address for codegen
                    call->gtDirectCallAddress = addr;
#ifdef FEATURE_READYTORUN_COMPILER
                    call->gtEntryPoint.addr       = nullptr;
                    call->gtEntryPoint.accessType = IAT_VALUE;
#endif
                }
                break;

            case IAT_PVALUE:
                addrTree = AddrGen(addr);
#ifdef DEBUG
                addrTree->AsIntCon()->gtTargetHandle = (size_t)methHnd;
#endif
                result = Ind(addrTree);
                break;

            case IAT_PPVALUE:
                // ToDo:  Expanding an IAT_PPVALUE here, loses the opportunity
                // to Hoist/CSE the first indirection as it is an invariant load
                //
                // This case currently occurs today when we make PInvoke calls in crossgen
                //
                // assert(!"IAT_PPVALUE in Lowering::LowerNonvirtPinvokeCall");

                addrTree = AddrGen(addr);
#ifdef DEBUG
                addrTree->AsIntCon()->gtTargetHandle = (size_t)methHnd;
#endif
                // Double-indirection. Load the address into a register
                // and call indirectly through the register
                //
                result = Ind(Ind(addrTree));
                break;

            case IAT_RELPVALUE:
                unreached();
        }
    }

    if (addPInvokePrologEpilog)
    {
        InsertPInvokeCallEpilog(call);
    }

    return result;
}

// Expand the code necessary to calculate the control target.
// Returns: the expression needed to calculate the control target
// May insert embedded statements
GenTree* Lowering::LowerVirtualVtableCall(GenTreeCall* call)
{
    noway_assert(call->gtCallType == CT_USER_FUNC);

    regNumber thisPtrArgReg = comp->codeGen->genGetThisArgReg(call);

    // get a reference to the thisPtr being passed
    fgArgTabEntry* argEntry = call->GetArgInfoByArgNum(0);
    assert(argEntry->GetRegNum() == thisPtrArgReg);
    assert(argEntry->GetNode()->OperIs(GT_PUTARG_REG));
    GenTree* thisPtr = argEntry->GetNode()->AsUnOp()->gtGetOp1();

    // If what we are passing as the thisptr is not already a local, make a new local to place it in
    // because we will be creating expressions based on it.
    unsigned lclNum;
    if (thisPtr->IsLocal())
    {
        lclNum = thisPtr->AsLclVarCommon()->GetLclNum();
    }
    else
    {
        // Split off the thisPtr and store to a temporary variable.
        if (vtableCallTemp == BAD_VAR_NUM)
        {
            vtableCallTemp = comp->lvaGrabTemp(true DEBUGARG("virtual vtable call"));
        }

        LIR::Use thisPtrUse(BlockRange(), &(argEntry->GetNode()->AsUnOp()->gtOp1), argEntry->GetNode());
        ReplaceWithLclVar(thisPtrUse, vtableCallTemp);

        lclNum = vtableCallTemp;
    }

    // Get hold of the vtable offset (note: this might be expensive)
    unsigned vtabOffsOfIndirection;
    unsigned vtabOffsAfterIndirection;
    bool     isRelative;
    comp->info.compCompHnd->getMethodVTableOffset(call->gtCallMethHnd, &vtabOffsOfIndirection,
                                                  &vtabOffsAfterIndirection, &isRelative);

    // If the thisPtr is a local field, then construct a local field type node
    GenTree* local;
    if (thisPtr->isLclField())
    {
        local = new (comp, GT_LCL_FLD)
            GenTreeLclFld(GT_LCL_FLD, thisPtr->TypeGet(), lclNum, thisPtr->AsLclFld()->GetLclOffs());
    }
    else
    {
        local = new (comp, GT_LCL_VAR) GenTreeLclVar(GT_LCL_VAR, thisPtr->TypeGet(), lclNum);
    }

    // pointer to virtual table = [REG_CALL_THIS + offs]
    GenTree* result = Ind(Offset(local, VPTR_OFFS));

    // Get the appropriate vtable chunk
    if (vtabOffsOfIndirection != CORINFO_VIRTUALCALL_NO_CHUNK)
    {
        if (isRelative)
        {
            // MethodTable offset is a relative pointer.
            //
            // Additional temporary variable is used to store virtual table pointer.
            // Address of method is obtained by the next computations:
            //
            // Save relative offset to tmp (vtab is virtual table pointer, vtabOffsOfIndirection is offset of
            // vtable-1st-level-indirection):
            // tmp = vtab
            //
            // Save address of method to result (vtabOffsAfterIndirection is offset of vtable-2nd-level-indirection):
            // result = [tmp + vtabOffsOfIndirection + vtabOffsAfterIndirection + [tmp + vtabOffsOfIndirection]]
            //
            //
            // If relative pointers are also in second level indirection, additional temporary is used:
            // tmp1 = vtab
            // tmp2 = tmp1 + vtabOffsOfIndirection + vtabOffsAfterIndirection + [tmp1 + vtabOffsOfIndirection]
            // result = tmp2 + [tmp2]
            //
            unsigned lclNumTmp  = comp->lvaNewTemp(TYP_I_IMPL, true DEBUGARG("lclNumTmp"));
            unsigned lclNumTmp2 = comp->lvaNewTemp(TYP_I_IMPL, true DEBUGARG("lclNumTmp2"));

            GenTree* lclvNodeStore = NewStoreLclVar(lclNumTmp, TYP_I_IMPL, result);

            GenTree* tmpTree = comp->gtNewLclvNode(lclNumTmp, TYP_I_IMPL);
            tmpTree          = Offset(tmpTree, vtabOffsOfIndirection);

            tmpTree       = comp->gtNewOperNode(GT_IND, TYP_I_IMPL, tmpTree, false);
            GenTree* offs = comp->gtNewIconNode(vtabOffsOfIndirection + vtabOffsAfterIndirection, TYP_I_IMPL);
            result        = comp->gtNewOperNode(GT_ADD, TYP_I_IMPL, comp->gtNewLclvNode(lclNumTmp, TYP_I_IMPL), offs);

            GenTree* base           = OffsetByIndexWithScale(result, tmpTree, 1);
            GenTree* lclvNodeStore2 = NewStoreLclVar(lclNumTmp2, TYP_I_IMPL, base);

            LIR::Range range = LIR::SeqTree(comp, lclvNodeStore);
            JITDUMP("result of obtaining pointer to virtual table:\n");
            DISPRANGE(range);
            BlockRange().InsertBefore(call, std::move(range));

            LIR::Range range2 = LIR::SeqTree(comp, lclvNodeStore2);
            ContainCheckIndir(tmpTree->AsIndir());
            JITDUMP("result of obtaining pointer to virtual table 2nd level indirection:\n");
            DISPRANGE(range2);
            BlockRange().InsertAfter(lclvNodeStore, std::move(range2));

            result = Ind(comp->gtNewLclvNode(lclNumTmp2, TYP_I_IMPL));
            result = comp->gtNewOperNode(GT_ADD, TYP_I_IMPL, result, comp->gtNewLclvNode(lclNumTmp2, TYP_I_IMPL));
        }
        else
        {
            // result = [REG_CALL_IND_SCRATCH + vtabOffsOfIndirection]
            result = Ind(Offset(result, vtabOffsOfIndirection));
        }
    }
    else
    {
        assert(!isRelative);
    }

    // Load the function address
    // result = [reg+vtabOffs]
    if (!isRelative)
    {
        result = Ind(Offset(result, vtabOffsAfterIndirection));
    }

    return result;
}

// Lower stub dispatched virtual calls.
GenTree* Lowering::LowerVirtualStubCall(GenTreeCall* call)
{
    assert(call->IsVirtualStub());

    // An x86 JIT which uses full stub dispatch must generate only
    // the following stub dispatch calls:
    //
    // (1) isCallRelativeIndirect:
    //        call dword ptr [rel32]  ;  FF 15 ---rel32----
    // (2) isCallRelative:
    //        call abc                ;     E8 ---rel32----
    // (3) isCallRegisterIndirect:
    //     3-byte nop                 ;
    //     call dword ptr [eax]       ;     FF 10
    //
    // THIS IS VERY TIGHTLY TIED TO THE PREDICATES IN
    // vm\i386\cGenCpu.h, esp. isCallRegisterIndirect.

    GenTree* result = nullptr;

    // This is code to set up an indirect call to a stub address computed
    // via dictionary lookup.
    if (call->gtCallType == CT_INDIRECT)
    {
        // The importer decided we needed a stub call via a computed
        // stub dispatch address, i.e. an address which came from a dictionary lookup.
        //   - The dictionary lookup produces an indirected address, suitable for call
        //     via "call [VirtualStubParam.reg]"
        //
        // This combination will only be generated for shared generic code and when
        // stub dispatch is active.

        // fgMorphArgs will have created trees to pass the address in VirtualStubParam.reg.
        // All we have to do here is add an indirection to generate the actual call target.

        GenTree* ind = Ind(call->gtCallAddr);
        BlockRange().InsertAfter(call->gtCallAddr, ind);
        call->gtCallAddr = ind;

        ind->gtFlags |= GTF_IND_REQ_ADDR_IN_REG;

        ContainCheckIndir(ind->AsIndir());
    }
    else
    {
        // Direct stub call.
        // Get stub addr. This will return NULL if virtual call stubs are not active
        void* stubAddr = call->gtStubCallStubAddr;
        noway_assert(stubAddr != nullptr);

        // If not CT_INDIRECT,  then it should always be relative indir call.
        // This is ensured by VM.
        noway_assert(call->IsVirtualStubRelativeIndir());

        // Direct stub calls, though the stubAddr itself may still need to be
        // accessed via an indirection.
        GenTree* addr = AddrGen(stubAddr);

        // On x86, for tailcall via helper, the JIT_TailCall helper takes the stubAddr as
        // the target address, and we set a flag that it's a VSD call. The helper then
        // handles any necessary indirection.
        if (call->IsTailCallViaJitHelper())
        {
            result = addr;
        }
        else
        {

            bool shouldOptimizeVirtualStubCall = false;
#if defined(FEATURE_READYTORUN_COMPILER) && defined(TARGET_ARMARCH)
            // Skip inserting the indirection node to load the address that is already
            // computed in REG_R2R_INDIRECT_PARAM as a hidden parameter. Instead during the
            // codegen, just load the call target from REG_R2R_INDIRECT_PARAM.
            // However, for tail calls, the call target is always computed in RBM_FASTTAILCALL_TARGET
            // and so do not optimize virtual stub calls for such cases.
            shouldOptimizeVirtualStubCall = !call->IsTailCall();
#endif // FEATURE_READYTORUN_COMPILER && TARGET_ARMARCH

            if (!shouldOptimizeVirtualStubCall)
            {
                result = Ind(addr);
            }
        }
    }

    // TODO-Cleanup: start emitting random NOPS
    return result;
}

//------------------------------------------------------------------------
// Lowering::AreSourcesPossibleModifiedLocals:
//    Given two nodes which will be used in an addressing mode (base,
//    index), check to see if they are lclVar reads, and if so, walk
//    backwards from the use until both reads have been visited to
//    determine if they are potentially modified in that range.
//
// Arguments:
//    addr - the node that uses the base and index nodes
//    base - the base node
//    index - the index node
//
// Returns: true if either the base or index may be modified between the
//          node and addr.
//
bool Lowering::AreSourcesPossiblyModifiedLocals(GenTree* addr, GenTree* base, GenTree* index)
{
    assert(addr != nullptr);

    SideEffectSet baseSideEffects;
    if (base != nullptr)
    {
        if (base->OperIsLocalRead())
        {
            baseSideEffects.AddNode(comp, base);
        }
        else
        {
            base = nullptr;
        }
    }

    SideEffectSet indexSideEffects;
    if (index != nullptr)
    {
        if (index->OperIsLocalRead())
        {
            indexSideEffects.AddNode(comp, index);
        }
        else
        {
            index = nullptr;
        }
    }

    for (GenTree* cursor = addr;; cursor = cursor->gtPrev)
    {
        assert(cursor != nullptr);

        if (cursor == base)
        {
            base = nullptr;
        }

        if (cursor == index)
        {
            index = nullptr;
        }

        if ((base == nullptr) && (index == nullptr))
        {
            return false;
        }

        m_scratchSideEffects.Clear();
        m_scratchSideEffects.AddNode(comp, cursor);
        if ((base != nullptr) && m_scratchSideEffects.InterferesWith(baseSideEffects, false))
        {
            return true;
        }

        if ((index != nullptr) && m_scratchSideEffects.InterferesWith(indexSideEffects, false))
        {
            return true;
        }
    }
}

//------------------------------------------------------------------------
// TryCreateAddrMode: recognize trees which can be implemented using an
//    addressing mode and transform them to a GT_LEA
//
// Arguments:
//    use - the use of the address we want to transform
//    isContainable - true if this addressing mode can be contained
//
// Returns:
//    true if the address node was changed to a LEA, false otherwise.
//
bool Lowering::TryCreateAddrMode(GenTree* addr, bool isContainable)
{
    if (!addr->OperIs(GT_ADD) || addr->gtOverflow())
    {
        return false;
    }

    GenTree* base   = nullptr;
    GenTree* index  = nullptr;
    unsigned scale  = 0;
    ssize_t  offset = 0;
    bool     rev    = false;

    // Find out if an addressing mode can be constructed
    bool doAddrMode = comp->codeGen->genCreateAddrMode(addr,   // address
                                                       true,   // fold
                                                       &rev,   // reverse ops
                                                       &base,  // base addr
                                                       &index, // index val
#if SCALED_ADDR_MODES
                                                       &scale,   // scaling
#endif                                                           // SCALED_ADDR_MODES
                                                       &offset); // displacement

    if (scale == 0)
    {
        scale = 1;
    }

    if (!isContainable)
    {
        // this is just a reg-const add
        if (index == nullptr)
        {
            return false;
        }

        // this is just a reg-reg add
        if ((scale == 1) && (offset == 0))
        {
            return false;
        }
    }

    // make sure there are not any side effects between def of leaves and use
    if (!doAddrMode || AreSourcesPossiblyModifiedLocals(addr, base, index))
    {
        JITDUMP("No addressing mode:\n  ");
        DISPNODE(addr);
        return false;
    }

    JITDUMP("Addressing mode:\n");
    JITDUMP("  Base\n    ");
    DISPNODE(base);
    if (index != nullptr)
    {
        JITDUMP("  + Index * %u + %d\n    ", scale, offset);
        DISPNODE(index);
    }
    else
    {
        JITDUMP("  + %d\n", offset);
    }

    // Save the (potentially) unused operands before changing the address to LEA.
    ArrayStack<GenTree*> unusedStack(comp->getAllocator(CMK_ArrayStack));
    unusedStack.Push(addr->AsOp()->gtGetOp1());
    unusedStack.Push(addr->AsOp()->gtGetOp2());

    addr->ChangeOper(GT_LEA);
    // Make sure there are no leftover side effects (though the existing ADD we're
    // changing shouldn't have any at this point, but sometimes it does).
    addr->gtFlags &= ~GTF_ALL_EFFECT;

    GenTreeAddrMode* addrMode = addr->AsAddrMode();
    addrMode->SetBase(base);
    addrMode->SetIndex(index);
    addrMode->SetScale(scale);
    addrMode->SetOffset(static_cast<int>(offset));

    // Neither the base nor the index should now be contained.
    if (base != nullptr)
    {
        base->ClearContained();
    }
    if (index != nullptr)
    {
        index->ClearContained();
    }

    // Remove all the nodes that are no longer used.
    while (!unusedStack.Empty())
    {
        GenTree* unused = unusedStack.Pop();

        // Use a loop to process some of the nodes iteratively
        // instead of pushing them on the stack.
        while ((unused != base) && (unused != index))
        {
            JITDUMP("Removing unused node:\n  ");
            DISPNODE(unused);

            BlockRange().Remove(unused);

            if (unused->OperIs(GT_ADD, GT_MUL, GT_LSH))
            {
                // Push the first operand and loop back to process the second one.
                // This minimizes the stack depth because the second one tends to be
                // a constant so it gets processed and then the first one gets popped.
                unusedStack.Push(unused->AsOp()->gtGetOp1());
                unused = unused->AsOp()->gtGetOp2();
            }
            else
            {
                assert(unused->OperIs(GT_CNS_INT));
                break;
            }
        }
    }

    JITDUMP("New addressing mode node:\n  ");
    DISPNODE(addrMode);
    JITDUMP("\n");

    return true;
}

//------------------------------------------------------------------------
// LowerAdd: turn this add into a GT_LEA if that would be profitable
//
// Arguments:
//    node - the node we care about
//
// Returns:
//    nullptr if no transformation was done, or the next node in the transformed node sequence that
//    needs to be lowered.
//
GenTree* Lowering::LowerAdd(GenTreeOp* node)
{
    if (varTypeIsIntegralOrI(node->TypeGet()))
    {
        GenTree* op1 = node->gtGetOp1();
        GenTree* op2 = node->gtGetOp2();
        LIR::Use use;

        // It is not the best place to do such simple arithmetic optimizations,
        // but it allows us to avoid `LEA(addr, 0)` nodes and doing that in morph
        // requires more changes. Delete that part if we get an expression optimizer.
        if (op2->IsIntegralConst(0))
        {
            JITDUMP("Lower: optimize val + 0: ");
            DISPNODE(node);
            JITDUMP("Replaced with: ");
            DISPNODE(op1);
            if (BlockRange().TryGetUse(node, &use))
            {
                use.ReplaceWith(comp, op1);
            }
            else
            {
                op1->SetUnusedValue();
            }
            GenTree* next = node->gtNext;
            BlockRange().Remove(op2);
            BlockRange().Remove(node);
            JITDUMP("Remove [%06u], [%06u]\n", op2->gtTreeID, node->gtTreeID);
            return next;
        }

#ifndef TARGET_ARMARCH
        if (BlockRange().TryGetUse(node, &use))
        {
            // If this is a child of an indir, let the parent handle it.
            // If there is a chain of adds, only look at the topmost one.
            GenTree* parent = use.User();
            if (!parent->OperIsIndir() && !parent->OperIs(GT_ADD))
            {
                TryCreateAddrMode(node, false);
            }
        }
#endif // !TARGET_ARMARCH
    }

    if (node->OperIs(GT_ADD))
    {
        ContainCheckBinary(node);
    }
    return nullptr;
}

//------------------------------------------------------------------------
// LowerUnsignedDivOrMod: Lowers a GT_UDIV/GT_UMOD node.
//
// Arguments:
//    divMod - pointer to the GT_UDIV/GT_UMOD node to be lowered
//
// Return Value:
//    Returns a boolean indicating whether the node was transformed.
//
// Notes:
//    - Transform UDIV/UMOD by power of 2 into RSZ/AND
//    - Transform UDIV by constant >= 2^(N-1) into GE
//    - Transform UDIV/UMOD by constant >= 3 into "magic division"
//

bool Lowering::LowerUnsignedDivOrMod(GenTreeOp* divMod)
{
    assert(divMod->OperIs(GT_UDIV, GT_UMOD));

#if defined(USE_HELPERS_FOR_INT_DIV)
    if (!varTypeIsIntegral(divMod->TypeGet()))
    {
        assert(!"unreachable: integral GT_UDIV/GT_UMOD should get morphed into helper calls");
    }
    assert(varTypeIsFloating(divMod->TypeGet()));
#endif // USE_HELPERS_FOR_INT_DIV
#if defined(TARGET_ARM64)
    assert(divMod->OperGet() != GT_UMOD);
#endif // TARGET_ARM64

    GenTree* dividend = divMod->gtGetOp1();
    GenTree* divisor  = divMod->gtGetOp2();

#if !defined(TARGET_64BIT)
    if (dividend->OperIs(GT_LONG))
    {
        return false;
    }
#endif

    if (!divisor->IsCnsIntOrI())
    {
        return false;
    }

    if (dividend->IsCnsIntOrI())
    {
        // We shouldn't see a divmod with constant operands here but if we do then it's likely
        // because optimizations are disabled or it's a case that's supposed to throw an exception.
        // Don't optimize this.
        return false;
    }

    const var_types type = divMod->TypeGet();
    assert((type == TYP_INT) || (type == TYP_I_IMPL));

    size_t divisorValue = static_cast<size_t>(divisor->AsIntCon()->IconValue());

    if (type == TYP_INT)
    {
        // Clear up the upper 32 bits of the value, they may be set to 1 because constants
        // are treated as signed and stored in ssize_t which is 64 bit in size on 64 bit targets.
        divisorValue &= UINT32_MAX;
    }

    if (divisorValue == 0)
    {
        return false;
    }

    const bool isDiv = divMod->OperIs(GT_UDIV);

    if (isPow2(divisorValue))
    {
        genTreeOps newOper;

        if (isDiv)
        {
            newOper      = GT_RSZ;
            divisorValue = genLog2(divisorValue);
        }
        else
        {
            newOper = GT_AND;
            divisorValue -= 1;
        }

        divMod->SetOper(newOper);
        divisor->AsIntCon()->SetIconValue(divisorValue);
        ContainCheckNode(divMod);
        return true;
    }
    if (isDiv)
    {
        // If the divisor is greater or equal than 2^(N - 1) then the result is 1
        // iff the dividend is greater or equal than the divisor.
        if (((type == TYP_INT) && (divisorValue > (UINT32_MAX / 2))) ||
            ((type == TYP_LONG) && (divisorValue > (UINT64_MAX / 2))))
        {
            divMod->SetOper(GT_GE);
            divMod->gtFlags |= GTF_UNSIGNED;
            ContainCheckNode(divMod);
            return true;
        }
    }

// TODO-ARM-CQ: Currently there's no GT_MULHI for ARM32
#if defined(TARGET_XARCH) || defined(TARGET_ARM64)
    if (!comp->opts.MinOpts() && (divisorValue >= 3))
    {
        size_t magic;
        bool   add;
        int    shift;

        if (type == TYP_INT)
        {
            magic = MagicDivide::GetUnsigned32Magic(static_cast<uint32_t>(divisorValue), &add, &shift);
        }
        else
        {
#ifdef TARGET_64BIT
            magic = MagicDivide::GetUnsigned64Magic(static_cast<uint64_t>(divisorValue), &add, &shift);
#else
            unreached();
#endif
        }
        assert(divMod->MarkedDivideByConstOptimized());

        // Depending on the "add" flag returned by GetUnsignedMagicNumberForDivide we need to generate:
        // add == false (when divisor == 3 for example):
        //     div = (dividend MULHI magic) RSZ shift
        // add == true (when divisor == 7 for example):
        //     mulhi = dividend MULHI magic
        //     div   = (((dividend SUB mulhi) RSZ 1) ADD mulhi)) RSZ (shift - 1)
        const bool                 requiresAdjustment       = add;
        const bool                 requiresDividendMultiuse = requiresAdjustment || !isDiv;
        const BasicBlock::weight_t curBBWeight              = m_block->getBBWeight(comp);

        if (requiresDividendMultiuse)
        {
            LIR::Use dividendUse(BlockRange(), &divMod->gtOp1, divMod);
            dividend = ReplaceWithLclVar(dividendUse);
        }

        // Insert a new GT_MULHI node before the existing GT_UDIV/GT_UMOD node.
        // The existing node will later be transformed into a GT_RSZ/GT_SUB that
        // computes the final result. This way don't need to find and change the use
        // of the existing node.
        GenTree* mulhi = comp->gtNewOperNode(GT_MULHI, type, dividend, divisor);
        mulhi->gtFlags |= GTF_UNSIGNED;
        divisor->AsIntCon()->SetIconValue(magic);
        BlockRange().InsertBefore(divMod, mulhi);
        GenTree* firstNode = mulhi;

        if (requiresAdjustment)
        {
            dividend     = comp->gtNewLclvNode(dividend->AsLclVar()->GetLclNum(), dividend->TypeGet());
            GenTree* sub = comp->gtNewOperNode(GT_SUB, type, dividend, mulhi);
            BlockRange().InsertBefore(divMod, dividend, sub);

            GenTree* one = comp->gtNewIconNode(1, TYP_INT);
            GenTree* rsz = comp->gtNewOperNode(GT_RSZ, type, sub, one);
            BlockRange().InsertBefore(divMod, one, rsz);

            LIR::Use mulhiUse(BlockRange(), &sub->AsOp()->gtOp2, sub);
            mulhi = ReplaceWithLclVar(mulhiUse);

            mulhi        = comp->gtNewLclvNode(mulhi->AsLclVar()->GetLclNum(), mulhi->TypeGet());
            GenTree* add = comp->gtNewOperNode(GT_ADD, type, rsz, mulhi);
            BlockRange().InsertBefore(divMod, mulhi, add);

            mulhi = add;
            shift -= 1;
        }

        GenTree* shiftBy = comp->gtNewIconNode(shift, TYP_INT);
        BlockRange().InsertBefore(divMod, shiftBy);

        if (isDiv)
        {
            divMod->SetOper(GT_RSZ);
            divMod->gtOp1 = mulhi;
            divMod->gtOp2 = shiftBy;
        }
        else
        {
            GenTree* div = comp->gtNewOperNode(GT_RSZ, type, mulhi, shiftBy);

            // divisor UMOD dividend = dividend SUB (div MUL divisor)
            GenTree* divisor = comp->gtNewIconNode(divisorValue, type);
            GenTree* mul     = comp->gtNewOperNode(GT_MUL, type, div, divisor);
            dividend         = comp->gtNewLclvNode(dividend->AsLclVar()->GetLclNum(), dividend->TypeGet());

            divMod->SetOper(GT_SUB);
            divMod->gtOp1 = dividend;
            divMod->gtOp2 = mul;

            BlockRange().InsertBefore(divMod, div, divisor, mul, dividend);
        }
        ContainCheckRange(firstNode, divMod);
        return true;
    }
#endif
    return false;
}

// LowerConstIntDivOrMod: Transform integer GT_DIV/GT_MOD nodes with a power of 2
//     const divisor into equivalent but faster sequences.
//
// Arguments:
//    node - pointer to the DIV or MOD node
//
// Returns:
//    nullptr if no transformation is done, or the next node in the transformed node sequence that
//    needs to be lowered.
//
GenTree* Lowering::LowerConstIntDivOrMod(GenTree* node)
{
    assert((node->OperGet() == GT_DIV) || (node->OperGet() == GT_MOD));
    GenTree* divMod   = node;
    GenTree* dividend = divMod->gtGetOp1();
    GenTree* divisor  = divMod->gtGetOp2();

    const var_types type = divMod->TypeGet();
    assert((type == TYP_INT) || (type == TYP_LONG));

#if defined(USE_HELPERS_FOR_INT_DIV)
    assert(!"unreachable: integral GT_DIV/GT_MOD should get morphed into helper calls");
#endif // USE_HELPERS_FOR_INT_DIV
#if defined(TARGET_ARM64)
    assert(node->OperGet() != GT_MOD);
#endif // TARGET_ARM64

    if (!divisor->IsCnsIntOrI())
    {
        return nullptr; // no transformations to make
    }

    if (dividend->IsCnsIntOrI())
    {
        // We shouldn't see a divmod with constant operands here but if we do then it's likely
        // because optimizations are disabled or it's a case that's supposed to throw an exception.
        // Don't optimize this.
        return nullptr;
    }

    ssize_t divisorValue = divisor->AsIntCon()->IconValue();

    if (divisorValue == -1 || divisorValue == 0)
    {
        // x / 0 and x % 0 can't be optimized because they are required to throw an exception.

        // x / -1 can't be optimized because INT_MIN / -1 is required to throw an exception.

        // x % -1 is always 0 and the IL spec says that the rem instruction "can" throw an exception if x is
        // the minimum representable integer. However, the C# spec says that an exception "is" thrown in this
        // case so optimizing this case would break C# code.

        // A runtime check could be used to handle this case but it's probably too rare to matter.
        return nullptr;
    }

    bool isDiv = divMod->OperGet() == GT_DIV;

    if (isDiv)
    {
        if ((type == TYP_INT && divisorValue == INT_MIN) || (type == TYP_LONG && divisorValue == INT64_MIN))
        {
            // If the divisor is the minimum representable integer value then we can use a compare,
            // the result is 1 iff the dividend equals divisor.
            divMod->SetOper(GT_EQ);
            return node;
        }
    }

    size_t absDivisorValue =
        (divisorValue == SSIZE_T_MIN) ? static_cast<size_t>(divisorValue) : static_cast<size_t>(abs(divisorValue));

    if (!isPow2(absDivisorValue))
    {
        if (comp->opts.MinOpts())
        {
            return nullptr;
        }

#if defined(TARGET_XARCH) || defined(TARGET_ARM64)
        ssize_t magic;
        int     shift;

        if (type == TYP_INT)
        {
            magic = MagicDivide::GetSigned32Magic(static_cast<int32_t>(divisorValue), &shift);
        }
        else
        {
#ifdef TARGET_64BIT
            magic = MagicDivide::GetSigned64Magic(static_cast<int64_t>(divisorValue), &shift);
#else  // !TARGET_64BIT
            unreached();
#endif // !TARGET_64BIT
        }

        divisor->AsIntConCommon()->SetIconValue(magic);

        // Insert a new GT_MULHI node in front of the existing GT_DIV/GT_MOD node.
        // The existing node will later be transformed into a GT_ADD/GT_SUB that
        // computes the final result. This way don't need to find and change the
        // use of the existing node.
        GenTree* mulhi = comp->gtNewOperNode(GT_MULHI, type, divisor, dividend);
        BlockRange().InsertBefore(divMod, mulhi);

        // mulhi was the easy part. Now we need to generate different code depending
        // on the divisor value:
        // For 3 we need:
        //     div = signbit(mulhi) + mulhi
        // For 5 we need:
        //     div = signbit(mulhi) + sar(mulhi, 1) ; requires shift adjust
        // For 7 we need:
        //     mulhi += dividend                    ; requires add adjust
        //     div = signbit(mulhi) + sar(mulhi, 2) ; requires shift adjust
        // For -3 we need:
        //     mulhi -= dividend                    ; requires sub adjust
        //     div = signbit(mulhi) + sar(mulhi, 1) ; requires shift adjust
        bool requiresAddSubAdjust     = signum(divisorValue) != signum(magic);
        bool requiresShiftAdjust      = shift != 0;
        bool requiresDividendMultiuse = requiresAddSubAdjust || !isDiv;

        if (requiresDividendMultiuse)
        {
            LIR::Use dividendUse(BlockRange(), &mulhi->AsOp()->gtOp2, mulhi);
            dividend = ReplaceWithLclVar(dividendUse);
        }

        GenTree* adjusted;

        if (requiresAddSubAdjust)
        {
            dividend = comp->gtNewLclvNode(dividend->AsLclVar()->GetLclNum(), dividend->TypeGet());
            adjusted = comp->gtNewOperNode(divisorValue > 0 ? GT_ADD : GT_SUB, type, mulhi, dividend);
            BlockRange().InsertBefore(divMod, dividend, adjusted);
        }
        else
        {
            adjusted = mulhi;
        }

        GenTree* shiftBy = comp->gtNewIconNode(genTypeSize(type) * 8 - 1, type);
        GenTree* signBit = comp->gtNewOperNode(GT_RSZ, type, adjusted, shiftBy);
        BlockRange().InsertBefore(divMod, shiftBy, signBit);

        LIR::Use adjustedUse(BlockRange(), &signBit->AsOp()->gtOp1, signBit);
        adjusted = ReplaceWithLclVar(adjustedUse);
        adjusted = comp->gtNewLclvNode(adjusted->AsLclVar()->GetLclNum(), adjusted->TypeGet());
        BlockRange().InsertBefore(divMod, adjusted);

        if (requiresShiftAdjust)
        {
            shiftBy  = comp->gtNewIconNode(shift, TYP_INT);
            adjusted = comp->gtNewOperNode(GT_RSH, type, adjusted, shiftBy);
            BlockRange().InsertBefore(divMod, shiftBy, adjusted);
        }

        if (isDiv)
        {
            divMod->SetOperRaw(GT_ADD);
            divMod->AsOp()->gtOp1 = adjusted;
            divMod->AsOp()->gtOp2 = signBit;
        }
        else
        {
            GenTree* div = comp->gtNewOperNode(GT_ADD, type, adjusted, signBit);

            dividend = comp->gtNewLclvNode(dividend->AsLclVar()->GetLclNum(), dividend->TypeGet());

            // divisor % dividend = dividend - divisor x div
            GenTree* divisor = comp->gtNewIconNode(divisorValue, type);
            GenTree* mul     = comp->gtNewOperNode(GT_MUL, type, div, divisor);
            BlockRange().InsertBefore(divMod, dividend, div, divisor, mul);

            divMod->SetOperRaw(GT_SUB);
            divMod->AsOp()->gtOp1 = dividend;
            divMod->AsOp()->gtOp2 = mul;
        }

        return mulhi;
#elif defined(TARGET_ARM)
        // Currently there's no GT_MULHI for ARM32
        return nullptr;
#else
#error Unsupported or unset target architecture
#endif
    }

    // TODO-MIKE-ARM64-CQ: Signed division by 2 generate a LSR that can be combined with
    // the subsequent ADD.

    // We're committed to the conversion now. Go find the use if any.
    LIR::Use use;
    if (!BlockRange().TryGetUse(node, &use))
    {
        return nullptr;
    }

    // We need to use the dividend node multiple times so its value needs to be
    // computed once and stored in a temp variable.
    LIR::Use opDividend(BlockRange(), &divMod->AsOp()->gtOp1, divMod);
    dividend = ReplaceWithLclVar(opDividend);

    GenTree* adjustment = comp->gtNewOperNode(GT_RSH, type, dividend, comp->gtNewIconNode(type == TYP_INT ? 31 : 63));

    if (absDivisorValue == 2)
    {
        // If the divisor is +/-2 then we'd end up with a bitwise and between 0/-1 and 1.
        // We can get the same result by using GT_RSZ instead of GT_RSH.
        adjustment->SetOper(GT_RSZ);
    }
    else
    {
        adjustment = comp->gtNewOperNode(GT_AND, type, adjustment, comp->gtNewIconNode(absDivisorValue - 1, type));
    }

    GenTree* adjustedDividend =
        comp->gtNewOperNode(GT_ADD, type, adjustment,
                            comp->gtNewLclvNode(dividend->AsLclVar()->GetLclNum(), dividend->TypeGet()));

    GenTree* newDivMod;

    if (isDiv)
    {
        // perform the division by right shifting the adjusted dividend
        divisor->AsIntCon()->SetIconValue(genLog2(absDivisorValue));

        newDivMod = comp->gtNewOperNode(GT_RSH, type, adjustedDividend, divisor);
        ContainCheckShiftRotate(newDivMod->AsOp());

        if (divisorValue < 0)
        {
            // negate the result if the divisor is negative
            newDivMod = comp->gtNewOperNode(GT_NEG, type, newDivMod);
            ContainCheckNode(newDivMod);
        }
    }
    else
    {
        // divisor % dividend = dividend - divisor x (dividend / divisor)
        // divisor x (dividend / divisor) translates to (dividend >> log2(divisor)) << log2(divisor)
        // which simply discards the low log2(divisor) bits, that's just dividend & ~(divisor - 1)
        divisor->AsIntCon()->SetIconValue(~(absDivisorValue - 1));

        newDivMod = comp->gtNewOperNode(GT_SUB, type,
                                        comp->gtNewLclvNode(dividend->AsLclVar()->GetLclNum(), dividend->TypeGet()),
                                        comp->gtNewOperNode(GT_AND, type, adjustedDividend, divisor));
    }

    // Remove the divisor and dividend nodes from the linear order,
    // since we have reused them and will resequence the tree
    BlockRange().Remove(divisor);
    BlockRange().Remove(dividend);

    // linearize and insert the new tree before the original divMod node
    InsertTreeBeforeAndContainCheck(divMod, newDivMod);
    BlockRange().Remove(divMod);

    // replace the original divmod node with the new divmod tree
    use.ReplaceWith(comp, newDivMod);

    return newDivMod->gtNext;
}
//------------------------------------------------------------------------
// LowerSignedDivOrMod: transform integer GT_DIV/GT_MOD nodes with a power of 2
// const divisor into equivalent but faster sequences.
//
// Arguments:
//    node - the DIV or MOD node
//
// Returns:
//    The next node to lower.
//
GenTree* Lowering::LowerSignedDivOrMod(GenTree* node)
{
    assert((node->OperGet() == GT_DIV) || (node->OperGet() == GT_MOD));
    GenTree* next = node->gtNext;

    if (varTypeIsIntegral(node->TypeGet()))
    {
        // LowerConstIntDivOrMod will return nullptr if it doesn't transform the node.
        GenTree* newNode = LowerConstIntDivOrMod(node);
        if (newNode != nullptr)
        {
            return newNode;
        }
    }
    ContainCheckDivOrMod(node->AsOp());

    return next;
}

#ifndef TARGET_ARM64
//------------------------------------------------------------------------
// LowerShift: Lower shift nodes
//
// Arguments:
//    shift - the shift node (GT_LSH, GT_RSH or GT_RSZ)
//
void Lowering::LowerShift(GenTreeOp* shift)
{
    assert(shift->OperIs(GT_LSH, GT_RSH, GT_RSZ));

    GenTree* shiftBy = shift->GetOp(1);

    if (shiftBy->OperIs(GT_CNS_INT))
    {
#if defined(TARGET_AMD64) || defined(TARGET_ARM64)
        size_t mask = varTypeIsLong(shift->GetType()) ? 0x3f : 0x1f;
#elif defined(TARGET_X86) || defined(TARGET_ARM)
        size_t mask = 0x1f;
#else
#error Unknown target
#endif

        unsigned shiftByBits = static_cast<unsigned>(shiftBy->AsIntCon()->GetValue()) & mask;
        shiftBy->AsIntCon()->SetValue(shiftByBits);

        if ((shiftByBits >= 24) && shift->OperIs(GT_LSH) && comp->opts.OptimizationEnabled())
        {
            // Remove source casts if the shift discards the produced sign/zero bits.
            //
            // Some of this would probably be better done during morph or some sort
            // of tree narrowing phase. The problem is that this removes INT to LONG
            // casts, transforming
            //     LSH.long(CAST.long(x.int), 32)
            // into
            //     LSH.long(x.int, 32)
            //
            // While there's nothing intrinsically wrong about having a node with
            // different source and destination types, it is possible that some
            // frontend phases might get confused by such a shift node.

            unsigned consumedBits = varTypeBitSize(shift->GetType());

            assert((consumedBits == 32) || (consumedBits == 64));
            assert(shiftByBits < consumedBits);

            consumedBits -= shiftByBits;

            GenTree* src = shift->GetOp(0);

            while (src->OperIs(GT_CAST) && !src->gtOverflow())
            {
                GenTreeCast* cast = src->AsCast();

                if (!varTypeIsIntegral(cast->GetOp(0)->GetType()))
                {
                    break;
                }

                var_types castType = cast->GetCastType();

                // A (U)LONG - (U)LONG cast would normally produce 64 bits but since it
                // has no effect we make it produce 32 bits to keep the check simple.
                // Anyway such a cast should have been removed earlier.
                unsigned producedBits = varTypeIsSmall(castType) ? varTypeBitSize(castType) : 32;

                if (consumedBits > producedBits)
                {
                    break;
                }

                JITDUMP("Removing CAST [%06d] producing %u bits from LSH [%06d] consuming %u bits\n", cast->gtTreeID,
                        producedBits, shift->gtTreeID, consumedBits);

                BlockRange().Remove(src);
                src = cast->GetOp(0);
                src->ClearContained();

#if !defined(TARGET_64BIT)
                if (src->OperIs(GT_LONG))
                {
                    // We're run into a long to int cast on a 32 bit target. The LONG node
                    // needs to be removed since the shift wouldn't know what to do with it.
                    // TODO-MIKE-Cleanup: Why doesn't CAST lowering deal with this?!

                    BlockRange().Remove(src);
                    src->AsOp()->GetOp(1)->SetUnusedValue();
                    src = src->AsOp()->GetOp(0);
                }
#endif
            }

#if defined(TARGET_XARCH)
            // If the source is a small signed int memory operand then we can make it unsigned
            // if the sign bits aren't consumed, movzx has smaller encoding than movsx.

            if (src->OperIs(GT_LCL_FLD, GT_IND) && varTypeIsSmall(src->GetType()) &&
                (consumedBits <= varTypeBitSize(src->GetType())))
            {
                src->SetType(genUnsignedType(src->GetType()));
            }
#endif

            shift->SetOp(0, src);
        }
    }
    else
    {
#if defined(TARGET_AMD64) || defined(TARGET_ARM64)
        size_t mask = varTypeIsLong(shift->GetType()) ? 0x3f : 0x1f;
#elif defined(TARGET_X86)
        size_t mask = 0x1f;
#elif defined(TARGET_ARM)
        size_t mask = 0xff;
#elif
#error Unknown target
#endif

#if !defined(TARGET_ARM)
        // Remove unnecessary shift count masking. x64/x86/ARM64 shift instructions mask the shift count
        // to 5 bits (or 6 bits for 64 bit operations). ARM32 only masks 8 bits so this isn't likely to
        // be very useful since the main goal is to remove the masking done by the C# compiler.

        while (shiftBy->OperIs(GT_AND))
        {
            GenTree* maskOp = shiftBy->AsOp()->GetOp(1);

            if (!maskOp->OperIs(GT_CNS_INT))
            {
                break;
            }

            if ((static_cast<size_t>(maskOp->AsIntCon()->GetValue()) & mask) != mask)
            {
                break;
            }

            BlockRange().Remove(shiftBy);
            BlockRange().Remove(maskOp);

            shiftBy = shiftBy->AsOp()->GetOp(0);
            shiftBy->ClearContained();
        }

        shift->SetOp(1, shiftBy);
#endif
    }

    ContainCheckShiftRotate(shift);
}

#endif // !TARGET_ARM64

void Lowering::WidenSIMD12IfNecessary(GenTreeLclVarCommon* node)
{
#ifdef FEATURE_SIMD
    if (node->TypeGet() == TYP_SIMD12)
    {
        // Assumption 1:
        // RyuJit backend depends on the assumption that on 64-Bit targets Vector3 size is rounded off
        // to TARGET_POINTER_SIZE and hence Vector3 locals on stack can be treated as TYP_SIMD16 for
        // reading and writing purposes.
        //
        // Assumption 2:
        // RyuJit backend is making another implicit assumption that Vector3 type args when passed in
        // registers or on stack, the upper most 4-bytes will be zero.
        //
        // For P/Invoke return and Reverse P/Invoke argument passing, native compiler doesn't guarantee
        // that upper 4-bytes of a Vector3 type struct is zero initialized and hence assumption 2 is
        // invalid.
        //
        // RyuJIT x64 Windows: arguments are treated as passed by ref and hence read/written just 12
        // bytes. In case of Vector3 returns, Caller allocates a zero initialized Vector3 local and
        // passes it retBuf arg and Callee method writes only 12 bytes to retBuf. For this reason,
        // there is no need to clear upper 4-bytes of Vector3 type args.
        //
        // RyuJIT x64 Unix: arguments are treated as passed by value and read/writen as if TYP_SIMD16.
        // Vector3 return values are returned two return registers and Caller assembles them into a
        // single xmm reg. Hence RyuJIT explicitly generates code to clears upper 4-bytes of Vector3
        // type args in prolog and Vector3 type return value of a call
        //
        // RyuJIT x86 Windows: all non-param Vector3 local vars are allocated as 16 bytes. Vector3 arguments
        // are pushed as 12 bytes. For return values, a 16-byte local is allocated and the address passed
        // as a return buffer pointer. The callee doesn't write the high 4 bytes, and we don't need to clear
        // it either.

        unsigned   varNum = node->AsLclVarCommon()->GetLclNum();
        LclVarDsc* varDsc = &comp->lvaTable[varNum];

        if (comp->lvaMapSimd12ToSimd16(varDsc))
        {
            JITDUMP("Mapping TYP_SIMD12 lclvar node to TYP_SIMD16:\n");
            DISPNODE(node);
            JITDUMP("============");

            node->gtType = TYP_SIMD16;
        }
    }
#endif // FEATURE_SIMD
}

//------------------------------------------------------------------------
// LowerArrElem: Lower a GT_ARR_ELEM node
//
// Arguments:
//    node - the GT_ARR_ELEM node to lower.
//
// Return Value:
//    The next node to lower.
//
// Assumptions:
//    pTree points to a pointer to a GT_ARR_ELEM node.
//
// Notes:
//    This performs the following lowering.  We start with a node of the form:
//          /--*  <arrObj>
//          +--*  <index0>
//          +--*  <index1>
//       /--*  arrMD&[,]
//
//    First, we create temps for arrObj if it is not already a lclVar, and for any of the index
//    expressions that have side-effects.
//    We then transform the tree into:
//                      <offset is null - no accumulated offset for the first index>
//                   /--*  <arrObj>
//                   +--*  <index0>
//                /--*  ArrIndex[i, ]
//                +--*  <arrObj>
//             /--|  arrOffs[i, ]
//             |  +--*  <arrObj>
//             |  +--*  <index1>
//             +--*  ArrIndex[*,j]
//             +--*  <arrObj>
//          /--|  arrOffs[*,j]
//          +--*  lclVar NewTemp
//       /--*  lea (scale = element size, offset = offset of first element)
//
//    The new stmtExpr may be omitted if the <arrObj> is a lclVar.
//    The new stmtExpr may be embedded if the <arrObj> is not the first tree in linear order for
//    the statement containing the original arrMD.
//    Note that the arrMDOffs is the INDEX of the lea, but is evaluated before the BASE (which is the second
//    reference to NewTemp), because that provides more accurate lifetimes.
//    There may be 1, 2 or 3 dimensions, with 1, 2 or 3 arrMDIdx nodes, respectively.
//
GenTree* Lowering::LowerArrElem(GenTree* node)
{
    // This will assert if we don't have an ArrElem node
    GenTreeArrElem*     arrElem = node->AsArrElem();
    const unsigned char rank    = arrElem->gtArrRank;

    JITDUMP("Lowering ArrElem\n");
    JITDUMP("============\n");
    DISPTREERANGE(BlockRange(), arrElem);
    JITDUMP("\n");

    assert(arrElem->gtArrObj->TypeGet() == TYP_REF);

    // We need to have the array object in a lclVar.
    if (!arrElem->gtArrObj->IsLocal())
    {
        LIR::Use arrObjUse(BlockRange(), &arrElem->gtArrObj, arrElem);
        ReplaceWithLclVar(arrObjUse);
    }

    GenTree* arrObjNode = arrElem->gtArrObj;
    assert(arrObjNode->IsLocal());

    GenTree* insertionPoint = arrElem;

    // The first ArrOffs node will have 0 for the offset of the previous dimension.
    GenTree* prevArrOffs = new (comp, GT_CNS_INT) GenTreeIntCon(TYP_I_IMPL, 0);
    BlockRange().InsertBefore(insertionPoint, prevArrOffs);
    GenTree* nextToLower = prevArrOffs;

    for (unsigned char dim = 0; dim < rank; dim++)
    {
        GenTree* indexNode = arrElem->gtArrInds[dim];

        // Use the original arrObjNode on the 0th ArrIndex node, and clone it for subsequent ones.
        GenTree* idxArrObjNode;
        if (dim == 0)
        {
            idxArrObjNode = arrObjNode;
        }
        else
        {
            idxArrObjNode = comp->gtClone(arrObjNode);
            BlockRange().InsertBefore(insertionPoint, idxArrObjNode);
        }

        // Next comes the GT_ARR_INDEX node.
        GenTreeArrIndex* arrMDIdx = new (comp, GT_ARR_INDEX)
            GenTreeArrIndex(TYP_INT, idxArrObjNode, indexNode, dim, rank, arrElem->gtArrElemType);
        arrMDIdx->gtFlags |= ((idxArrObjNode->gtFlags | indexNode->gtFlags) & GTF_ALL_EFFECT);
        BlockRange().InsertBefore(insertionPoint, arrMDIdx);

        GenTree* offsArrObjNode = comp->gtClone(arrObjNode);
        BlockRange().InsertBefore(insertionPoint, offsArrObjNode);

        GenTreeArrOffs* arrOffs = new (comp, GT_ARR_OFFSET)
            GenTreeArrOffs(TYP_I_IMPL, prevArrOffs, arrMDIdx, offsArrObjNode, dim, rank, arrElem->gtArrElemType);
        arrOffs->gtFlags |= ((prevArrOffs->gtFlags | arrMDIdx->gtFlags | offsArrObjNode->gtFlags) & GTF_ALL_EFFECT);
        BlockRange().InsertBefore(insertionPoint, arrOffs);

        prevArrOffs = arrOffs;
    }

    // Generate the LEA and make it reverse evaluation, because we want to evaluate the index expression before the
    // base.
    unsigned scale  = arrElem->gtArrElemSize;
    unsigned offset = comp->eeGetMDArrayDataOffset(arrElem->gtArrElemType, arrElem->gtArrRank);

    GenTree* leaIndexNode = prevArrOffs;
    if (!jitIsScaleIndexMul(scale))
    {
        // We do the address arithmetic in TYP_I_IMPL, though note that the lower bounds and lengths in memory are
        // TYP_INT
        GenTree* scaleNode = new (comp, GT_CNS_INT) GenTreeIntCon(TYP_I_IMPL, scale);
        GenTree* mulNode   = new (comp, GT_MUL) GenTreeOp(GT_MUL, TYP_I_IMPL, leaIndexNode, scaleNode);
        BlockRange().InsertBefore(insertionPoint, scaleNode, mulNode);
        leaIndexNode = mulNode;
        scale        = 1;
    }

    GenTree* leaBase = comp->gtClone(arrObjNode);
    BlockRange().InsertBefore(insertionPoint, leaBase);

    GenTree* leaNode = new (comp, GT_LEA) GenTreeAddrMode(arrElem->TypeGet(), leaBase, leaIndexNode, scale, offset);

    BlockRange().InsertBefore(insertionPoint, leaNode);

    LIR::Use arrElemUse;
    if (BlockRange().TryGetUse(arrElem, &arrElemUse))
    {
        arrElemUse.ReplaceWith(comp, leaNode);
    }
    else
    {
        leaNode->SetUnusedValue();
    }

    BlockRange().Remove(arrElem);

    JITDUMP("Results of lowering ArrElem:\n");
    DISPTREERANGE(BlockRange(), leaNode);
    JITDUMP("\n\n");

    return nextToLower;
}

PhaseStatus Lowering::DoPhase()
{
    // If we have any PInvoke calls, insert the one-time prolog code. We'll inserted the epilog code in the
    // appropriate spots later. NOTE: there is a minor optimization opportunity here, as we still create p/invoke
    // data structures and setup/teardown even if we've eliminated all p/invoke calls due to dead code elimination.
    if (comp->compMethodRequiresPInvokeFrame())
    {
        InsertPInvokeMethodProlog();
    }

#if !defined(TARGET_64BIT)
    DecomposeLongs decomp(comp); // Initialize the long decomposition class.
    if (comp->compLongUsed)
    {
        decomp.PrepareForDecomposition();
    }
#endif // !defined(TARGET_64BIT)

    for (BasicBlock* block = comp->fgFirstBB; block; block = block->bbNext)
    {
        /* Make the block publicly available */
        comp->compCurBB = block;

#if !defined(TARGET_64BIT)
        if (comp->compLongUsed)
        {
            decomp.DecomposeBlock(block);
        }
#endif //! TARGET_64BIT

        LowerBlock(block);
    }

#ifdef DEBUG
    JITDUMP("Lower has completed modifying nodes.\n");
    if (VERBOSE)
    {
        comp->fgDispBasicBlocks(true);
    }
#endif

    // Recompute local var ref counts before potentially sorting for liveness.
    // Note this does minimal work in cases where we are not going to sort.
    const bool isRecompute    = true;
    const bool setSlotNumbers = false;
    comp->lvaComputeRefCounts(isRecompute, setSlotNumbers);

    comp->fgLocalVarLiveness();
    // local var liveness can delete code, which may create empty blocks
    if (comp->opts.OptimizationEnabled())
    {
        comp->optLoopsMarked = false;
        bool modified        = comp->fgUpdateFlowGraph();
        if (modified)
        {
            JITDUMP("had to run another liveness pass:\n");
            comp->fgLocalVarLiveness();
        }
    }

    // Recompute local var ref counts again after liveness to reflect
    // impact of any dead code removal. Note this may leave us with
    // tracked vars that have zero refs.
    comp->lvaComputeRefCounts(isRecompute, setSlotNumbers);

    return PhaseStatus::MODIFIED_EVERYTHING;
}

#ifdef DEBUG

//------------------------------------------------------------------------
// Lowering::CheckCallArg: check that a call argument is in an expected
//                         form after lowering.
//
// Arguments:
//   arg - the argument to check.
//
void Lowering::CheckCallArg(GenTree* arg)
{
    if (!arg->IsValue() && !arg->OperIsPutArgStk())
    {
        assert(arg->OperIsStore() || arg->IsArgPlaceHolderNode() || arg->IsNothingNode());
        return;
    }

    if (arg->OperIs(GT_FIELD_LIST))
    {
        GenTreeFieldList* list = arg->AsFieldList();
        assert(list->isContained());

        for (GenTreeFieldList::Use& use : list->Uses())
        {
            assert(use.GetNode()->OperIs(GT_PUTARG_REG));
        }
    }
    else
    {
#if FEATURE_ARG_SPLIT
        assert(arg->OperIs(GT_PUTARG_REG, GT_PUTARG_STK, GT_PUTARG_SPLIT));
#else
        assert(arg->OperIs(GT_PUTARG_REG, GT_PUTARG_STK));
#endif
    }
}

//------------------------------------------------------------------------
// Lowering::CheckCall: check that a call is in an expected form after
//                      lowering. Currently this amounts to checking its
//                      arguments, but could be expanded to verify more
//                      properties in the future.
//
// Arguments:
//   call - the call to check.
//
void Lowering::CheckCall(GenTreeCall* call)
{
    if (call->gtCallThisArg != nullptr)
    {
        CheckCallArg(call->gtCallThisArg->GetNode());
    }

    for (GenTreeCall::Use& use : call->Args())
    {
        CheckCallArg(use.GetNode());
    }

    for (GenTreeCall::Use& use : call->LateArgs())
    {
        CheckCallArg(use.GetNode());
    }
}

//------------------------------------------------------------------------
// Lowering::CheckNode: check that an LIR node is in an expected form
//                      after lowering.
//
// Arguments:
//   compiler - the compiler context.
//   node - the node to check.
//
void Lowering::CheckNode(Compiler* compiler, GenTree* node)
{
    switch (node->OperGet())
    {
        case GT_CALL:
            CheckCall(node->AsCall());
            break;

#ifdef FEATURE_SIMD
        case GT_SIMD:
        case GT_HWINTRINSIC:
            assert(node->TypeGet() != TYP_SIMD12);
            break;
#ifdef TARGET_64BIT
        case GT_LCL_VAR:
        case GT_STORE_LCL_VAR:
        {
            unsigned   lclNum = node->AsLclVarCommon()->GetLclNum();
            LclVarDsc* lclVar = &compiler->lvaTable[lclNum];
            if (node->TypeIs(TYP_SIMD12))
            {
                assert(compiler->lvaIsFieldOfDependentlyPromotedStruct(lclVar) || (lclVar->lvSize() == 12));
            }
        }
        break;
#endif // TARGET_64BIT
#endif // SIMD

        case GT_LCL_VAR_ADDR:
        case GT_LCL_FLD_ADDR:
        {
            const GenTreeLclVarCommon* lclVarAddr = node->AsLclVarCommon();
            const LclVarDsc*           varDsc     = compiler->lvaGetDesc(lclVarAddr);
            if (((lclVarAddr->gtFlags & GTF_VAR_DEF) != 0) && varDsc->HasGCPtr())
            {
                // Emitter does not correctly handle live updates for LCL_VAR_ADDR
                // when they are not contained, for example, `STOREIND byref(GT_LCL_VAR_ADDR not-contained)`
                // would generate:
                // add     r1, sp, 48   // r1 contains address of a lclVar V01.
                // str     r0, [r1]     // a gc ref becomes live in V01, but emitter would not report it.
                // Make sure that we use uncontained address nodes only for variables
                // that will be marked as mustInit and will be alive throughout the whole block even when tracked.
                assert(lclVarAddr->isContained() || !varDsc->lvTracked || varTypeIsStruct(varDsc));
                // TODO: support this assert for uses, see https://github.com/dotnet/runtime/issues/51900.
            }
            break;
        }

        default:
            break;
    }
}

//------------------------------------------------------------------------
// Lowering::CheckBlock: check that the contents of an LIR block are in an
//                       expected form after lowering.
//
// Arguments:
//   compiler - the compiler context.
//   block    - the block to check.
//
bool Lowering::CheckBlock(Compiler* compiler, BasicBlock* block)
{
    assert(block->isEmpty() || block->IsLIR());

    for (GenTree* node : LIR::AsRange(block).NonPhiNodes())
    {
        CheckNode(compiler, node);
    }

    assert(LIR::AsRange(block).CheckLIR(compiler, true));
    return true;
}
#endif

//------------------------------------------------------------------------
// Lowering::LowerBlock: Lower all the nodes in a BasicBlock
//
// Arguments:
//   block    - the block to lower.
//
void Lowering::LowerBlock(BasicBlock* block)
{
    assert(block == comp->compCurBB); // compCurBB must already be set.
    assert(block->isEmpty() || block->IsLIR());

    m_block = block;

    // NOTE: some of the lowering methods insert calls before the node being
    // lowered (See e.g. InsertPInvoke{Method,Call}{Prolog,Epilog}). In
    // general, any code that is inserted before the current node should be
    // "pre-lowered" as they won't be subject to further processing.
    // Lowering::CheckBlock() runs some extra checks on call arguments in
    // order to help catch unlowered nodes.

    GenTree* node = BlockRange().FirstNonPhiNode();
    while (node != nullptr)
    {
        node = LowerNode(node);
    }

    assert(CheckBlock(comp, block));
}

/** Verifies if both of these trees represent the same indirection.
 * Used by Lower to annotate if CodeGen generate an instruction of the
 * form *addrMode BinOp= expr
 *
 * Preconditions: both trees are children of GT_INDs and their underlying children
 * have the same gtOper.
 *
 * This is a first iteration to actually recognize trees that can be code-generated
 * as a single read-modify-write instruction on AMD64/x86.  For now
 * this method only supports the recognition of simple addressing modes (through GT_LEA)
 * or local var indirections.  Local fields, array access and other more complex nodes are
 * not yet supported.
 *
 * TODO-CQ:  Perform tree recognition by using the Value Numbering Package, that way we can recognize
 * arbitrary complex trees and support much more addressing patterns.
 */
bool Lowering::IndirsAreEquivalent(GenTree* candidate, GenTree* storeInd)
{
    assert(candidate->OperGet() == GT_IND);
    assert(storeInd->OperGet() == GT_STOREIND);

    // We should check the size of the indirections.  If they are
    // different, say because of a cast, then we can't call them equivalent.  Doing so could cause us
    // to drop a cast.
    // Signed-ness difference is okay and expected since a store indirection must always
    // be signed based on the CIL spec, but a load could be unsigned.
    if (genTypeSize(candidate->gtType) != genTypeSize(storeInd->gtType))
    {
        return false;
    }

    GenTree* pTreeA = candidate->gtGetOp1();
    GenTree* pTreeB = storeInd->gtGetOp1();

    // This method will be called by codegen (as well as during lowering).
    // After register allocation, the sources may have been spilled and reloaded
    // to a different register, indicated by an inserted GT_RELOAD node.
    pTreeA = pTreeA->gtSkipReloadOrCopy();
    pTreeB = pTreeB->gtSkipReloadOrCopy();

    genTreeOps oper;

    if (pTreeA->OperGet() != pTreeB->OperGet())
    {
        return false;
    }

    oper = pTreeA->OperGet();
    switch (oper)
    {
        case GT_LCL_VAR:
        case GT_LCL_VAR_ADDR:
        case GT_CLS_VAR_ADDR:
        case GT_CNS_INT:
            return NodesAreEquivalentLeaves(pTreeA, pTreeB);

        case GT_LEA:
        {
            GenTreeAddrMode* gtAddr1 = pTreeA->AsAddrMode();
            GenTreeAddrMode* gtAddr2 = pTreeB->AsAddrMode();
            return NodesAreEquivalentLeaves(gtAddr1->Base(), gtAddr2->Base()) &&
                   NodesAreEquivalentLeaves(gtAddr1->Index(), gtAddr2->Index()) &&
                   (gtAddr1->gtScale == gtAddr2->gtScale) && (gtAddr1->Offset() == gtAddr2->Offset());
        }
        default:
            // We don't handle anything that is not either a constant,
            // a local var or LEA.
            return false;
    }
}

/** Test whether the two given nodes are the same leaves.
 *  Right now, only constant integers and local variables are supported
 */
bool Lowering::NodesAreEquivalentLeaves(GenTree* tree1, GenTree* tree2)
{
    if (tree1 == nullptr && tree2 == nullptr)
    {
        return true;
    }

    // both null, they are equivalent, otherwise if either is null not equivalent
    if (tree1 == nullptr || tree2 == nullptr)
    {
        return false;
    }

    tree1 = tree1->gtSkipReloadOrCopy();
    tree2 = tree2->gtSkipReloadOrCopy();

    if (tree1->TypeGet() != tree2->TypeGet())
    {
        return false;
    }

    if (tree1->OperGet() != tree2->OperGet())
    {
        return false;
    }

    if (!tree1->OperIsLeaf() || !tree2->OperIsLeaf())
    {
        return false;
    }

    switch (tree1->OperGet())
    {
        case GT_CNS_INT:
            return tree1->AsIntCon()->gtIconVal == tree2->AsIntCon()->gtIconVal &&
                   tree1->IsIconHandle() == tree2->IsIconHandle();
        case GT_LCL_VAR:
        case GT_LCL_VAR_ADDR:
            return tree1->AsLclVarCommon()->GetLclNum() == tree2->AsLclVarCommon()->GetLclNum();
        case GT_CLS_VAR_ADDR:
            return tree1->AsClsVar()->gtClsVarHnd == tree2->AsClsVar()->gtClsVarHnd;
        default:
            return false;
    }
}

#if FEATURE_MULTIREG_RET

void Lowering::MakeMultiRegLclVar(GenTreeLclVar* lclVar, const ReturnTypeDesc* retDesc)
{
    assert(lclVar->OperIs(GT_LCL_VAR, GT_STORE_LCL_VAR));

    bool canEnregister = false;

    LclVarDsc* lcl = comp->lvaGetDesc(lclVar);

    if (comp->lvaEnregMultiRegVars && lcl->IsPromoted())
    {
        // We can enregister if we have a promoted struct and all the fields' types match the ABI requirements.
        // Note that we don't promote structs with explicit layout, so we don't need to check field offsets, and
        // if we have multiple types packed into a single register, we won't have matching reg and field counts,
        // so we can tolerate mismatches of integer size.
        if (comp->lvaGetPromotionType(lcl) == Compiler::PROMOTION_TYPE_INDEPENDENT)
        {
            // If we have no retTypeDesc, we only care that it is independently promoted.
            if (retDesc == nullptr)
            {
                canEnregister = true;
            }
            else if (retDesc->GetRegCount() == lcl->GetPromotedFieldCount())
            {
                canEnregister = true;
            }
        }
    }

#ifdef TARGET_XARCH
    // For local stores on XARCH we only handle mismatched src/dest register count for
    // calls of SIMD type. If the source was another lclVar similarly promoted, we would
    // have broken it into multiple stores.
    if (lclVar->OperIs(GT_STORE_LCL_VAR) && !lclVar->GetOp(0)->OperIs(GT_CALL))
    {
        canEnregister = false;
    }
#endif // TARGET_XARCH

    if (canEnregister)
    {
        lclVar->SetMultiReg();
    }
    else
    {
        assert(!lclVar->IsMultiReg());

        if (lcl->IsPromoted() && !lcl->lvDoNotEnregister)
        {
            comp->lvaSetVarDoNotEnregister(lclVar->GetLclNum() DEBUGARG(Compiler::DNER_BlockOp));
        }
    }
}

#endif // FEATURE_MULTIREG_RET

//------------------------------------------------------------------------
// Containment Analysis
//------------------------------------------------------------------------
void Lowering::ContainCheckNode(GenTree* node)
{
    switch (node->gtOper)
    {
        case GT_STORE_LCL_VAR:
        case GT_STORE_LCL_FLD:
            ContainCheckStoreLcl(node->AsLclVarCommon());
            break;

        case GT_EQ:
        case GT_NE:
        case GT_LT:
        case GT_LE:
        case GT_GE:
        case GT_GT:
        case GT_TEST_EQ:
        case GT_TEST_NE:
        case GT_CMP:
        case GT_JCMP:
            ContainCheckCompare(node->AsOp());
            break;

        case GT_JTRUE:
            ContainCheckJTrue(node->AsUnOp());
            break;

        case GT_ADD:
        case GT_SUB:
#if !defined(TARGET_64BIT)
        case GT_ADD_LO:
        case GT_ADD_HI:
        case GT_SUB_LO:
        case GT_SUB_HI:
#endif
        case GT_AND:
        case GT_OR:
        case GT_XOR:
            ContainCheckBinary(node->AsOp());
            break;

#if defined(TARGET_X86)
        case GT_MUL_LONG:
#endif
        case GT_MUL:
        case GT_MULHI:
            ContainCheckMul(node->AsOp());
            break;
        case GT_DIV:
        case GT_MOD:
        case GT_UDIV:
        case GT_UMOD:
            ContainCheckDivOrMod(node->AsOp());
            break;
        case GT_LSH:
        case GT_RSH:
        case GT_RSZ:
        case GT_ROL:
        case GT_ROR:
#ifndef TARGET_64BIT
        case GT_LSH_HI:
        case GT_RSH_LO:
#endif
            ContainCheckShiftRotate(node->AsOp());
            break;
        case GT_ARR_OFFSET:
            ContainCheckArrOffset(node->AsArrOffs());
            break;
        case GT_LCLHEAP:
            ContainCheckLclHeap(node->AsOp());
            break;
        case GT_RETURN:
            ContainCheckRet(node->AsOp());
            break;
        case GT_RETURNTRAP:
            ContainCheckReturnTrap(node->AsOp());
            break;
        case GT_STOREIND:
            ContainCheckStoreIndir(node->AsStoreInd());
            break;
        case GT_IND:
            ContainCheckIndir(node->AsIndir());
            break;
        case GT_PUTARG_REG:
        case GT_PUTARG_STK:
#if FEATURE_ARG_SPLIT
        case GT_PUTARG_SPLIT:
#endif // FEATURE_ARG_SPLIT
            // The regNum must have been set by the lowering of the call.
            assert(node->GetRegNum() != REG_NA);
            break;
#ifdef TARGET_XARCH
        case GT_INTRINSIC:
            ContainCheckIntrinsic(node->AsOp());
            break;
#endif // TARGET_XARCH
#ifdef FEATURE_SIMD
        case GT_SIMD:
            ContainCheckSIMD(node->AsSIMD());
            break;
#endif // FEATURE_SIMD
#ifdef FEATURE_HW_INTRINSICS
        case GT_HWINTRINSIC:
            ContainCheckHWIntrinsic(node->AsHWIntrinsic());
            break;
#endif // FEATURE_HW_INTRINSICS
        default:
            break;
    }
}

//------------------------------------------------------------------------
// ContainCheckReturnTrap: determine whether the source of a RETURNTRAP should be contained.
//
// Arguments:
//    node - pointer to the GT_RETURNTRAP node
//
void Lowering::ContainCheckReturnTrap(GenTreeOp* node)
{
#ifdef TARGET_XARCH
    assert(node->OperIs(GT_RETURNTRAP));
    // This just turns into a compare of its child with an int + a conditional call
    if (node->gtOp1->isIndir())
    {
        MakeSrcContained(node, node->gtOp1);
    }
#endif // TARGET_XARCH
}

//------------------------------------------------------------------------
// ContainCheckArrOffset: determine whether the source of an ARR_OFFSET should be contained.
//
// Arguments:
//    node - pointer to the GT_ARR_OFFSET node
//
void Lowering::ContainCheckArrOffset(GenTreeArrOffs* node)
{
    assert(node->OperIs(GT_ARR_OFFSET));
    // we don't want to generate code for this
    if (node->gtOffset->IsIntegralConst(0))
    {
        MakeSrcContained(node, node->AsArrOffs()->gtOffset);
    }
}

//------------------------------------------------------------------------
// ContainCheckLclHeap: determine whether the source of a GT_LCLHEAP node should be contained.
//
// Arguments:
//    node - pointer to the node
//
void Lowering::ContainCheckLclHeap(GenTreeOp* node)
{
    assert(node->OperIs(GT_LCLHEAP));
    GenTree* size = node->AsOp()->gtOp1;
    if (size->IsCnsIntOrI())
    {
        MakeSrcContained(node, size);
    }
}

void Lowering::ContainCheckRet(GenTreeUnOp* ret)
{
    assert(ret->OperIs(GT_RETURN));

    GenTree* src = ret->GetOp(0);

#ifndef TARGET_64BIT
    if (ret->TypeIs(TYP_LONG))
    {
        noway_assert(src->OperIs(GT_LONG));
        src->SetContained();

        return;
    }
#endif

#if FEATURE_MULTIREG_RET
    if (ret->TypeIs(TYP_STRUCT) && src->OperIs(GT_LCL_VAR))
    {
        LclVarDsc* lcl = comp->lvaGetDesc(src->AsLclVar());

        // This must be a multi-reg return or an HFA of a single element.
        assert(!lcl->IsPromoted() || lcl->lvIsMultiRegRet || (lcl->lvIsHfa() && varTypeUsesFloatReg(lcl->GetType())));

        // Mark var as contained if not enregisterable.
        if (!varTypeIsEnregisterable(src->GetType()) && !src->AsLclVar()->IsMultiReg())
        {
            src->SetContained();
        }

        return;
    }
#endif
}

//------------------------------------------------------------------------
// ContainCheckJTrue: determine whether the source of a JTRUE should be contained.
//
// Arguments:
//    node - pointer to the node
//
void Lowering::ContainCheckJTrue(GenTreeUnOp* node)
{
    // The compare does not need to be generated into a register.
    GenTree* cmp = node->gtGetOp1();
    cmp->gtType  = TYP_VOID;
    cmp->gtFlags |= GTF_SET_FLAGS;
}

GenTree* Lowering::LowerBitCast(GenTreeUnOp* bitcast)
{
    assert(bitcast->OperIs(GT_BITCAST));
    assert(!bitcast->TypeIs(TYP_STRUCT));

    auto CanRetypeIndir = [](GenTreeIndir* indir, var_types type) {
#ifdef TARGET_ARMARCH
        // For simplicity and safety recognize only the typical int <-> float case.
        return (type == TYP_INT) || ((type == TYP_FLOAT) && indir->TypeIs(TYP_INT) && !indir->IsUnaligned());
#else
        return true;
#endif
    };

    auto CanRetypeLclFld = [](GenTreeLclFld* lclFld, var_types type) {
#ifdef TARGET_ARMARCH
        // For simplicity and safety recognize only the typical int <-> float case.
        return (type == TYP_INT) || ((type == TYP_FLOAT) && ((lclFld->GetLclOffs() % 4) == 0));
#else
        return true;
#endif
    };

    GenTree* next   = bitcast->gtNext;
    GenTree* src    = bitcast->GetOp(0);
    bool     remove = false;

    if ((src->OperIs(GT_IND) && CanRetypeIndir(src->AsIndir(), bitcast->GetType())) ||
        (src->OperIs(GT_LCL_FLD) && CanRetypeLclFld(src->AsLclFld(), bitcast->GetType())))
    {
        src->SetType(bitcast->GetType());
        remove = true;
    }
    else if (src->OperIs(GT_LCL_VAR))
    {
        if (comp->lvaGetDesc(src->AsLclVar())->lvDoNotEnregister)
        {
            // If it's not a register candidate then we can turn it into a LCL_FLD and retype it.
            src->ChangeOper(GT_LCL_FLD);
            src->SetType(bitcast->GetType());
            comp->lvaSetVarDoNotEnregister(src->AsLclFld()->GetLclNum() DEBUGARG(Compiler::DNER_LocalField));
            remove = true;
        }
        else
        {
            src->SetRegOptional();
        }
    }

    if (remove)
    {
        LIR::Use use;

        if (BlockRange().TryGetUse(bitcast, &use))
        {
            use.ReplaceWith(comp, src);
        }
        else
        {
            src->SetUnusedValue();
        }

        BlockRange().Remove(bitcast);
    }

    return next;
}

//------------------------------------------------------------------------
// LowerCast: Lower GT_CAST nodes.
//
// Arguments:
//    cast - GT_CAST node to be lowered
//
// Return Value:
//    The next node to lower.
//
GenTree* Lowering::LowerCast(GenTreeCast* cast)
{
    GenTree*  src     = cast->GetOp(0);
    var_types dstType = cast->GetCastType();
    var_types srcType = src->GetType();

    if (!cast->gtOverflow())
    {
        bool remove = false;

#ifndef TARGET_64BIT
        if (src->OperIs(GT_LONG))
        {
            assert((dstType == TYP_INT) || (dstType == TYP_UINT));

            BlockRange().Remove(src);
            src->AsOp()->GetOp(1)->SetUnusedValue();
            src    = src->AsOp()->GetOp(0);
            remove = true;
        }
        else
#endif

            if (varTypeIsIntegral(dstType) && varTypeIsIntegral(srcType) &&
                (varTypeSize(dstType) <= varTypeSize(srcType)) && IsContainableMemoryOp(src))
        {
            // This is a narrowing cast with an in memory load source, we can remove it and retype the load.

            // TODO-MIKE-Cleanup: fgMorphCast does something similar but more restrictive. It's not clear
            // if there are any advantages in doing such a transform earlier (in fact there may be one
            // disatvantage - retyping nodes may prevent them from being CSEd) so it should be deleted.

            if (dstType == TYP_UINT)
            {
                dstType = TYP_INT;
            }
            else if (dstType == TYP_ULONG)
            {
                dstType = TYP_LONG;
            }

            if (src->OperIs(GT_LCL_VAR))
            {
                src->ChangeOper(GT_LCL_FLD);
            }

            src->SetType(dstType);
            remove = true;
        }

        if (remove)
        {
            LIR::Use use;

            if (BlockRange().TryGetUse(cast, &use))
            {
                use.ReplaceWith(comp, src);
            }
            else
            {
                src->SetUnusedValue();
            }

            GenTree* next = cast->gtNext;
            BlockRange().Remove(cast);
            return next;
        }
    }

    ContainCheckCast(cast);

    return cast->gtNext;
}

//------------------------------------------------------------------------
// LowerStoreIndirCommon: a common logic to lower StoreIndir.
//
// Arguments:
//    ind - the store indirection node we are lowering.
//
void Lowering::LowerStoreIndirCommon(GenTreeStoreInd* ind)
{
    assert(!ind->TypeIs(TYP_STRUCT));

    TryCreateAddrMode(ind->Addr(), true);

    if (comp->codeGen->gcInfo.GetWriteBarrierForm(ind) == GCInfo::WBF_NoBarrier)
    {
        LowerStoreIndir(ind);
    }
}

//------------------------------------------------------------------------
// LowerIndir: a common logic to lower IND load or NullCheck.
//
// Arguments:
//    ind - the ind node we are lowering.
//
void Lowering::LowerIndir(GenTreeIndir* ind)
{
    assert(ind->OperIs(GT_IND, GT_NULLCHECK));
    // Process struct typed indirs separately unless they are unused;
    // they only appear as the source of a block copy operation or a return node.
    if (!ind->TypeIs(TYP_STRUCT) || ind->IsUnusedValue())
    {
        // TODO-Cleanup: We're passing isContainable = true but ContainCheckIndir rejects
        // address containment in some cases so we end up creating trivial (reg + offfset)
        // or (reg + reg) LEAs that are not necessary.
        TryCreateAddrMode(ind->Addr(), true);
        ContainCheckIndir(ind);

        if (ind->OperIs(GT_NULLCHECK) || ind->IsUnusedValue())
        {
            TransformUnusedIndirection(ind, comp, m_block);
        }
    }
}

//------------------------------------------------------------------------
// TransformUnusedIndirection: change the opcode and the type of the unused indirection.
//
// Arguments:
//    ind   - Indirection to transform.
//    comp  - Compiler instance.
//    block - Basic block of the indirection.
//
void Lowering::TransformUnusedIndirection(GenTreeIndir* ind, Compiler* comp, BasicBlock* block)
{
    // A nullcheck is essentially the same as an indirection with no use.
    // The difference lies in whether a target register must be allocated.
    // On XARCH we can generate a compare with no target register as long as the address
    // is not contained.
    // On ARM64 we can generate a load to REG_ZR in all cases.
    // However, on ARM we must always generate a load to a register.
    // In the case where we require a target register, it is better to use GT_IND, since
    // GT_NULLCHECK is a non-value node and would therefore require an internal register
    // to use as the target. That is non-optimal because it will be modeled as conflicting
    // with the source register(s).
    // So, to summarize:
    // - On ARM64, always use GT_NULLCHECK for a dead indirection.
    // - On ARM, always use GT_IND.
    // - On XARCH, use GT_IND if we have a contained address, and GT_NULLCHECK otherwise.
    // In all cases, change the type to TYP_INT.
    //
    assert(ind->OperIs(GT_NULLCHECK, GT_IND, GT_BLK, GT_OBJ));

    ind->gtType = TYP_INT;
#ifdef TARGET_ARM64
    bool useNullCheck = true;
#elif TARGET_ARM
    bool useNullCheck = false;
#else  // TARGET_XARCH
    bool useNullCheck = !ind->Addr()->isContained();
#endif // !TARGET_XARCH

    if (useNullCheck && !ind->OperIs(GT_NULLCHECK))
    {
        comp->gtChangeOperToNullCheck(ind, block);
        ind->ClearUnusedValue();
    }
    else if (!useNullCheck && !ind->OperIs(GT_IND))
    {
        ind->ChangeOper(GT_IND);
        ind->SetUnusedValue();
    }
}

//------------------------------------------------------------------------
// LowerBlockStoreCommon: a common logic to lower STORE_OBJ/BLK/DYN_BLK.
//
// Arguments:
//    blkNode - the store blk/obj node we are lowering.
//
void Lowering::LowerBlockStoreCommon(GenTreeBlk* blkNode)
{
    assert(blkNode->OperIs(GT_STORE_BLK, GT_STORE_DYN_BLK, GT_STORE_OBJ));
    if (TryTransformStoreObjAsStoreInd(blkNode))
    {
        return;
    }

    LowerStructStore(blkNode);
}

//------------------------------------------------------------------------
// TryTransformStoreObjAsStoreInd: try to replace STORE_OBJ/BLK as STOREIND.
//
// Arguments:
//    blkNode - the store node.
//
// Return value:
//    true if the replacement was made, false otherwise.
//
// Notes:
//    TODO-CQ: this method should do the transformation when possible
//    and STOREIND should always generate better or the same code as
//    STORE_OBJ/BLK for the same copy.
//
bool Lowering::TryTransformStoreObjAsStoreInd(GenTreeBlk* blkNode)
{
    assert(blkNode->OperIs(GT_STORE_BLK, GT_STORE_DYN_BLK, GT_STORE_OBJ));
    if (comp->opts.OptimizationEnabled())
    {
        return false;
    }

    if (blkNode->OperIs(GT_STORE_DYN_BLK))
    {
        return false;
    }

    ClassLayout* layout = blkNode->GetLayout();
    if (layout == nullptr)
    {
        return false;
    }

    var_types regType = layout->GetRegisterType();
    if (regType == TYP_UNDEF)
    {
        return false;
    }
    if (varTypeIsSIMD(regType))
    {
        // TODO-CQ: support STORE_IND SIMD16(SIMD16, CNT_INT 0).
        return false;
    }

    if (varTypeIsGC(regType))
    {
        // TODO-CQ: STOREIND does not try to contain src if we need a barrier,
        // STORE_OBJ generates better code currently.
        return false;
    }

    GenTree* src = blkNode->Data();
    if (src->OperIs(GT_INIT_VAL) && !src->IsConstInitVal())
    {
        return false;
    }

    if (varTypeIsSmall(regType) && !src->IsConstInitVal())
    {
        // source operand INDIR will use a widening instruction
        // and generate worse code, like `movzx` instead of `mov`
        // on x64.
        return false;
    }

    JITDUMP("Replacing STORE_OBJ with STOREIND for [06%u]", blkNode->gtTreeID);
    blkNode->ChangeOper(GT_STOREIND);
    blkNode->ChangeType(regType);

    if (src->OperIs(GT_INIT_VAL))
    {
        GenTreeUnOp* initVal = src->AsUnOp();
        src                  = src->gtGetOp1();
        assert(src->IsCnsIntOrI());
        blkNode->SetData(src);
        BlockRange().Remove(initVal);
    }

    if (varTypeIsStruct(src->GetType()))
    {
        if (src->OperIs(GT_OBJ, GT_BLK))
        {
            src->ChangeOper(GT_IND);
        }

        src->SetType(regType);
        LowerNode(blkNode->Data());
    }
    else if (GenTreeIntCon* intCon = src->IsIntCon())
    {
        intCon->FixupInitBlkValue(regType);
    }
    else
    {
        assert(src->TypeIs(regType) || src->IsCnsIntOrI() || src->IsCall());
    }
    LowerStoreIndirCommon(blkNode->AsStoreInd());
    return true;
}

#ifdef FEATURE_SIMD
bool Lowering::ContainSIMD12MemToMemCopy(GenTree* store, GenTree* value)
{
    assert(IsContainableMemoryOp(store));
    assert(store->TypeIs(TYP_SIMD12));

    if ((varTypeSize(value->GetType()) < 12) || !IsContainableMemoryOp(value) || !IsSafeToContainMem(store, value))
    {
        return false;
    }

    value->SetContained();

    if (value->OperIs(GT_IND))
    {
        GenTree* addr = value->AsIndir()->GetAddr();

        if (addr->isContained() && (addr->IsClsVar() || addr->IsIntCon() || !IsSafeToContainMem(store, addr)))
        {
            addr->ClearContained();
        }
    }

    return true;
}
#endif<|MERGE_RESOLUTION|>--- conflicted
+++ resolved
@@ -277,11 +277,7 @@
         case GT_STORE_OBJ:
             if (node->AsObj()->GetValue()->IsCall())
             {
-<<<<<<< HEAD
                 LowerStoreSingleRegCallStruct(node->AsObj());
-=======
-                LowerStoreSingleRegCallStruct(node->AsBlk());
->>>>>>> a629767a
                 break;
             }
             FALLTHROUGH;
@@ -505,7 +501,6 @@
 
         // TODO-MIKE-Cleanup: This seems useless, the switch value should simply be marked unused.
 
-<<<<<<< HEAD
         GenTree*  value  = node->GetOp(0);
         var_types type   = varActualType(value->GetType());
         unsigned  lclNum = comp->lvaNewTemp(type, true DEBUGARG("unused switch value temp"));
@@ -515,9 +510,6 @@
         // TODO-MIKE-Cleanup: Bogus flags "inheritance".
         store->gtFlags = (value->gtFlags & GTF_COMMON_MASK);
         store->gtFlags |= GTF_VAR_DEF;
-=======
-        GenTreeLclVar* store = comp->gtNewStoreLclVar(lclNum, rhs);
->>>>>>> a629767a
 
         switchBBRange.InsertAfter(node, store);
         switchBBRange.Remove(node);
@@ -1077,24 +1069,7 @@
 
             if (arg->OperIs(GT_LCL_VAR))
             {
-<<<<<<< HEAD
                 layout = comp->lvaGetDesc(arg->AsLclVar())->GetLayout();
-=======
-#if defined(FEATURE_SIMD) && defined(FEATURE_PUT_STRUCT_ARG_STK)
-                if (type == TYP_SIMD12)
-                {
-#if !defined(TARGET_64BIT) || defined(OSX_ARM64_ABI)
-                    assert(info->GetByteSize() == 12);
-#else  // TARGET_64BIT && !OSX_ARM64_ABI
-                    assert(info->GetByteSize() == 16);
-#endif // FEATURE_SIMD && FEATURE_PUT_STRUCT_ARG_STK
-                }
-                else
-#endif // defined(FEATURE_SIMD) && defined(FEATURE_PUT_STRUCT_ARG_STK)
-                {
-                    assert(genActualType(arg->TypeGet()) == type);
-                }
->>>>>>> a629767a
             }
             else if (arg->OperIs(GT_LCL_FLD))
             {
@@ -1190,7 +1165,6 @@
 
     assert(varTypeUsesFloatReg(type) == genIsValidFloatReg(argReg));
 
-<<<<<<< HEAD
     putArg->SetRegNum(argReg);
     BlockRange().InsertAfter(arg, putArg);
     return putArg;
@@ -1201,24 +1175,6 @@
     CallInfo* info = call->GetInfo();
 
     for (unsigned i = 0; i < info->GetArgCount(); i++)
-=======
-            // For HWIntrinsic, there are some intrinsics like ExtractVector128 which have
-            // a gtType of TYP_SIMD16 but a SimdSize of 32, so we need to include that in
-            // the assert below.
-
-            assert((jitIntrinsic->GetSimdSize() == 12) || (jitIntrinsic->GetSimdSize() == 16) ||
-                   (jitIntrinsic->GetSimdSize() == 32));
-
-            if (jitIntrinsic->GetSimdSize() == 12)
-            {
-                type = TYP_SIMD12;
-            }
-        }
-    }
-#elif defined(TARGET_AMD64)
-    // TYP_SIMD8 parameters that are passed as longs
-    if (type == TYP_SIMD8 && genIsValidIntReg(info->GetRegNum()))
->>>>>>> a629767a
     {
         JITDUMPTREE(info->GetArgInfo(i)->GetNode(), "lowering call arg %u (before):\n", i);
         LowerCallArg(call, info->GetArgInfo(i));
@@ -1846,7 +1802,6 @@
 
             GenTree* value = comp->gtNewLclvNode(paramLclNum, type);
 
-<<<<<<< HEAD
             if (type == TYP_STRUCT)
             {
                 // TODO-MIKE-CQ: This code was previously using GT_STORE_BLK with a block layout.
@@ -1884,16 +1839,7 @@
 
                 GenTree* store = NewStoreLclVar(tmpLclNum, type, value);
                 BlockRange().InsertBefore(insertTempBefore, LIR::SeqTree(comp, store));
-=======
-            if (tmpTyp == TYP_STRUCT)
-            {
-                comp->lvaSetStruct(tmpLclNum, comp->lvaGetStruct(lclNum), false);
->>>>>>> a629767a
-            }
-            GenTreeLclVar* storeLclVar = comp->gtNewStoreLclVar(tmpLclNum, value);
-            ContainCheckRange(value, storeLclVar);
-            BlockRange().InsertBefore(insertTempBefore, LIR::SeqTree(comp, storeLclVar));
-            LowerNode(storeLclVar);
+            }
         }
 
         node->AsLclVarCommon()->SetLclNum(tmpLclNum);
@@ -2717,28 +2663,10 @@
 {
     assert(ret->OperIs(GT_RETURN));
 
-<<<<<<< HEAD
     JITDUMPTREE(ret, "Lowering RETURN:\n");
-=======
-    GenTree* retVal = ret->gtGetOp1();
-    // There are two kinds of retyping:
-    // - A simple bitcast can be inserted when:
-    //   - We're returning a floating type as an integral type or vice-versa, or
-    //   - We're returning a struct as a primitive type and using the old form of retyping.
-    // - If we're returning a struct as a primitive type and *not* using old retying, we change the type of
-    //   'retval' in 'LowerRetStructLclVar()'
-    bool needBitcast =
-        (ret->TypeGet() != TYP_VOID) && (varTypeUsesFloatReg(ret) != varTypeUsesFloatReg(ret->gtGetOp1()));
-    bool doPrimitiveBitcast = false;
-    if (needBitcast)
-    {
-        doPrimitiveBitcast = (!varTypeIsStruct(ret) && !varTypeIsStruct(retVal));
-    }
->>>>>>> a629767a
 
     if (!ret->TypeIs(TYP_VOID))
     {
-<<<<<<< HEAD
         GenTree* src = ret->GetOp(0);
 
         if (!varTypeIsStruct(ret->GetType()) && !varTypeIsStruct(src->GetType()))
@@ -2753,21 +2681,6 @@
         }
         else
         {
-=======
-// Add a simple bitcast when both types are not structs.
-// If one type is a struct it will be handled below.
-#if defined(DEBUG)
-        assert(!varTypeIsStruct(ret) && !varTypeIsStruct(retVal));
-#endif
-
-        GenTree* bitcast = comp->gtNewBitCastNode(ret->TypeGet(), retVal);
-        ret->gtOp1       = bitcast;
-        BlockRange().InsertBefore(ret, bitcast);
-        ContainCheckBitCast(bitcast);
-    }
-    else if (ret->TypeGet() != TYP_VOID)
-    {
->>>>>>> a629767a
 #if FEATURE_MULTIREG_RET
             if (varTypeIsStruct(src->GetType()))
             {
@@ -2776,7 +2689,6 @@
                     MakeMultiRegLclVar(src->AsLclVar(), &comp->info.retDesc);
                 }
             }
-<<<<<<< HEAD
 #endif
 
             if (varTypeIsStruct(ret->GetType()))
@@ -2785,16 +2697,6 @@
                 if (!varTypeIsStruct(src->GetType()))
                 {
                     assert(comp->info.retDesc.GetRegCount() == 1);
-=======
-        }
-#endif // FEATURE_MULTIREG_RET
-#ifdef DEBUG
-        if (varTypeIsStruct(ret->TypeGet()) != varTypeIsStruct(retVal->TypeGet()))
-        {
-            if (varTypeIsStruct(ret->TypeGet()))
-            {
-                assert(comp->info.compRetNativeType != TYP_STRUCT);
->>>>>>> a629767a
 
                     var_types retActualType = varActualType(comp->info.retDesc.GetRegType(0));
                     var_types srcActualType = varActualType(src->GetType());
@@ -2810,7 +2712,6 @@
                 }
 #endif // DEBUG
 
-<<<<<<< HEAD
                 LowerRetStruct(ret);
             }
             else if (varTypeIsStruct(src->GetType()))
@@ -2820,17 +2721,6 @@
                 assert(src->OperIs(GT_LCL_VAR));
                 LowerRetSingleRegStructLclVar(ret);
             }
-=======
-        if (varTypeIsStruct(ret))
-        {
-            LowerRetStruct(ret);
-        }
-        else if (!ret->TypeIs(TYP_VOID) && varTypeIsStruct(retVal))
-        {
-            // Return struct as a primitive using Unsafe cast.
-            assert(retVal->OperIs(GT_LCL_VAR));
-            LowerRetSingleRegStructLclVar(ret);
->>>>>>> a629767a
         }
     }
 
@@ -2898,16 +2788,10 @@
 
         if (lcl->CanBeReplacedWithItsField(comp))
         {
-<<<<<<< HEAD
             assert(lcl->GetPromotedFieldCount() == 1);
 
             unsigned   fieldLclNum = lcl->GetPromotedFieldLclNum(0);
             LclVarDsc* fieldLcl    = comp->lvaGetDesc(fieldLclNum);
-=======
-            assert(varDsc->lvFieldCnt == 1);
-            unsigned   fldNum = varDsc->lvFieldLclStart;
-            LclVarDsc* fldDsc = comp->lvaGetDesc(fldNum);
->>>>>>> a629767a
 
             JITDUMP("Replacing an independently promoted local var V%02u with its only field V%02u for the store "
                     "from a call [%06u]\n",
@@ -2941,33 +2825,14 @@
     {
         if (GenTreeCall* call = src->IsCall())
         {
-<<<<<<< HEAD
             ClassLayout* layout  = lcl->GetLayout();
             var_types    regType = layout->GetRegisterType();
-=======
-            retTypeDesc = src->AsCall()->GetReturnTypeDesc();
-        }
-        CheckMultiRegLclVar(lclStore->AsLclVar(), retTypeDesc);
-    }
-    if ((lclStore->TypeGet() == TYP_STRUCT) && !srcIsMultiReg && (src->OperGet() != GT_PHI))
-    {
-        bool convertToStoreObj;
-        if (src->OperGet() == GT_CALL)
-        {
-            GenTreeCall*       call    = src->AsCall();
-            const ClassLayout* layout  = varDsc->GetLayout();
-            const var_types    regType = layout->GetRegisterType();
->>>>>>> a629767a
 
 #ifdef DEBUG
 #if defined(TARGET_XARCH) && !defined(UNIX_AMD64_ABI)
             // Windows x64 doesn't have multireg returns,
             // x86 uses it only for long return type, not for structs.
-<<<<<<< HEAD
             assert(layout->GetSlotCount() == 1);
-=======
-            assert(slotCount == 1);
->>>>>>> a629767a
             assert(regType != TYP_UNDEF);
 #else
             if (!lcl->lvIsHfa())
@@ -3004,54 +2869,8 @@
                 return;
             }
 #endif // !WINDOWS_AMD64_ABI
-            convertToStoreObj = false;
-        }
-        else if (!varDsc->IsEnregisterable())
-        {
-            convertToStoreObj = true;
-        }
-        else if (src->OperIs(GT_CNS_INT))
-        {
-            assert(src->IsIntegralConst(0) && "expected an INIT_VAL for non-zero init.");
-            var_types regType = varDsc->GetRegisterType();
-#ifdef FEATURE_SIMD
-            if (varTypeIsSIMD(regType))
-            {
-                CorInfoType simdBaseJitType = comp->getBaseJitTypeOfSIMDLocal(lclStore);
-                if (simdBaseJitType == CORINFO_TYPE_UNDEF)
-                {
-                    // Lie about the type if we don't know/have it.
-                    simdBaseJitType = CORINFO_TYPE_FLOAT;
-                }
-                GenTreeSIMD* simdTree =
-                    comp->gtNewSIMDNode(regType, src, SIMDIntrinsicInit, simdBaseJitType, varDsc->lvExactSize);
-                BlockRange().InsertAfter(src, simdTree);
-                LowerSIMD(simdTree);
-                src               = simdTree;
-                lclStore->gtOp1   = src;
-                convertToStoreObj = false;
-            }
-            else
-#endif // FEATURE_SIMD
-            {
-                convertToStoreObj = false;
-            }
-        }
-<<<<<<< HEAD
-        else if (!src->OperIs(GT_LCL_VAR) || (lcl->GetLayout()->GetRegisterType() == TYP_UNDEF))
-=======
-        else if (!src->OperIs(GT_LCL_VAR))
-        {
-            convertToStoreObj = true;
-        }
-        else
-        {
-            assert(src->OperIs(GT_LCL_VAR));
-            convertToStoreObj = false;
-        }
-
-        if (convertToStoreObj)
->>>>>>> a629767a
+        }
+        else if (!src->OperIs(GT_LCL_VAR) || !lcl->IsEnregisterable())
         {
             GenTreeLclVar* addr = comp->gtNewLclVarAddrNode(store->GetLclNum(), TYP_BYREF);
 
@@ -3141,7 +2960,6 @@
 
 void Lowering::LowerRetStruct(GenTreeUnOp* ret)
 {
-<<<<<<< HEAD
     assert(ret->OperIs(GT_RETURN));
     assert(varTypeIsStruct(ret->GetType()));
 
@@ -3169,52 +2987,15 @@
         }
 
         return;
-=======
-#ifdef TARGET_ARM64
-    if (GlobalJitOptions::compFeatureHfa)
-    {
-        if (varTypeIsSIMD(ret))
-        {
-            if (comp->info.compRetNativeType == TYP_STRUCT)
-            {
-                assert(varTypeIsSIMD(ret->gtGetOp1()));
-                assert(comp->compMethodReturnsMultiRegRegTypeAlternate());
-                ret->ChangeType(comp->info.compRetNativeType);
-            }
-            else
-            {
-                assert(comp->info.compRetNativeType == ret->TypeGet());
-                GenTree* retVal = ret->gtGetOp1();
-                if (retVal->TypeGet() != ret->TypeGet())
-                {
-                    assert(retVal->OperIs(GT_LCL_VAR));
-                    LowerRetSingleRegStructLclVar(ret);
-                }
-                return;
-            }
-        }
->>>>>>> a629767a
-    }
-#endif // TARGET_ARM64
+    }
+#endif
 
     if (comp->info.retDesc.GetRegCount() > 1)
     {
         return;
     }
 
-<<<<<<< HEAD
     if (src->OperIs(GT_IND, GT_OBJ))
-=======
-    assert(ret->OperIs(GT_RETURN));
-    assert(varTypeIsStruct(ret));
-
-    GenTree* retVal = ret->gtGetOp1();
-    // Note: small types are returned as INT.
-    var_types nativeReturnType = genActualType(comp->info.compRetNativeType);
-    ret->ChangeType(nativeReturnType);
-
-    switch (retVal->OperGet())
->>>>>>> a629767a
     {
         var_types    retRegType = comp->info.retDesc.GetRegType(0);
         ClassLayout* retLayout  = comp->info.GetRetLayout();
@@ -3328,10 +3109,6 @@
 //
 void Lowering::LowerRetSingleRegStructLclVar(GenTreeUnOp* ret)
 {
-<<<<<<< HEAD
-=======
-    assert(!comp->compMethodReturnsMultiRegRegTypeAlternate());
->>>>>>> a629767a
     assert(ret->OperIs(GT_RETURN));
     assert(comp->info.retDesc.GetRegCount() == 1);
 
@@ -3405,40 +3182,10 @@
         return;
     }
 
-<<<<<<< HEAD
     var_types regType  = call->GetRegType(0);
     var_types callType = call->GetType();
 
     call->SetType(varActualType(regType));
-=======
-    if (GlobalJitOptions::compFeatureHfa)
-    {
-        if (comp->IsHfa(call))
-        {
-#if defined(TARGET_ARM64)
-            assert(comp->GetHfaCount(call) == 1);
-#elif defined(TARGET_ARM)
-            // ARM returns double in 2 float registers, but
-            // `call->HasMultiRegRetVal()` count double registers.
-            assert(comp->GetHfaCount(call) <= 2);
-#else  // !TARGET_ARM64 && !TARGET_ARM
-            NYI("Unknown architecture");
-#endif // !TARGET_ARM64 && !TARGET_ARM
-            var_types hfaType = comp->GetHfaType(call);
-            if (call->TypeIs(hfaType))
-            {
-                return;
-            }
-        }
-    }
-
-    CORINFO_CLASS_HANDLE        retClsHnd = call->gtRetClsHnd;
-    Compiler::structPassingKind howToReturnStruct;
-    var_types returnType = comp->getReturnTypeForStruct(retClsHnd, call->GetUnmanagedCallConv(), &howToReturnStruct);
-    assert(returnType != TYP_STRUCT && returnType != TYP_UNKNOWN);
-    var_types origType = call->TypeGet();
-    call->gtType       = genActualType(returnType);
->>>>>>> a629767a
 
     LIR::Use callUse;
     if (BlockRange().TryGetUse(call, &callUse))
@@ -3487,23 +3234,13 @@
 //
 void Lowering::LowerStoreSingleRegCallStruct(GenTreeObj* store)
 {
-<<<<<<< HEAD
     assert(varTypeIsStruct(store->GetType()));
-=======
-    assert(store->Data()->IsCall());
-    GenTreeCall* call = store->Data()->AsCall();
-    assert(!call->HasMultiRegRetVal());
->>>>>>> a629767a
 
     GenTreeCall* call = store->GetValue()->AsCall();
     assert(call->GetRegCount() == 1);
     var_types regType = call->GetRegType(0);
 
-<<<<<<< HEAD
     if (varTypeSize(regType) <= store->GetLayout()->GetSize())
-=======
-    if (regType != TYP_UNDEF)
->>>>>>> a629767a
     {
         store->SetType(regType);
         store->SetOper(GT_STOREIND);
