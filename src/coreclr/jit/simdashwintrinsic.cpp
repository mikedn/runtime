// Licensed to the .NET Foundation under one or more agreements.
// The .NET Foundation licenses this file to you under the MIT license.

#include "jitpch.h"

#ifdef FEATURE_SIMD

var_types Compiler::GetVectorTSimdType()
{
#if defined(TARGET_XARCH)
    if (compOpportunisticallyDependsOn(InstructionSet_AVX2))
    {
        return JitConfig.EnableHWIntrinsic() ? TYP_SIMD32 : TYP_SIMD16;
    }

    bool isaUseable = compExactlyDependsOn(InstructionSet_AVX2);
    assert(!isaUseable);

    return TYP_SIMD16;
#elif defined(TARGET_ARM64)
    return TYP_SIMD16;
#else
#error Unsupported platform
#endif
}

#endif // FEATURE_SIMD

#ifdef FEATURE_HW_INTRINSICS

enum class SysNumSimdIntrinsicClassId : uint8_t
{
    Unknown,
    Vector2,
    Vector3,
    Vector4,
    VectorT128,
    VectorT256,
};

enum class SysNumSimdIntrinsicFlag : uint8_t
{
    None    = 0,
    HasThis = 1
};

static constexpr SysNumSimdIntrinsicFlag operator|(SysNumSimdIntrinsicFlag lhs, SysNumSimdIntrinsicFlag rhs)
{
    return static_cast<SysNumSimdIntrinsicFlag>(static_cast<unsigned>(lhs) | static_cast<unsigned>(rhs));
}

static constexpr SysNumSimdIntrinsicFlag operator&(SysNumSimdIntrinsicFlag lhs, SysNumSimdIntrinsicFlag rhs)
{
    return static_cast<SysNumSimdIntrinsicFlag>(static_cast<unsigned>(lhs) & static_cast<unsigned>(rhs));
}

struct SysNumSimdIntrinsicInfo
{
    const char*                name;
    SysNumSimdIntrinsicClassId classId : 4;
    SysNumSimdIntrinsicFlag    flags : 4;
    uint8_t                    numArgs;
    NamedIntrinsic             hwIntrinsic[10];

    NamedIntrinsic HWIntrinsic(var_types type) const
    {
        if ((type < TYP_BYTE) || (type > TYP_DOUBLE))
        {
            assert(!"Unexpected type");
            return NI_Illegal;
        }
        return hwIntrinsic[type - TYP_BYTE];
    }

    bool HasThis() const
    {
        return (flags & SysNumSimdIntrinsicFlag::HasThis) == SysNumSimdIntrinsicFlag::HasThis;
    }
};

static constexpr SysNumSimdIntrinsicInfo sysNumSimdIntrinsicInfo[]
{
// clang-format off
#define SIMD_AS_HWINTRINSIC(classId, id, name, numarg, t1, t2, t3, t4, t5, t6, t7, t8, t9, t10, flags) \
    {name, SysNumSimdIntrinsicClassId::classId, flags, numarg, {t1, t2, t3, t4, t5, t6, t7, t8, t9, t10}},
// clang-format on
#if defined(TARGET_XARCH)
#include "simdashwintrinsiclistxarch.h"
#elif defined(TARGET_ARM64)
#include "simdashwintrinsiclistarm64.h"
#else
#error Unsupported platform
#endif
};

static_assert_no_msg(_countof(sysNumSimdIntrinsicInfo) ==
                     NI_SIMD_AS_HWINTRINSIC_END - NI_SIMD_AS_HWINTRINSIC_START - 1);

static const SysNumSimdIntrinsicInfo& GetIntrinsicInfo(NamedIntrinsic id)
{
    assert((NI_SIMD_AS_HWINTRINSIC_START < id) && (id < NI_SIMD_AS_HWINTRINSIC_END));

    return sysNumSimdIntrinsicInfo[id - NI_SIMD_AS_HWINTRINSIC_START - 1];
}

static SysNumSimdIntrinsicClassId FindClassId(const char* className, const char* enclosingClassName)
{
    assert(className != nullptr);

    if ((enclosingClassName != nullptr) || (className[0] != 'V'))
    {
        return SysNumSimdIntrinsicClassId::Unknown;
    }
    if (strcmp(className, "Vector2") == 0)
    {
        return SysNumSimdIntrinsicClassId::Vector2;
    }
    if (strcmp(className, "Vector3") == 0)
    {
        return SysNumSimdIntrinsicClassId::Vector3;
    }
    if (strcmp(className, "Vector4") == 0)
    {
        return SysNumSimdIntrinsicClassId::Vector4;
    }
    if ((strcmp(className, "Vector") == 0) || (strcmp(className, "Vector`1") == 0))
    {
        return SysNumSimdIntrinsicClassId::VectorT128;
    }

    return SysNumSimdIntrinsicClassId::Unknown;
}

NamedIntrinsic Compiler::impFindSysNumSimdIntrinsic(CORINFO_METHOD_HANDLE method,
                                                    const char*           className,
                                                    const char*           methodName,
                                                    const char*           enclosingClassName)
{
    SysNumSimdIntrinsicClassId classId = FindClassId(className, enclosingClassName);

    if (classId == SysNumSimdIntrinsicClassId::Unknown)
    {
        return NI_Illegal;
    }

#ifdef TARGET_XARCH
    if ((classId == SysNumSimdIntrinsicClassId::VectorT128) && (GetVectorTSimdType() == TYP_SIMD32))
    {
        classId = SysNumSimdIntrinsicClassId::VectorT256;
    }
#endif

    CORINFO_SIG_INFO sig;
    info.compCompHnd->getMethodSig(method, &sig);
    bool     hasThis = sig.hasThis();
    unsigned numArgs = sig.numArgs + hasThis;

    for (unsigned i = 0; i < _countof(sysNumSimdIntrinsicInfo); i++)
    {
        const SysNumSimdIntrinsicInfo& info = sysNumSimdIntrinsicInfo[i];

        if ((classId != info.classId) || (numArgs != info.numArgs) || (hasThis != info.HasThis()))
        {
            continue;
        }

        if (strcmp(methodName, info.name) != 0)
        {
            continue;
        }

        return static_cast<NamedIntrinsic>(NI_SIMD_AS_HWINTRINSIC_START + 1 + i);
    }

<<<<<<< HEAD
    return NI_Illegal;
}

GenTree* Compiler::impImportSysNumSimdIntrinsic(NamedIntrinsic        intrinsic,
                                                CORINFO_CLASS_HANDLE  clsHnd,
                                                CORINFO_METHOD_HANDLE method,
                                                CORINFO_SIG_INFO*     sig,
                                                bool                  isNewObj)
{
#if defined(TARGET_XARCH)
    CORINFO_InstructionSet minimumIsa = InstructionSet_SSE2;
#elif defined(TARGET_ARM64)
    CORINFO_InstructionSet minimumIsa = InstructionSet_AdvSimd;
#else
#error Unsupported platform
#endif

    bool isSupported = featureSIMD && JitConfig.EnableHWIntrinsic() && compOpportunisticallyDependsOn(minimumIsa);

    if (intrinsic == NI_VectorT128_get_IsHardwareAccelerated
#ifdef TARGET_XARCH
        || intrinsic == NI_VectorT256_get_IsHardwareAccelerated
#endif
        )
=======
    if (!IsBaselineSimdIsaSupported())
>>>>>>> 82f7144f
    {
        return gtNewIconNode(isSupported);
    }

    if (!isSupported)
    {
        return nullptr;
    }

    HWIntrinsicSignature signature;
    signature.Read(this, sig);

    const char* namespaceName = nullptr;
    const char* className     = info.compCompHnd->getClassNameFromMetadata(clsHnd, &namespaceName);

    ClassLayout* layout = nullptr;

    if (strcmp(className, "Vector") == 0)
    {
        assert(!signature.hasThisParam);
        assert(signature.paramCount != 0);

        layout = signature.paramLayout[0];

        // Ignore generic instantiations that use invalid element types. Note that
        // for As<To, From> the first parameter and the return are both supposed
        // to be vectors but they can have different element types.
        if (!layout->IsVector() || ((signature.retLayout != nullptr) && !signature.retLayout->IsVector()))
        {
            return nullptr;
        }
    }
    else
    {
        // If it isn't the static Vector class then this must be one of the vector types
        // in System.Numerics - Vector2/3/4/<T>. Note that all System.Numerics intrinsic
        // types are structs so we shouldn't need the isValueClass check but it looks
        // like we can also get here when devirtualizing IEquatable`1.Equals and then the
        // class is IEquatable`1 and not the original vector struct.

        if (!info.compCompHnd->isValueClass(clsHnd))
        {
            return nullptr;
        }

        layout = typGetObjLayout(clsHnd);

        // Ignore generic instantiations that use invalid element types.
        if (!layout->IsVector())
        {
            return nullptr;
        }
    }

    NamedIntrinsic hwIntrinsic = GetIntrinsicInfo(intrinsic).HWIntrinsic(layout->GetElementType());

    if (hwIntrinsic == NI_Illegal)
    {
        return nullptr;
    }

    compFloatingPointUsed = true;

    if (hwIntrinsic == NI_SIMD_AS_HWINTRINSIC_START)
    {
        return impVector234TSpecial(intrinsic, signature, layout, isNewObj);
    }

    if (!compOpportunisticallyDependsOn(HWIntrinsicInfo::lookupIsa(hwIntrinsic)))
    {
        return nullptr;
    }

    var_types eltType = layout->GetElementType();
    unsigned  size    = layout->GetSize();
    GenTree*  ops[2];

    assert(!signature.hasThisParam);

#if defined(TARGET_XARCH)
    if (size < 16)
#elif defined(TARGET_ARM64)
    if (size == 12)
#else
#error Unsupported platform
#endif
    {
        size = 16;
    }

    switch (signature.paramCount)
    {
        case 0:
            assert(varTypeIsSIMD(signature.retType));
            return gtNewSimdHWIntrinsicNode(signature.retType, hwIntrinsic, eltType, size);

        case 1:
            assert(signature.retType == signature.paramType[0]);
            ops[0] = impSIMDPopStack(signature.paramType[0]);
            return gtNewSimdHWIntrinsicNode(signature.retType, hwIntrinsic, eltType, size, ops[0]);

        default:
            assert(signature.paramCount == 2);
            assert(signature.retType == signature.paramType[0]);
            assert(signature.paramLayout[0] == signature.paramLayout[1]);
            ops[1] = impSIMDPopStack(signature.paramType[1]);
            ops[0] = impSIMDPopStack(signature.paramType[0]);
            return gtNewSimdHWIntrinsicNode(signature.retType, hwIntrinsic, eltType, size, ops[0], ops[1]);
    }
}

GenTree* Compiler::impVector234TSpecial(NamedIntrinsic              intrinsic,
                                        const HWIntrinsicSignature& sig,
                                        ClassLayout*                layout,
                                        bool                        isNewObj)
{
    // Intrinsics that have non-SIMD parameters or aren't always supported
    // and thus may not need to pop the arguments from the stack.

    switch (intrinsic)
    {
        case NI_Vector2_get_One:
        case NI_Vector3_get_One:
        case NI_Vector4_get_One:
        case NI_VectorT128_get_One:
#ifdef TARGET_XARCH
        case NI_VectorT256_get_One:
#endif
            return impVector234TOne(sig);
        case NI_VectorT128_get_Count:
#ifdef TARGET_XARCH
        case NI_VectorT256_get_Count:
#endif
            return impVectorTCount(sig, layout);
        case NI_VectorT128_FromArray:
#ifdef TARGET_XARCH
        case NI_VectorT256_FromArray:
#endif
            return impVectorTFromArray(sig, layout, isNewObj);
        case NI_VectorT128_CreateBroadcast:
#ifdef TARGET_XARCH
        case NI_VectorT256_CreateBroadcast:
#endif
            if (sig.paramType[0] == TYP_REF)
            {
                return impVectorTFromArray(sig, layout, isNewObj);
            }
            FALLTHROUGH;
        case NI_Vector2_CreateBroadcast:
        case NI_Vector3_CreateBroadcast:
        case NI_Vector4_CreateBroadcast:
            return impVector234TCreateBroadcast(sig, layout, isNewObj);
        case NI_Vector2_Create:
        case NI_Vector3_Create:
        case NI_Vector4_Create:
            return impVector234Create(sig, layout, isNewObj);
        case NI_Vector3_CreateExtend1:
        case NI_Vector4_CreateExtend1:
        case NI_Vector4_CreateExtend2:
            return impVector234CreateExtend(sig, layout, isNewObj);
        case NI_Vector2_CopyTo:
        case NI_Vector2_CopyToAt:
        case NI_Vector3_CopyTo:
        case NI_Vector3_CopyToAt:
        case NI_Vector4_CopyTo:
        case NI_Vector4_CopyToAt:
        case NI_VectorT128_CopyTo:
        case NI_VectorT128_CopyToAt:
#ifdef TARGET_XARCH
        case NI_VectorT256_CopyTo:
        case NI_VectorT256_CopyToAt:
#endif
            return impVector234TCopyTo(sig, layout);
        case NI_VectorT128_get_Item:
#ifdef TARGET_XARCH
        case NI_VectorT256_get_Item:
#endif
            return impVectorTGetItem(sig, layout);
        case NI_Vector2_Equals:
        case NI_Vector3_Equals:
        case NI_Vector4_Equals:
        case NI_VectorT128_EqualsInstance:
#ifdef TARGET_XARCH
        case NI_VectorT256_EqualsInstance:
#endif
            return impVector234TInstanceEquals(sig);
        case NI_VectorT128_op_Multiply:
#ifdef TARGET_XARCH
        case NI_VectorT256_op_Multiply:
#endif
            return impVectorTMultiply(sig);
        case NI_VectorT128_Widen:
            return impVectorT128Widen(sig);
#ifdef TARGET_XARCH
        case NI_VectorT256_Widen:
            return impVectorT256Widen(sig);
        case NI_VectorT128_ConvertToInt64:
            return impVectorT128ConvertDoubleToInt64(sig);
        case NI_VectorT256_ConvertToInt64:
            return impVectorT256ConvertDoubleToInt64(sig);
        case NI_VectorT128_Sum:
            return impVectorT128Sum(sig);
        case NI_VectorT256_Sum:
            return impVectorT256Sum(sig);
        case NI_VectorT128_Dot:
            return impVectorT128Dot(sig);
        case NI_VectorT256_Dot:
            return impVectorT256Dot(sig);
#endif
        default:
            break;
    }

    // Intrinsics that have only SIMD parameters and are always supported.

    assert(!sig.hasThisParam);
    assert((1 <= sig.paramCount) && (sig.paramCount <= 3));

    GenTree* ops[3];

    for (unsigned i = sig.paramCount; i != 0; i--)
    {
        ops[i - 1] = impSIMDPopStack(sig.paramType[i - 1]);
    }

    switch (intrinsic)
    {
        case NI_VectorT128_op_Explicit:
        case NI_VectorT128_As:
#ifdef TARGET_XARCH
        case NI_VectorT256_op_Explicit:
        case NI_VectorT256_As:
#endif
            assert(sig.paramCount == 1);
            assert(sig.paramType[0] == sig.retType);
            return ops[0];
        case NI_Vector2_op_Equality:
        case NI_Vector3_op_Equality:
        case NI_Vector4_op_Equality:
        case NI_VectorT128_op_Equality:
#ifdef TARGET_XARCH
        case NI_VectorT256_op_Equality:
#endif
            return impVector234TEquals(sig, ops[0], ops[1]);
        case NI_Vector2_op_Inequality:
        case NI_Vector3_op_Inequality:
        case NI_Vector4_op_Inequality:
        case NI_VectorT128_op_Inequality:
#ifdef TARGET_XARCH
        case NI_VectorT256_op_Inequality:
#endif
            return impVector234TEquals(sig, ops[0], ops[1], true);
        case NI_Vector2_Dot:
        case NI_Vector3_Dot:
        case NI_Vector4_Dot:
            return impVector234Dot(sig, ops[0], ops[1]);
        case NI_VectorT128_ConditionalSelect:
            return impVectorT128ConditionalSelect(sig, ops[0], ops[1], ops[2]);
        case NI_VectorT128_Max:
            return impVectorT128MinMax(sig, ops[0], ops[1], true);
        case NI_VectorT128_Min:
            return impVectorT128MinMax(sig, ops[0], ops[1], false);
        case NI_VectorT128_Narrow:
            return impVectorT128Narrow(sig, ops[0], ops[1]);

#ifdef TARGET_ARM64
        case NI_VectorT128_Abs:
            assert(sig.paramCount == 1);
            assert(varTypeIsUnsigned(sig.retLayout->GetElementType()));
            return ops[0];
        case NI_VectorT128_Sum:
            return impVectorT128Sum(sig, ops[0]);
        case NI_VectorT128_Dot:
            return impVectorT128Dot(sig, ops[0], ops[1]);
#endif // TARGET_ARM64

#ifdef TARGET_XARCH
        case NI_Vector2_Abs:
        case NI_Vector3_Abs:
        case NI_Vector4_Abs:
        case NI_VectorT128_Abs:
            return impVector234T128Abs(sig, ops[0]);
        case NI_VectorT256_Abs:
            return impVectorT256Abs(sig, ops[0]);
        case NI_VectorT128_AndNot:
        case NI_VectorT256_AndNot:
            return impVectorTAndNot(sig, ops[0], ops[1]);
        case NI_VectorT256_ConvertToInt32:
            return gtNewSimdHWIntrinsicNode(TYP_SIMD32, NI_AVX_ConvertToVector256Int32WithTruncation, TYP_INT, 32,
                                            ops[0]);
        case NI_VectorT128_ConvertToSingle:
            return impVectorT128ConvertUInt32ToSingle(sig, ops[0]);
        case NI_VectorT256_ConvertToSingle:
            assert(sig.paramCount == 1);
            assert((sig.retType == TYP_SIMD32) && (sig.retType == sig.paramType[0]));
            if (sig.paramLayout[0]->GetElementType() == TYP_INT)
            {
                assert(sig.retLayout->GetElementType() == TYP_FLOAT);
                return gtNewSimdHWIntrinsicNode(TYP_SIMD32, NI_AVX_ConvertToVector256Single, TYP_FLOAT, 32, ops[0]);
            }
            return impVectorT256ConvertUInt32ToSingle(sig, ops[0]);
        case NI_VectorT128_ConvertToDouble:
            assert(sig.paramCount == 1);
            assert((sig.retType == TYP_SIMD16) && (sig.retType == sig.paramType[0]));
            if (sig.paramLayout[0]->GetElementType() == TYP_ULONG)
            {
                return impVectorT128ConvertUInt64ToDouble(sig, ops[0]);
            }
            return impVectorT128ConvertInt64ToDouble(sig, ops[0]);
        case NI_VectorT256_ConvertToDouble:
            assert(sig.paramCount == 1);
            assert((sig.retType == TYP_SIMD32) && (sig.retType == sig.paramType[0]));
            if (sig.paramLayout[0]->GetElementType() == TYP_ULONG)
            {
                return impVectorT256ConvertUInt64ToDouble(sig, ops[0]);
            }
            return impVectorT256ConvertInt64ToDouble(sig, ops[0]);
        case NI_Vector2_op_Division:
        case NI_Vector3_op_Division:
            return impVector23Division(sig, ops[0], ops[1]);
        case NI_VectorT128_Equals:
            return impVectorT128LongEquals(sig, ops[0], ops[1]);
        case NI_VectorT128_GreaterThan:
        case NI_VectorT128_GreaterThanOrEqual:
        case NI_VectorT128_LessThan:
        case NI_VectorT128_LessThanOrEqual:
            return impVectorT128Compare(sig, intrinsic, ops[0], ops[1]);
        case NI_VectorT256_GreaterThan:
        case NI_VectorT256_LessThan:
            assert(sig.paramCount == 2);
            assert(varTypeIsUnsigned(sig.paramLayout[0]->GetElementType()));
            FALLTHROUGH;
        case NI_VectorT256_GreaterThanOrEqual:
        case NI_VectorT256_LessThanOrEqual:
            return impVectorT256Compare(sig, intrinsic, ops[0], ops[1]);
        case NI_VectorT256_Max:
            return impVectorT256MinMax(sig, ops[0], ops[1], true);
        case NI_VectorT256_Min:
            return impVectorT256MinMax(sig, ops[0], ops[1], false);
        case NI_VectorT256_Narrow:
            return impVectorT256Narrow(sig, ops[0], ops[1]);
        case NI_VectorT256_ConditionalSelect:
            return impVectorT256ConditionalSelect(sig, ops[0], ops[1], ops[2]);
#endif // TARGET_XARCH

        default:
            unreached();
    }
}

GenTree* Compiler::impVector234TOne(const HWIntrinsicSignature& sig)
{
    assert(varTypeIsSIMD(sig.retType));
    assert(sig.paramCount == 0);

    var_types type    = sig.retLayout->GetSIMDType();
    var_types eltType = sig.retLayout->GetElementType();
    unsigned  size    = sig.retLayout->GetSize();

    GenTree* one = gtNewOneConNode(eltType);
    return gtNewSimdHWIntrinsicNode(type, GetCreateSimdHWIntrinsic(type), eltType, size, one);
}

GenTree* Compiler::impVectorTCount(const HWIntrinsicSignature& sig, ClassLayout* layout)
{
    assert(sig.retType == TYP_INT);
    assert(sig.paramCount == 0);

    GenTreeIntCon* countNode = gtNewIconNode(layout->GetElementCount(), TYP_INT);
    countNode->gtFlags |= GTF_ICON_SIMD_COUNT;
    return countNode;
}

GenTree* Compiler::impVector234TCreateBroadcast(const HWIntrinsicSignature& sig, ClassLayout* layout, bool isNewObj)
{
    assert(sig.retType == TYP_VOID);
    assert(sig.hasThisParam);
    assert(layout->IsVector());
    assert(sig.paramCount == 1);

    GenTree* arg      = impPopStackCoerceArg(varActualType(sig.paramType[0]));
    GenTree* destAddr = isNewObj ? nullptr : impPopStack().val;
    GenTree* create;

    if (arg->IsIntegralConst(0) || arg->IsDblConPositiveZero())
    {
        create = gtNewZeroSimdHWIntrinsicNode(layout);
    }
    else
    {
        create = gtNewSimdHWIntrinsicNode(layout->GetSIMDType(), GetCreateSimdHWIntrinsic(layout->GetSIMDType()),
                                          layout->GetElementType(), layout->GetSize(), arg);
    }

    if (destAddr != nullptr)
    {
        return impAssignSIMDAddr(destAddr, create);
    }

    return create;
}

GenTree* Compiler::impVector234Create(const HWIntrinsicSignature& sig, ClassLayout* layout, bool isNewObj)
{
    assert(sig.retType == TYP_VOID);
    assert(sig.hasThisParam);
    assert(sig.paramCount == layout->GetElementCount());
    assert(layout->GetVectorKind() == VectorKind::Vector234);
    assert(layout->GetElementType() == TYP_FLOAT);

    GenTree* args[4];
    assert(sig.paramCount <= _countof(args));
    bool areArgsContiguous = sig.paramCount > 1;
    bool areArgsZero       = true;

    for (unsigned i = 0; i < sig.paramCount; i++)
    {
        unsigned argIndex = sig.paramCount - i - 1;
        assert(sig.paramType[i] == TYP_FLOAT);
        args[argIndex] = impPopStackCoerceArg(TYP_FLOAT);

        if ((i > 0) && areArgsContiguous)
        {
            // We're popping the args off the stack in reverse order so we already have the next arg.
            areArgsContiguous = SIMDCoalescingBuffer::AreContiguousMemoryLocations(args[argIndex], args[argIndex + 1]);
        }

        if (!args[argIndex]->IsDblConPositiveZero())
        {
            areArgsZero = false;
        }
    }

    GenTree* destAddr = isNewObj ? nullptr : impPopStack().val;
    GenTree* create;

<<<<<<< HEAD
    if (areArgsContiguous)
    {
        SIMDCoalescingBuffer::ChangeToSIMDMem(this, args[0], layout->GetSIMDType());
=======
                assert((simdBaseType == TYP_INT) || (simdBaseType == TYP_UINT));
                return nullptr;
            }
            break;
        }

        case NI_VectorT128_Sum:
        {
            // TODO-XArch-CQ: We could support this all the way down to SSE2 and that might be
            // worthwhile so we can accelerate cases like byte/sbyte and long/ulong

            if (varTypeIsFloating(simdBaseType))
            {
                if (!compOpportunisticallyDependsOn(InstructionSet_SSE3))
                {
                    // Floating-point types require SSE3.HorizontalAdd
                    return nullptr;
                }
            }
            else if (!compOpportunisticallyDependsOn(InstructionSet_SSSE3))
            {
                // Integral types require SSSE3.HorizontalAdd
                return nullptr;
            }
            break;
        }
#endif // TARGET_XARCH
>>>>>>> 82f7144f

        create = args[0];

        if ((destAddr != nullptr) && destAddr->OperIs(GT_LCL_VAR_ADDR))
        {
            lvaRecordSimdIntrinsicUse(destAddr->AsLclVar());
        }
    }
    else if (areArgsZero)
    {
        create = gtNewZeroSimdHWIntrinsicNode(layout);
    }
    else
    {
        unsigned size     = layout->GetSize();
        unsigned argCount = sig.paramCount;

        switch (size)
        {
#ifdef TARGET_XARCH
            case 8:
                args[2] = gtNewDconNode(0, TYP_FLOAT);
                FALLTHROUGH;
#endif
            case 12:
                args[3]  = gtNewDconNode(0, TYP_FLOAT);
                size     = 16;
                argCount = 4;
                break;
            default:
                break;
        }

        create = gtNewSimdHWIntrinsicNode(layout->GetSIMDType(), GetCreateSimdHWIntrinsic(layout->GetSIMDType()),
                                          TYP_FLOAT, size, argCount, args);
    }

    if (destAddr != nullptr)
    {
        return impAssignSIMDAddr(destAddr, create);
    }

    return create;
}

GenTree* Compiler::impVector234CreateExtend(const HWIntrinsicSignature& sig, ClassLayout* layout, bool isNewObj)
{
    assert(sig.retType == TYP_VOID);
    assert(sig.hasThisParam);
    assert(layout->GetVectorKind() == VectorKind::Vector234);

    GenTree* args[3];
    assert(sig.paramCount <= _countof(args));

    for (unsigned i = sig.paramCount - 1; i > 0; i--)
    {
        args[i] = impPopStackCoerceArg(TYP_FLOAT);
    }

    args[0] = impSIMDPopStack(sig.paramType[0]);

    GenTree* destAddr = isNewObj ? nullptr : impPopStack().val;
    GenTree* create;

    unsigned insertIndex = sig.paramType[0] == TYP_SIMD12 ? 3 : 2;

#ifdef TARGET_ARM64
    create = args[0];

    for (unsigned i = 1; i < sig.paramCount; i++)
    {
        create = gtNewSimdHWIntrinsicNode(TYP_SIMD16, NI_AdvSimd_Insert, TYP_FLOAT, 16, create,
                                          gtNewIconNode(insertIndex + i - 1), args[i]);
    }
#elif defined(TARGET_XARCH)
    if (sig.paramCount == 3)
    {
        args[1] = gtNewSimdHWIntrinsicNode(TYP_SIMD16, NI_Vector128_CreateScalarUnsafe, TYP_FLOAT, 16, args[1]);
        args[2] = gtNewSimdHWIntrinsicNode(TYP_SIMD16, NI_Vector128_CreateScalarUnsafe, TYP_FLOAT, 16, args[2]);
        create  = gtNewSimdHWIntrinsicNode(TYP_SIMD16, NI_SSE_UnpackLow, TYP_FLOAT, 16, args[1], args[2]);
        create  = gtNewSimdHWIntrinsicNode(TYP_SIMD16, NI_SSE_MoveLowToHigh, TYP_FLOAT, 16, args[0], create);
    }
    else if (compOpportunisticallyDependsOn(InstructionSet_SSE41))
    {
        create = gtNewSimdHWIntrinsicNode(TYP_SIMD16, NI_SSE41_Insert, TYP_FLOAT, 16, args[0], args[1],
                                          gtNewIconNode(insertIndex << 4));
    }
    else if (insertIndex == 2)
    {
        create = gtNewZeroSimdHWIntrinsicNode(TYP_SIMD16, TYP_FLOAT);
        create = gtNewSimdHWIntrinsicNode(TYP_SIMD16, NI_SSE_MoveScalar, TYP_FLOAT, 16, create, args[1]);
        create = gtNewSimdHWIntrinsicNode(TYP_SIMD16, NI_SSE_MoveLowToHigh, TYP_FLOAT, 16, args[0], create);
    }
    else
    {
        assert(insertIndex == 3);

        GenTree* arg0Uses[3];
        impMakeMultiUse(args[0], 3, arg0Uses, sig.paramLayout[0], CHECK_SPILL_ALL DEBUGARG("Vector3 extend temp"));

        args[1] = gtNewSimdHWIntrinsicNode(TYP_SIMD16, NI_Vector128_CreateScalarUnsafe, TYP_FLOAT, 16, args[1]);

        create = gtNewSimdHWIntrinsicNode(TYP_SIMD16, NI_SSE_MoveHighToLow, TYP_FLOAT, 16, arg0Uses[0], arg0Uses[1]);
        create = gtNewSimdHWIntrinsicNode(TYP_SIMD16, NI_SSE_UnpackLow, TYP_FLOAT, 16, create, args[1]);
        create = gtNewSimdHWIntrinsicNode(TYP_SIMD16, NI_SSE_MoveLowToHigh, TYP_FLOAT, 16, arg0Uses[2], create);
    }
#else
#error Unsupported platform
#endif

    create->SetType(layout->GetSIMDType());

    if (destAddr != nullptr)
    {
        return impAssignSIMDAddr(destAddr, create);
    }

    return create;
}

GenTree* Compiler::impPopStackAddrAsVector(var_types type)
{
    assert(varTypeIsSIMD(type));

    GenTree* addr = impPopStack().val;

    if (!addr->TypeIs(TYP_BYREF, TYP_I_IMPL))
    {
        BADCODE("incompatible stack type");
    }

    if (addr->OperIs(GT_LCL_VAR_ADDR))
    {
        LclVarDsc* lcl = lvaGetDesc(addr->AsLclVar());

        if (lcl->GetType() == type)
        {
            addr->SetOper(GT_LCL_VAR);
            addr->SetType(type);
            return addr;
        }
    }

    return gtNewOperNode(GT_IND, type, addr);
}

GenTree* Compiler::impAssignSIMDAddr(GenTree* destAddr, GenTree* src)
{
    assert(destAddr->TypeIs(TYP_BYREF, TYP_I_IMPL));
    assert(src->OperIs(GT_IND, GT_HWINTRINSIC));
    assert(varTypeIsSIMD(src->GetType()));

    GenTree* dest;

    if (destAddr->OperIs(GT_LCL_VAR_ADDR) && (lvaGetDesc(destAddr->AsLclVar())->GetType() == src->GetType()))
    {
        dest = destAddr;
        dest->SetOper(GT_LCL_VAR);
        dest->SetType(src->GetType());

        if (GenTreeHWIntrinsic* hwi = src->IsHWIntrinsic())
        {
            lvaRecordSimdIntrinsicDef(dest->AsLclVar(), hwi);
        }
    }
    else
    {
        dest = gtNewIndir(src->GetType(), destAddr);
        dest->gtFlags |= GTF_GLOB_REF;
    }

    return gtNewAssignNode(dest, src);
}

GenTree* Compiler::impGetArrayElementsAsVector(ClassLayout*    layout,
                                               GenTree*        array,
                                               GenTree*        index,
                                               SpecialCodeKind indexThrowKind,
                                               SpecialCodeKind lastIndexThrowKind)
{
    assert(array->TypeIs(TYP_REF));
    assert((index == nullptr) || (varActualType(index->GetType()) == TYP_INT));

    if ((index != nullptr) && index->IsIntegralConst(0))
    {
        index = nullptr;
    }

    GenTree* arrayUses[3];
    impMakeMultiUse(array, index == nullptr ? 2 : 3, arrayUses, CHECK_SPILL_ALL DEBUGARG("Vector<T>.CopyTo temp"));
    array = arrayUses[0];

    GenTree* lastIndex = gtNewIconNode(layout->GetElementCount() - 1);
    GenTree* arrLen    = gtNewArrLen(arrayUses[1], OFFSETOF__CORINFO_Array__length, compCurBB);

    if (index != nullptr)
    {
        GenTree* indexUses[3];
        impMakeMultiUse(index, indexUses, CHECK_SPILL_ALL DEBUGARG("Vector<T>.CopyTo temp"));
        index = indexUses[0];

        lastIndex = gtNewOperNode(GT_ADD, TYP_INT, indexUses[1], lastIndex);
        array     = gtNewCommaNode(gtNewArrBoundsChk(lastIndex, arrLen, lastIndexThrowKind), array);
        arrLen    = gtNewArrLen(arrayUses[2], OFFSETOF__CORINFO_Array__length, compCurBB);
        array     = gtNewCommaNode(gtNewArrBoundsChk(indexUses[2], arrLen, indexThrowKind), array);
    }
    else
    {
        array = gtNewCommaNode(gtNewArrBoundsChk(lastIndex, arrLen, lastIndexThrowKind), array);
    }

    GenTree* offset = gtNewIconNode(OFFSETOF__CORINFO_Array__data, TYP_I_IMPL);

    if (index != nullptr)
    {
        GenTree* elementSize = gtNewIconNode(varTypeSize(layout->GetElementType()), TYP_I_IMPL);
#ifdef TARGET_64BIT
        index = gtNewCastNode(TYP_LONG, index, false, TYP_LONG);
#endif
        index = gtNewOperNode(GT_MUL, TYP_I_IMPL, index, elementSize);
        // TODO-MIKE-CQ: This should be removed, it's here only to minimize diffs
        // from the previous implementation that imported SIMDIntrinsicInitArray
        // as is, hiding the address mode and thus blocking CSE.
        index->gtFlags |= GTF_DONT_CSE;
        offset = gtNewOperNode(GT_ADD, TYP_I_IMPL, index, offset);
        offset->gtFlags |= GTF_DONT_CSE;
    }

    offset = gtNewOperNode(GT_ADD, TYP_BYREF, array, offset);
    offset->gtFlags |= GTF_DONT_CSE;

    GenTree* indir = gtNewOperNode(GT_IND, layout->GetSIMDType(), offset)->AsIndir();
    indir->gtFlags |= GTF_GLOB_REF | GTF_IND_NONFAULTING;
    return indir;
}

GenTree* Compiler::impVectorTFromArray(const HWIntrinsicSignature& sig, ClassLayout* layout, bool isNewObj)
{
    assert((sig.paramCount == 1) || (sig.paramCount == 2));
    assert(sig.paramType[0] == TYP_REF);
    assert((sig.paramCount == 1) || (sig.paramType[1] == TYP_INT));

    GenTree* index    = sig.paramCount == 1 ? nullptr : impPopStackCoerceArg(TYP_INT);
    GenTree* array    = impPopStackCoerceArg(TYP_REF);
    GenTree* destAddr = isNewObj ? nullptr : impPopStack().val;

    GenTree* indir = impGetArrayElementsAsVector(layout, array, index, SCK_RNGCHK_FAIL, SCK_RNGCHK_FAIL);

    if (destAddr != nullptr)
    {
        return impAssignSIMDAddr(destAddr, indir);
    }

    return indir;
}

GenTree* Compiler::impVector234TCopyTo(const HWIntrinsicSignature& sig, ClassLayout* layout)
{
    assert(sig.retType == TYP_VOID);
    assert(sig.hasThisParam);
    assert((sig.paramCount == 1) || (sig.paramCount == 2));
    assert(sig.paramType[0] == TYP_REF);
    assert((sig.paramCount == 1) || (sig.paramType[1] == TYP_INT));

    GenTree* index = sig.paramCount == 1 ? nullptr : impPopStackCoerceArg(TYP_INT);
    GenTree* array = impPopStackCoerceArg(TYP_REF);
    GenTree* value = impPopStackAddrAsVector(layout->GetSIMDType());

    GenTree* indir = impGetArrayElementsAsVector(layout, array, index, SCK_ARG_RNG_EXCPN, SCK_ARG_EXCPN);
    return gtNewAssignNode(indir, value);
}

GenTree* Compiler::impVectorTGetItem(const HWIntrinsicSignature& sig, ClassLayout* layout)
{
    assert(sig.paramCount == 1);
    assert(sig.paramType[0] == TYP_INT);

    GenTree* index = impPopStackCoerceArg(TYP_INT);
    GenTree* value = impPopStackAddrAsVector(layout->GetSIMDType());

    return impVectorGetElement(layout, value, index);
}

GenTree* Compiler::impVector234TInstanceEquals(const HWIntrinsicSignature& sig)
{
    assert(sig.retType == TYP_BOOL);
    assert(sig.hasThisParam && (sig.paramCount == 1));

    GenTree* op1 = impSIMDPopStack(sig.paramType[0]);
    GenTree* op2 = impPopStackAddrAsVector(sig.paramType[0]);

    return impVector234TEquals(sig, op1, op2);
}

#ifdef TARGET_ARMARCH

GenTree* Compiler::impVector234TEquals(const HWIntrinsicSignature& sig, GenTree* op1, GenTree* op2, bool notEqual)
{
    assert(sig.retType == TYP_BOOL);
    assert((sig.hasThisParam && (sig.paramCount == 1)) || (sig.paramCount == 2));
    assert(sig.hasThisParam || (sig.paramLayout[0] == sig.paramLayout[1]));

    ClassLayout* layout    = sig.paramLayout[0];
    var_types    type      = layout->GetSIMDType();
    var_types    eltType   = layout->GetElementType();
    unsigned     size      = layout->GetSize();
    bool         isVector3 = type == TYP_SIMD12;

    if (isVector3)
    {
        type = TYP_SIMD16;
        size = 16;
    }

    NamedIntrinsic intrinsic = varTypeSize(eltType) == 8 ? NI_AdvSimd_Arm64_CompareEqual : NI_AdvSimd_CompareEqual;
    op1                      = gtNewSimdHWIntrinsicNode(type, intrinsic, eltType, size, op1, op2);

    if (isVector3)
    {
        op1 = gtNewSimdWithElementNode(type, TYP_INT, op1, gtNewIconNode(3), gtNewIconNode(-1));
    }

    op1 = gtNewSimdHWIntrinsicNode(type, NI_AdvSimd_Arm64_MinAcross, TYP_UBYTE, size, op1);
    op1 = gtNewSimdGetElementNode(type, TYP_UBYTE, op1, gtNewIconNode(0));
    return gtNewOperNode(notEqual ? GT_EQ : GT_NE, TYP_INT, op1, gtNewIconNode(0));
}

GenTree* Compiler::impVectorT128ConditionalSelect(const HWIntrinsicSignature& sig,
                                                  GenTree*                    mask,
                                                  GenTree*                    op1,
                                                  GenTree*                    op2)
{
    assert(sig.paramCount == 3);
    assert(sig.paramType[0] == TYP_SIMD16);
    assert((sig.retLayout == sig.paramLayout[1]) && (sig.retLayout == sig.paramLayout[2]));
    assert(sig.retType == TYP_SIMD16);

    var_types eltType = sig.retLayout->GetElementType();

    return gtNewSimdHWIntrinsicNode(TYP_SIMD16, NI_AdvSimd_BitwiseSelect, eltType, 16, mask, op1, op2);
}

GenTree* Compiler::impVector234Dot(const HWIntrinsicSignature& sig, GenTree* op1, GenTree* op2)
{
    assert(sig.paramCount == 2);
    assert(sig.paramType[0] != TYP_SIMD32);
    assert(sig.paramLayout[0] == sig.paramLayout[1]);
    assert(sig.retType == TYP_FLOAT);

    if (sig.paramType[0] == TYP_SIMD8)
    {
        op1 = gtNewSimdHWIntrinsicNode(TYP_SIMD8, NI_AdvSimd_Multiply, TYP_FLOAT, 8, op1, op2);
        return gtNewSimdHWIntrinsicNode(TYP_FLOAT, NI_AdvSimd_Arm64_AddPairwiseScalar, TYP_FLOAT, 8, op1);
    }

    op1 = gtNewSimdHWIntrinsicNode(TYP_SIMD16, NI_AdvSimd_Multiply, TYP_FLOAT, 16, op1, op2);

    if (sig.paramType[0] == TYP_SIMD12)
    {
        op1 = gtNewSimdWithElementNode(TYP_SIMD16, TYP_FLOAT, op1, gtNewIconNode(3), gtNewDconNode(0, TYP_FLOAT));
    }

    return gtNewSimdHWIntrinsicNode(TYP_FLOAT, NI_Vector128_Sum, TYP_FLOAT, 16, op1);
}

GenTree* Compiler::impVectorT128Sum(const HWIntrinsicSignature& sig, GenTree* op1)
{
    assert(sig.paramCount == 1);
    assert(sig.paramType[0] == TYP_SIMD16);

    var_types eltType = sig.paramLayout[0]->GetElementType();

    if (eltType == TYP_FLOAT)
    {
        return gtNewSimdHWIntrinsicNode(TYP_FLOAT, NI_Vector128_Sum, TYP_FLOAT, 16, op1);
    }

    if (eltType == TYP_DOUBLE)
    {
        return gtNewSimdHWIntrinsicNode(TYP_DOUBLE, NI_AdvSimd_Arm64_AddPairwiseScalar, TYP_DOUBLE, 16, op1);
    }

    op1 = gtNewSimdHWIntrinsicNode(TYP_SIMD16, varTypeIsLong(eltType) ? NI_AdvSimd_Arm64_AddPairwiseScalar
                                                                      : NI_AdvSimd_Arm64_AddAcross,
                                   eltType, 16, op1);
    return gtNewSimdGetElementNode(TYP_SIMD16, sig.retType, op1, gtNewIconNode(0));
}

GenTree* Compiler::impVectorT128Dot(const HWIntrinsicSignature& sig, GenTree* op1, GenTree* op2)
{
    assert(sig.paramCount == 2);
    assert(sig.paramType[0] == TYP_SIMD16);
    assert(sig.paramLayout[0] == sig.paramLayout[1]);

    ClassLayout* layout  = sig.paramLayout[0];
    var_types    eltType = layout->GetElementType();

    if (eltType == TYP_FLOAT)
    {
        op1 = gtNewSimdHWIntrinsicNode(TYP_SIMD16, NI_AdvSimd_Multiply, TYP_FLOAT, 16, op1, op2);
        return gtNewSimdHWIntrinsicNode(TYP_FLOAT, NI_Vector128_Sum, TYP_FLOAT, 16, op1);
    }

    if (eltType == TYP_DOUBLE)
    {
        op1 = gtNewSimdHWIntrinsicNode(TYP_SIMD16, NI_AdvSimd_Arm64_Multiply, TYP_DOUBLE, 16, op1, op2);
        return gtNewSimdHWIntrinsicNode(TYP_DOUBLE, NI_AdvSimd_Arm64_AddPairwiseScalar, TYP_DOUBLE, 16, op1);
    }

    if (varTypeIsLong(eltType))
    {
        // Since we eventually need a scalar result it's cheaper to simply extract
        // the 2 long elements and perform scalar multiplication/addition.

        GenTree* op1Uses[2];
        impMakeMultiUse(op1, op1Uses, sig.paramLayout[0], CHECK_SPILL_ALL DEBUGARG("Vector<long>.Multiply temp"));
        GenTree* op2Uses[2];
        impMakeMultiUse(op2, op2Uses, sig.paramLayout[0], CHECK_SPILL_ALL DEBUGARG("Vector<long>.Multiply temp"));

        op1 = gtNewSimdGetElementNode(TYP_SIMD16, TYP_LONG, op1Uses[0], gtNewIconNode(0));
        op2 = gtNewSimdGetElementNode(TYP_SIMD16, TYP_LONG, op2Uses[0], gtNewIconNode(0));

        GenTree* mul1 = gtNewOperNode(GT_MUL, TYP_LONG, op1, op2);

        op1 = gtNewSimdGetElementNode(TYP_SIMD16, TYP_LONG, op1Uses[1], gtNewIconNode(1));
        op2 = gtNewSimdGetElementNode(TYP_SIMD16, TYP_LONG, op2Uses[1], gtNewIconNode(1));

        GenTree* mul2 = gtNewOperNode(GT_MUL, TYP_LONG, op1, op2);

        return gtNewOperNode(GT_ADD, TYP_LONG, mul1, mul2);
    }

    op1 = gtNewSimdHWIntrinsicNode(TYP_SIMD16, NI_AdvSimd_Multiply, eltType, 16, op1, op2);
    op1 = gtNewSimdHWIntrinsicNode(TYP_SIMD16, NI_AdvSimd_Arm64_AddAcross, eltType, 16, op1);
    return gtNewSimdGetElementNode(TYP_SIMD16, eltType, op1, gtNewIconNode(0));
}

GenTree* Compiler::impVectorT128MinMax(const HWIntrinsicSignature& sig, GenTree* op1, GenTree* op2, bool isMax)
{
    assert(sig.paramCount == 2);
    assert((sig.retLayout == sig.paramLayout[0]) && (sig.retLayout == sig.paramLayout[1]));
    assert(sig.retType == TYP_SIMD16);
    assert(varTypeIsLong(sig.retLayout->GetElementType()));

    ClassLayout* layout  = sig.retLayout;
    var_types    eltType = layout->GetElementType();

    NamedIntrinsic intrinsic = isMax ? NI_AdvSimd_Arm64_CompareGreaterThan : NI_AdvSimd_Arm64_CompareLessThan;

    GenTree* uses[2][2];
    impMakeMultiUse(op1, uses[0], layout, CHECK_SPILL_ALL DEBUGARG("Vector<T>.Max/Min temp"));
    impMakeMultiUse(op2, uses[1], layout, CHECK_SPILL_ALL DEBUGARG("Vector<T>.Max/Min temp"));

    GenTree* condition = gtNewSimdHWIntrinsicNode(TYP_SIMD16, intrinsic, eltType, 16, uses[0][0], uses[1][0]);
    return gtNewSimdHWIntrinsicNode(TYP_SIMD16, NI_AdvSimd_BitwiseSelect, eltType, 16, condition, uses[0][1],
                                    uses[1][1]);
}

GenTree* Compiler::impVectorT128Narrow(const HWIntrinsicSignature& sig, GenTree* op1, GenTree* op2)
{
    assert(sig.retType == TYP_SIMD16);
    assert(sig.paramCount == 2);
    assert((sig.paramType[0] == TYP_SIMD16) && (sig.paramLayout[0] == sig.paramLayout[1]));
    assert(varTypeSize(sig.retLayout->GetElementType()) == varTypeSize(sig.paramLayout[0]->GetElementType()) / 2);

    NamedIntrinsic lower;
    NamedIntrinsic upper;

    if (sig.paramLayout[0]->GetElementType() == TYP_DOUBLE)
    {
        lower = NI_AdvSimd_Arm64_ConvertToSingleLower;
        upper = NI_AdvSimd_Arm64_ConvertToSingleUpper;
    }
    else
    {
        lower = NI_AdvSimd_ExtractNarrowingLower;
        upper = NI_AdvSimd_ExtractNarrowingUpper;
    }

    var_types retEltType = sig.retLayout->GetElementType();

    op1 = gtNewSimdHWIntrinsicNode(TYP_SIMD16, lower, retEltType, 8, op1);
    return gtNewSimdHWIntrinsicNode(TYP_SIMD16, upper, retEltType, 16, op1, op2);
}

GenTree* Compiler::impVectorT128Widen(const HWIntrinsicSignature& sig)
{
    assert(sig.retType == TYP_VOID);
    assert(sig.paramCount == 3);
    assert(sig.paramType[0] == TYP_SIMD16);
    assert(sig.paramType[1] == TYP_BYREF);
    assert(sig.paramType[2] == TYP_BYREF);

    GenTree* hiAddr = impPopStack().val;
    GenTree* loAddr = impPopStack().val;
    GenTree* value  = impSIMDPopStack(sig.paramType[0]);

    GenTree* uses[2];
    impMakeMultiUse(value, uses, sig.paramLayout[0], CHECK_SPILL_ALL DEBUGARG("Vector<T>.Widen temp"));

    var_types      eltType = sig.paramLayout[0]->GetElementType();
    NamedIntrinsic lower;
    NamedIntrinsic upper;

    if (eltType == TYP_FLOAT)
    {
        lower = NI_AdvSimd_Arm64_ConvertToDouble;
        upper = NI_AdvSimd_Arm64_ConvertToDoubleUpper;
    }
    else if (varTypeIsSigned(eltType))
    {
        lower = NI_AdvSimd_SignExtendWideningLower;
        upper = NI_AdvSimd_SignExtendWideningUpper;
    }
    else
    {
        lower = NI_AdvSimd_ZeroExtendWideningLower;
        upper = NI_AdvSimd_ZeroExtendWideningUpper;
    }

    GenTree* lo = gtNewSimdHWIntrinsicNode(TYP_SIMD16, lower, eltType, 8, uses[0]);
    GenTree* hi = gtNewSimdHWIntrinsicNode(TYP_SIMD16, upper, eltType, 16, uses[1]);
    impAppendTree(impAssignSIMDAddr(loAddr, lo), CHECK_SPILL_ALL, impCurStmtOffs);
    return impAssignSIMDAddr(hiAddr, hi);
}

GenTree* Compiler::impVectorTMultiply(const HWIntrinsicSignature& sig)
{
    assert(sig.retType == TYP_SIMD16);
    assert(sig.paramCount == 2);

    var_types vecType = sig.retType;
    var_types eltType = sig.retLayout->GetElementType();

    assert(vecType == TYP_SIMD16);

    NamedIntrinsic intrinsic = eltType == TYP_DOUBLE ? NI_AdvSimd_Arm64_Multiply : NI_AdvSimd_Multiply;
    GenTree*       op1;
    GenTree*       op2;

    if (sig.paramLayout[0] == nullptr)
    {
        assert(sig.paramType[0] == eltType);
        assert(sig.paramLayout[1] == sig.retLayout);

        op2 = impSIMDPopStack(sig.paramType[1]);
        op1 = impPopStack().val;

        op1 = gtNewSimdHWIntrinsicNode(TYP_SIMD16, NI_Vector128_Create, eltType, 16, op1);
    }
    else if (sig.paramLayout[1] == nullptr)
    {
        assert(sig.paramLayout[0] == sig.retLayout);
        assert(sig.paramType[1] == eltType);

        op2 = impPopStack().val;
        op1 = impSIMDPopStack(sig.paramType[0]);

        if (varTypeIsByte(eltType))
        {
            op2 = gtNewSimdHWIntrinsicNode(TYP_SIMD16, NI_Vector128_Create, eltType, 16, op2);
        }
        else
        {
            intrinsic = eltType == TYP_DOUBLE ? NI_AdvSimd_Arm64_MultiplyByScalar : NI_AdvSimd_MultiplyByScalar;
            op2       = gtNewSimdHWIntrinsicNode(TYP_SIMD16, NI_Vector128_CreateScalarUnsafe, eltType, 16, op2);
        }
    }
    else
    {
        assert((sig.retLayout == sig.paramLayout[0]) && (sig.retLayout == sig.paramLayout[1]));

        op2 = impSIMDPopStack(sig.paramType[0]);
        op1 = impSIMDPopStack(sig.paramType[0]);
    }

    // TODO-MIKE-CQ: Can we handle LONG element type like on XARCH?
    // The approach used for LONG DotProduct doesn't seem to work so well in this
    // case. At least on ARM Cortex A72 it is slower than just using the "software"
    // implementation, likely because inserting/extracting from/to GPRs is rather
    // slow. For DotProduct we only need extracts but here we'd need to insert
    // the integer multiplication result back into a vector register and that's
    // probably costly enough - FMOV has latency 5 and INS has latency 8!!!

    return gtNewSimdHWIntrinsicNode(TYP_SIMD16, intrinsic, eltType, 16, op1, op2);
}

#endif // TARGET_ARMARCH

#ifdef TARGET_XARCH

GenTree* Compiler::impVector234T128Abs(const HWIntrinsicSignature& sig, GenTree* op1)
{
    assert(sig.retType != TYP_SIMD32);
    assert(sig.paramCount == 1);
    assert(sig.retLayout == sig.paramLayout[0]);

    ClassLayout* layout  = sig.retLayout;
    var_types    eltType = layout->GetElementType();

    if (varTypeIsUnsigned(eltType))
    {
        return op1;
    }

    if (varTypeIsFloating(eltType))
    {
        GenTree*       mask;
        NamedIntrinsic intrinsic;

        if (eltType == TYP_FLOAT)
        {
            mask      = gtNewDconNode(jitstd::bit_cast<float, int32_t>(0x7fffffff), TYP_FLOAT);
            intrinsic = NI_SSE_And;
        }
        else
        {
            assert(eltType == TYP_DOUBLE);
            mask      = gtNewDconNode(jitstd::bit_cast<double, int64_t>(0x7fffffffffffffffLL), TYP_DOUBLE);
            intrinsic = NI_SSE2_And;
        }

        mask = gtNewSimdHWIntrinsicNode(TYP_SIMD16, NI_Vector128_Create, eltType, 16, mask);
        return gtNewSimdHWIntrinsicNode(sig.retType, intrinsic, eltType, 16, op1, mask);
    }

    if ((eltType != TYP_LONG) && compOpportunisticallyDependsOn(InstructionSet_SSSE3))
    {
        return gtNewSimdHWIntrinsicNode(TYP_SIMD16, NI_SSSE3_Abs, eltType, 16, op1);
    }

    GenTree* uses[2];
    impMakeMultiUse(op1, uses, layout, CHECK_SPILL_ALL DEBUGARG("Vector<T>.Abs temp"));

    GenTree* sign;

    if (eltType == TYP_BYTE)
    {
        sign = gtNewZeroSimdHWIntrinsicNode(layout);
        sign = gtNewSimdHWIntrinsicNode(TYP_SIMD16, NI_SSE2_CompareGreaterThan, TYP_BYTE, 16, sign, uses[0]);
    }
    else if ((eltType == TYP_SHORT) || (eltType == TYP_INT))
    {
        sign = gtNewIconNode(varTypeBitSize(eltType) - 1);
        sign = gtNewSimdHWIntrinsicNode(TYP_SIMD16, NI_SSE2_ShiftRightArithmetic, eltType, 16, uses[0], sign);
    }
    else if (compOpportunisticallyDependsOn(InstructionSet_SSE42))
    {
        sign = gtNewZeroSimdHWIntrinsicNode(layout);
        sign = gtNewSimdHWIntrinsicNode(TYP_SIMD16, NI_SSE42_CompareGreaterThan, TYP_LONG, 16, sign, uses[0]);
    }
    else
    {
        sign = gtNewIconNode(31);
        sign = gtNewSimdHWIntrinsicNode(TYP_SIMD16, NI_SSE2_ShiftRightArithmetic, TYP_INT, 16, uses[0], sign);
        sign = gtNewSimdHWIntrinsicNode(TYP_SIMD16, NI_SSE2_Shuffle, TYP_INT, 16, sign, gtNewIconNode(0b11110101));
    }

    GenTree* signUses[2];
    impMakeMultiUse(sign, signUses, layout, CHECK_SPILL_ALL DEBUGARG("Vector<T>.Abs sign temp"));

    GenTree* tmp = gtNewSimdHWIntrinsicNode(TYP_SIMD16, NI_SSE2_Xor, eltType, 16, signUses[0], uses[1]);
    return gtNewSimdHWIntrinsicNode(TYP_SIMD16, NI_SSE2_Subtract, eltType, 16, tmp, signUses[1]);
}

GenTree* Compiler::impVectorT256Abs(const HWIntrinsicSignature& sig, GenTree* op1)
{
    assert(sig.paramCount == 1);
    assert(sig.retLayout == sig.paramLayout[0]);
    assert(sig.retType == TYP_SIMD32);

    ClassLayout* layout  = sig.retLayout;
    var_types    eltType = layout->GetElementType();

    if (varTypeIsUnsigned(eltType))
    {
        return op1;
    }

    if (varTypeIsFloating(eltType))
    {
        GenTree* mask;

        if (eltType == TYP_FLOAT)
        {
            mask = gtNewDconNode(jitstd::bit_cast<float, int32_t>(0x7fffffff), TYP_FLOAT);
        }
        else
        {
            assert(eltType == TYP_DOUBLE);
            mask = gtNewDconNode(jitstd::bit_cast<double, int64_t>(0x7fffffffffffffffLL), TYP_DOUBLE);
        }

        mask = gtNewSimdHWIntrinsicNode(TYP_SIMD32, NI_Vector256_Create, eltType, 32, mask);
        return gtNewSimdHWIntrinsicNode(TYP_SIMD32, NI_AVX_And, eltType, 32, op1, mask);
    }

    if (eltType == TYP_LONG)
    {
        GenTree* uses[2];
        impMakeMultiUse(op1, uses, layout, CHECK_SPILL_ALL DEBUGARG("Vector<T>.Abs temp"));

        GenTree* zero = gtNewZeroSimdHWIntrinsicNode(layout);
        GenTree* sign = gtNewSimdHWIntrinsicNode(TYP_SIMD32, NI_AVX2_CompareGreaterThan, TYP_LONG, 32, zero, uses[0]);
        GenTree* signUses[2];
        impMakeMultiUse(sign, signUses, layout, CHECK_SPILL_ALL DEBUGARG("Vector<T>.Abs sign temp"));

        GenTree* tmp = gtNewSimdHWIntrinsicNode(TYP_SIMD32, NI_AVX2_Xor, eltType, 32, signUses[0], uses[1]);
        return gtNewSimdHWIntrinsicNode(TYP_SIMD32, NI_AVX2_Subtract, eltType, 32, tmp, signUses[1]);
    }

    return gtNewSimdHWIntrinsicNode(TYP_SIMD32, NI_AVX2_Abs, eltType, 32, op1);
}

GenTree* Compiler::impVectorTAndNot(const HWIntrinsicSignature& sig, GenTree* op1, GenTree* op2)
{
    assert(sig.paramCount == 2);
    assert((sig.retLayout == sig.paramLayout[0]) && (sig.retLayout == sig.paramLayout[1]));

    // PANDN/ANDNPS/ANDNPS is actually ~x & y rather than x & ~y
    // so we need to swap the operand order.

    if (!gtCanSwapOrder(op1, op2))
    {
        // TODO-MIKE-Review: Can we simply set GTF_REVERSE_OPS to avoid creating a temp?

        unsigned lclNum = lvaGrabTemp(true DEBUGARG("Vector<T>.AndNot temp"));
        impAppendTempAssign(lclNum, op1, sig.paramLayout[0], CHECK_SPILL_ALL);
        op1 = gtNewLclvNode(lclNum, sig.paramType[0]);
    }

    var_types type    = sig.retLayout->GetSIMDType();
    var_types eltType = sig.retLayout->GetElementType();
    unsigned  size    = sig.retLayout->GetSize();

    NamedIntrinsic intrinsic;

    if (type == TYP_SIMD16)
    {
        intrinsic = (eltType == TYP_FLOAT) ? NI_SSE_AndNot : NI_SSE2_AndNot;
    }
    else
    {
        intrinsic = varTypeIsFloating(eltType) ? NI_AVX_AndNot : NI_AVX2_AndNot;
    }

    return gtNewSimdHWIntrinsicNode(type, intrinsic, eltType, size, op2, op1);
}

constexpr ssize_t SHUFFLE_XXZX = 0x08; // 00 00 10 00
constexpr ssize_t SHUFFLE_ZWXY = 0xB1; // 10 11 00 01
constexpr ssize_t SHUFFLE_WWYY = 0xF5; // 11 11 01 01
constexpr ssize_t SHUFFLE_ZZXX = 0xA0; // 10 10 00 00

GenTree* Compiler::impVectorT128ConvertUInt32ToSingle(const HWIntrinsicSignature& sig, GenTree* op1)
{
    assert(sig.paramCount == 1);
    assert(sig.paramType[0] == TYP_SIMD16);
    assert(sig.paramLayout[0]->GetElementType() == TYP_UINT);
    assert(sig.retType == TYP_SIMD16);
    assert(sig.retLayout->GetElementType() == TYP_FLOAT);

    GenTree* uses[2];
    impMakeMultiUse(op1, uses, sig.paramLayout[0], CHECK_SPILL_ALL DEBUGARG("Vector<T>.Convert temp"));

    GenTree* c;
    uses[0] = gtNewSimdHWIntrinsicNode(TYP_SIMD16, NI_SSE2_ShiftRightLogical, TYP_INT, 16, uses[0], gtNewIconNode(16));
    c       = gtNewSimdHWIntrinsicNode(TYP_SIMD16, NI_Vector128_Create, TYP_INT, 16, gtNewIconNode(0x53000000));
    uses[0] = gtNewSimdHWIntrinsicNode(TYP_SIMD16, NI_SSE_Or, TYP_FLOAT, 16, uses[0], c);
    c       = gtNewSimdHWIntrinsicNode(TYP_SIMD16, NI_Vector128_Create, TYP_INT, 16, gtNewIconNode(0x53000000));
    uses[0] = gtNewSimdHWIntrinsicNode(TYP_SIMD16, NI_SSE_Subtract, TYP_FLOAT, 16, uses[0], c);

    uses[1] = gtNewSimdHWIntrinsicNode(TYP_SIMD16, NI_SSE2_ShiftLeftLogical, TYP_INT, 16, uses[1], gtNewIconNode(16));
    uses[1] = gtNewSimdHWIntrinsicNode(TYP_SIMD16, NI_SSE2_ShiftRightLogical, TYP_INT, 16, uses[1], gtNewIconNode(16));
    uses[1] = gtNewSimdHWIntrinsicNode(TYP_SIMD16, NI_SSE2_ConvertToVector128Single, TYP_INT, 16, uses[1]);

    return gtNewSimdHWIntrinsicNode(TYP_SIMD16, NI_SSE_Add, TYP_FLOAT, 16, uses[0], uses[1]);
}

GenTree* Compiler::impVectorT256ConvertUInt32ToSingle(const HWIntrinsicSignature& sig, GenTree* op1)
{
    assert(sig.paramCount == 1);
    assert(sig.paramType[0] == TYP_SIMD32);
    assert(sig.paramLayout[0]->GetElementType() == TYP_UINT);
    assert(sig.retType == TYP_SIMD32);
    assert(sig.retLayout->GetElementType() == TYP_FLOAT);

    GenTree* uses[2];
    impMakeMultiUse(op1, uses, sig.paramLayout[0], CHECK_SPILL_ALL DEBUGARG("Vector<T>.Convert temp"));

    GenTree* c;
    uses[0] = gtNewSimdHWIntrinsicNode(TYP_SIMD32, NI_AVX2_ShiftRightLogical, TYP_INT, 32, uses[0], gtNewIconNode(16));
    c       = gtNewSimdHWIntrinsicNode(TYP_SIMD32, NI_Vector256_Create, TYP_INT, 32, gtNewIconNode(0x53000000));
    uses[0] = gtNewSimdHWIntrinsicNode(TYP_SIMD32, NI_AVX_Or, TYP_FLOAT, 32, uses[0], c);
    c       = gtNewSimdHWIntrinsicNode(TYP_SIMD32, NI_Vector256_Create, TYP_INT, 32, gtNewIconNode(0x53000000));
    uses[0] = gtNewSimdHWIntrinsicNode(TYP_SIMD32, NI_AVX_Subtract, TYP_FLOAT, 32, uses[0], c);

    uses[1] = gtNewSimdHWIntrinsicNode(TYP_SIMD32, NI_AVX2_ShiftLeftLogical, TYP_INT, 32, uses[1], gtNewIconNode(16));
    uses[1] = gtNewSimdHWIntrinsicNode(TYP_SIMD32, NI_AVX2_ShiftRightLogical, TYP_INT, 32, uses[1], gtNewIconNode(16));
    uses[1] = gtNewSimdHWIntrinsicNode(TYP_SIMD32, NI_AVX_ConvertToVector256Single, TYP_FLOAT, 32, uses[1]);

    return gtNewSimdHWIntrinsicNode(TYP_SIMD32, NI_AVX_Add, TYP_FLOAT, 32, uses[0], uses[1]);
}

GenTree* Compiler::impVectorT128ConvertInt64ToDouble(const HWIntrinsicSignature& sig, GenTree* op1)
{
    assert(sig.paramCount == 1);
    assert(sig.paramType[0] == TYP_SIMD16);
    assert(sig.paramLayout[0]->GetElementType() == TYP_LONG);
    assert(sig.retType == TYP_SIMD16);
    assert(sig.retLayout->GetElementType() == TYP_DOUBLE);

#ifndef TARGET_64BIT
    GenTree* uses[3];
    impMakeMultiUse(op1, uses, sig.paramLayout[0], CHECK_SPILL_ALL DEBUGARG("Vector<T>.Convert temp"));

    GenTree* sign =
        gtNewSimdHWIntrinsicNode(TYP_SIMD16, NI_SSE2_ShiftRightLogical, TYP_LONG, 16, uses[0], gtNewIconNode(63));
    sign = gtNewSimdHWIntrinsicNode(TYP_SIMD16, NI_SSE2_ShiftLeftLogical, TYP_LONG, 16, sign, gtNewIconNode(63));

    GenTree* uns = gtNewSimdHWIntrinsicNode(TYP_SIMD16, NI_SSE2_Shuffle, TYP_INT, 16, uses[1], gtNewIconNode(0xF5));
    uns = gtNewSimdHWIntrinsicNode(TYP_SIMD16, NI_SSE2_ShiftRightArithmetic, TYP_INT, 16, uns, gtNewIconNode(32));
    GenTree* unsUses[2];
    impMakeMultiUse(uns, unsUses, sig.paramLayout[0], CHECK_SPILL_ALL DEBUGARG("Vector<T>.Convert temp"));
    uns = gtNewSimdHWIntrinsicNode(TYP_SIMD16, NI_SSE2_Xor, TYP_LONG, 16, uses[2], unsUses[0]);
    uns = gtNewSimdHWIntrinsicNode(TYP_SIMD16, NI_SSE2_Subtract, TYP_LONG, 16, uns, unsUses[1]);

    GenTree* e[2];
    GenTree* c[2];

    impMakeMultiUse(uns, 2, uses, sig.paramLayout[0], CHECK_SPILL_ALL DEBUGARG("Vector<T>.Convert temp"));

    e[0] = gtNewSimdHWIntrinsicNode(TYP_SIMD16, NI_SSE2_ShiftRightLogical, TYP_LONG, 16, uses[0], gtNewIconNode(32));
    c[0] = gtNewSimdHWIntrinsicNode(TYP_SIMD16, NI_Vector128_Create, TYP_LONG, 16, gtNewLconNode(0x4530000000000000));
    e[0] = gtNewSimdHWIntrinsicNode(TYP_SIMD16, NI_SSE2_Or, TYP_DOUBLE, 16, e[0], c[0]);
    c[0] = gtNewSimdHWIntrinsicNode(TYP_SIMD16, NI_Vector128_Create, TYP_LONG, 16, gtNewLconNode(0x4530000000000000));
    e[0] = gtNewSimdHWIntrinsicNode(TYP_SIMD16, NI_SSE2_Subtract, TYP_DOUBLE, 16, e[0], c[0]);

    e[1] = gtNewSimdHWIntrinsicNode(TYP_SIMD16, NI_SSE2_ShiftLeftLogical, TYP_LONG, 16, uses[1], gtNewIconNode(32));
    e[1] = gtNewSimdHWIntrinsicNode(TYP_SIMD16, NI_SSE2_ShiftRightLogical, TYP_LONG, 16, e[1], gtNewIconNode(32));
    c[1] = gtNewSimdHWIntrinsicNode(TYP_SIMD16, NI_Vector128_Create, TYP_LONG, 16, gtNewLconNode(0x4330000000000000));
    e[1] = gtNewSimdHWIntrinsicNode(TYP_SIMD16, NI_SSE2_Or, TYP_DOUBLE, 16, e[1], c[1]);
    c[1] = gtNewSimdHWIntrinsicNode(TYP_SIMD16, NI_Vector128_Create, TYP_LONG, 16, gtNewLconNode(0x4330000000000000));
    e[1] = gtNewSimdHWIntrinsicNode(TYP_SIMD16, NI_SSE2_Subtract, TYP_DOUBLE, 16, e[1], c[1]);

    uns = gtNewSimdHWIntrinsicNode(TYP_SIMD16, NI_SSE2_Add, TYP_DOUBLE, 16, e[0], e[1]);

    return gtNewSimdHWIntrinsicNode(TYP_SIMD16, NI_SSE_Or, TYP_FLOAT, 16, uns, sign);
#else
    GenTree* uses[4];
    impMakeMultiUse(op1, uses, sig.paramLayout[0], CHECK_SPILL_ALL DEBUGARG("Vector<T>.Convert temp"));

    GenTree* e[2];

    e[0] = gtNewSimdHWIntrinsicNode(TYP_LONG, NI_SSE2_X64_ConvertToInt64, TYP_LONG, 16, uses[0]);
    e[0] =
        gtNewSimdHWIntrinsicNode(TYP_SIMD16, NI_SSE2_X64_ConvertScalarToVector128Double, TYP_LONG, 16, uses[1], e[0]);

    if (compOpportunisticallyDependsOn(InstructionSet_SSE41))
    {
        e[1] = gtNewSimdHWIntrinsicNode(TYP_LONG, NI_SSE41_X64_Extract, TYP_LONG, 16, uses[2], gtNewIconNode(1));
    }
    else
    {
        e[1] = gtNewSimdHWIntrinsicNode(TYP_SIMD16, NI_SSE2_Shuffle, TYP_INT, 16, uses[2], gtNewIconNode(0b00001110));
        e[1] = gtNewSimdHWIntrinsicNode(TYP_LONG, NI_SSE2_X64_ConvertToInt64, TYP_LONG, 16, e[1]);
    }

    e[1] =
        gtNewSimdHWIntrinsicNode(TYP_SIMD16, NI_SSE2_X64_ConvertScalarToVector128Double, TYP_LONG, 16, uses[3], e[1]);
    return gtNewSimdHWIntrinsicNode(TYP_SIMD16, NI_SSE2_UnpackLow, TYP_DOUBLE, 16, e[0], e[1]);
#endif
}

GenTree* Compiler::impVectorT256ConvertInt64ToDouble(const HWIntrinsicSignature& sig, GenTree* op1)
{
    assert(sig.paramCount == 1);
    assert(sig.paramType[0] == TYP_SIMD32);
    assert(sig.paramLayout[0]->GetElementType() == TYP_LONG);
    assert(sig.retType == TYP_SIMD32);
    assert(sig.retLayout->GetElementType() == TYP_DOUBLE);

#ifndef TARGET_64BIT
    GenTree* uses[3];
    impMakeMultiUse(op1, uses, sig.paramLayout[0], CHECK_SPILL_ALL DEBUGARG("Vector<T>.Convert temp"));

    GenTree* sign =
        gtNewSimdHWIntrinsicNode(TYP_SIMD32, NI_AVX2_ShiftRightLogical, TYP_LONG, 32, uses[0], gtNewIconNode(63));
    sign = gtNewSimdHWIntrinsicNode(TYP_SIMD32, NI_AVX2_ShiftLeftLogical, TYP_LONG, 32, sign, gtNewIconNode(63));

    GenTree* uns = gtNewSimdHWIntrinsicNode(TYP_SIMD32, NI_AVX2_Shuffle, TYP_INT, 32, uses[1], gtNewIconNode(0xF5));
    uns = gtNewSimdHWIntrinsicNode(TYP_SIMD32, NI_AVX2_ShiftRightArithmetic, TYP_INT, 32, uns, gtNewIconNode(32));
    GenTree* unsUses[2];
    impMakeMultiUse(uns, unsUses, sig.paramLayout[0], CHECK_SPILL_ALL DEBUGARG("Vector<T>.Convert temp"));
    uns = gtNewSimdHWIntrinsicNode(TYP_SIMD32, NI_AVX2_Xor, TYP_LONG, 32, uses[2], unsUses[0]);
    uns = gtNewSimdHWIntrinsicNode(TYP_SIMD32, NI_AVX2_Subtract, TYP_LONG, 32, uns, unsUses[1]);

    GenTree* e[2];
    GenTree* c[2];

    impMakeMultiUse(uns, 2, uses, sig.paramLayout[0], CHECK_SPILL_ALL DEBUGARG("Vector<T>.Convert temp"));

    e[0] = gtNewSimdHWIntrinsicNode(TYP_SIMD32, NI_AVX2_ShiftRightLogical, TYP_LONG, 32, uses[0], gtNewIconNode(32));
    c[0] = gtNewSimdHWIntrinsicNode(TYP_SIMD32, NI_Vector256_Create, TYP_LONG, 32, gtNewLconNode(0x4530000000000000));
    e[0] = gtNewSimdHWIntrinsicNode(TYP_SIMD32, NI_AVX_Or, TYP_DOUBLE, 32, e[0], c[0]);
    c[0] = gtNewSimdHWIntrinsicNode(TYP_SIMD32, NI_Vector256_Create, TYP_LONG, 32, gtNewLconNode(0x4530000000000000));
    e[0] = gtNewSimdHWIntrinsicNode(TYP_SIMD32, NI_AVX_Subtract, TYP_DOUBLE, 32, e[0], c[0]);

    e[1] = gtNewSimdHWIntrinsicNode(TYP_SIMD32, NI_AVX2_ShiftLeftLogical, TYP_LONG, 32, uses[1], gtNewIconNode(32));
    e[1] = gtNewSimdHWIntrinsicNode(TYP_SIMD32, NI_AVX2_ShiftRightLogical, TYP_LONG, 32, e[1], gtNewIconNode(32));
    c[1] = gtNewSimdHWIntrinsicNode(TYP_SIMD32, NI_Vector128_Create, TYP_LONG, 32, gtNewLconNode(0x4330000000000000));
    e[1] = gtNewSimdHWIntrinsicNode(TYP_SIMD32, NI_AVX_Or, TYP_DOUBLE, 32, e[1], c[1]);
    c[1] = gtNewSimdHWIntrinsicNode(TYP_SIMD32, NI_Vector128_Create, TYP_LONG, 32, gtNewLconNode(0x4330000000000000));
    e[1] = gtNewSimdHWIntrinsicNode(TYP_SIMD32, NI_AVX_Subtract, TYP_DOUBLE, 32, e[1], c[1]);

    uns = gtNewSimdHWIntrinsicNode(TYP_SIMD32, NI_AVX_Add, TYP_DOUBLE, 32, e[0], e[1]);

    return gtNewSimdHWIntrinsicNode(TYP_SIMD32, NI_AVX_Or, TYP_FLOAT, 32, uns, sign);
#else
    // TODO-MIKE-Cleanup: These temps should be SIMD16 but we don't have a SIMD16 layout
    // handy so they're SIMD32 instead. This would mean that all the uses should really
    // be NI_Vector256_GetLower but that's kind of overkill, ignore it for now.
    GenTree* uses[5];
    impMakeMultiUse(op1, uses, sig.paramLayout[0], CHECK_SPILL_ALL DEBUGARG("Vector<T>.Convert temp"));

    GenTree* e[4];
    e[0] = gtNewSimdHWIntrinsicNode(TYP_LONG, NI_SSE2_X64_ConvertToInt64, TYP_LONG, 16, uses[0]);
    e[0] =
        gtNewSimdHWIntrinsicNode(TYP_SIMD16, NI_SSE2_X64_ConvertScalarToVector128Double, TYP_LONG, 16, uses[1], e[0]);
    e[1] = gtNewSimdHWIntrinsicNode(TYP_LONG, NI_SSE41_X64_Extract, TYP_LONG, 16, uses[2], gtNewIconNode(1));
    e[1] =
        gtNewSimdHWIntrinsicNode(TYP_SIMD16, NI_SSE2_X64_ConvertScalarToVector128Double, TYP_LONG, 16, uses[3], e[1]);
    e[0] = gtNewSimdHWIntrinsicNode(TYP_SIMD16, NI_SSE2_UnpackLow, TYP_DOUBLE, 16, e[0], e[1]);

    uses[0] = gtNewSimdHWIntrinsicNode(TYP_SIMD16, NI_AVX_ExtractVector128, TYP_FLOAT, 32, uses[4], gtNewIconNode(1));
    uses[0] = gtNewSimdHWIntrinsicNode(TYP_SIMD32, NI_Vector128_ToVector256Unsafe, TYP_LONG, 16, uses[0]);
    impMakeMultiUse(uses[0], 4, uses, sig.paramLayout[0], CHECK_SPILL_ALL DEBUGARG("Vector<T>.Convert temp"));

    e[2] = gtNewSimdHWIntrinsicNode(TYP_LONG, NI_SSE2_X64_ConvertToInt64, TYP_LONG, 16, uses[0]);
    e[2] =
        gtNewSimdHWIntrinsicNode(TYP_SIMD16, NI_SSE2_X64_ConvertScalarToVector128Double, TYP_LONG, 16, uses[1], e[2]);
    e[3] = gtNewSimdHWIntrinsicNode(TYP_LONG, NI_SSE41_X64_Extract, TYP_LONG, 16, uses[2], gtNewIconNode(1));
    e[3] =
        gtNewSimdHWIntrinsicNode(TYP_SIMD16, NI_SSE2_X64_ConvertScalarToVector128Double, TYP_LONG, 16, uses[3], e[3]);
    e[2] = gtNewSimdHWIntrinsicNode(TYP_SIMD16, NI_SSE2_UnpackLow, TYP_DOUBLE, 16, e[2], e[3]);

    return gtNewSimdHWIntrinsicNode(TYP_SIMD32, NI_AVX_InsertVector128, TYP_DOUBLE, 32, e[0], e[2], gtNewIconNode(1));
#endif
}

GenTree* Compiler::impVectorT128ConvertUInt64ToDouble(const HWIntrinsicSignature& sig, GenTree* op1)
{
    assert(sig.paramCount == 1);
    assert(sig.paramType[0] == TYP_SIMD16);
    assert(sig.paramLayout[0]->GetElementType() == TYP_ULONG);
    assert(sig.retType == TYP_SIMD16);
    assert(sig.retLayout->GetElementType() == TYP_DOUBLE);

    GenTree* uses[2];
    impMakeMultiUse(op1, uses, sig.paramLayout[0], CHECK_SPILL_ALL DEBUGARG("Vector<T>.Convert temp"));

    GenTree* e[2];
    GenTree* c[2];

    e[0] = gtNewSimdHWIntrinsicNode(TYP_SIMD16, NI_SSE2_ShiftRightLogical, TYP_LONG, 16, uses[0], gtNewIconNode(32));
    c[0] = gtNewSimdHWIntrinsicNode(TYP_SIMD16, NI_Vector128_Create, TYP_LONG, 16, gtNewLconNode(0x4530000000000000));
    e[0] = gtNewSimdHWIntrinsicNode(TYP_SIMD16, NI_SSE2_Or, TYP_DOUBLE, 16, e[0], c[0]);
    c[0] = gtNewSimdHWIntrinsicNode(TYP_SIMD16, NI_Vector128_Create, TYP_LONG, 16, gtNewLconNode(0x4530000000000000));
    e[0] = gtNewSimdHWIntrinsicNode(TYP_SIMD16, NI_SSE2_Subtract, TYP_DOUBLE, 16, e[0], c[0]);

    e[1] = gtNewSimdHWIntrinsicNode(TYP_SIMD16, NI_SSE2_ShiftLeftLogical, TYP_LONG, 16, uses[1], gtNewIconNode(32));
    e[1] = gtNewSimdHWIntrinsicNode(TYP_SIMD16, NI_SSE2_ShiftRightLogical, TYP_LONG, 16, e[1], gtNewIconNode(32));
    c[1] = gtNewSimdHWIntrinsicNode(TYP_SIMD16, NI_Vector128_Create, TYP_LONG, 16, gtNewLconNode(0x4330000000000000));
    e[1] = gtNewSimdHWIntrinsicNode(TYP_SIMD16, NI_SSE2_Or, TYP_DOUBLE, 16, e[1], c[1]);
    c[1] = gtNewSimdHWIntrinsicNode(TYP_SIMD16, NI_Vector128_Create, TYP_LONG, 16, gtNewLconNode(0x4330000000000000));
    e[1] = gtNewSimdHWIntrinsicNode(TYP_SIMD16, NI_SSE2_Subtract, TYP_DOUBLE, 16, e[1], c[1]);

    return gtNewSimdHWIntrinsicNode(TYP_SIMD16, NI_SSE2_Add, TYP_DOUBLE, 16, e[0], e[1]);
}

GenTree* Compiler::impVectorT256ConvertUInt64ToDouble(const HWIntrinsicSignature& sig, GenTree* op1)
{
    assert(sig.paramCount == 1);
    assert(sig.paramType[0] == TYP_SIMD32);
    assert(sig.paramLayout[0]->GetElementType() == TYP_ULONG);
    assert(sig.retType == TYP_SIMD32);
    assert(sig.retLayout->GetElementType() == TYP_DOUBLE);

    GenTree* uses[2];
    impMakeMultiUse(op1, uses, sig.paramLayout[0], CHECK_SPILL_ALL DEBUGARG("Vector<T>.Convert temp"));

    GenTree* e[2];
    GenTree* c[2];

    e[0] = gtNewSimdHWIntrinsicNode(TYP_SIMD32, NI_AVX2_ShiftRightLogical, TYP_LONG, 32, uses[0], gtNewIconNode(32));
    c[0] = gtNewSimdHWIntrinsicNode(TYP_SIMD32, NI_Vector256_Create, TYP_LONG, 32, gtNewLconNode(0x4530000000000000));
    e[0] = gtNewSimdHWIntrinsicNode(TYP_SIMD32, NI_AVX_Or, TYP_DOUBLE, 32, e[0], c[0]);
    c[0] = gtNewSimdHWIntrinsicNode(TYP_SIMD32, NI_Vector256_Create, TYP_LONG, 32, gtNewLconNode(0x4530000000000000));
    e[0] = gtNewSimdHWIntrinsicNode(TYP_SIMD32, NI_AVX_Subtract, TYP_DOUBLE, 32, e[0], c[0]);

    e[1] = gtNewSimdHWIntrinsicNode(TYP_SIMD32, NI_AVX2_ShiftLeftLogical, TYP_LONG, 32, uses[1], gtNewIconNode(32));
    e[1] = gtNewSimdHWIntrinsicNode(TYP_SIMD32, NI_AVX2_ShiftRightLogical, TYP_LONG, 32, e[1], gtNewIconNode(32));
    c[1] = gtNewSimdHWIntrinsicNode(TYP_SIMD32, NI_Vector256_Create, TYP_LONG, 32, gtNewLconNode(0x4330000000000000));
    e[1] = gtNewSimdHWIntrinsicNode(TYP_SIMD32, NI_AVX_Or, TYP_DOUBLE, 32, e[1], c[1]);
    c[1] = gtNewSimdHWIntrinsicNode(TYP_SIMD32, NI_Vector256_Create, TYP_LONG, 32, gtNewLconNode(0x4330000000000000));
    e[1] = gtNewSimdHWIntrinsicNode(TYP_SIMD32, NI_AVX_Subtract, TYP_DOUBLE, 32, e[1], c[1]);

    return gtNewSimdHWIntrinsicNode(TYP_SIMD32, NI_AVX_Add, TYP_DOUBLE, 32, e[0], e[1]);
}

GenTree* Compiler::impVectorT128ConvertDoubleToInt64(const HWIntrinsicSignature& sig)
{
    assert(sig.paramCount == 1);
    assert(sig.paramType[0] == TYP_SIMD16);
    assert(sig.paramLayout[0]->GetElementType() == TYP_DOUBLE);
    assert(sig.retType == TYP_SIMD16);
    assert(sig.retLayout->GetElementType() == TYP_LONG);

#ifndef TARGET_64BIT
    return nullptr;
#else
    GenTree* op1 = impSIMDPopStack(TYP_SIMD16);

    GenTree* uses[4];
    impMakeMultiUse(op1, uses, sig.paramLayout[0], CHECK_SPILL_ALL DEBUGARG("Vector<T>.Convert temp"));

    GenTree* e[2];
    e[0] = gtNewSimdHWIntrinsicNode(TYP_LONG, NI_SSE2_X64_ConvertToInt64WithTruncation, TYP_DOUBLE, 16, uses[2]);
    e[0] = gtNewSimdHWIntrinsicNode(TYP_SIMD16, NI_SSE2_X64_ConvertScalarToVector128Int64, TYP_LONG, 16, e[0]);
    e[1] = gtNewSimdHWIntrinsicNode(TYP_SIMD16, NI_SSE2_UnpackHigh, TYP_DOUBLE, 16, uses[0], uses[1]);
    e[1] = gtNewSimdHWIntrinsicNode(TYP_LONG, NI_SSE2_X64_ConvertToInt64WithTruncation, TYP_DOUBLE, 16, e[1]);

    if (!compOpportunisticallyDependsOn(InstructionSet_SSE41))
    {
        e[1] = gtNewSimdHWIntrinsicNode(TYP_SIMD16, NI_SSE2_X64_ConvertScalarToVector128Int64, TYP_LONG, 16, e[1]);
        return gtNewSimdHWIntrinsicNode(TYP_SIMD16, NI_SSE2_UnpackLow, TYP_LONG, 16, e[0], e[1]);
    }

    return gtNewSimdHWIntrinsicNode(TYP_SIMD16, NI_SSE41_X64_Insert, TYP_LONG, 16, e[0], e[1], gtNewIconNode(1));
#endif
}

GenTree* Compiler::impVectorT256ConvertDoubleToInt64(const HWIntrinsicSignature& sig)
{
    assert(sig.paramCount == 1);
    assert(sig.paramType[0] == TYP_SIMD32);
    assert(sig.paramLayout[0]->GetElementType() == TYP_DOUBLE);
    assert(sig.retType == TYP_SIMD32);
    assert(sig.retLayout->GetElementType() == TYP_LONG);

#ifndef TARGET_64BIT
    return nullptr;
#else
    GenTree* op1 = impSIMDPopStack(TYP_SIMD32);

    // TODO-MIKE-Cleanup: These temps should be SIMD16 but we don't have a SIMD16 layout
    // handy so they're SIMD32 instead. This would mean that all the uses should really
    // be NI_Vector256_GetLower but that's kind of overkill, ignore it for now.
    GenTree* uses[4];
    impMakeMultiUse(op1, uses, sig.paramLayout[0], CHECK_SPILL_ALL DEBUGARG("Vector<T>.Convert temp"));

    GenTree* e[4];
    e[0] = gtNewSimdHWIntrinsicNode(TYP_LONG, NI_SSE2_X64_ConvertToInt64WithTruncation, TYP_DOUBLE, 16, uses[2]);
    e[0] = gtNewSimdHWIntrinsicNode(TYP_SIMD16, NI_SSE2_X64_ConvertScalarToVector128Int64, TYP_LONG, 16, e[0]);
    e[1] = gtNewSimdHWIntrinsicNode(TYP_SIMD16, NI_SSE2_UnpackHigh, TYP_DOUBLE, 16, uses[0], uses[1]);
    e[1] = gtNewSimdHWIntrinsicNode(TYP_LONG, NI_SSE2_X64_ConvertToInt64WithTruncation, TYP_DOUBLE, 16, e[1]);

    uses[3] = gtNewSimdHWIntrinsicNode(TYP_SIMD16, NI_AVX_ExtractVector128, TYP_FLOAT, 32, uses[3], gtNewIconNode(1));
    uses[3] = gtNewSimdHWIntrinsicNode(TYP_SIMD32, NI_Vector128_ToVector256Unsafe, TYP_LONG, 16, uses[3]);
    impMakeMultiUse(uses[3], 3, uses, sig.paramLayout[0], CHECK_SPILL_ALL DEBUGARG("Vector<T>.Convert temp"));

    e[2] = gtNewSimdHWIntrinsicNode(TYP_LONG, NI_SSE2_X64_ConvertToInt64WithTruncation, TYP_DOUBLE, 16, uses[2]);
    e[2] = gtNewSimdHWIntrinsicNode(TYP_SIMD16, NI_SSE2_X64_ConvertScalarToVector128Int64, TYP_LONG, 16, e[2]);
    e[3] = gtNewSimdHWIntrinsicNode(TYP_SIMD16, NI_SSE2_UnpackHigh, TYP_DOUBLE, 16, uses[0], uses[1]);
    e[3] = gtNewSimdHWIntrinsicNode(TYP_LONG, NI_SSE2_X64_ConvertToInt64WithTruncation, TYP_DOUBLE, 16, e[3]);

    e[0] = gtNewSimdHWIntrinsicNode(TYP_SIMD16, NI_SSE41_X64_Insert, TYP_LONG, 16, e[0], e[1], gtNewIconNode(1));
    e[0] = gtNewSimdHWIntrinsicNode(TYP_SIMD32, NI_Vector128_ToVector256Unsafe, TYP_LONG, 16, e[0]);
    e[1] = gtNewSimdHWIntrinsicNode(TYP_SIMD16, NI_SSE41_X64_Insert, TYP_LONG, 16, e[2], e[3], gtNewIconNode(1));

    return gtNewSimdHWIntrinsicNode(TYP_SIMD32, NI_AVX2_InsertVector128, TYP_LONG, 32, e[0], e[1], gtNewIconNode(1));
#endif
}

GenTree* Compiler::impVector23Division(const HWIntrinsicSignature& sig, GenTree* op1, GenTree* op2)
{
    assert(sig.paramCount == 2);
    assert((sig.retLayout == sig.paramLayout[0]) && (sig.retLayout == sig.paramLayout[1]));
    assert((sig.retLayout->GetSize() == 8) || (sig.retLayout->GetSize() == 12));
    assert(sig.retLayout->GetElementType() == TYP_FLOAT);

    ClassLayout* layout = sig.retLayout;
    var_types    type   = layout->GetSIMDType();
    unsigned     size   = layout->GetSize();

    GenTree* d = gtNewSimdHWIntrinsicNode(TYP_SIMD16, NI_SSE_Divide, TYP_FLOAT, 16, op1, op2);

    // Since the top-most elements will be zero, we end up perfoming 0 / 0 which is NaN.
    // Therefore, post division we need to set the top-most elements to zero. This is
    // achieved by left logical shift followed by right logical shift of the result.

    // TODO-MIKE-CQ: It would be better to insert zeroes into the appropiate elements instead
    // of doing this shifty stuff. With SSE41 we can zero 2 elements (for Vector2) with one
    // INSERTPS instruction. Without SSE41 XORPS+MOVLHPS is likely better than integer shifts
    // for Vector2. Vector3 is a bit more problematic without SSE41 (might need 3 instructions
    // rather than the current 2) but it sill may be better to avoid integer shifts due to
    // integer-float bypass delays.
    // Also, using "high level" vector operations like "WithElement" makes it slightly simpler
    // to eliminate this zeroing in cases where it isn't necessary (e.g. when the result is
    // used by a SIMD8/SIMD12 store or assigned to a promoted local).
    // The problem is what to do about Vector2 - do we insert 2 FLOAT 0 or 1 DOUBLE 0?
    // Inserting FLOTA 0 is cleaner but we'd need to coalesce these inserts in lowering and
    // that's slightly ugly due to the way lowering works, we probably need TryGetUse when
    // we find the first insert. Otherwise we'll lower it to some more complex sequence and
    // then we find the second insert it will be difficult to recognize and perform coalescing.
    // And as a side note - ARM64 doesn't zero the upper Vector3 element for unknown reasons.

    d = gtNewSimdHWIntrinsicNode(TYP_SIMD16, NI_SSE2_ShiftLeftLogical128BitLane, TYP_INT, 16, d,
                                 gtNewIconNode(16 - size));
    d = gtNewSimdHWIntrinsicNode(type, NI_SSE2_ShiftRightLogical128BitLane, TYP_INT, 16, d, gtNewIconNode(16 - size));

    return d;
}

GenTree* Compiler::impVector234Dot(const HWIntrinsicSignature& sig, GenTree* op1, GenTree* op2)
{
    assert(sig.paramCount == 2);
    assert(sig.paramLayout[0] == sig.paramLayout[1]);
    assert(sig.paramLayout[0]->GetElementType() == TYP_FLOAT);
    assert(sig.retType == TYP_FLOAT);

    ClassLayout* layout = sig.paramLayout[0];
    unsigned     size   = layout->GetSize();

    if (compOpportunisticallyDependsOn(InstructionSet_SSE41))
    {
        uint8_t imm = 0b11110000;
        imm >>= 4 - layout->GetElementCount();
        imm &= 0b11110000;
        imm |= 0b00000001;

        op1 = gtNewSimdHWIntrinsicNode(TYP_FLOAT, NI_SSE41_DotProduct, TYP_FLOAT, 16, op1, op2, gtNewIconNode(imm));
        return gtNewSimdHWIntrinsicNode(TYP_FLOAT, NI_Vector128_GetElement, TYP_FLOAT, 16, op1, gtNewIconNode(0));
    }

    op1 = gtNewSimdHWIntrinsicNode(TYP_SIMD16, NI_SSE_Multiply, TYP_FLOAT, 16, op1, op2);
    op1 = gtNewSimdHWIntrinsicNode(TYP_SIMD16, NI_Vector128_Sum, TYP_FLOAT, size, op1);
    return gtNewSimdGetElementNode(TYP_SIMD16, TYP_FLOAT, op1, gtNewIconNode(0));
}

GenTree* Compiler::impVectorT128Sum(const HWIntrinsicSignature& sig)
{
    assert(sig.paramCount == 1);
    assert(sig.paramType[0] == TYP_SIMD16);

    var_types eltType = varTypeUnsignedToSigned(sig.paramLayout[0]->GetElementType());

    if ((eltType != TYP_FLOAT) && !compOpportunisticallyDependsOn(InstructionSet_SSE2))
    {
        return nullptr;
    }

    GenTree* vec = impSIMDPopStack(TYP_SIMD16);

    return impVectorT128Sum(vec, eltType, sig.retType);
}

GenTree* Compiler::impVectorT128Sum(GenTree* vec, var_types eltType, var_types retType)
{
    if (eltType == TYP_BYTE)
    {
        vec = gtNewSimdHWIntrinsicNode(TYP_SIMD16, NI_SSE2_SumAbsoluteDifferences, TYP_USHORT, 16, vec,
                                       gtNewZeroSimdHWIntrinsicNode(TYP_SIMD16, TYP_BYTE));
        eltType = TYP_LONG;
    }

    vec = gtNewSimdHWIntrinsicNode(TYP_SIMD16, NI_Vector128_Sum, eltType, 16, vec);
    return gtNewSimdGetElementNode(TYP_SIMD16, retType, vec, gtNewIconNode(0));
}

GenTree* Compiler::impVectorT256Sum(const HWIntrinsicSignature& sig)
{
    assert(sig.paramCount == 1);
    assert(sig.paramType[0] == TYP_SIMD32);

    var_types eltType = varTypeUnsignedToSigned(sig.paramLayout[0]->GetElementType());
    GenTree*  vec     = impSIMDPopStack(TYP_SIMD32);

    vec = gtNewSimdHWIntrinsicNode(TYP_SIMD16, NI_Vector256_Sum, eltType, 32, vec);
    return impVectorT128Sum(vec, eltType, sig.retType);
}

GenTree* Compiler::impVectorT128Dot(const HWIntrinsicSignature& sig)
{
    assert(sig.paramCount == 2);
    assert(sig.paramType[0] == TYP_SIMD16);
    assert(sig.paramLayout[0] == sig.paramLayout[1]);

    var_types eltType = sig.paramLayout[0]->GetElementType();

    bool hasSse41 = compOpportunisticallyDependsOn(InstructionSet_SSE41);

    if ((varTypeIsInt(eltType) || varTypeIsLong(eltType)) && !hasSse41)
    {
        return nullptr;
    }

    GenTree* op1 = impSIMDPopStack(TYP_SIMD16);
    GenTree* op2 = impSIMDPopStack(TYP_SIMD16);

    if (varTypeIsFloating(eltType) && hasSse41)
    {
        uint8_t imm = eltType == TYP_FLOAT ? 0b11110001 : 0b00110001;

        op1 = gtNewSimdHWIntrinsicNode(eltType, NI_SSE41_DotProduct, eltType, 16, op1, op2, gtNewIconNode(imm));
        return gtNewSimdHWIntrinsicNode(eltType, NI_Vector128_GetElement, eltType, 16, op1, gtNewIconNode(0));
    }

    switch (eltType)
    {
        case TYP_FLOAT:
            op1 = gtNewSimdHWIntrinsicNode(TYP_SIMD16, NI_SSE_Multiply, TYP_FLOAT, 16, op1, op2);
            break;
        case TYP_DOUBLE:
            op1 = gtNewSimdHWIntrinsicNode(TYP_SIMD16, NI_SSE2_Multiply, TYP_DOUBLE, 16, op1, op2);
            break;
        case TYP_LONG:
        case TYP_ULONG:
            op1     = impVectorTMultiplyLong(sig.paramLayout[0], op1, op2);
            eltType = TYP_LONG;
            break;
        case TYP_INT:
        case TYP_UINT:
            op1     = gtNewSimdHWIntrinsicNode(TYP_SIMD16, NI_SSE41_MultiplyLow, TYP_INT, 16, op1, op2);
            eltType = TYP_INT;
            break;
        case TYP_SHORT:
        case TYP_USHORT:
            op1     = gtNewSimdHWIntrinsicNode(TYP_SIMD16, NI_SSE2_MultiplyAddAdjacent, TYP_INT, 16, op1, op2);
            eltType = TYP_INT;
            break;
        default:
            assert(varTypeIsByte(eltType));
            op1     = impVectorTMultiplyAddAdjacentByte(sig, op1, op2);
            eltType = TYP_INT;
            break;
    }

    op1 = gtNewSimdHWIntrinsicNode(TYP_SIMD16, NI_Vector128_Sum, eltType, 16, op1);
    return gtNewSimdGetElementNode(TYP_SIMD16, sig.retType, op1, gtNewIconNode(0));
}

GenTree* Compiler::impVectorT256Dot(const HWIntrinsicSignature& sig)
{
    assert(sig.paramCount == 2);
    assert(sig.paramType[0] == TYP_SIMD32);
    assert(sig.paramLayout[0] == sig.paramLayout[1]);

    var_types eltType = sig.paramLayout[0]->GetElementType();

    GenTree* op1 = impSIMDPopStack(TYP_SIMD32);
    GenTree* op2 = impSIMDPopStack(TYP_SIMD32);

    if (eltType == TYP_FLOAT)
    {
        uint8_t imm = 0b11110001;
        op1 = gtNewSimdHWIntrinsicNode(TYP_SIMD32, NI_AVX_DotProduct, TYP_FLOAT, 32, op1, op2, gtNewIconNode(imm));
        op1 = gtNewSimdHWIntrinsicNode(TYP_SIMD16, NI_Vector256_Sum, TYP_FLOAT, 32, op1);
        return gtNewSimdHWIntrinsicNode(eltType, NI_Vector128_GetElement, TYP_FLOAT, 16, op1, gtNewIconNode(0));
    }

    switch (eltType)
    {
        case TYP_DOUBLE:
            op1 = gtNewSimdHWIntrinsicNode(TYP_SIMD32, NI_AVX_Multiply, TYP_DOUBLE, 32, op1, op2);
            break;
        case TYP_LONG:
        case TYP_ULONG:
            op1     = impVectorTMultiplyLong(sig.paramLayout[0], op1, op2);
            eltType = TYP_LONG;
            break;
        case TYP_INT:
        case TYP_UINT:
            op1     = gtNewSimdHWIntrinsicNode(TYP_SIMD32, NI_AVX2_MultiplyLow, TYP_INT, 32, op1, op2);
            eltType = TYP_INT;
            break;
        case TYP_SHORT:
        case TYP_USHORT:
            op1     = gtNewSimdHWIntrinsicNode(TYP_SIMD32, NI_AVX2_MultiplyAddAdjacent, TYP_INT, 32, op1, op2);
            eltType = TYP_INT;
            break;
        default:
            assert(varTypeIsByte(eltType));
            op1     = impVectorTMultiplyAddAdjacentByte(sig, op1, op2);
            eltType = TYP_INT;
            break;
    }

    op1 = gtNewSimdHWIntrinsicNode(TYP_SIMD16, NI_Vector256_Sum, eltType, 32, op1);
    op1 = gtNewSimdHWIntrinsicNode(TYP_SIMD16, NI_Vector128_Sum, eltType, 16, op1);
    return gtNewSimdGetElementNode(TYP_SIMD16, sig.retType, op1, gtNewIconNode(0));
}

GenTree* Compiler::impVectorTMultiplyAddAdjacentByte(const HWIntrinsicSignature& sig, GenTree* op1, GenTree* op2)
{
    assert(varTypeIsByte(sig.paramLayout[0]->GetElementType()));

    GenTree* op1Uses[2];
    impMakeMultiUse(op1, op1Uses, sig.paramLayout[0],
                    CHECK_SPILL_ALL DEBUGARG("Vector<byte>.MultiplyAddAdjacent temp"));
    GenTree* op2Uses[2];
    impMakeMultiUse(op2, op2Uses, sig.paramLayout[0],
                    CHECK_SPILL_ALL DEBUGARG("Vector<byte>.MultiplyAddAdjacent temp"));

    var_types type = sig.paramType[0];
    unsigned  size = varTypeSize(type);

    NamedIntrinsic madd = size == 32 ? NI_AVX2_MultiplyAddAdjacent : NI_SSE2_MultiplyAddAdjacent;
    NamedIntrinsic srlw = size == 32 ? NI_AVX2_ShiftRightLogical : NI_SSE2_ShiftRightLogical;
    NamedIntrinsic add  = size == 32 ? NI_AVX2_Add : NI_SSE2_Add;

    GenTree* lo  = gtNewSimdHWIntrinsicNode(type, madd, TYP_INT, size, op1Uses[0], op2Uses[0]);
    GenTree* hi1 = gtNewSimdHWIntrinsicNode(type, srlw, TYP_SHORT, size, op1Uses[1], gtNewIconNode(8));
    GenTree* hi2 = gtNewSimdHWIntrinsicNode(type, srlw, TYP_SHORT, size, op2Uses[1], gtNewIconNode(8));
    GenTree* hi  = gtNewSimdHWIntrinsicNode(type, madd, TYP_INT, size, hi1, hi2);
    return gtNewSimdHWIntrinsicNode(type, add, TYP_INT, size, lo, hi);
}

GenTree* Compiler::impVector234TEquals(const HWIntrinsicSignature& sig, GenTree* op1, GenTree* op2, bool notEqual)
{
    assert((sig.hasThisParam && (sig.paramCount == 1)) || (sig.paramCount == 2));
    assert(sig.hasThisParam || (sig.paramLayout[0] == sig.paramLayout[1]));
    assert(sig.retType == TYP_BOOL);

    ClassLayout* layout  = sig.paramLayout[0];
    var_types    type    = layout->GetSIMDType();
    var_types    eltType = layout->GetElementType();
    unsigned     size    = layout->GetSize();

    // Import integral vector equality as NI_Vector128_op_Equality & co. if we have PTEST.
    // It's too early to use PTEST here because op2 may not be a constant zero vector yet
    // and it's rather cumbersome to import to CompareEqual/MoveMask and pattern match in
    // lowering to change to PTEST.
    if (varTypeIsIntegral(eltType) && compOpportunisticallyDependsOn(InstructionSet_SSE41))
    {
        NamedIntrinsic eq;

        if (type == TYP_SIMD32)
        {
            eq = notEqual ? NI_Vector256_op_Inequality : NI_Vector256_op_Equality;
        }
        else
        {
            eq = notEqual ? NI_Vector128_op_Inequality : NI_Vector128_op_Equality;
        }

        return gtNewSimdHWIntrinsicNode(sig.retType, eq, eltType, size, op1, op2);
    }

    NamedIntrinsic cmpeq;
    NamedIntrinsic movmsk;
    int32_t        mask;

    if (type == TYP_SIMD32)
    {
        assert(varTypeIsFloating(eltType));
        cmpeq  = NI_AVX_CompareEqual;
        movmsk = NI_AVX_MoveMask;
        mask   = eltType == TYP_FLOAT ? 0xFF : 0x0F;
    }
    else if (eltType == TYP_FLOAT)
    {
        cmpeq  = NI_SSE_CompareEqual;
        movmsk = NI_SSE_MoveMask;
        mask   = 0b1111 >> (4 - layout->GetElementCount());
        size   = max(16, size);
    }
    else if (eltType == TYP_DOUBLE)
    {
        cmpeq  = NI_SSE2_CompareEqual;
        movmsk = NI_SSE2_MoveMask;
        mask   = 0b0011;
    }
    else
    {
        cmpeq   = NI_SSE2_CompareEqual;
        movmsk  = NI_SSE2_MoveMask;
        mask    = 0xFFFF;
        eltType = TYP_UBYTE;
    }

    op1 = gtNewSimdHWIntrinsicNode(type, cmpeq, eltType, size, op1, op2);
    op1 = gtNewSimdHWIntrinsicNode(TYP_INT, movmsk, eltType, size, op1);

    if ((type == TYP_SIMD8) || (type == TYP_SIMD12))
    {
        op1 = gtNewOperNode(GT_AND, TYP_INT, op1, gtNewIconNode(mask));
    }

    return gtNewOperNode(notEqual ? GT_NE : GT_EQ, TYP_INT, op1, gtNewIconNode(mask));
}

GenTree* Compiler::impVectorT128MinMax(const HWIntrinsicSignature& sig, GenTree* op1, GenTree* op2, bool isMax)
{
    assert(sig.paramCount == 2);
    assert(sig.retType == TYP_SIMD16);
    assert((sig.retLayout == sig.paramLayout[0]) && (sig.retLayout == sig.paramLayout[1]));

    ClassLayout* layout  = sig.paramLayout[0];
    var_types    eltType = layout->GetElementType();

    if (((eltType == TYP_BYTE) || (eltType == TYP_USHORT) || (eltType == TYP_INT) || (eltType == TYP_UINT)) &&
        compOpportunisticallyDependsOn(InstructionSet_SSE41))
    {
        return gtNewSimdHWIntrinsicNode(TYP_SIMD16, isMax ? NI_SSE41_Max : NI_SSE41_Min, eltType, 16, op1, op2);
    }

    if ((eltType == TYP_BYTE) || (eltType == TYP_USHORT))
    {
        GenTree*       constVal;
        NamedIntrinsic preIntrinsic;
        NamedIntrinsic intrinsic = isMax ? NI_SSE2_Max : NI_SSE2_Min;
        NamedIntrinsic postIntrinsic;

        if (eltType == TYP_BYTE)
        {
            constVal      = gtNewIconNode(0x80808080);
            preIntrinsic  = NI_SSE2_Subtract;
            postIntrinsic = NI_SSE2_Add;
            eltType       = TYP_UBYTE;
        }
        else
        {
            constVal      = gtNewIconNode(0x80008000);
            preIntrinsic  = NI_SSE2_Add;
            postIntrinsic = NI_SSE2_Subtract;
            eltType       = TYP_SHORT;
        }

        GenTree* constVector = gtNewSimdHWIntrinsicNode(TYP_SIMD16, NI_Vector128_Create, TYP_INT, 16, constVal);
        GenTree* constUses[3];
        impMakeMultiUse(constVector, constUses, layout, CHECK_SPILL_ALL DEBUGARG("Vector<T>.MinMax const temp"));

        op1 = gtNewSimdHWIntrinsicNode(TYP_SIMD16, preIntrinsic, eltType, 16, op1, constUses[0]);
        op2 = gtNewSimdHWIntrinsicNode(TYP_SIMD16, preIntrinsic, eltType, 16, op2, constUses[1]);
        op1 = gtNewSimdHWIntrinsicNode(TYP_SIMD16, intrinsic, eltType, 16, op1, op2);
        return gtNewSimdHWIntrinsicNode(TYP_SIMD16, postIntrinsic, eltType, 16, op1, constUses[2]);
    }

    assert((eltType == TYP_INT) || (eltType == TYP_UINT) || varTypeIsLong(eltType));

    GenTree* uses[2][2];
    impMakeMultiUse(op1, uses[0], layout, CHECK_SPILL_ALL DEBUGARG("Vector<T>.MinMax temp"));
    impMakeMultiUse(op2, uses[1], layout, CHECK_SPILL_ALL DEBUGARG("Vector<T>.MinMax temp"));

    GenTree* mask;

    if (!varTypeIsLong(eltType) || compOpportunisticallyDependsOn(InstructionSet_SSE42))
    {
        NamedIntrinsic ni = !varTypeIsLong(eltType) ? NI_SSE2_CompareGreaterThan : NI_SSE42_CompareGreaterThan;

        if (varTypeIsUnsigned(eltType))
        {
            eltType = impVectorTUnsignedCompareAdjust(layout, eltType, &uses[0][0], &uses[1][0]);
        }

        mask = gtNewSimdHWIntrinsicNode(TYP_SIMD16, ni, eltType, 16, uses[0][0], uses[1][0]);
    }
    else if (eltType == TYP_LONG)
    {
        mask = impVectorT128LongGreaterThanSse2(layout, uses[0][0], uses[1][0]);
    }
    else
    {
        mask = impVectorT128ULongGreaterThanSse2(layout, uses[0][0], uses[1][0]);
    }

    if (isMax)
    {
        std::swap(uses[0][1], uses[1][1]);
    }

    if (!compOpportunisticallyDependsOn(InstructionSet_SSE41))
    {
        GenTree* maskUses[2];
        impMakeMultiUse(mask, maskUses, layout, CHECK_SPILL_ALL DEBUGARG("Vector<T>.MinMax mask temp"));
        op1 = gtNewSimdHWIntrinsicNode(TYP_SIMD16, NI_SSE2_And, eltType, 16, uses[1][1], maskUses[0]);
        op2 = gtNewSimdHWIntrinsicNode(TYP_SIMD16, NI_SSE2_AndNot, eltType, 16, maskUses[1], uses[0][1]);
        return gtNewSimdHWIntrinsicNode(TYP_SIMD16, NI_SSE2_Or, eltType, 16, op1, op2);
    }

    return gtNewSimdHWIntrinsicNode(TYP_SIMD16, NI_SSE41_BlendVariable, TYP_UBYTE, 16, uses[0][1], uses[1][1], mask);
}

GenTree* Compiler::impVectorT256MinMax(const HWIntrinsicSignature& sig, GenTree* op1, GenTree* op2, bool isMax)
{
    assert(sig.paramCount == 2);
    assert(sig.retType == TYP_SIMD32);
    assert((sig.retLayout == sig.paramLayout[0]) && (sig.retLayout == sig.paramLayout[1]));

    ClassLayout* layout  = sig.paramLayout[0];
    var_types    eltType = layout->GetElementType();

    assert(varTypeIsLong(eltType));

    GenTree* uses[2][2];
    impMakeMultiUse(op1, uses[0], layout, CHECK_SPILL_ALL DEBUGARG("Vector<T>.MinMax temp"));
    impMakeMultiUse(op2, uses[1], layout, CHECK_SPILL_ALL DEBUGARG("Vector<T>.MinMax temp"));

    if (eltType == TYP_ULONG)
    {
        impVectorTUnsignedCompareAdjust(layout, eltType, &uses[0][0], &uses[1][0]);
    }

    GenTree* mask =
        gtNewSimdHWIntrinsicNode(TYP_SIMD32, NI_AVX2_CompareGreaterThan, TYP_LONG, 32, uses[0][0], uses[1][0]);

    if (isMax)
    {
        std::swap(uses[0][1], uses[1][1]);
    }

    return gtNewSimdHWIntrinsicNode(TYP_SIMD32, NI_AVX2_BlendVariable, TYP_UBYTE, 32, uses[0][1], uses[1][1], mask);
}

GenTree* Compiler::impVectorT128Narrow(const HWIntrinsicSignature& sig, GenTree* op1, GenTree* op2)
{
    assert(sig.retType == TYP_SIMD16);
    assert(sig.paramCount == 2);
    assert(sig.paramLayout[0] == sig.paramLayout[1]);
    assert(sig.paramType[0] == TYP_SIMD16);
    assert(varTypeSize(sig.retLayout->GetElementType()) == varTypeSize(sig.paramLayout[0]->GetElementType()) / 2);

    var_types eltType = varTypeToSigned(sig.paramLayout[0]->GetElementType());

    if (eltType == TYP_DOUBLE)
    {
        op1 = gtNewSimdHWIntrinsicNode(TYP_SIMD16, NI_SSE2_ConvertToVector128Single, TYP_DOUBLE, 16, op1);
        op2 = gtNewSimdHWIntrinsicNode(TYP_SIMD16, NI_SSE2_ConvertToVector128Single, TYP_DOUBLE, 16, op2);

        return gtNewSimdHWIntrinsicNode(TYP_SIMD16, NI_SSE_MoveLowToHigh, TYP_FLOAT, 16, op1, op2);
    }

    if (eltType == TYP_LONG)
    {
        op1 = gtNewSimdHWIntrinsicNode(TYP_SIMD16, NI_SSE2_Shuffle, TYP_INT, 16, op1, gtNewIconNode(128));
        op1 = gtNewSimdHWIntrinsicNode(TYP_SIMD16, NI_SSE2_ShiftRightLogical128BitLane, TYP_LONG, 16, op1,
                                       gtNewIconNode(8));
        op2 = gtNewSimdHWIntrinsicNode(TYP_SIMD16, NI_SSE2_Shuffle, TYP_INT, 16, op2, gtNewIconNode(8));
        op2 = gtNewSimdHWIntrinsicNode(TYP_SIMD16, NI_SSE2_ShiftLeftLogical128BitLane, TYP_LONG, 16, op2,
                                       gtNewIconNode(8));

        return gtNewSimdHWIntrinsicNode(TYP_SIMD16, NI_SSE2_Or, TYP_INT, 16, op1, op2);
    }

    assert((eltType == TYP_SHORT) || (eltType == TYP_INT));

    var_types retEltType = varTypeToSigned(sig.retLayout->GetElementType());
    ssize_t   retEltSize = varTypeSize(retEltType) * 8;

    op1 = gtNewSimdHWIntrinsicNode(TYP_SIMD16, NI_SSE2_ShiftLeftLogical, eltType, 16, op1, gtNewIconNode(retEltSize));
    op1 =
        gtNewSimdHWIntrinsicNode(TYP_SIMD16, NI_SSE2_ShiftRightArithmetic, eltType, 16, op1, gtNewIconNode(retEltSize));
    op2 = gtNewSimdHWIntrinsicNode(TYP_SIMD16, NI_SSE2_ShiftLeftLogical, eltType, 16, op2, gtNewIconNode(retEltSize));
    op2 =
        gtNewSimdHWIntrinsicNode(TYP_SIMD16, NI_SSE2_ShiftRightArithmetic, eltType, 16, op2, gtNewIconNode(retEltSize));

    return gtNewSimdHWIntrinsicNode(TYP_SIMD16, NI_SSE2_PackSignedSaturate, retEltType, 16, op1, op2);
}

GenTree* Compiler::impVectorT256Narrow(const HWIntrinsicSignature& sig, GenTree* op1, GenTree* op2)
{
    assert(sig.retType == TYP_SIMD32);
    assert(sig.paramCount == 2);
    assert(sig.paramLayout[0] == sig.paramLayout[1]);
    assert(sig.paramType[0] == TYP_SIMD32);
    assert(varTypeSize(sig.retLayout->GetElementType()) == varTypeSize(sig.paramLayout[0]->GetElementType()) / 2);

    var_types eltType = varTypeToSigned(sig.paramLayout[0]->GetElementType());

    if (eltType == TYP_DOUBLE)
    {
        op1 = gtNewSimdHWIntrinsicNode(TYP_SIMD16, NI_AVX_ConvertToVector128Single, TYP_FLOAT, 32, op1);
        op2 = gtNewSimdHWIntrinsicNode(TYP_SIMD16, NI_AVX_ConvertToVector128Single, TYP_FLOAT, 32, op2);

        return gtNewSimdHWIntrinsicNode(TYP_SIMD32, NI_AVX_InsertVector128, TYP_FLOAT, 32, op1, op2, gtNewIconNode(1));
    }

    GenTree* uses[2][2];
    impMakeMultiUse(op1, uses[0], sig.paramLayout[0], CHECK_SPILL_ALL DEBUGARG("Vector<T>.Narrow temp"));
    impMakeMultiUse(op2, uses[1], sig.paramLayout[1], CHECK_SPILL_ALL DEBUGARG("Vector<T>.Narrow temp"));

    op1 = gtNewSimdHWIntrinsicNode(TYP_SIMD32, NI_AVX2_Permute2x128, eltType, 32, uses[0][0], uses[1][0],
                                   gtNewIconNode(32));
    op2 = gtNewSimdHWIntrinsicNode(TYP_SIMD32, NI_AVX2_Permute2x128, eltType, 32, uses[0][1], uses[1][1],
                                   gtNewIconNode(49));

    if (eltType == TYP_LONG)
    {
        op1 = gtNewSimdHWIntrinsicNode(TYP_SIMD32, NI_AVX2_Shuffle, TYP_INT, 32, op1, gtNewIconNode(8));
        op2 = gtNewSimdHWIntrinsicNode(TYP_SIMD32, NI_AVX2_Shuffle, TYP_INT, 32, op2, gtNewIconNode(8));

        return gtNewSimdHWIntrinsicNode(TYP_SIMD32, NI_AVX2_UnpackLow, TYP_LONG, 32, op1, op2);
    }

    assert((eltType == TYP_SHORT) || (eltType == TYP_INT));

    var_types retEltType = varTypeToUnsigned(sig.retLayout->GetElementType());
    ssize_t   retEltSize = varTypeSize(retEltType) * 8;

    op1 = gtNewSimdHWIntrinsicNode(TYP_SIMD32, NI_AVX2_ShiftLeftLogical, eltType, 32, op1, gtNewIconNode(retEltSize));
    op1 = gtNewSimdHWIntrinsicNode(TYP_SIMD32, NI_AVX2_ShiftRightLogical, eltType, 32, op1, gtNewIconNode(retEltSize));
    op2 = gtNewSimdHWIntrinsicNode(TYP_SIMD32, NI_AVX2_ShiftLeftLogical, eltType, 32, op2, gtNewIconNode(retEltSize));
    op2 = gtNewSimdHWIntrinsicNode(TYP_SIMD32, NI_AVX2_ShiftRightLogical, eltType, 32, op2, gtNewIconNode(retEltSize));

    return gtNewSimdHWIntrinsicNode(TYP_SIMD32, NI_AVX2_PackUnsignedSaturate, retEltType, 32, op1, op2);
}

GenTree* Compiler::impVectorT128Widen(const HWIntrinsicSignature& sig)
{
    assert(sig.retType == TYP_VOID);
    assert(sig.paramCount == 3);
    assert(sig.paramType[0] == TYP_SIMD16);
    assert(sig.paramType[1] == TYP_BYREF);
    assert(sig.paramType[2] == TYP_BYREF);

    var_types eltType = sig.paramLayout[0]->GetElementType();
    GenTree*  hiAddr  = impPopStack().val;
    GenTree*  loAddr  = impPopStack().val;
    GenTree*  value   = impSIMDPopStack(sig.paramType[0]);
    GenTree*  hi;
    GenTree*  lo;

    if (eltType == TYP_FLOAT)
    {
        GenTree* uses[3];
        impMakeMultiUse(value, uses, sig.paramLayout[0], CHECK_SPILL_ALL DEBUGARG("Vector<T>.Widen temp"));

        lo = gtNewSimdHWIntrinsicNode(TYP_SIMD16, NI_SSE2_ConvertToVector128Double, TYP_FLOAT, 16, uses[0]);
        hi = gtNewSimdHWIntrinsicNode(TYP_SIMD16, NI_SSE_MoveHighToLow, TYP_FLOAT, 16, uses[1], uses[2]);
        hi = gtNewSimdHWIntrinsicNode(TYP_SIMD16, NI_SSE2_ConvertToVector128Double, TYP_FLOAT, 16, hi);
    }
    else if (compOpportunisticallyDependsOn(InstructionSet_SSE41))
    {
        NamedIntrinsic intrinsic;

        switch (eltType)
        {
            case TYP_BYTE:
            case TYP_UBYTE:
                intrinsic = NI_SSE41_ConvertToVector128Int16;
                break;
            case TYP_SHORT:
            case TYP_USHORT:
                intrinsic = NI_SSE41_ConvertToVector128Int32;
                break;
            default:
                assert((eltType == TYP_INT) || (eltType == TYP_UINT));
                intrinsic = NI_SSE41_ConvertToVector128Int64;
                break;
        }

        GenTree* uses[2];
        impMakeMultiUse(value, uses, sig.paramLayout[0], CHECK_SPILL_ALL DEBUGARG("Vector<T>.Widen temp"));
        // TODO-MIKE-CQ: NI_SSE2_UnpackHigh would be better but it tends to generate an extra movaps.
        uses[1] = gtNewSimdHWIntrinsicNode(TYP_SIMD16, NI_SSE2_ShiftRightLogical128BitLane, eltType, 16, uses[1],
                                           gtNewIconNode(8));

        lo = gtNewSimdHWIntrinsicNode(TYP_SIMD16, intrinsic, eltType, 16, uses[0]);
        hi = gtNewSimdHWIntrinsicNode(TYP_SIMD16, intrinsic, eltType, 16, uses[1]);
    }
    else
    {
        GenTree* sign[2]{gtNewZeroSimdHWIntrinsicNode(sig.paramLayout[0])};
        GenTree* uses[3];

        if (varTypeIsSigned(eltType))
        {
            impMakeMultiUse(value, 3, uses, sig.paramLayout[0], CHECK_SPILL_ALL DEBUGARG("Vector<T>.Widen temp"));
            sign[0] = gtNewSimdHWIntrinsicNode(TYP_SIMD16, NI_SSE2_CompareGreaterThan, eltType, 16, sign[0], uses[2]);
            impMakeMultiUse(sign[0], sign, sig.paramLayout[0], CHECK_SPILL_ALL DEBUGARG("Vector<T>.Widen temp"));
        }
        else
        {
            impMakeMultiUse(value, 2, uses, sig.paramLayout[0], CHECK_SPILL_ALL DEBUGARG("Vector<T>.Widen temp"));
            sign[1] = gtNewZeroSimdHWIntrinsicNode(sig.paramLayout[0]);
        }

        lo = gtNewSimdHWIntrinsicNode(TYP_SIMD16, NI_SSE2_UnpackLow, eltType, 16, uses[0], sign[0]);
        hi = gtNewSimdHWIntrinsicNode(TYP_SIMD16, NI_SSE2_UnpackHigh, eltType, 16, uses[1], sign[1]);
    }

    impAppendTree(impAssignSIMDAddr(loAddr, lo), CHECK_SPILL_ALL, impCurStmtOffs);
    return impAssignSIMDAddr(hiAddr, hi);
}

GenTree* Compiler::impVectorT256Widen(const HWIntrinsicSignature& sig)
{
    assert(sig.retType == TYP_VOID);
    assert(sig.paramCount == 3);
    assert(sig.paramType[0] == TYP_SIMD32);
    assert(sig.paramType[1] == TYP_BYREF);
    assert(sig.paramType[2] == TYP_BYREF);

    var_types eltType = sig.paramLayout[0]->GetElementType();
    GenTree*  hiAddr  = impPopStack().val;
    GenTree*  loAddr  = impPopStack().val;
    GenTree*  value   = impSIMDPopStack(sig.paramType[0]);
    GenTree*  hi;
    GenTree*  lo;

    GenTree* uses[2];
    impMakeMultiUse(value, uses, sig.paramLayout[0], CHECK_SPILL_ALL DEBUGARG("Vector<T>.Widen temp"));

    NamedIntrinsic widenIntrinsic;
    NamedIntrinsic extractIntrinsic;

    switch (eltType)
    {
        case TYP_BYTE:
        case TYP_UBYTE:
            widenIntrinsic   = NI_AVX2_ConvertToVector256Int16;
            extractIntrinsic = NI_AVX2_ExtractVector128;
            break;
        case TYP_SHORT:
        case TYP_USHORT:
            widenIntrinsic   = NI_AVX2_ConvertToVector256Int32;
            extractIntrinsic = NI_AVX2_ExtractVector128;
            break;
        case TYP_INT:
        case TYP_UINT:
            widenIntrinsic   = NI_AVX2_ConvertToVector256Int64;
            extractIntrinsic = NI_AVX2_ExtractVector128;
            break;
        default:
            assert(eltType == TYP_FLOAT);
            widenIntrinsic   = NI_AVX_ConvertToVector256Double;
            extractIntrinsic = NI_AVX_ExtractVector128;
            break;
    }

    lo = gtNewSimdHWIntrinsicNode(TYP_SIMD32, widenIntrinsic, eltType, 32, uses[0]);
    hi = gtNewSimdHWIntrinsicNode(TYP_SIMD32, extractIntrinsic, eltType, 32, uses[1], gtNewIconNode(1));
    hi = gtNewSimdHWIntrinsicNode(TYP_SIMD32, widenIntrinsic, eltType, 32, hi);

    impAppendTree(impAssignSIMDAddr(loAddr, lo), CHECK_SPILL_ALL, impCurStmtOffs);
    return impAssignSIMDAddr(hiAddr, hi);
}

GenTree* Compiler::impVectorTMultiply(const HWIntrinsicSignature& sig)
{
    assert(sig.paramCount == 2);

    var_types vecType = sig.retType;
    var_types eltType = sig.retLayout->GetElementType();

    assert((vecType == TYP_SIMD16) || (vecType == TYP_SIMD32));

    GenTree* op1;
    GenTree* op2;

    if (sig.paramLayout[0] == nullptr)
    {
        assert(sig.paramType[0] == eltType);
        assert(sig.paramLayout[1] == sig.retLayout);

        op2 = impSIMDPopStack(sig.paramType[1]);
        op1 = impPopStack().val;

        op1 = gtNewSimdHWIntrinsicNode(vecType, GetCreateSimdHWIntrinsic(vecType), eltType, varTypeSize(vecType), op1);
    }
    else if (sig.paramLayout[1] == nullptr)
    {
        assert(sig.paramLayout[0] == sig.retLayout);
        assert(sig.paramType[1] == eltType);

        op2 = impPopStack().val;
        op1 = impSIMDPopStack(sig.paramType[0]);

        op2 = gtNewSimdHWIntrinsicNode(vecType, GetCreateSimdHWIntrinsic(vecType), eltType, varTypeSize(vecType), op2);
    }
    else
    {
        assert((sig.retLayout == sig.paramLayout[0]) && (sig.retLayout == sig.paramLayout[1]));

        op2 = impSIMDPopStack(sig.paramType[0]);
        op1 = impSIMDPopStack(sig.paramType[0]);
    }

    if (varTypeIsByte(eltType))
    {
        return impVectorTMultiplyByte(sig.retLayout, op1, op2);
    }

    if (varTypeIsLong(eltType))
    {
        return impVectorTMultiplyLong(sig.retLayout, op1, op2);
    }

    bool           isAVX = vecType == TYP_SIMD32;
    NamedIntrinsic intrinsic;

    switch (eltType)
    {
        case TYP_FLOAT:
            intrinsic = isAVX ? NI_AVX_Multiply : NI_SSE_Multiply;
            break;
        case TYP_DOUBLE:
            intrinsic = isAVX ? NI_AVX_Multiply : NI_SSE2_Multiply;
            break;
        case TYP_SHORT:
        case TYP_USHORT:
            intrinsic = isAVX ? NI_AVX2_MultiplyLow : NI_SSE2_MultiplyLow;
            break;
        default:
            assert((eltType == TYP_INT) || (eltType == TYP_UINT));
            intrinsic = isAVX ? NI_AVX2_MultiplyLow : NI_SSE41_MultiplyLow;
            break;
    }

    if ((intrinsic != NI_SSE41_MultiplyLow) || compOpportunisticallyDependsOn(InstructionSet_SSE41))
    {
        return gtNewSimdHWIntrinsicNode(vecType, intrinsic, eltType, varTypeSize(vecType), op1, op2);
    }

    GenTree* uses[2][2];
    impMakeMultiUse(op1, uses[0], sig.retLayout, CHECK_SPILL_ALL DEBUGARG("Vector<T>.Multiply temp"));
    impMakeMultiUse(op2, uses[1], sig.retLayout, CHECK_SPILL_ALL DEBUGARG("Vector<T>.Multiply temp"));

    GenTree* t = gtNewSimdHWIntrinsicNode(TYP_SIMD16, NI_SSE2_ShiftRightLogical128BitLane, TYP_INT, 16, uses[0][0],
                                          gtNewIconNode(4));
    GenTree* u = gtNewSimdHWIntrinsicNode(TYP_SIMD16, NI_SSE2_ShiftRightLogical128BitLane, TYP_INT, 16, uses[1][0],
                                          gtNewIconNode(4));

    u = gtNewSimdHWIntrinsicNode(TYP_SIMD16, NI_SSE2_Multiply, TYP_ULONG, 16, u, t);
    u = gtNewSimdHWIntrinsicNode(TYP_SIMD16, NI_SSE2_Shuffle, TYP_INT, 16, u, gtNewIconNode(SHUFFLE_XXZX));

    t = gtNewSimdHWIntrinsicNode(TYP_SIMD16, NI_SSE2_Multiply, TYP_ULONG, 16, uses[0][1], uses[1][1]);
    t = gtNewSimdHWIntrinsicNode(TYP_SIMD16, NI_SSE2_Shuffle, TYP_INT, 16, t, gtNewIconNode(SHUFFLE_XXZX));

    return gtNewSimdHWIntrinsicNode(TYP_SIMD16, NI_SSE2_UnpackLow, eltType, 16, t, u);
}

GenTree* Compiler::impVectorTMultiplyLong(ClassLayout* layout, GenTree* op1, GenTree* op2)
{
    assert(varTypeIsLong(layout->GetElementType()));

    GenTree* op1Uses[3];
    impMakeMultiUse(op1, op1Uses, layout, CHECK_SPILL_ALL DEBUGARG("Vector<long>.Multiply temp"));
    GenTree* op2Uses[3];
    impMakeMultiUse(op2, op2Uses, layout, CHECK_SPILL_ALL DEBUGARG("Vector<long>.Multiply temp"));

    var_types type = layout->GetSIMDType();
    unsigned  size = layout->GetSize();

    NamedIntrinsic mul = size == 32 ? NI_AVX2_Multiply : NI_SSE2_Multiply;
    NamedIntrinsic add = size == 32 ? NI_AVX2_Add : NI_SSE2_Add;
    NamedIntrinsic srl = size == 32 ? NI_AVX2_ShiftRightLogical : NI_SSE2_ShiftRightLogical;
    NamedIntrinsic sll = size == 32 ? NI_AVX2_ShiftLeftLogical : NI_SSE2_ShiftLeftLogical;

    GenTree* lo  = gtNewSimdHWIntrinsicNode(type, mul, TYP_ULONG, size, op1Uses[0], op2Uses[0]);
    GenTree* hi1 = gtNewSimdHWIntrinsicNode(type, srl, TYP_LONG, size, op1Uses[1], gtNewIconNode(32));
    hi1          = gtNewSimdHWIntrinsicNode(type, mul, TYP_ULONG, size, hi1, op2Uses[1]);
    GenTree* hi2 = gtNewSimdHWIntrinsicNode(type, srl, TYP_LONG, size, op2Uses[2], gtNewIconNode(32));
    hi2          = gtNewSimdHWIntrinsicNode(type, mul, TYP_ULONG, size, hi2, op1Uses[2]);
    GenTree* hi  = gtNewSimdHWIntrinsicNode(type, add, TYP_ULONG, size, hi1, hi2);
    hi           = gtNewSimdHWIntrinsicNode(type, sll, TYP_ULONG, size, hi, gtNewIconNode(32));
    return gtNewSimdHWIntrinsicNode(type, add, TYP_LONG, size, lo, hi);
}

GenTree* Compiler::impVectorTMultiplyByte(ClassLayout* layout, GenTree* op1, GenTree* op2)
{
    assert(varTypeIsByte(layout->GetElementType()));

    GenTree* op1Uses[2];
    impMakeMultiUse(op1, op1Uses, layout, CHECK_SPILL_ALL DEBUGARG("Vector<byte>.Multiply temp"));
    GenTree* op2Uses[2];
    impMakeMultiUse(op2, op2Uses, layout, CHECK_SPILL_ALL DEBUGARG("Vector<byte>.Multiply temp"));

    var_types type = layout->GetSIMDType();
    unsigned  size = layout->GetSize();

    NamedIntrinsic mul  = size == 32 ? NI_AVX2_MultiplyLow : NI_SSE2_MultiplyLow;
    NamedIntrinsic srlw = size == 32 ? NI_AVX2_ShiftRightLogical : NI_SSE2_ShiftRightLogical;
    NamedIntrinsic sllw = size == 32 ? NI_AVX2_ShiftLeftLogical : NI_SSE2_ShiftLeftLogical;
    NamedIntrinsic pand = size == 32 ? NI_AVX2_And : NI_SSE2_And;
    NamedIntrinsic por  = size == 32 ? NI_AVX2_Or : NI_SSE2_Or;

    GenTree* lo  = gtNewSimdHWIntrinsicNode(type, mul, TYP_SHORT, size, op1Uses[0], op2Uses[0]);
    GenTree* hi1 = gtNewSimdHWIntrinsicNode(type, srlw, TYP_SHORT, size, op1Uses[1], gtNewIconNode(8));
    GenTree* hi2 = gtNewSimdHWIntrinsicNode(type, srlw, TYP_SHORT, size, op2Uses[1], gtNewIconNode(8));
    GenTree* hi  = gtNewSimdHWIntrinsicNode(type, mul, TYP_SHORT, size, hi1, hi2);
    hi           = gtNewSimdHWIntrinsicNode(type, sllw, TYP_SHORT, size, hi, gtNewIconNode(8));
    GenTree* m   = gtNewSimdHWIntrinsicNode(type, GetCreateSimdHWIntrinsic(type), TYP_SHORT, size, gtNewIconNode(0xff));
    lo           = gtNewSimdHWIntrinsicNode(type, pand, TYP_SHORT, size, lo, m);
    return gtNewSimdHWIntrinsicNode(type, por, TYP_INT, size, lo, hi);
}

GenTree* Compiler::impVectorT128ConditionalSelect(const HWIntrinsicSignature& sig,
                                                  GenTree*                    mask,
                                                  GenTree*                    op1,
                                                  GenTree*                    op2)
{
    assert(sig.paramCount == 3);
    assert(sig.paramType[0] == TYP_SIMD16);
    assert((sig.retLayout == sig.paramLayout[1]) && (sig.retLayout == sig.paramLayout[2]));
    assert(sig.retType == TYP_SIMD16);

    GenTree* maskUses[2];
    impMakeMultiUse(mask, maskUses, sig.paramLayout[0], CHECK_SPILL_ALL DEBUGARG("Vector<T>.ConditionalSelect temp"));

    var_types eltType = sig.retLayout->GetElementType();
    bool      sse     = eltType == TYP_FLOAT;

    op1 = gtNewSimdHWIntrinsicNode(TYP_SIMD16, sse ? NI_SSE_And : NI_SSE2_And, eltType, 16, op1, maskUses[0]);
    op2 = gtNewSimdHWIntrinsicNode(TYP_SIMD16, sse ? NI_SSE_AndNot : NI_SSE2_AndNot, eltType, 16, maskUses[1], op2);
    return gtNewSimdHWIntrinsicNode(TYP_SIMD16, sse ? NI_SSE_Or : NI_SSE2_Or, eltType, 16, op1, op2);
}

GenTree* Compiler::impVectorT256ConditionalSelect(const HWIntrinsicSignature& sig,
                                                  GenTree*                    mask,
                                                  GenTree*                    op1,
                                                  GenTree*                    op2)
{
    assert(sig.paramCount == 3);
    assert(sig.paramType[0] == TYP_SIMD32);
    assert((sig.retLayout == sig.paramLayout[1]) && (sig.retLayout == sig.paramLayout[2]));
    assert(sig.retType == TYP_SIMD32);

    GenTree* maskUses[2];
    impMakeMultiUse(mask, maskUses, sig.paramLayout[0], CHECK_SPILL_ALL DEBUGARG("Vector<T>.ConditionalSelect temp"));

    var_types eltType = sig.retLayout->GetElementType();
    bool      avx     = varTypeIsFloating(eltType);

    op1 = gtNewSimdHWIntrinsicNode(TYP_SIMD32, avx ? NI_AVX_And : NI_AVX2_And, eltType, 32, op1, maskUses[0]);
    op2 = gtNewSimdHWIntrinsicNode(TYP_SIMD32, avx ? NI_AVX_AndNot : NI_AVX2_AndNot, eltType, 32, maskUses[1], op2);
    return gtNewSimdHWIntrinsicNode(TYP_SIMD32, avx ? NI_AVX_Or : NI_AVX2_Or, eltType, 32, op1, op2);
}

var_types Compiler::impVectorTUnsignedCompareAdjust(ClassLayout* layout,
                                                    var_types    eltType,
                                                    GenTree**    op1,
                                                    GenTree**    op2)
{
    GenTree* constVal = nullptr;

    switch (eltType)
    {
        case TYP_UBYTE:
            constVal = gtNewIconNode(0x80808080);
            eltType  = TYP_BYTE;
            break;
        case TYP_USHORT:
            constVal = gtNewIconNode(0x80008000);
            eltType  = TYP_SHORT;
            break;
        case TYP_UINT:
            constVal = gtNewIconNode(0x80000000);
            eltType  = TYP_INT;
            break;
        case TYP_ULONG:
            constVal = gtNewLconNode(0x8000000000000000);
            eltType  = TYP_LONG;
            break;
        default:
            unreached();
    }

    var_types      type   = layout->GetSIMDType();
    unsigned       size   = layout->GetSize();
    NamedIntrinsic create = GetCreateSimdHWIntrinsic(type);
    // We don't have carry so SUB(x, INT_MIN) is the same as XOR(x, INT_MIN).
    // On Ryzen XOR has slightly higher throuput.
    NamedIntrinsic pxor = (type == TYP_SIMD32) ? NI_AVX2_Xor : NI_SSE2_Xor;

    GenTree* constVector = gtNewSimdHWIntrinsicNode(type, create, constVal->GetType(), size, constVal);
    GenTree* constUses[2];
    impMakeMultiUse(constVector, constUses, layout, CHECK_SPILL_ALL DEBUGARG("Vector<T>.Greater/LessThan const temp"));
    *op1 = gtNewSimdHWIntrinsicNode(type, pxor, eltType, size, *op1, constUses[0]);
    *op2 = gtNewSimdHWIntrinsicNode(type, pxor, eltType, size, *op2, constUses[1]);

    return eltType;
}

GenTree* Compiler::impVectorT128LongGreaterThanSse2(ClassLayout* layout, GenTree* op1, GenTree* op2, bool lessThan)
{
    assert(layout->GetSIMDType() == TYP_SIMD16);

    // Signed long compares can be implemented by comparing the 2 int halves:
    //   x > y =>
    //   (xh, xl) > (yh, yl) =>
    //   (xh > yh) || ((xh == yh) && (xl unsigned > yl))
    // so we generate:
    //   ; make the lower halves unsigned by adjusting the operands
    //   gt = PCMPGTD x, y
    //   gl = PSHUFD gt, ZZXX ; move the xl > yl result to the upper halves
    //   eq = PCMPEQD x, y
    //   g  = PAND eq, gl
    //   g  = POR gt, g
    //   g  = PSHUFD g, WWYY  ; copy result in upper halves to lower halves

    GenTree* uses[2][2];
    impMakeMultiUse(op1, uses[0], layout, CHECK_SPILL_ALL DEBUGARG("Vector<T>.Greater/LessThan temp"));
    impMakeMultiUse(op2, uses[1], layout, CHECK_SPILL_ALL DEBUGARG("Vector<T>.Greater/LessThan temp"));

    NamedIntrinsic intrinsic = lessThan ? NI_SSE2_CompareLessThan : NI_SSE2_CompareGreaterThan;

    GenTree* sign = gtNewSimdHWIntrinsicNode(TYP_SIMD16, NI_Vector128_Create, TYP_LONG, 16, gtNewLconNode(1LL << 31));
    GenTree* signUses[2];
    impMakeMultiUse(sign, signUses, layout, CHECK_SPILL_ALL DEBUGARG("Vector<T>.Greater/LessThan const temp"));

    uses[0][1] = gtNewSimdHWIntrinsicNode(TYP_SIMD16, NI_SSE2_Xor, TYP_LONG, 16, uses[0][1], signUses[0]);
    uses[1][1] = gtNewSimdHWIntrinsicNode(TYP_SIMD16, NI_SSE2_Xor, TYP_LONG, 16, uses[1][1], signUses[1]);

    GenTree* gt = gtNewSimdHWIntrinsicNode(TYP_SIMD16, intrinsic, TYP_INT, 16, uses[0][1], uses[1][1]);
    GenTree* gtUses[2];
    impMakeMultiUse(gt, gtUses, layout, CHECK_SPILL_ALL DEBUGARG("Vector<T>.Greater/LessThan temp"));

    GenTree* im = gtNewIconNode(SHUFFLE_ZZXX);
    GenTree* gl = gtNewSimdHWIntrinsicNode(TYP_SIMD16, NI_SSE2_Shuffle, TYP_INT, 16, gtUses[0], im);
    GenTree* eq = gtNewSimdHWIntrinsicNode(TYP_SIMD16, NI_SSE2_CompareEqual, TYP_INT, 16, uses[0][0], uses[1][0]);

    gt = gtNewSimdHWIntrinsicNode(TYP_SIMD16, NI_SSE2_And, TYP_INT, 16, eq, gl);
    gt = gtNewSimdHWIntrinsicNode(TYP_SIMD16, NI_SSE2_Or, TYP_INT, 16, gtUses[1], gt);
    return gtNewSimdHWIntrinsicNode(TYP_SIMD16, NI_SSE2_Shuffle, TYP_INT, 16, gt, gtNewIconNode(SHUFFLE_WWYY));
}

GenTree* Compiler::impVectorT128ULongGreaterThanSse2(ClassLayout* layout, GenTree* op1, GenTree* op2, bool lessThan)
{
    assert(layout->GetSIMDType() == TYP_SIMD16);

    // Unsigned long compares can be implemented by comparing the 2 unsigned int halves:
    //   x > y =>
    //   (xh, xl) > (yh, yl) =>
    //   (xh > yh) || ((xh == yh) && (xl > yl))
    // so we generate:
    //   gt = PCMPGTD x, y    ; make it unsigned by adjusting the operands
    //   gl = PSHUFD gt, ZZXX ; move the xl > yl result to the upper halves
    //   eq = PCMPEQD x, y
    //   g  = PAND eq, gl
    //   g  = POR gt, g
    //   g  = PSHUFD g, WWYY  ; copy result from upper halves to lower halves

    GenTree* uses[2][2];
    impMakeMultiUse(op1, uses[0], layout, CHECK_SPILL_ALL DEBUGARG("Vector<T>.Greater/LessThan temp"));
    impMakeMultiUse(op2, uses[1], layout, CHECK_SPILL_ALL DEBUGARG("Vector<T>.Greater/LessThan temp"));

    NamedIntrinsic intrinsic = lessThan ? NI_SSE2_CompareLessThan : NI_SSE2_CompareGreaterThan;
    impVectorTUnsignedCompareAdjust(layout, TYP_UINT, &uses[0][1], &uses[1][1]);
    GenTree* gt = gtNewSimdHWIntrinsicNode(TYP_SIMD16, intrinsic, TYP_INT, 16, uses[0][1], uses[1][1]);
    GenTree* gtUses[2];
    impMakeMultiUse(gt, gtUses, layout, CHECK_SPILL_ALL DEBUGARG("Vector<T>.Greater/LessThan temp"));

    GenTree* im = gtNewIconNode(SHUFFLE_ZZXX);
    GenTree* gl = gtNewSimdHWIntrinsicNode(TYP_SIMD16, NI_SSE2_Shuffle, TYP_INT, 16, gtUses[0], im);
    GenTree* eq = gtNewSimdHWIntrinsicNode(TYP_SIMD16, NI_SSE2_CompareEqual, TYP_INT, 16, uses[0][0], uses[1][0]);

    gt = gtNewSimdHWIntrinsicNode(TYP_SIMD16, NI_SSE2_And, TYP_INT, 16, eq, gl);
    gt = gtNewSimdHWIntrinsicNode(TYP_SIMD16, NI_SSE2_Or, TYP_INT, 16, gtUses[1], gt);
    return gtNewSimdHWIntrinsicNode(TYP_SIMD16, NI_SSE2_Shuffle, TYP_INT, 16, gt, gtNewIconNode(SHUFFLE_WWYY));
}

GenTree* Compiler::impVectorT128LongEquals(const HWIntrinsicSignature& sig, GenTree* op1, GenTree* op2)
{
    assert(sig.paramCount == 2);
    assert(sig.paramLayout[0] == sig.paramLayout[1]);
    assert(sig.paramType[0] == TYP_SIMD16);
    assert(sig.retType == TYP_SIMD16);

    ClassLayout* layout  = sig.paramLayout[0];
    var_types    eltType = layout->GetElementType();
    assert(varTypeIsLong(eltType));

    if (compOpportunisticallyDependsOn(InstructionSet_SSE41))
    {
        return gtNewSimdHWIntrinsicNode(TYP_SIMD16, NI_SSE41_CompareEqual, eltType, 16, op1, op2);
    }

    GenTree* eq = gtNewSimdHWIntrinsicNode(TYP_SIMD16, NI_SSE2_CompareEqual, TYP_INT, 16, op1, op2);
    GenTree* eqUses[2];
    impMakeMultiUse(eq, eqUses, layout, CHECK_SPILL_ALL DEBUGARG("Vector<T>.Equals temp"));

    GenTree* shuffleEq =
        gtNewSimdHWIntrinsicNode(TYP_SIMD16, NI_SSE2_Shuffle, TYP_INT, 16, eqUses[0], gtNewIconNode(SHUFFLE_ZWXY));

    return gtNewSimdHWIntrinsicNode(TYP_SIMD16, NI_SSE2_And, eltType, 16, shuffleEq, eqUses[1]);
}

GenTree* Compiler::impVectorT128Compare(const HWIntrinsicSignature& sig,
                                        NamedIntrinsic              intrinsic,
                                        GenTree*                    op1,
                                        GenTree*                    op2)
{
    assert(sig.paramCount == 2);
    assert(sig.paramLayout[0] == sig.paramLayout[1]);
    assert(sig.paramType[0] == TYP_SIMD16);
    assert(sig.retType == TYP_SIMD16);

    ClassLayout* layout  = sig.paramLayout[0];
    var_types    eltType = layout->GetElementType();

    assert(varTypeIsIntegral(eltType));

    bool greaterThan = true;
    bool orEqual     = false;

    switch (intrinsic)
    {
        case NI_VectorT128_GreaterThanOrEqual:
            orEqual     = true;
            greaterThan = false;
            break;
        case NI_VectorT128_LessThanOrEqual:
            orEqual = true;
            break;
        case NI_VectorT128_LessThan:
            greaterThan = false;
            break;
        default:
            assert(intrinsic == NI_VectorT128_GreaterThan);
            break;
    }

    GenTree* gt;

    if (!varTypeIsLong(eltType) || compOpportunisticallyDependsOn(InstructionSet_SSE42))
    {
        if (!varTypeIsLong(eltType))
        {
            intrinsic = greaterThan ? NI_SSE2_CompareGreaterThan : NI_SSE2_CompareLessThan;
        }
        else
        {
            intrinsic = greaterThan ? NI_SSE42_CompareGreaterThan : NI_SSE42_CompareLessThan;
        }

        if (varTypeIsUnsigned(eltType))
        {
            eltType = impVectorTUnsignedCompareAdjust(layout, eltType, &op1, &op2);
        }

        gt = gtNewSimdHWIntrinsicNode(TYP_SIMD16, intrinsic, eltType, 16, op1, op2);
    }
    else if (eltType == TYP_LONG)
    {
        gt = impVectorT128LongGreaterThanSse2(layout, op1, op2, !greaterThan);
    }
    else
    {
        gt = impVectorT128ULongGreaterThanSse2(layout, op1, op2, !greaterThan);
    }

    if (!orEqual)
    {
        return gt;
    }

    GenTree* allBitsSet = gtNewSimdHWIntrinsicNode(TYP_SIMD16, NI_Vector128_get_AllBitsSet, eltType, 16);
    return gtNewSimdHWIntrinsicNode(TYP_SIMD16, NI_SSE2_Xor, eltType, 16, gt, allBitsSet);
}

GenTree* Compiler::impVectorT256Compare(const HWIntrinsicSignature& sig,
                                        NamedIntrinsic              intrinsic,
                                        GenTree*                    op1,
                                        GenTree*                    op2)
{
    assert(sig.paramCount == 2);
    assert(sig.paramLayout[0] == sig.paramLayout[1]);
    assert(sig.paramType[0] == TYP_SIMD32);
    assert(sig.retType == TYP_SIMD32);

    ClassLayout* layout  = sig.paramLayout[0];
    var_types    eltType = layout->GetElementType();

    assert(varTypeIsIntegral(eltType));

    if (varTypeIsUnsigned(eltType))
    {
        eltType = impVectorTUnsignedCompareAdjust(layout, eltType, &op1, &op2);
    }

<<<<<<< HEAD
    bool orEqual = false;
=======
            switch (intrinsic)
            {
#if defined(TARGET_XARCH)
                case NI_Vector2_Abs:
                case NI_Vector3_Abs:
                case NI_Vector4_Abs:
                case NI_VectorT128_Abs:
                case NI_VectorT256_Abs:
                {
                    if (varTypeIsFloating(simdBaseType))
                    {
                        // Abs(vf) = vf & new SIMDVector<float>(0x7fffffff);
                        // Abs(vd) = vf & new SIMDVector<double>(0x7fffffffffffffff);
                        GenTree* bitMask = nullptr;

                        if (simdBaseType == TYP_FLOAT)
                        {
                            static_assert_no_msg(sizeof(float) == sizeof(int));
                            int mask = 0x7fffffff;
                            bitMask  = gtNewDconNode(*((float*)&mask), TYP_FLOAT);
                        }
                        else
                        {
                            assert(simdBaseType == TYP_DOUBLE);
                            static_assert_no_msg(sizeof(double) == sizeof(__int64));

                            __int64 mask = 0x7fffffffffffffffLL;
                            bitMask      = gtNewDconNode(*((double*)&mask), TYP_DOUBLE);
                        }
                        assert(bitMask != nullptr);

                        bitMask = gtNewSimdCreateBroadcastNode(retType, bitMask, simdBaseJitType, simdSize,
                                                               /* isSimdAsHWIntrinsic */ true);

                        intrinsic = isVectorT256 ? NI_VectorT256_op_BitwiseAnd : NI_VectorT128_op_BitwiseAnd;
                        intrinsic = SimdAsHWIntrinsicInfo::lookupHWIntrinsic(intrinsic, simdBaseType);

                        return gtNewSimdAsHWIntrinsicNode(retType, op1, bitMask, intrinsic, simdBaseJitType, simdSize);
                    }
                    else if (varTypeIsUnsigned(simdBaseType))
                    {
                        return op1;
                    }
                    else if ((simdBaseType != TYP_LONG) && compOpportunisticallyDependsOn(InstructionSet_SSSE3))
                    {
                        return gtNewSimdAsHWIntrinsicNode(retType, op1, NI_SSSE3_Abs, simdBaseJitType, simdSize);
                    }
                    else
                    {
                        GenTree*       tmp;
                        NamedIntrinsic hwIntrinsic;

                        GenTree* op1Dup1;
                        op1 = impCloneExpr(op1, &op1Dup1, clsHnd, (unsigned)CHECK_SPILL_ALL,
                                           nullptr DEBUGARG("Clone op1 for Vector<T>.Abs"));

                        GenTree* op1Dup2;
                        op1Dup1 = impCloneExpr(op1Dup1, &op1Dup2, clsHnd, (unsigned)CHECK_SPILL_ALL,
                                               nullptr DEBUGARG("Clone op1 for Vector<T>.Abs"));

                        // op1 = op1 < Zero
                        tmp         = gtNewSIMDVectorZero(retType, simdBaseJitType, simdSize);
                        hwIntrinsic = isVectorT256 ? NI_VectorT256_LessThan : NI_VectorT128_LessThan;
                        op1 = impSimdAsHWIntrinsicRelOp(hwIntrinsic, clsHnd, retType, simdBaseJitType, simdSize, op1,
                                                        tmp);

                        // tmp = Zero - op1Dup1
                        tmp         = gtNewSIMDVectorZero(retType, simdBaseJitType, simdSize);
                        hwIntrinsic = isVectorT256 ? NI_AVX2_Subtract : NI_SSE2_Subtract;
                        tmp = gtNewSimdAsHWIntrinsicNode(retType, tmp, op1Dup1, hwIntrinsic, simdBaseJitType, simdSize);

                        // result = ConditionalSelect(op1, tmp, op1Dup2)
                        return impSimdAsHWIntrinsicCndSel(clsHnd, retType, simdBaseJitType, simdSize, op1, tmp,
                                                          op1Dup2);
                    }
                    break;
                }
                case NI_VectorT128_Sum:
                {

                    GenTree* tmp;
                    unsigned vectorLength = getSIMDVectorLength(simdSize, simdBaseType);
                    int      haddCount    = genLog2(vectorLength);

                    NamedIntrinsic horizontalAdd =
                        varTypeIsFloating(simdBaseType) ? NI_SSE3_HorizontalAdd : NI_SSSE3_HorizontalAdd;

                    for (int i = 0; i < haddCount; i++)
                    {
                        op1 = impCloneExpr(op1, &tmp, clsHnd, (unsigned)CHECK_SPILL_ALL,
                                           nullptr DEBUGARG("Clone op1 for Vector<T>.Sum"));
                        op1 = gtNewSimdAsHWIntrinsicNode(simdType, op1, tmp, horizontalAdd, simdBaseJitType, simdSize);
                    }

                    return gtNewSimdAsHWIntrinsicNode(retType, op1, NI_Vector128_ToScalar, simdBaseJitType, simdSize);
                }
                case NI_VectorT256_Sum:
                {
                    // HorizontalAdd combines pairs so we need log2(vectorLength) passes to sum all elements together.
                    unsigned vectorLength = getSIMDVectorLength(simdSize, simdBaseType);
                    int haddCount = genLog2(vectorLength) - 1; // Minus 1 because for the last pass we split the vector
                                                               // to low / high and add them together.
                    GenTree*       tmp;
                    NamedIntrinsic horizontalAdd = NI_AVX2_HorizontalAdd;
                    NamedIntrinsic add           = NI_SSE2_Add;

                    if (simdBaseType == TYP_DOUBLE)
                    {
                        horizontalAdd = NI_AVX_HorizontalAdd;
                    }
                    else if (simdBaseType == TYP_FLOAT)
                    {
                        horizontalAdd = NI_AVX_HorizontalAdd;
                        add           = NI_SSE_Add;
                    }

                    for (int i = 0; i < haddCount; i++)
                    {
                        op1 = impCloneExpr(op1, &tmp, clsHnd, (unsigned)CHECK_SPILL_ALL,
                                           nullptr DEBUGARG("Clone op1 for Vector<T>.Sum"));
                        op1 = gtNewSimdAsHWIntrinsicNode(simdType, op1, tmp, horizontalAdd, simdBaseJitType, simdSize);
                    }

                    op1 = impCloneExpr(op1, &tmp, clsHnd, (unsigned)CHECK_SPILL_ALL,
                                       nullptr DEBUGARG("Clone op1 for Vector<T>.Sum"));
                    op1 = gtNewSimdAsHWIntrinsicNode(TYP_SIMD16, op1, gtNewIconNode(0x01, TYP_INT),
                                                     NI_AVX_ExtractVector128, simdBaseJitType, simdSize);

                    tmp = gtNewSimdAsHWIntrinsicNode(simdType, tmp, NI_Vector256_GetLower, simdBaseJitType, simdSize);
                    op1 = gtNewSimdAsHWIntrinsicNode(TYP_SIMD16, op1, tmp, add, simdBaseJitType, 16);

                    return gtNewSimdAsHWIntrinsicNode(retType, op1, NI_Vector128_ToScalar, simdBaseJitType, 16);
                }
#elif defined(TARGET_ARM64)
                case NI_VectorT128_Abs:
                {
                    assert(varTypeIsUnsigned(simdBaseType));
                    return op1;
                }
                case NI_VectorT128_Sum:
                {
                    GenTree* tmp;

                    switch (simdBaseType)
                    {
                        case TYP_BYTE:
                        case TYP_UBYTE:
                        case TYP_SHORT:
                        case TYP_USHORT:
                        case TYP_INT:
                        case TYP_UINT:
                        {
                            tmp = gtNewSimdAsHWIntrinsicNode(simdType, op1, NI_AdvSimd_Arm64_AddAcross, simdBaseJitType,
                                                             simdSize);
                            return gtNewSimdAsHWIntrinsicNode(retType, tmp, NI_Vector64_ToScalar, simdBaseJitType, 8);
                        }
                        case TYP_FLOAT:
                        {
                            unsigned vectorLength = getSIMDVectorLength(simdSize, simdBaseType);
                            int      haddCount    = genLog2(vectorLength);

                            for (int i = 0; i < haddCount; i++)
                            {
                                op1 = impCloneExpr(op1, &tmp, clsHnd, (unsigned)CHECK_SPILL_ALL,
                                                   nullptr DEBUGARG("Clone op1 for Vector<T>.Sum"));
                                op1 = gtNewSimdAsHWIntrinsicNode(simdType, op1, tmp, NI_AdvSimd_Arm64_AddPairwise,
                                                                 simdBaseJitType, simdSize);
                            }

                            return gtNewSimdAsHWIntrinsicNode(retType, op1, NI_Vector128_ToScalar, simdBaseJitType,
                                                              simdSize);
                        }
                        case TYP_DOUBLE:
                        case TYP_LONG:
                        case TYP_ULONG:
                        {
                            op1 = gtNewSimdAsHWIntrinsicNode(TYP_SIMD8, op1, NI_AdvSimd_Arm64_AddPairwiseScalar,
                                                             simdBaseJitType, simdSize);
                            return gtNewSimdAsHWIntrinsicNode(retType, op1, NI_Vector64_ToScalar, simdBaseJitType, 8);
                        }
                        default:
                        {
                            unreached();
                        }
                    }
                }
#else
#error Unsupported platform
#endif // !TARGET_XARCH && !TARGET_ARM64
>>>>>>> 82f7144f

    switch (intrinsic)
    {
        case NI_VectorT256_GreaterThanOrEqual:
            orEqual = true;
            FALLTHROUGH;
        case NI_VectorT256_LessThan:
            intrinsic = NI_AVX2_CompareLessThan;
            break;
        case NI_VectorT256_LessThanOrEqual:
            orEqual = true;
            FALLTHROUGH;
        default:
            intrinsic = NI_AVX2_CompareGreaterThan;
            break;
    }

    GenTree* gt = gtNewSimdHWIntrinsicNode(TYP_SIMD32, intrinsic, eltType, 32, op1, op2);

    if (!orEqual)
    {
        return gt;
    }

    GenTree* allBitsSet = gtNewSimdHWIntrinsicNode(TYP_SIMD32, NI_Vector256_get_AllBitsSet, eltType, 32);
    return gtNewSimdHWIntrinsicNode(TYP_SIMD32, NI_AVX2_Xor, eltType, 32, gt, allBitsSet);
}
#endif // TARGET_XARCH

// Check whether two memory locations are contiguous.
//
// This recognizes trivial patterns such as IND(FIELD_ADDR(o, 4)) & IND(FIELD_ADDR(o, 8)) or
// IND(INDEX_ADDR(a, 1)) & IND(INDEX_ADDR(a, 2)).
// Pointer arithmetic isn't recognized (and probably not very useful anyway) and in the case of
// arrays only constant indices are recognized. Might be useful to also recognize i, i+1, i+2...
// If the locations are determined to be adjacent this also implies that the trees are also free
// of persistent side effects and they can be discarded. They may have exception side effects that
// may need to be preserved - a[1] doesn't imply that a[2] is also a valid array element.
//
bool Compiler::SIMDCoalescingBuffer::AreContiguousMemoryLocations(GenTree* l1, GenTree* l2)
{
    if ((l1->GetOper() != l2->GetOper()) || l1->TypeIs(TYP_STRUCT))
    {
        return false;
    }

    auto AreValuesEqual = [](GenTree* v1, GenTree* v2) {
        while (v1->GetOper() == v2->GetOper())
        {
            if (v1->OperIs(GT_FIELD_ADDR))
            {
                if (v1->AsFieldAddr()->GetFieldHandle() == v2->AsFieldAddr()->GetFieldHandle())
                {
                    v1 = v1->AsFieldAddr()->GetAddr();
                    v2 = v2->AsFieldAddr()->GetAddr();

                    continue;
                }

                return false;
            }

            if (v1->OperIs(GT_IND) && !v1->AsIndir()->IsVolatile() && !v2->AsIndir()->IsVolatile())
            {
                v1 = v1->AsIndir()->GetAddr();
                v2 = v2->AsIndir()->GetAddr();

                continue;
            }

            if (v1->OperIs(GT_LCL_VAR, GT_LCL_VAR_ADDR))
            {
                return v1->AsLclVar()->GetLclNum() == v2->AsLclVar()->GetLclNum();
            }

            break;
        }

        return false;
    };

    auto AreConsecutiveConstants = [](GenTree* i1, GenTree* i2) {
        return i1->OperIs(GT_CNS_INT) && i2->OperIs(GT_CNS_INT) &&
               (i1->AsIntCon()->GetValue() + 1 == i2->AsIntCon()->GetValue());
    };

    auto AreContiguosArrayElementAddresses = [&](GenTreeIndexAddr* e1, GenTreeIndexAddr* e2, var_types indirType) {
        return (varTypeSize(indirType) == e1->GetElemSize()) &&
               AreConsecutiveConstants(e1->GetIndex(), e2->GetIndex()) &&
               AreValuesEqual(e1->GetArray(), e2->GetArray());
    };

    auto AreContiguosFieldAddresses = [&](GenTreeFieldAddr* f1, GenTreeFieldAddr* f2, var_types indirType) {
        return (f1->GetOffset() + varTypeSize(indirType) == f2->GetOffset()) &&
               AreValuesEqual(f1->GetAddr(), f2->GetAddr());
    };

    auto AreContiguosIndirs = [&](GenTreeIndir* i1, GenTreeIndir* i2) {
        return !i1->IsVolatile() && !i2->IsVolatile() &&
               ((i1->GetAddr()->IsFieldAddr() && i2->GetAddr()->IsFieldAddr() &&
                 AreContiguosFieldAddresses(i1->GetAddr()->AsFieldAddr(), i2->GetAddr()->AsFieldAddr(),
                                            i1->GetType())) ||
                (i1->GetAddr()->IsIndexAddr() && i2->GetAddr()->IsIndexAddr() &&
                 AreContiguosArrayElementAddresses(i1->GetAddr()->AsIndexAddr(), i2->GetAddr()->AsIndexAddr(),
                                                   i1->GetType())));
    };

    auto AreContiguosLocalFields = [](GenTreeLclFld* f1, GenTreeLclFld* f2) {
        return (f1->GetLclNum() == f2->GetLclNum()) &&
               (f1->GetLclOffs() + varTypeSize(f1->GetType()) == f2->GetLclOffs());
    };

    switch (l1->GetOper())
    {
        case GT_IND:
            return AreContiguosIndirs(l1->AsIndir(), l2->AsIndir());
        case GT_LCL_FLD:
            return AreContiguosLocalFields(l1->AsLclFld(), l2->AsLclFld());
        default:
            return false;
    }
}

// Change a FLOAT typed IND/LCL_FLD node into a SIMD typed IND/LCL_FLD.
//
void Compiler::SIMDCoalescingBuffer::ChangeToSIMDMem(Compiler* compiler, GenTree* tree, var_types simdType)
{
    assert(tree->TypeIs(TYP_FLOAT));

    if (tree->OperIs(GT_LCL_FLD))
    {
        tree->SetType(simdType);
        tree->AsLclFld()->SetFieldSeq(FieldSeqStore::NotAField());

        // This may have changed a partial local field into full local field
        if (tree->IsPartialLclFld(compiler))
        {
            tree->gtFlags |= GTF_VAR_USEASG;
        }
        else
        {
            tree->gtFlags &= ~GTF_VAR_USEASG;
        }

        return;
    }

    GenTree* addr   = nullptr;
    unsigned offset = 0;

    if (GenTreeIndir* indir = tree->IsIndir())
    {
        assert(!indir->IsVolatile());

        addr = indir->GetAddr();

        if (GenTreeFieldAddr* field = addr->IsFieldAddr())
        {
            // TODO-MIKE-Fix: This code replaces FIELD_ADDR with and ADD(addr, offset) without adding
            // a NULLCHECK when the field offset is large enough to require it. It's not worth fixing
            // this until FIELD is replaced by FIELD_ADDR, otherwise we need to add ADDR on top of
            // the existing FIELD and then use that as the address of the indir.

            addr   = field->GetAddr();
            offset = field->GetOffset();

            if (addr->OperIs(GT_LCL_VAR_ADDR))
            {
                // If this is the field of a local struct variable then set lvUsedInSIMDIntrinsic to prevent
                // the local from being promoted. If it gets promoted then it will be dependent-promoted due
                // to the indirection we're creating.

                // TODO-MIKE-Cleanup: This is done only for SIMD locals but it really should be done for any
                // struct local since the whole point is to block poor promotion.

                LclVarDsc* lcl = compiler->lvaGetDesc(addr->AsLclVar());

                if (varTypeIsSIMD(lcl->GetType()))
                {
                    lcl->lvUsedInSIMDIntrinsic = true;
                }
            }

            // TODO-MIKE-Fix: This code replaces FIELD_ADDR with and ADD(addr, offset) without adding
            // a NULLCHECK when the field offset is large enough to require it. We need to keep the
            // FIELD_ADDR node and retype retype the indir.
        }
        else if (GenTreeIndexAddr* element = addr->IsIndexAddr())
        {
            GenTree* array = element->GetArray();
            unsigned index = static_cast<unsigned>(element->GetIndex()->AsIntCon()->GetValue());

            // Generate a bounds check for the array access. We access multiple array elements but for
            // bounds checking purposes it's sufficient to check if the last element index is valid,
            // then all the element indices before it will also be valid.

            unsigned simdElementCount = varTypeSize(simdType) / varTypeSize(TYP_FLOAT);

            GenTree* lastIndex = compiler->gtNewIconNode(index + simdElementCount - 1, TYP_INT);
            GenTree* arrLen    = compiler->gtNewArrLen(compiler->gtCloneExpr(array), OFFSETOF__CORINFO_Array__length,
                                                    compiler->compCurBB);
            GenTree* arrBndsChk = compiler->gtNewArrBoundsChk(lastIndex, arrLen, SCK_RNGCHK_FAIL);

            addr   = compiler->gtNewCommaNode(arrBndsChk, array);
            offset = OFFSETOF__CORINFO_Array__data + index * varTypeSize(TYP_FLOAT);
        }
        else
        {
            unreached();
        }
    }
    else
    {
        unreached();
    }

    if (offset != 0)
    {
        addr = compiler->gtNewOperNode(GT_ADD, TYP_BYREF, addr, compiler->gtNewIconNode(offset, TYP_I_IMPL));
    }

    tree->ChangeOper(GT_IND);
    tree->SetType(simdType);
    tree->AsIndir()->SetAddr(addr);
}

// Recognize a field of a SIMD local variable (Vector2/3/4 fields).
//
unsigned Compiler::SIMDCoalescingBuffer::IsSimdLocalField(GenTree* node, Compiler* compiler)
{
    // We only care about Vector2/3/4 so the element type is always FLOAT.
    assert(node->TypeIs(TYP_FLOAT));

    if (!node->OperIs(GT_IND))
    {
        return BAD_VAR_NUM;
    }

    if (node->AsIndir()->IsVolatile())
    {
        // It probably doesn't make sense to coalesce volatile fields. Anyway LocalAddressVisitor
        // doesn't generate SIMDIntrinsicGetItem out of a volatile field and ChangeToSIMDMem does
        // not bother to make the indir it creates volatile...

        return BAD_VAR_NUM;
    }

    node = node->AsIndir()->GetAddr();

    if (!node->IsFieldAddr())
    {
        return BAD_VAR_NUM;
    }

    if (node->AsFieldAddr()->GetOffset() != m_index * varTypeSize(TYP_FLOAT))
    {
        return BAD_VAR_NUM;
    }

    GenTree* addr = node->AsFieldAddr()->GetAddr();

    if (!addr->OperIs(GT_LCL_VAR_ADDR))
    {
        return BAD_VAR_NUM;
    }

    GenTreeLclVar* lclVar = addr->AsLclVar();

    if (!varTypeIsSIMD(compiler->lvaGetDesc(lclVar)->GetType()))
    {
        return BAD_VAR_NUM;
    }

    return lclVar->GetLclNum();
}

// Recognize a NI_Vector128_GetElement or LCL_FLD that uses a SIMD local variable.
//
unsigned Compiler::SIMDCoalescingBuffer::IsSimdLocalExtract(GenTree* node)
{
    // We only care about Vector2/3/4 so the element type is always FLOAT.
    assert(node->TypeIs(TYP_FLOAT));

    if (GenTreeHWIntrinsic* extract = node->IsHWIntrinsic())
    {
        if ((extract->GetIntrinsic() != NI_Vector128_GetElement) || !extract->GetOp(0)->OperIs(GT_LCL_VAR) ||
            !extract->GetOp(1)->IsIntegralConst(m_index))
        {
            return BAD_VAR_NUM;
        }

        return extract->GetOp(0)->AsLclVar()->GetLclNum();
    }

    if (GenTreeLclFld* lclFld = node->IsLclFld())
    {
        if (lclFld->GetLclOffs() != m_index * varTypeSize(TYP_FLOAT))
        {
            return BAD_VAR_NUM;
        }

        return lclFld->GetLclNum();
    }

    return BAD_VAR_NUM;
};

// Try to add an assignment statement to the coalescing buffer (common code for Add and Mark).
// Return true if the statment is added and the number of statements in the buffer equals the number of SIMD elements.
//
bool Compiler::SIMDCoalescingBuffer::Add(Compiler* compiler, Statement* stmt, GenTreeOp* asg, unsigned simdLclNum)
{
    if (simdLclNum == BAD_VAR_NUM)
    {
        Clear();
        return false;
    }

    if (m_index == 0)
    {
        m_firstStmt = stmt;
        m_lastStmt  = stmt;
        m_lclNum    = simdLclNum;
        m_index++;
        return false;
    }

    if (simdLclNum != m_lclNum)
    {
        Clear();
        return false;
    }

    GenTreeOp* lastAsg = m_lastStmt->GetRootNode()->AsOp();

    if (!AreContiguousMemoryLocations(lastAsg->GetOp(0), asg->AsOp()->GetOp(0)))
    {
        Clear();
        return false;
    }

    m_lastStmt = stmt;
    m_index++;

    return (m_index == varTypeSize(compiler->lvaGetDesc(simdLclNum)->GetType()) / varTypeSize(TYP_FLOAT));
}

// Mark local variables that may be subject to SIMD coalescing to prevent struct promotion.
//
// TODO-MIKE-Cleanup: It's unfortunate that we need to do SIMD coalescing in two steps: first mark
// locals that are subject to coalescing, to prevent struct promotion, and then actually do coalescing.
// In general phase ordering in this area is messy and it's likely better to be:
//     - import (no SIMD coalescing marking)
//     - other unrelated phases (e.g. inlining)
//     - "local address visitor" - convert every (recognized) indirect local access to LCL_VAR/LCL_FLD
//       and record some information to help guide struct promotion (though it's questionable if this
//       phase needs to exist at all, most of it can be done during import and it's really importer's
//       job to deal with issues arising from unfortunate IL characteristics)
//     - struct promotion + implicit byref params + DNER marking
//     - SIMD coalescing (likely done during the same flow graph traversal as struct promotion)
//     - global morph
//
// That said, SIMD coalescing (or any other kind of memory coalescing) is better done in lowering,
// doing it in the frontend interferes with VN and anything it depends on it. Unfortunately after
// global morph it's more difficult to recognize contiguous memory locations because INDEX_ADDR gets
// expanded into more complex trees. But then the coalescing code only recognizes constant array
// indices and COMMAs aren't present in LIR so probably there's not much difference.
//
void Compiler::SIMDCoalescingBuffer::Mark(Compiler* compiler, Statement* stmt)
{
    GenTree* asg = stmt->GetRootNode();

    if (!asg->TypeIs(TYP_FLOAT) || !asg->OperIs(GT_ASG))
    {
        Clear();
        return;
    }

    unsigned simdLclNum = IsSimdLocalField(asg->AsOp()->GetOp(1), compiler);

    if (!Add(compiler, stmt, asg->AsOp(), simdLclNum))
    {
        return;
    }

    compiler->lvaRecordSimdIntrinsicUse(simdLclNum);

    GenTree* dest = asg->AsOp()->GetOp(0);

    if (GenTreeIndir* indir = dest->IsIndir())
    {
        if (GenTreeFieldAddr* field = indir->GetAddr()->IsFieldAddr())
        {
            GenTree* addr = field->GetAddr();

            if (addr->OperIs(GT_LCL_VAR_ADDR))
            {
                compiler->lvaRecordSimdIntrinsicUse(addr->AsLclVar());
            }
        }
    }

    Clear();
}

// Try to add an assignment statement to the coalescing buffer.
// Return true if the statment is added and the number of statements in the buffer equals the number of SIMD elements.
//
bool Compiler::SIMDCoalescingBuffer::Add(Compiler* compiler, Statement* stmt)
{
    GenTree* asg = stmt->GetRootNode();

    if (!asg->TypeIs(TYP_FLOAT) || !asg->OperIs(GT_ASG))
    {
        Clear();
        return false;
    }

    unsigned simdLclNum = IsSimdLocalExtract(asg->AsOp()->GetOp(1));

    return Add(compiler, stmt, asg->AsOp(), simdLclNum);
}

// Transform the first assignment in the buffer into a SIMD assignment
// and remove the rest of the statements from the block.
//
void Compiler::SIMDCoalescingBuffer::Coalesce(Compiler* compiler, BasicBlock* block)
{
    var_types type;

    switch (m_index)
    {
        case 2:
            type = TYP_SIMD8;
            break;
        case 3:
            type = TYP_SIMD12;
            break;
        default:
            assert(m_index == 4);
            type = TYP_SIMD16;
            break;
    }

#ifdef DEBUG
    if (compiler->verbose)
    {
        printf("Found %u contiguous assignments from a %s local to memory in " FMT_BB ":\n", m_index, varTypeName(type),
               block->bbNum);
        for (Statement* s = m_firstStmt; s != m_lastStmt->GetNextStmt(); s = s->GetNextStmt())
        {
            compiler->gtDispStmt(s);
        }
    }
#endif

    for (unsigned i = 1; i < m_index; i++)
    {
        compiler->fgRemoveStmt(block, m_firstStmt->GetNextStmt() DEBUGARG(false));
    }

    GenTreeOp* asg = m_firstStmt->GetRootNode()->AsOp();
    asg->SetType(type);
    ChangeToSIMDMem(compiler, asg->GetOp(0), type);
    asg->SetOp(1, compiler->gtNewLclvNode(m_lclNum, compiler->lvaGetDesc(m_lclNum)->GetType()));

#ifdef DEBUG
    if (compiler->verbose)
    {
        printf("Changed to a single %s assignment:\n", varTypeName(type));
        compiler->gtDispStmt(m_firstStmt);
        printf("\n");
    }
#endif

    Clear();
}

#endif // FEATURE_HW_INTRINSICS<|MERGE_RESOLUTION|>--- conflicted
+++ resolved
@@ -172,7 +172,6 @@
         return static_cast<NamedIntrinsic>(NI_SIMD_AS_HWINTRINSIC_START + 1 + i);
     }
 
-<<<<<<< HEAD
     return NI_Illegal;
 }
 
@@ -182,24 +181,13 @@
                                                 CORINFO_SIG_INFO*     sig,
                                                 bool                  isNewObj)
 {
-#if defined(TARGET_XARCH)
-    CORINFO_InstructionSet minimumIsa = InstructionSet_SSE2;
-#elif defined(TARGET_ARM64)
-    CORINFO_InstructionSet minimumIsa = InstructionSet_AdvSimd;
-#else
-#error Unsupported platform
-#endif
-
-    bool isSupported = featureSIMD && JitConfig.EnableHWIntrinsic() && compOpportunisticallyDependsOn(minimumIsa);
+    bool isSupported = featureSIMD && IsBaselineSimdIsaSupported();
 
     if (intrinsic == NI_VectorT128_get_IsHardwareAccelerated
 #ifdef TARGET_XARCH
         || intrinsic == NI_VectorT256_get_IsHardwareAccelerated
 #endif
         )
-=======
-    if (!IsBaselineSimdIsaSupported())
->>>>>>> 82f7144f
     {
         return gtNewIconNode(isSupported);
     }
@@ -636,39 +624,9 @@
     GenTree* destAddr = isNewObj ? nullptr : impPopStack().val;
     GenTree* create;
 
-<<<<<<< HEAD
     if (areArgsContiguous)
     {
         SIMDCoalescingBuffer::ChangeToSIMDMem(this, args[0], layout->GetSIMDType());
-=======
-                assert((simdBaseType == TYP_INT) || (simdBaseType == TYP_UINT));
-                return nullptr;
-            }
-            break;
-        }
-
-        case NI_VectorT128_Sum:
-        {
-            // TODO-XArch-CQ: We could support this all the way down to SSE2 and that might be
-            // worthwhile so we can accelerate cases like byte/sbyte and long/ulong
-
-            if (varTypeIsFloating(simdBaseType))
-            {
-                if (!compOpportunisticallyDependsOn(InstructionSet_SSE3))
-                {
-                    // Floating-point types require SSE3.HorizontalAdd
-                    return nullptr;
-                }
-            }
-            else if (!compOpportunisticallyDependsOn(InstructionSet_SSSE3))
-            {
-                // Integral types require SSSE3.HorizontalAdd
-                return nullptr;
-            }
-            break;
-        }
-#endif // TARGET_XARCH
->>>>>>> 82f7144f
 
         create = args[0];
 
@@ -1824,7 +1782,7 @@
     assert(sig.paramCount == 1);
     assert(sig.paramType[0] == TYP_SIMD16);
 
-    var_types eltType = varTypeUnsignedToSigned(sig.paramLayout[0]->GetElementType());
+    var_types eltType = varTypeToSigned(sig.paramLayout[0]->GetElementType());
 
     if ((eltType != TYP_FLOAT) && !compOpportunisticallyDependsOn(InstructionSet_SSE2))
     {
@@ -1854,7 +1812,7 @@
     assert(sig.paramCount == 1);
     assert(sig.paramType[0] == TYP_SIMD32);
 
-    var_types eltType = varTypeUnsignedToSigned(sig.paramLayout[0]->GetElementType());
+    var_types eltType = varTypeToSigned(sig.paramLayout[0]->GetElementType());
     GenTree*  vec     = impSIMDPopStack(TYP_SIMD32);
 
     vec = gtNewSimdHWIntrinsicNode(TYP_SIMD16, NI_Vector256_Sum, eltType, 32, vec);
@@ -2851,199 +2809,7 @@
         eltType = impVectorTUnsignedCompareAdjust(layout, eltType, &op1, &op2);
     }
 
-<<<<<<< HEAD
     bool orEqual = false;
-=======
-            switch (intrinsic)
-            {
-#if defined(TARGET_XARCH)
-                case NI_Vector2_Abs:
-                case NI_Vector3_Abs:
-                case NI_Vector4_Abs:
-                case NI_VectorT128_Abs:
-                case NI_VectorT256_Abs:
-                {
-                    if (varTypeIsFloating(simdBaseType))
-                    {
-                        // Abs(vf) = vf & new SIMDVector<float>(0x7fffffff);
-                        // Abs(vd) = vf & new SIMDVector<double>(0x7fffffffffffffff);
-                        GenTree* bitMask = nullptr;
-
-                        if (simdBaseType == TYP_FLOAT)
-                        {
-                            static_assert_no_msg(sizeof(float) == sizeof(int));
-                            int mask = 0x7fffffff;
-                            bitMask  = gtNewDconNode(*((float*)&mask), TYP_FLOAT);
-                        }
-                        else
-                        {
-                            assert(simdBaseType == TYP_DOUBLE);
-                            static_assert_no_msg(sizeof(double) == sizeof(__int64));
-
-                            __int64 mask = 0x7fffffffffffffffLL;
-                            bitMask      = gtNewDconNode(*((double*)&mask), TYP_DOUBLE);
-                        }
-                        assert(bitMask != nullptr);
-
-                        bitMask = gtNewSimdCreateBroadcastNode(retType, bitMask, simdBaseJitType, simdSize,
-                                                               /* isSimdAsHWIntrinsic */ true);
-
-                        intrinsic = isVectorT256 ? NI_VectorT256_op_BitwiseAnd : NI_VectorT128_op_BitwiseAnd;
-                        intrinsic = SimdAsHWIntrinsicInfo::lookupHWIntrinsic(intrinsic, simdBaseType);
-
-                        return gtNewSimdAsHWIntrinsicNode(retType, op1, bitMask, intrinsic, simdBaseJitType, simdSize);
-                    }
-                    else if (varTypeIsUnsigned(simdBaseType))
-                    {
-                        return op1;
-                    }
-                    else if ((simdBaseType != TYP_LONG) && compOpportunisticallyDependsOn(InstructionSet_SSSE3))
-                    {
-                        return gtNewSimdAsHWIntrinsicNode(retType, op1, NI_SSSE3_Abs, simdBaseJitType, simdSize);
-                    }
-                    else
-                    {
-                        GenTree*       tmp;
-                        NamedIntrinsic hwIntrinsic;
-
-                        GenTree* op1Dup1;
-                        op1 = impCloneExpr(op1, &op1Dup1, clsHnd, (unsigned)CHECK_SPILL_ALL,
-                                           nullptr DEBUGARG("Clone op1 for Vector<T>.Abs"));
-
-                        GenTree* op1Dup2;
-                        op1Dup1 = impCloneExpr(op1Dup1, &op1Dup2, clsHnd, (unsigned)CHECK_SPILL_ALL,
-                                               nullptr DEBUGARG("Clone op1 for Vector<T>.Abs"));
-
-                        // op1 = op1 < Zero
-                        tmp         = gtNewSIMDVectorZero(retType, simdBaseJitType, simdSize);
-                        hwIntrinsic = isVectorT256 ? NI_VectorT256_LessThan : NI_VectorT128_LessThan;
-                        op1 = impSimdAsHWIntrinsicRelOp(hwIntrinsic, clsHnd, retType, simdBaseJitType, simdSize, op1,
-                                                        tmp);
-
-                        // tmp = Zero - op1Dup1
-                        tmp         = gtNewSIMDVectorZero(retType, simdBaseJitType, simdSize);
-                        hwIntrinsic = isVectorT256 ? NI_AVX2_Subtract : NI_SSE2_Subtract;
-                        tmp = gtNewSimdAsHWIntrinsicNode(retType, tmp, op1Dup1, hwIntrinsic, simdBaseJitType, simdSize);
-
-                        // result = ConditionalSelect(op1, tmp, op1Dup2)
-                        return impSimdAsHWIntrinsicCndSel(clsHnd, retType, simdBaseJitType, simdSize, op1, tmp,
-                                                          op1Dup2);
-                    }
-                    break;
-                }
-                case NI_VectorT128_Sum:
-                {
-
-                    GenTree* tmp;
-                    unsigned vectorLength = getSIMDVectorLength(simdSize, simdBaseType);
-                    int      haddCount    = genLog2(vectorLength);
-
-                    NamedIntrinsic horizontalAdd =
-                        varTypeIsFloating(simdBaseType) ? NI_SSE3_HorizontalAdd : NI_SSSE3_HorizontalAdd;
-
-                    for (int i = 0; i < haddCount; i++)
-                    {
-                        op1 = impCloneExpr(op1, &tmp, clsHnd, (unsigned)CHECK_SPILL_ALL,
-                                           nullptr DEBUGARG("Clone op1 for Vector<T>.Sum"));
-                        op1 = gtNewSimdAsHWIntrinsicNode(simdType, op1, tmp, horizontalAdd, simdBaseJitType, simdSize);
-                    }
-
-                    return gtNewSimdAsHWIntrinsicNode(retType, op1, NI_Vector128_ToScalar, simdBaseJitType, simdSize);
-                }
-                case NI_VectorT256_Sum:
-                {
-                    // HorizontalAdd combines pairs so we need log2(vectorLength) passes to sum all elements together.
-                    unsigned vectorLength = getSIMDVectorLength(simdSize, simdBaseType);
-                    int haddCount = genLog2(vectorLength) - 1; // Minus 1 because for the last pass we split the vector
-                                                               // to low / high and add them together.
-                    GenTree*       tmp;
-                    NamedIntrinsic horizontalAdd = NI_AVX2_HorizontalAdd;
-                    NamedIntrinsic add           = NI_SSE2_Add;
-
-                    if (simdBaseType == TYP_DOUBLE)
-                    {
-                        horizontalAdd = NI_AVX_HorizontalAdd;
-                    }
-                    else if (simdBaseType == TYP_FLOAT)
-                    {
-                        horizontalAdd = NI_AVX_HorizontalAdd;
-                        add           = NI_SSE_Add;
-                    }
-
-                    for (int i = 0; i < haddCount; i++)
-                    {
-                        op1 = impCloneExpr(op1, &tmp, clsHnd, (unsigned)CHECK_SPILL_ALL,
-                                           nullptr DEBUGARG("Clone op1 for Vector<T>.Sum"));
-                        op1 = gtNewSimdAsHWIntrinsicNode(simdType, op1, tmp, horizontalAdd, simdBaseJitType, simdSize);
-                    }
-
-                    op1 = impCloneExpr(op1, &tmp, clsHnd, (unsigned)CHECK_SPILL_ALL,
-                                       nullptr DEBUGARG("Clone op1 for Vector<T>.Sum"));
-                    op1 = gtNewSimdAsHWIntrinsicNode(TYP_SIMD16, op1, gtNewIconNode(0x01, TYP_INT),
-                                                     NI_AVX_ExtractVector128, simdBaseJitType, simdSize);
-
-                    tmp = gtNewSimdAsHWIntrinsicNode(simdType, tmp, NI_Vector256_GetLower, simdBaseJitType, simdSize);
-                    op1 = gtNewSimdAsHWIntrinsicNode(TYP_SIMD16, op1, tmp, add, simdBaseJitType, 16);
-
-                    return gtNewSimdAsHWIntrinsicNode(retType, op1, NI_Vector128_ToScalar, simdBaseJitType, 16);
-                }
-#elif defined(TARGET_ARM64)
-                case NI_VectorT128_Abs:
-                {
-                    assert(varTypeIsUnsigned(simdBaseType));
-                    return op1;
-                }
-                case NI_VectorT128_Sum:
-                {
-                    GenTree* tmp;
-
-                    switch (simdBaseType)
-                    {
-                        case TYP_BYTE:
-                        case TYP_UBYTE:
-                        case TYP_SHORT:
-                        case TYP_USHORT:
-                        case TYP_INT:
-                        case TYP_UINT:
-                        {
-                            tmp = gtNewSimdAsHWIntrinsicNode(simdType, op1, NI_AdvSimd_Arm64_AddAcross, simdBaseJitType,
-                                                             simdSize);
-                            return gtNewSimdAsHWIntrinsicNode(retType, tmp, NI_Vector64_ToScalar, simdBaseJitType, 8);
-                        }
-                        case TYP_FLOAT:
-                        {
-                            unsigned vectorLength = getSIMDVectorLength(simdSize, simdBaseType);
-                            int      haddCount    = genLog2(vectorLength);
-
-                            for (int i = 0; i < haddCount; i++)
-                            {
-                                op1 = impCloneExpr(op1, &tmp, clsHnd, (unsigned)CHECK_SPILL_ALL,
-                                                   nullptr DEBUGARG("Clone op1 for Vector<T>.Sum"));
-                                op1 = gtNewSimdAsHWIntrinsicNode(simdType, op1, tmp, NI_AdvSimd_Arm64_AddPairwise,
-                                                                 simdBaseJitType, simdSize);
-                            }
-
-                            return gtNewSimdAsHWIntrinsicNode(retType, op1, NI_Vector128_ToScalar, simdBaseJitType,
-                                                              simdSize);
-                        }
-                        case TYP_DOUBLE:
-                        case TYP_LONG:
-                        case TYP_ULONG:
-                        {
-                            op1 = gtNewSimdAsHWIntrinsicNode(TYP_SIMD8, op1, NI_AdvSimd_Arm64_AddPairwiseScalar,
-                                                             simdBaseJitType, simdSize);
-                            return gtNewSimdAsHWIntrinsicNode(retType, op1, NI_Vector64_ToScalar, simdBaseJitType, 8);
-                        }
-                        default:
-                        {
-                            unreached();
-                        }
-                    }
-                }
-#else
-#error Unsupported platform
-#endif // !TARGET_XARCH && !TARGET_ARM64
->>>>>>> 82f7144f
 
     switch (intrinsic)
     {
