--- conflicted
+++ resolved
@@ -594,11 +594,7 @@
     else // stackAdjustment == 0
     {
         // Move the final value of SP to regCnt
-<<<<<<< HEAD
-        inst_RV_RV(INS_mov, regCnt, REG_SPBASE, TYP_I_IMPL);
-=======
         inst_Mov(TYP_I_IMPL, regCnt, REG_SPBASE, /* canSkip */ false);
->>>>>>> 2f5f1d51
     }
 
 BAILOUT:
@@ -876,16 +872,10 @@
 
         if (type == TYP_FLOAT)
         {
-<<<<<<< HEAD
             regNumber tempReg = store->GetSingleTempReg();
 
             emit->emitIns_R_R(INS_vmov_f2i, EA_4BYTE, tempReg, srcReg);
             emit->emitIns_R_R(INS_str, EA_4BYTE, tempReg, addrReg);
-=======
-            regNumber floatAsInt = tree->GetSingleTempReg();
-            emit->emitIns_Mov(INS_vmov_f2i, EA_4BYTE, floatAsInt, dataReg, /* canSkip */ false);
-            emit->emitIns_R_R(INS_str, EA_4BYTE, floatAsInt, addr);
->>>>>>> 2f5f1d51
         }
         else
         {
@@ -943,23 +933,7 @@
         return;
     }
 
-<<<<<<< HEAD
-    if (srcReg != dstReg)
-    {
-        GetEmitter()->emitIns_R_R(ins_Copy(lclRegType), emitActualTypeSize(lclRegType), dstReg, srcReg);
-=======
-                varDsc->SetRegNum(REG_STK);
-            }
-            else // store into register (i.e move into register)
-            {
-                // Assign into targetReg when dataReg (from op1) is not the same register
-                inst_Mov(targetType, targetReg, dataReg, /* canSkip */ true);
-
-                genProduceReg(tree);
-            }
-        }
->>>>>>> 2f5f1d51
-    }
+    GetEmitter()->emitIns_Mov(ins_Copy(lclRegType), emitActualTypeSize(lclRegType), dstReg, srcReg, /*canSkip*/ true);
 
     genProduceReg(store);
 }
@@ -1167,17 +1141,8 @@
         // as that is where 'addr' must go.
         noway_assert(data->GetRegNum() != REG_ARG_0);
 
-<<<<<<< HEAD
-        genCopyRegIfNeeded(addr, REG_ARG_0);
-        genCopyRegIfNeeded(data, REG_ARG_1);
-=======
-        // addr goes in REG_ARG_0
-        inst_Mov(addr->TypeGet(), REG_ARG_0, addr->GetRegNum(), /* canSkip */ true);
-
-        // data goes in REG_ARG_1
-        inst_Mov(data->TypeGet(), REG_ARG_1, data->GetRegNum(), /* canSkip */ true);
-
->>>>>>> 2f5f1d51
+        inst_Mov(addr->GetType(), REG_ARG_0, addr->GetRegNum(), /* canSkip */ true);
+        inst_Mov(data->GetType(), REG_ARG_1, data->GetRegNum(), /* canSkip */ true);
         genGCWriteBarrier(tree, writeBarrierForm);
 
         return;
@@ -1318,16 +1283,8 @@
         ins = cast->IsUnsigned() ? INS_vcvt_u2f : INS_vcvt_i2f;
     }
 
-<<<<<<< HEAD
     GetEmitter()->emitIns_R_R(INS_vmov_i2f, EA_4BYTE, dstReg, srcReg);
     GetEmitter()->emitIns_R_R(ins, EA_4BYTE, dstReg, dstReg);
-=======
-    genConsumeOperands(treeNode->AsOp());
-
-    assert(insVcvt != INS_invalid);
-    GetEmitter()->emitIns_Mov(INS_vmov_i2f, srcSize, treeNode->GetRegNum(), op1->GetRegNum(), /* canSkip */ false);
-    GetEmitter()->emitIns_R_R(insVcvt, srcSize, treeNode->GetRegNum(), treeNode->GetRegNum());
->>>>>>> 2f5f1d51
 
     genProduceReg(cast);
 }
@@ -1370,15 +1327,7 @@
     GetEmitter()->emitIns_R_R(ins, EA_4BYTE, tmpReg, srcReg);
     GetEmitter()->emitIns_R_R(INS_vmov_f2i, EA_4BYTE, dstReg, tmpReg);
 
-<<<<<<< HEAD
     genProduceReg(cast);
-=======
-    assert(insVcvt != INS_invalid);
-    GetEmitter()->emitIns_R_R(insVcvt, dstSize, tmpReg, op1->GetRegNum());
-    GetEmitter()->emitIns_Mov(INS_vmov_f2i, dstSize, treeNode->GetRegNum(), tmpReg, /* canSkip */ false);
-
-    genProduceReg(treeNode);
->>>>>>> 2f5f1d51
 }
 
 //------------------------------------------------------------------------
