// Licensed to the .NET Foundation under one or more agreements.
// The .NET Foundation licenses this file to you under the MIT license.

/*XXXXXXXXXXXXXXXXXXXXXXXXXXXXXXXXXXXXXXXXXXXXXXXXXXXXXXXXXXXXXXXXXXXXXXXXXXXXX
XXXXXXXXXXXXXXXXXXXXXXXXXXXXXXXXXXXXXXXXXXXXXXXXXXXXXXXXXXXXXXXXXXXXXXXXXXXXXXX
XX                                                                           XX
XX                        ARM Code Generator                                 XX
XX                                                                           XX
XXXXXXXXXXXXXXXXXXXXXXXXXXXXXXXXXXXXXXXXXXXXXXXXXXXXXXXXXXXXXXXXXXXXXXXXXXXXXXX
XXXXXXXXXXXXXXXXXXXXXXXXXXXXXXXXXXXXXXXXXXXXXXXXXXXXXXXXXXXXXXXXXXXXXXXXXXXXXXX
*/
#include "jitpch.h"
#ifdef _MSC_VER
#pragma hdrstop
#endif

#ifdef TARGET_ARM
#include "codegen.h"
#include "lower.h"
#include "gcinfo.h"
#include "emit.h"

//------------------------------------------------------------------------
// genInstrWithConstant: We will typically generate one instruction
//
//    ins  reg1, reg2, imm
//
// However the imm might not fit as a directly encodable immediate.
// When it doesn't fit we generate extra instruction(s) that sets up
// the 'regTmp' with the proper immediate value.
//
//     mov  regTmp, imm
//     ins  reg1, reg2, regTmp
//
// Generally, codegen constants are marked non-containable if they don't fit. This function
// is used for cases that aren't mirrored in the IR, such as in the prolog.
//
// Arguments:
//    ins                 - instruction
//    attr                - operation size and GC attribute
//    reg1, reg2          - first and second register operands
//    imm                 - immediate value (third operand when it fits)
//    flags               - whether flags are set
//    tmpReg              - temp register to use when the 'imm' doesn't fit. Can be REG_NA
//                          if caller knows for certain the constant will fit.
//
// Return Value:
//    returns true if the immediate was small enough to be encoded inside instruction. If not,
//    returns false meaning the immediate was too large and tmpReg was used and modified.
//
bool CodeGen::genInstrWithConstant(
    instruction ins, emitAttr attr, regNumber reg1, regNumber reg2, ssize_t imm, insFlags flags, regNumber tmpReg)
{
    bool immFitsInIns = false;

    // reg1 is usually a dest register
    // reg2 is always source register
    assert(tmpReg != reg2); // regTmp cannot match any source register

    switch (ins)
    {
        case INS_add:
        case INS_sub:
            immFitsInIns = validImmForInstr(ins, (target_ssize_t)imm, flags);
            break;

        default:
            assert(!"Unexpected instruction in genInstrWithConstant");
            break;
    }

    if (immFitsInIns)
    {
        // generate a single instruction that encodes the immediate directly
        GetEmitter()->emitIns_R_R_I(ins, attr, reg1, reg2, (target_ssize_t)imm);
    }
    else
    {
        // caller can specify REG_NA  for tmpReg, when it "knows" that the immediate will always fit
        assert(tmpReg != REG_NA);

        // generate two or more instructions

        // first we load the immediate into tmpReg
        instGen_Set_Reg_To_Imm(attr, tmpReg, imm);

        // generate the instruction using a three register encoding with the immediate in tmpReg
        GetEmitter()->emitIns_R_R_R(ins, attr, reg1, reg2, tmpReg);
    }
    return immFitsInIns;
}

//------------------------------------------------------------------------
// genStackPointerAdjustment: add a specified constant value to the stack pointer.
// An available temporary register is required to be specified, in case the constant
// is too large to encode in an "add" instruction (or "sub" instruction if we choose
// to use one), such that we need to load the constant into a register first, before using it.
//
// Arguments:
//    spDelta                 - the value to add to SP (can be negative)
//    tmpReg                  - an available temporary register
//
// Return Value:
//    returns true if the immediate was small enough to be encoded inside instruction. If not,
//    returns false meaning the immediate was too large and tmpReg was used and modified.
//
bool CodeGen::genStackPointerAdjustment(ssize_t spDelta, regNumber tmpReg)
{
    // Even though INS_add is specified here, the encoder will choose either
    // an INS_add or an INS_sub and encode the immediate as a positive value
    //
    return genInstrWithConstant(INS_add, EA_PTRSIZE, REG_SPBASE, REG_SPBASE, spDelta, INS_FLAGS_DONT_CARE, tmpReg);
}

//------------------------------------------------------------------------
// genCallFinally: Generate a call to the finally block.
//
BasicBlock* CodeGen::genCallFinally(BasicBlock* block)
{
    BasicBlock* bbFinallyRet = nullptr;

    // We don't have retless calls, since we use the BBJ_ALWAYS to point at a NOP pad where
    // we would have otherwise created retless calls.
    assert(block->isBBCallAlwaysPair());

    assert(block->bbNext != NULL);
    assert(block->bbNext->bbJumpKind == BBJ_ALWAYS);
    assert(block->bbNext->bbJumpDest != NULL);
    assert(block->bbNext->bbJumpDest->bbFlags & BBF_FINALLY_TARGET);

    bbFinallyRet = block->bbNext->bbJumpDest;

    // Load the address where the finally funclet should return into LR.
    // The funclet prolog/epilog will do "push {lr}" / "pop {pc}" to do the return.
    genMov32RelocatableDisplacement(bbFinallyRet, REG_LR);

    // Jump to the finally BB
    inst_JMP(EJ_jmp, block->bbJumpDest);

    // The BBJ_ALWAYS is used because the BBJ_CALLFINALLY can't point to the
    // jump target using bbJumpDest - that is already used to point
    // to the finally block. So just skip past the BBJ_ALWAYS unless the
    // block is RETLESS.
    assert(!(block->bbFlags & BBF_RETLESS_CALL));
    assert(block->isBBCallAlwaysPair());
    return block->bbNext;
}

//------------------------------------------------------------------------
// genEHCatchRet:
void CodeGen::genEHCatchRet(BasicBlock* block)
{
    genMov32RelocatableDisplacement(block->bbJumpDest, REG_INTRET);
}

//------------------------------------------------------------------------
// instGen_Set_Reg_To_Imm: Move an immediate value into an integer register.
//
void CodeGen::instGen_Set_Reg_To_Imm(emitAttr  size,
                                     regNumber reg,
                                     ssize_t   imm,
                                     insFlags flags DEBUGARG(size_t targetHandle) DEBUGARG(GenTreeFlags gtFlags))
{
    // reg cannot be a FP register
    assert(!genIsValidFloatReg(reg));

    if (!compiler->opts.compReloc)
    {
        size = EA_SIZE(size); // Strip any Reloc flags from size if we aren't doing relocs
    }

    if (EA_IS_RELOC(size))
    {
        // TODO-CrossBitness: we wouldn't need the cast below if we had CodeGen::instGen_Set_Reg_To_Reloc_Imm.
        genMov32RelocatableImmediate(size, (BYTE*)imm, reg);
    }
    else if (imm == 0)
    {
        instGen_Set_Reg_To_Zero(size, reg, flags);
    }
    else
    {
        // TODO-CrossBitness: we wouldn't need the cast below if we had CodeGen::instGen_Set_Reg_To_Reloc_Imm.
        const int val32 = (int)imm;
        if (validImmForMov(val32))
        {
            GetEmitter()->emitIns_R_I(INS_mov, size, reg, val32, flags);
        }
        else // We have to use a movw/movt pair of instructions
        {
            const int imm_lo16 = val32 & 0xffff;
            const int imm_hi16 = (val32 >> 16) & 0xffff;

            assert(validImmForMov(imm_lo16));
            assert(imm_hi16 != 0);

            GetEmitter()->emitIns_R_I(INS_movw, size, reg, imm_lo16);

            // If we've got a low register, the high word is all bits set,
            // and the high bit of the low word is set, we can sign extend
            // halfword and save two bytes of encoding. This can happen for
            // small magnitude negative numbers 'n' for -32768 <= n <= -1.

            if (GetEmitter()->isLowRegister(reg) && (imm_hi16 == 0xffff) && ((imm_lo16 & 0x8000) == 0x8000))
            {
                GetEmitter()->emitIns_Mov(INS_sxth, EA_4BYTE, reg, reg, /* canSkip */ false);
            }
            else
            {
                GetEmitter()->emitIns_R_I(INS_movt, size, reg, imm_hi16);
            }

            if (flags == INS_FLAGS_SET)
                GetEmitter()->emitIns_Mov(INS_mov, size, reg, reg, /* canSkip */ false, INS_FLAGS_SET);
        }
    }

    regSet.verifyRegUsed(reg);
}

//------------------------------------------------------------------------
// genSetRegToConst: Generate code to set a register 'targetReg' of type 'targetType'
//    to the constant specified by the constant (GT_CNS_INT or GT_CNS_DBL) in 'tree'.
//
// Notes:
//    This does not call genProduceReg() on the target register.
//
void CodeGen::genSetRegToConst(regNumber targetReg, var_types targetType, GenTree* tree)
{
    switch (tree->gtOper)
    {
        case GT_CNS_INT:
        {
            // relocatable values tend to come down as a CNS_INT of native int type
            // so the line between these two opcodes is kind of blurry
            GenTreeIntConCommon* con    = tree->AsIntConCommon();
            ssize_t              cnsVal = con->IconValue();

            if (con->ImmedValNeedsReloc(compiler))
            {
                instGen_Set_Reg_To_Imm(EA_HANDLE_CNS_RELOC, targetReg, cnsVal);
                regSet.verifyRegUsed(targetReg);
            }
            else
            {
                genSetRegToIcon(targetReg, cnsVal, targetType);
            }
        }
        break;

        case GT_CNS_DBL:
        {
            GenTreeDblCon* dblConst   = tree->AsDblCon();
            double         constValue = dblConst->AsDblCon()->gtDconVal;
            // TODO-ARM-CQ: Do we have a faster/smaller way to generate 0.0 in thumb2 ISA ?
            if (targetType == TYP_FLOAT)
            {
                // Get a temp integer register
                regNumber tmpReg = tree->GetSingleTempReg();

                float f = forceCastToFloat(constValue);
                genSetRegToIcon(tmpReg, *((int*)(&f)));
                GetEmitter()->emitIns_Mov(INS_vmov_i2f, EA_4BYTE, targetReg, tmpReg, /* canSkip */ false);
            }
            else
            {
                assert(targetType == TYP_DOUBLE);

                unsigned* cv = (unsigned*)&constValue;

                // Get two temp integer registers
                regNumber tmpReg1 = tree->ExtractTempReg();
                regNumber tmpReg2 = tree->GetSingleTempReg();

                genSetRegToIcon(tmpReg1, cv[0]);
                genSetRegToIcon(tmpReg2, cv[1]);

                GetEmitter()->emitIns_R_R_R(INS_vmov_i2d, EA_8BYTE, targetReg, tmpReg1, tmpReg2);
            }
        }
        break;

        default:
            unreached();
    }
}

//------------------------------------------------------------------------
// genCodeForBinary: Generate code for many binary arithmetic operators
// This method is expected to have called genConsumeOperands() before calling it.
//
// Arguments:
//    treeNode - The binary operation for which we are generating code.
//
// Return Value:
//    None.
//
// Notes:
//    Mul and div are not handled here.
//    See the assert below for the operators that are handled.

void CodeGen::genCodeForBinary(GenTreeOp* treeNode)
{
    const genTreeOps oper       = treeNode->OperGet();
    regNumber        targetReg  = treeNode->GetRegNum();
    var_types        targetType = treeNode->TypeGet();
    emitter*         emit       = GetEmitter();

    assert(oper == GT_ADD || oper == GT_SUB || oper == GT_MUL || oper == GT_ADD_LO || oper == GT_ADD_HI ||
           oper == GT_SUB_LO || oper == GT_SUB_HI || oper == GT_OR || oper == GT_XOR || oper == GT_AND);

    GenTree* op1 = treeNode->gtGetOp1();
    GenTree* op2 = treeNode->gtGetOp2();

    assert(IsValidSourceType(targetType, op1->GetType()));
    assert(IsValidSourceType(targetType, op2->GetType()));

    instruction ins = genGetInsForOper(oper, targetType);

    // The arithmetic node must be sitting in a register (since it's not contained)
    noway_assert(targetReg != REG_NA);

    if ((oper == GT_ADD_LO || oper == GT_SUB_LO))
    {
        // During decomposition, all operands become reg
        assert(!op1->isContained() && !op2->isContained());
        emit->emitIns_R_R_R(ins, emitTypeSize(treeNode), treeNode->GetRegNum(), op1->GetRegNum(), op2->GetRegNum(),
                            INS_FLAGS_SET);
    }
    else
    {
        regNumber r = emit->emitInsTernary(ins, emitTypeSize(treeNode), treeNode, op1, op2);
        assert(r == targetReg);
    }

    genProduceReg(treeNode);
}

//--------------------------------------------------------------------------------------
// genLclHeap: Generate code for localloc
//
// Description:
//      There are 2 ways depending from build version to generate code for localloc:
//          1) For debug build where memory should be initialized we generate loop
//             which invoke push {tmpReg} N times.
//          2) For non-debug build, we tickle the pages to ensure that SP is always
//             valid and is in sync with the "stack guard page". Amount of iteration
//             is N/eeGetPageSize().
//
// Comments:
//      There can be some optimization:
//          1) It's not needed to generate loop for zero size allocation
//          2) For small allocation (less than 4 store) we unroll loop
//          3) For allocation less than eeGetPageSize() and when it's not needed to initialize
//             memory to zero, we can just decrement SP.
//
// Notes: Size N should be aligned to STACK_ALIGN before any allocation
//
void CodeGen::genLclHeap(GenTree* tree)
{
    assert(tree->OperGet() == GT_LCLHEAP);
    assert(compiler->compLocallocUsed);

    GenTree* size = tree->AsOp()->gtOp1;
    noway_assert((genActualType(size->gtType) == TYP_INT) || (genActualType(size->gtType) == TYP_I_IMPL));

    // Result of localloc will be returned in regCnt.
    // Also it used as temporary register in code generation
    // for storing allocation size
    regNumber            regCnt                   = tree->GetRegNum();
    var_types            type                     = genActualType(size->gtType);
    emitAttr             easz                     = emitTypeSize(type);
    BasicBlock*          endLabel                 = nullptr;
    unsigned             stackAdjustment          = 0;
    regNumber            regTmp                   = REG_NA;
    const target_ssize_t ILLEGAL_LAST_TOUCH_DELTA = (target_ssize_t)-1;
    target_ssize_t       lastTouchDelta =
        ILLEGAL_LAST_TOUCH_DELTA; // The number of bytes from SP to the last stack address probed.

    noway_assert(isFramePointerUsed()); // localloc requires Frame Pointer to be established since SP changes
    noway_assert(genStackLevel == 0);   // Can't have anything on the stack

    // Check to 0 size allocations
    // size_t amount = 0;
    if (size->IsCnsIntOrI())
    {
        // If size is a constant, then it must be contained.
        assert(size->isContained());

        // If amount is zero then return null in regCnt
        size_t amount = size->AsIntCon()->gtIconVal;
        if (amount == 0)
        {
            instGen_Set_Reg_To_Zero(EA_PTRSIZE, regCnt);
            goto BAILOUT;
        }
    }
    else
    {
        // If 0 bail out by returning null in regCnt
        genConsumeRegAndCopy(size, regCnt);
        endLabel = genCreateTempLabel();
        GetEmitter()->emitIns_R_R(INS_tst, easz, regCnt, regCnt);
        inst_JMP(EJ_eq, endLabel);
    }

    // Setup the regTmp, if there is one.
    if (tree->AvailableTempRegCount() > 0)
    {
        regTmp = tree->ExtractTempReg();
    }

    // If we have an outgoing arg area then we must adjust the SP by popping off the
    // outgoing arg area. We will restore it right before we return from this method.
    if (compiler->lvaOutgoingArgSpaceSize > 0)
    {
        // This must be true for the stack to remain aligned
        assert((compiler->lvaOutgoingArgSpaceSize % STACK_ALIGN) == 0);

        // We're guaranteed (by LinearScan::BuildLclHeap()) to have a legal regTmp if we need one.
        genStackPointerAdjustment(compiler->lvaOutgoingArgSpaceSize, regTmp);

        stackAdjustment += compiler->lvaOutgoingArgSpaceSize;
    }

    // Put aligned allocation size to regCnt
    if (size->IsCnsIntOrI())
    {
        // 'amount' is the total number of bytes to localloc to properly STACK_ALIGN
        target_size_t amount = (target_size_t)size->AsIntCon()->gtIconVal;
        amount               = AlignUp(amount, STACK_ALIGN);

        // For small allocations we will generate up to four push instructions (either 2 or 4, exactly,
        // since STACK_ALIGN is 8, and REGSIZE_BYTES is 4).
        static_assert_no_msg(STACK_ALIGN == (REGSIZE_BYTES * 2));
        assert(amount % REGSIZE_BYTES == 0);
        target_size_t pushCount = amount / REGSIZE_BYTES;
        if (pushCount <= 4)
        {
            instGen_Set_Reg_To_Zero(EA_PTRSIZE, regCnt);

            while (pushCount != 0)
            {
                inst_IV(INS_push, (unsigned)genRegMask(regCnt));
                pushCount -= 1;
            }

            lastTouchDelta = 0;

            goto ALLOC_DONE;
        }
        else if (!compiler->info.compInitMem && (amount < compiler->eeGetPageSize())) // must be < not <=
        {
            // Since the size is less than a page, simply adjust the SP value.
            // The SP might already be in the guard page, must touch it BEFORE
            // the alloc, not after.
            GetEmitter()->emitIns_R_R_I(INS_ldr, EA_4BYTE, regCnt, REG_SP, 0);
            inst_RV_IV(INS_sub, REG_SP, amount, EA_PTRSIZE);

            lastTouchDelta = amount;

            goto ALLOC_DONE;
        }

        // regCnt will be the total number of bytes to locAlloc
        genSetRegToIcon(regCnt, amount, TYP_INT);
    }
    else
    {
        // Round up the number of bytes to allocate to a STACK_ALIGN boundary.
        inst_RV_IV(INS_add, regCnt, (STACK_ALIGN - 1), emitActualTypeSize(type));
        inst_RV_IV(INS_and, regCnt, ~(STACK_ALIGN - 1), emitActualTypeSize(type));
    }

    // Allocation
    if (compiler->info.compInitMem)
    {
        // At this point 'regCnt' is set to the total number of bytes to localloc.
        // Since we have to zero out the allocated memory AND ensure that the stack pointer is always valid
        // by tickling the pages, we will just push 0's on the stack.

        instGen_Set_Reg_To_Zero(EA_PTRSIZE, regTmp);

        // Loop:
        BasicBlock* loop = genCreateTempLabel();
        genDefineTempLabel(loop);

        noway_assert(STACK_ALIGN == 8);
        inst_IV(INS_push, (unsigned)genRegMask(regTmp));
        inst_IV(INS_push, (unsigned)genRegMask(regTmp));

        // If not done, loop
        // Note that regCnt is the number of bytes to stack allocate.
        assert(genIsValidIntReg(regCnt));
        GetEmitter()->emitIns_R_I(INS_sub, EA_PTRSIZE, regCnt, STACK_ALIGN, INS_FLAGS_SET);
        inst_JMP(EJ_ne, loop);

        lastTouchDelta = 0;
    }
    else
    {
        // At this point 'regCnt' is set to the total number of bytes to locAlloc.
        //
        // We don't need to zero out the allocated memory. However, we do have
        // to tickle the pages to ensure that SP is always valid and is
        // in sync with the "stack guard page".  Note that in the worst
        // case SP is on the last byte of the guard page.  Thus you must
        // touch SP-0 first not SP-0x1000.
        //
        // Another subtlety is that you don't want SP to be exactly on the
        // boundary of the guard page because PUSH is predecrement, thus
        // call setup would not touch the guard page but just beyond it
        //
        // Note that we go through a few hoops so that SP never points to
        // illegal pages at any time during the tickling process
        //
        //       subs  regCnt, SP, regCnt      // regCnt now holds ultimate SP
        //       bvc   Loop                    // result is smaller than original SP (no wrap around)
        //       mov   regCnt, #0              // Overflow, pick lowest possible value
        //
        //  Loop:
        //       ldr   regTmp, [SP + 0]        // tickle the page - read from the page
        //       sub   regTmp, SP, PAGE_SIZE   // decrement SP by eeGetPageSize()
        //       cmp   regTmp, regCnt
        //       jb    Done
        //       mov   SP, regTmp
        //       j     Loop
        //
        //  Done:
        //       mov   SP, regCnt
        //

        BasicBlock* loop = genCreateTempLabel();
        BasicBlock* done = genCreateTempLabel();

        //       subs  regCnt, SP, regCnt      // regCnt now holds ultimate SP
        GetEmitter()->emitIns_R_R_R(INS_sub, EA_PTRSIZE, regCnt, REG_SPBASE, regCnt, INS_FLAGS_SET);

        inst_JMP(EJ_vc, loop); // branch if the V flag is not set

        // Overflow, set regCnt to lowest possible value
        instGen_Set_Reg_To_Zero(EA_PTRSIZE, regCnt);

        genDefineTempLabel(loop);

        // tickle the page - Read from the updated SP - this triggers a page fault when on the guard page
        GetEmitter()->emitIns_R_R_I(INS_ldr, EA_4BYTE, regTmp, REG_SPBASE, 0);

        // decrement SP by eeGetPageSize()
        GetEmitter()->emitIns_R_R_I(INS_sub, EA_PTRSIZE, regTmp, REG_SPBASE, compiler->eeGetPageSize());

        GetEmitter()->emitIns_R_R(INS_cmp, EA_PTRSIZE, regTmp, regCnt);
        inst_JMP(EJ_lo, done);

        // Update SP to be at the next page of stack that we will tickle
        GetEmitter()->emitIns_Mov(INS_mov, EA_PTRSIZE, REG_SPBASE, regTmp, /* canSkip */ false);

        // Jump to loop and tickle new stack address
        inst_JMP(EJ_jmp, loop);

        // Done with stack tickle loop
        genDefineTempLabel(done);

        // Now just move the final value to SP
        GetEmitter()->emitIns_Mov(INS_mov, EA_PTRSIZE, REG_SPBASE, regCnt, /* canSkip */ false);

        // lastTouchDelta is dynamic, and can be up to a page. So if we have outgoing arg space,
        // we're going to assume the worst and probe.
    }

ALLOC_DONE:
    // Re-adjust SP to allocate outgoing arg area. We must probe this adjustment.
    if (stackAdjustment != 0)
    {
        assert((stackAdjustment % STACK_ALIGN) == 0); // This must be true for the stack to remain aligned
        assert((lastTouchDelta == ILLEGAL_LAST_TOUCH_DELTA) || (lastTouchDelta >= 0));

        if ((lastTouchDelta == ILLEGAL_LAST_TOUCH_DELTA) ||
            (stackAdjustment + (unsigned)lastTouchDelta + STACK_PROBE_BOUNDARY_THRESHOLD_BYTES >
             compiler->eeGetPageSize()))
        {
            genStackPointerConstantAdjustmentLoopWithProbe(-(ssize_t)stackAdjustment, regTmp);
        }
        else
        {
            genStackPointerConstantAdjustment(-(ssize_t)stackAdjustment, regTmp);
        }

        // Return the stackalloc'ed address in result register.
        // regCnt = SP + stackAdjustment.
        genInstrWithConstant(INS_add, EA_PTRSIZE, regCnt, REG_SPBASE, (ssize_t)stackAdjustment, INS_FLAGS_DONT_CARE,
                             regTmp);
    }
    else // stackAdjustment == 0
    {
        // Move the final value of SP to regCnt
        inst_Mov(TYP_I_IMPL, regCnt, REG_SPBASE, /* canSkip */ false);
    }

BAILOUT:
    if (endLabel != nullptr)
        genDefineTempLabel(endLabel);

    genProduceReg(tree);
}

//------------------------------------------------------------------------
// genTableBasedSwitch: generate code for a switch statement based on a table of ip-relative offsets
//
void CodeGen::genTableBasedSwitch(GenTree* treeNode)
{
    genConsumeOperands(treeNode->AsOp());
    regNumber idxReg  = treeNode->AsOp()->gtOp1->GetRegNum();
    regNumber baseReg = treeNode->AsOp()->gtOp2->GetRegNum();

    GetEmitter()->emitIns_R_ARX(INS_ldr, EA_4BYTE, REG_PC, baseReg, idxReg, TARGET_POINTER_SIZE, 0);
}

//------------------------------------------------------------------------
// genJumpTable: emits the table and an instruction to get the address of the first element
//
void CodeGen::genJumpTable(GenTree* treeNode)
{
    noway_assert(compiler->compCurBB->bbJumpKind == BBJ_SWITCH);
    assert(treeNode->OperGet() == GT_JMPTABLE);

    unsigned     jumpCount = compiler->compCurBB->bbJumpSwt->bbsCount;
    BasicBlock** jumpTable = compiler->compCurBB->bbJumpSwt->bbsDstTab;
    unsigned     jmpTabBase;

    jmpTabBase = GetEmitter()->emitBBTableDataGenBeg(jumpCount, false);

    JITDUMP("\n      J_M%03u_DS%02u LABEL   DWORD\n", compiler->compMethodID, jmpTabBase);

    for (unsigned i = 0; i < jumpCount; i++)
    {
        BasicBlock* target = *jumpTable++;
        noway_assert(target->bbFlags & BBF_HAS_LABEL);

        JITDUMP("            DD      L_M%03u_" FMT_BB "\n", compiler->compMethodID, target->bbNum);

        GetEmitter()->emitDataGenData(i, target);
    }

    GetEmitter()->emitDataGenEnd();

    genMov32RelocatableDataLabel(jmpTabBase, treeNode->GetRegNum());

    genProduceReg(treeNode);
}

instruction CodeGen::ins_MathOp(genTreeOps oper, var_types type)
{
    switch (oper)
    {
        case GT_ADD:
            return INS_vadd;
        case GT_SUB:
            return INS_vsub;
        case GT_MUL:
            return INS_vmul;
        case GT_DIV:
            return INS_vdiv;
        case GT_NEG:
            return INS_vneg;
        default:
            unreached();
    }
}

instruction CodeGen::genGetInsForOper(genTreeOps oper, var_types type)
{
    if (varTypeIsFloating(type))
    {
        return ins_MathOp(oper, type);
    }

    switch (oper)
    {
        case GT_ADD:
            return INS_add;
        case GT_AND:
            return INS_and;
        case GT_MUL:
            return INS_mul;
#if !defined(USE_HELPERS_FOR_INT_DIV)
        case GT_DIV:
            return INS_sdiv;
#endif
        case GT_LSH:
            return INS_lsl;
        case GT_NEG:
            return INS_rsb;
        case GT_NOT:
            return INS_mvn;
        case GT_OR:
            return INS_orr;
        case GT_RSH:
            return INS_asr;
        case GT_RSZ:
            return INS_lsr;
        case GT_SUB:
            return INS_sub;
        case GT_XOR:
            return INS_eor;
        case GT_ROR:
            return INS_ror;
        case GT_ADD_LO:
            return INS_add;
        case GT_ADD_HI:
            return INS_adc;
        case GT_SUB_LO:
            return INS_sub;
        case GT_SUB_HI:
            return INS_sbc;
        case GT_LSH_HI:
            return INS_lsl;
        case GT_RSH_LO:
            return INS_lsr;
        default:
            unreached();
    }
}

//------------------------------------------------------------------------
// genCodeForNegNot: Produce code for a GT_NEG/GT_NOT node.
//
// Arguments:
//    tree - the node
//
void CodeGen::genCodeForNegNot(GenTree* tree)
{
    assert(tree->OperIs(GT_NEG, GT_NOT));

    var_types targetType = tree->TypeGet();

    assert(!tree->OperIs(GT_NOT) || !varTypeIsFloating(targetType));

    regNumber   targetReg = tree->GetRegNum();
    instruction ins       = genGetInsForOper(tree->OperGet(), targetType);

    // The arithmetic node must be sitting in a register (since it's not contained)
    assert(!tree->isContained());
    // The dst can only be a register.
    assert(targetReg != REG_NA);

    GenTree* operand = tree->gtGetOp1();
    assert(!operand->isContained());
    // The src must be a register.
    regNumber operandReg = genConsumeReg(operand);

    if (ins == INS_vneg)
    {
        GetEmitter()->emitIns_R_R(ins, emitTypeSize(tree), targetReg, operandReg);
    }
    else
    {
        GetEmitter()->emitIns_R_R_I(ins, emitTypeSize(tree), targetReg, operandReg, 0, INS_FLAGS_SET);
    }

    genProduceReg(tree);
}

//------------------------------------------------------------------------
// genCodeForShiftLong: Generates the code sequence for a GenTree node that
// represents a three operand bit shift or rotate operation (<<Hi, >>Lo).
//
// Arguments:
//    tree - the bit shift node (that specifies the type of bit shift to perform).
//
// Assumptions:
//    a) All GenTrees are register allocated.
//    b) The shift-by-amount in tree->AsOp()->gtOp2 is a contained constant
//
void CodeGen::genCodeForShiftLong(GenTree* tree)
{
    // Only the non-RMW case here.
    genTreeOps oper = tree->OperGet();
    assert(oper == GT_LSH_HI || oper == GT_RSH_LO);

    GenTree* operand = tree->AsOp()->gtOp1;
    assert(operand->OperGet() == GT_LONG);
    assert(operand->AsOp()->gtOp1->isUsedFromReg());
    assert(operand->AsOp()->gtOp2->isUsedFromReg());

    GenTree* operandLo = operand->gtGetOp1();
    GenTree* operandHi = operand->gtGetOp2();

    regNumber regLo = operandLo->GetRegNum();
    regNumber regHi = operandHi->GetRegNum();

    genConsumeOperands(tree->AsOp());

    var_types   targetType = tree->TypeGet();
    instruction ins        = genGetInsForOper(oper, targetType);

    GenTree* shiftBy = tree->gtGetOp2();

    assert(shiftBy->isContainedIntOrIImmed());

    unsigned count = (unsigned)shiftBy->AsIntConCommon()->IconValue();

    regNumber regResult = (oper == GT_LSH_HI) ? regHi : regLo;

    inst_Mov(targetType, tree->GetRegNum(), regResult, /* canSkip */ true);

    if (oper == GT_LSH_HI)
    {
        inst_RV_SH(ins, EA_4BYTE, tree->GetRegNum(), count);
        GetEmitter()->emitIns_R_R_R_I(INS_orr, EA_4BYTE, tree->GetRegNum(), tree->GetRegNum(), regLo, 32 - count,
                                      INS_FLAGS_DONT_CARE, INS_OPTS_LSR);
    }
    else
    {
        assert(oper == GT_RSH_LO);
        inst_RV_SH(INS_lsr, EA_4BYTE, tree->GetRegNum(), count);
        GetEmitter()->emitIns_R_R_R_I(INS_orr, EA_4BYTE, tree->GetRegNum(), tree->GetRegNum(), regHi, 32 - count,
                                      INS_FLAGS_DONT_CARE, INS_OPTS_LSL);
    }

    genProduceReg(tree);
}

//------------------------------------------------------------------------
// genCodeForLclVar: Produce code for a GT_LCL_VAR node.
//
// Arguments:
//    tree - the GT_LCL_VAR node
//
void CodeGen::genCodeForLclVar(GenTreeLclVar* tree)
{
    // lcl_vars are not defs
    assert((tree->gtFlags & GTF_VAR_DEF) == 0);

    bool isRegCandidate = compiler->lvaTable[tree->GetLclNum()].lvIsRegCandidate();

    // If this is a register candidate that has been spilled, genConsumeReg() will
    // reload it at the point of use.  Otherwise, if it's not in a register, we load it here.

    if (!isRegCandidate && !tree->IsMultiReg() && !(tree->gtFlags & GTF_SPILLED))
    {
        const LclVarDsc* varDsc = compiler->lvaGetDesc(tree);
        var_types        type   = varDsc->GetRegisterType(tree);

        GetEmitter()->emitIns_R_S(ins_Load(type), emitTypeSize(type), tree->GetRegNum(), tree->GetLclNum(), 0);
        genProduceReg(tree);
    }
}

void CodeGen::GenStoreLclFld(GenTreeLclFld* store)
{
    assert(store->OperIs(GT_STORE_LCL_FLD));

    var_types type = store->GetType();
    GenTree*  src  = store->GetOp(0);

    if (type == TYP_STRUCT)
    {
        ClassLayout*    layout = store->GetLayout(compiler);
        StructStoreKind kind   = GetStructStoreKind(true, layout, src);
        GenStructStore(store, kind, layout);
    }
    else
    {
        assert(IsValidSourceType(type, src->GetType()));

        regNumber srcReg  = genConsumeReg(src);
        unsigned  lclOffs = store->GetLclOffs();
        unsigned  lclNum  = store->GetLclNum();
        emitter*  emit    = GetEmitter();

        if (store->IsOffsetMisaligned())
        {
            // ARM supports unaligned access only for integer types,
            // use integer stores if the field is not aligned.

            regNumber addrReg = store->ExtractTempReg();
            emit->emitIns_R_S(INS_lea, EA_PTRSIZE, addrReg, lclNum, lclOffs);

<<<<<<< HEAD
            if (type == TYP_FLOAT)
            {
                regNumber tempReg = store->GetSingleTempReg();

                emit->emitIns_R_R(INS_vmov_f2i, EA_4BYTE, tempReg, srcReg);
                emit->emitIns_R_R(INS_str, EA_4BYTE, tempReg, addrReg);
            }
            else
            {
                regNumber tempRegLo = store->ExtractTempReg();
                regNumber tempRegHi = store->GetSingleTempReg();

                emit->emitIns_R_R_R(INS_vmov_d2i, EA_8BYTE, tempRegLo, tempRegHi, srcReg);
                emit->emitIns_R_R_I(INS_str, EA_4BYTE, tempRegLo, addrReg, 0);
                emit->emitIns_R_R_I(INS_str, EA_4BYTE, tempRegHi, addrReg, 4);
            }
=======
    GenTree*  data    = tree->gtOp1;
    regNumber dataReg = REG_NA;
    genConsumeReg(data);

    if (data->isContained())
    {
        assert(data->OperIs(GT_BITCAST));
        const GenTree* bitcastSrc = data->AsUnOp()->gtGetOp1();
        assert(!bitcastSrc->isContained());
        dataReg = bitcastSrc->GetRegNum();
    }
    else
    {

        dataReg = data->GetRegNum();
    }
    assert(dataReg != REG_NA);

    if (tree->IsOffsetMisaligned())
    {
        // Arm supports unaligned access only for integer types,
        // convert the storing floating data into 1 or 2 integer registers and write them as int.
        regNumber addr = tree->ExtractTempReg();
        emit->emitIns_R_S(INS_lea, EA_PTRSIZE, addr, varNum, offset);
        if (targetType == TYP_FLOAT)
        {
            regNumber floatAsInt = tree->GetSingleTempReg();
            emit->emitIns_Mov(INS_vmov_f2i, EA_4BYTE, floatAsInt, dataReg, /* canSkip */ false);
            emit->emitIns_R_R(INS_str, EA_4BYTE, floatAsInt, addr);
>>>>>>> 82f7144f
        }
        else
        {
            emit->emitIns_S_R(ins_Store(type), emitTypeSize(type), srcReg, lclNum, lclOffs);
        }
    }
<<<<<<< HEAD
=======
    else
    {
        emitAttr    attr = emitTypeSize(targetType);
        instruction ins  = ins_StoreFromSrc(dataReg, targetType);
        emit->emitIns_S_R(ins, attr, dataReg, varNum, offset);
    }
>>>>>>> 82f7144f

    genUpdateLife(store);
}

void CodeGen::GenStoreLclVar(GenTreeLclVar* store)
{
<<<<<<< HEAD
    assert(store->OperIs(GT_STORE_LCL_VAR));

    GenTree* src = store->GetOp(0);

    if (src->gtSkipReloadOrCopy()->IsMultiRegNode())
    {
        GenStoreLclVarMultiReg(store);
        return;
    }
=======
    GenTree* data       = tree->gtOp1;
    GenTree* actualData = data->gtSkipReloadOrCopy();
    unsigned regCount   = 1;
    // var = call, where call returns a multi-reg return value
    // case is handled separately.
    if (actualData->IsMultiRegNode())
    {
        regCount = actualData->IsMultiRegLclVar() ? actualData->AsLclVar()->GetFieldCount(compiler)
                                                  : actualData->GetMultiRegCount();
        if (regCount > 1)
        {
            genMultiRegStoreToLocal(tree);
        }
    }
    if (regCount == 1)
    {
        unsigned varNum = tree->GetLclNum();
        assert(varNum < compiler->lvaCount);
        LclVarDsc* varDsc     = compiler->lvaGetDesc(varNum);
        var_types  targetType = varDsc->GetRegisterType(tree);
>>>>>>> 82f7144f

    LclVarDsc* lcl = compiler->lvaGetDesc(store);

<<<<<<< HEAD
    if (store->TypeIs(TYP_STRUCT) && !src->IsCall() && (!lcl->IsEnregisterable() || !src->OperIs(GT_LCL_VAR)))
    {
        ClassLayout*    layout = lcl->GetLayout();
        StructStoreKind kind   = GetStructStoreKind(true, layout, src);
        GenStructStore(store, kind, layout);
        genUpdateLife(store);
        return;
    }
=======
            regNumber dataReg = REG_NA;

            if (data->isContained())
            {
                assert(data->OperIs(GT_BITCAST));
                const GenTree* bitcastSrc = data->AsUnOp()->gtGetOp1();
                assert(!bitcastSrc->isContained());
                dataReg = bitcastSrc->GetRegNum();
            }
            else
            {
                dataReg = data->GetRegNum();
            }
            assert(dataReg != REG_NA);
>>>>>>> 82f7144f

    var_types lclRegType = lcl->GetRegisterType(store);

    if (lclRegType == TYP_LONG)
    {
        GenStoreLclVarLong(store);
        return;
    }

<<<<<<< HEAD
    regNumber srcReg = genConsumeReg(src);
    regNumber dstReg = store->GetRegNum();
=======
                instruction ins  = ins_StoreFromSrc(dataReg, targetType);
                emitAttr    attr = emitTypeSize(targetType);
>>>>>>> 82f7144f

    if (dstReg == REG_NA)
    {
        unsigned lclNum = store->GetLclNum();
        inst_set_SV_var(store);

        GetEmitter()->emitIns_S_R(ins_Store(lclRegType), emitTypeSize(lclRegType), srcReg, lclNum, 0);

        genUpdateLife(store);
        lcl->SetRegNum(REG_STK);

        return;
    }

    GetEmitter()->emitIns_Mov(ins_Copy(lclRegType), emitActualTypeSize(lclRegType), dstReg, srcReg, /*canSkip*/ true);

    genProduceReg(store);
}

//------------------------------------------------------------------------
// genCodeForDivMod: Produce code for a GT_DIV/GT_UDIV/GT_MOD/GT_UMOD node.
//
// Arguments:
//    tree - the node
//
void CodeGen::genCodeForDivMod(GenTreeOp* tree)
{
    assert(tree->OperIs(GT_DIV, GT_UDIV, GT_MOD, GT_UMOD));

    // We shouldn't be seeing GT_MOD on float/double args as it should get morphed into a
    // helper call by front-end. Similarly we shouldn't be seeing GT_UDIV and GT_UMOD
    // on float/double args.
    noway_assert(tree->OperIs(GT_DIV) || !varTypeIsFloating(tree));

#if defined(USE_HELPERS_FOR_INT_DIV)
    noway_assert(!varTypeIsIntOrI(tree));
#endif // USE_HELPERS_FOR_INT_DIV

    var_types targetType = tree->TypeGet();
    regNumber targetReg  = tree->GetRegNum();
    emitter*  emit       = GetEmitter();

    genConsumeOperands(tree);

    noway_assert(targetReg != REG_NA);

    GenTree*    dst    = tree;
    GenTree*    src1   = tree->gtGetOp1();
    GenTree*    src2   = tree->gtGetOp2();
    instruction ins    = genGetInsForOper(tree->OperGet(), targetType);
    emitAttr    attr   = emitTypeSize(tree);
    regNumber   result = REG_NA;

    // dst can only be a reg
    assert(!dst->isContained());

    // src can be only reg
    assert(!src1->isContained() || !src2->isContained());

    if (varTypeIsFloating(targetType))
    {
        // Floating point divide never raises an exception

        emit->emitIns_R_R_R(ins, attr, dst->GetRegNum(), src1->GetRegNum(), src2->GetRegNum());
    }
    else // an signed integer divide operation
    {
        // TODO-ARM-Bug: handle zero division exception.

        emit->emitIns_R_R_R(ins, attr, dst->GetRegNum(), src1->GetRegNum(), src2->GetRegNum());
    }

    genProduceReg(tree);
}

//------------------------------------------------------------------------
// genCkfinite: Generate code for ckfinite opcode.
//
// Arguments:
//    treeNode - The GT_CKFINITE node
//
// Return Value:
//    None.
//
// Assumptions:
//    GT_CKFINITE node has reserved an internal register.
//
void CodeGen::genCkfinite(GenTree* treeNode)
{
    assert(treeNode->OperGet() == GT_CKFINITE);

    emitter*  emit       = GetEmitter();
    var_types targetType = treeNode->TypeGet();
    regNumber intReg     = treeNode->GetSingleTempReg();
    regNumber fpReg      = genConsumeReg(treeNode->AsOp()->gtOp1);
    regNumber targetReg  = treeNode->GetRegNum();

    // Extract and sign-extend the exponent into an integer register
    if (targetType == TYP_FLOAT)
    {
        emit->emitIns_Mov(INS_vmov_f2i, EA_4BYTE, intReg, fpReg, /* canSkip */ false);
        emit->emitIns_R_R_I_I(INS_sbfx, EA_4BYTE, intReg, intReg, 23, 8);
    }
    else
    {
        assert(targetType == TYP_DOUBLE);
        emit->emitIns_Mov(INS_vmov_f2i, EA_4BYTE, intReg, REG_NEXT(fpReg), /* canSkip */ false);
        emit->emitIns_R_R_I_I(INS_sbfx, EA_4BYTE, intReg, intReg, 20, 11);
    }

    // If exponent is all 1's, throw ArithmeticException
    emit->emitIns_R_I(INS_add, EA_4BYTE, intReg, 1, INS_FLAGS_SET);
    genJumpToThrowHlpBlk(EJ_eq, SCK_ARITH_EXCPN);

    // If it's a finite value, copy it to targetReg
    inst_Mov(targetType, targetReg, fpReg, /* canSkip */ true, emitTypeSize(treeNode));

    genProduceReg(treeNode);
}

//------------------------------------------------------------------------
// genCodeForCompare: Produce code for a GT_EQ/GT_NE/GT_LT/GT_LE/GT_GE/GT_GT/GT_CMP node.
//
// Arguments:
//    tree - the node
//
void CodeGen::genCodeForCompare(GenTreeOp* tree)
{
    // TODO-ARM-CQ: Check if we can use the currently set flags.
    // TODO-ARM-CQ: Check for the case where we can simply transfer the carry bit to a register
    //         (signed < or >= where targetReg != REG_NA)

    GenTree*  op1     = tree->gtOp1;
    GenTree*  op2     = tree->gtOp2;
    var_types op1Type = op1->TypeGet();
    var_types op2Type = op2->TypeGet();

    assert(!varTypeIsLong(op1Type));
    assert(!varTypeIsLong(op2Type));

    regNumber targetReg = tree->GetRegNum();
    emitter*  emit      = GetEmitter();

    genConsumeIfReg(op1);
    genConsumeIfReg(op2);

    if (varTypeIsFloating(op1Type))
    {
        assert(op1Type == op2Type);
        assert(!tree->OperIs(GT_CMP));
        emit->emitInsBinary(INS_vcmp, emitTypeSize(op1Type), op1, op2);
        // vmrs with register 0xf has special meaning of transferring flags
        emit->emitIns_R(INS_vmrs, EA_4BYTE, REG_R15);
    }
    else
    {
        assert(!varTypeIsFloating(op2Type));
        var_types cmpType = (op1Type == op2Type) ? op1Type : TYP_INT;
        emit->emitInsBinary(INS_cmp, emitTypeSize(cmpType), op1, op2);
    }

    // Are we evaluating this into a register?
    if (targetReg != REG_NA)
    {
        inst_SETCC(GenCondition::FromRelop(tree), tree->TypeGet(), targetReg);
        genProduceReg(tree);
    }
}

//------------------------------------------------------------------------
// genCodeForReturnTrap: Produce code for a GT_RETURNTRAP node.
//
// Arguments:
//    tree - the GT_RETURNTRAP node
//
void CodeGen::genCodeForReturnTrap(GenTreeOp* tree)
{
    assert(tree->OperGet() == GT_RETURNTRAP);

    // this is nothing but a conditional call to CORINFO_HELP_STOP_FOR_GC
    // based on the contents of 'data'

    GenTree* data = tree->gtOp1;
    genConsumeIfReg(data);
    GenTreeIntCon cns = intForm(TYP_INT, 0);
    cns.SetContained();
    GetEmitter()->emitInsBinary(INS_cmp, emitTypeSize(TYP_INT), data, &cns);

    BasicBlock* skipLabel = genCreateTempLabel();

    inst_JMP(EJ_eq, skipLabel);

    // emit the call to the EE-helper that stops for GC (or other reasons)

    genEmitHelperCall(CORINFO_HELP_STOP_FOR_GC, 0, EA_UNKNOWN);
    genDefineTempLabel(skipLabel);
}

//------------------------------------------------------------------------
// genCodeForStoreInd: Produce code for a GT_STOREIND node.
//
// Arguments:
//    tree - the GT_STOREIND node
//
void CodeGen::genCodeForStoreInd(GenTreeStoreInd* tree)
{
    GenTree*  data = tree->Data();
    GenTree*  addr = tree->Addr();
    var_types type = tree->TypeGet();

    assert(IsValidSourceType(type, data->GetType()));

    GCInfo::WriteBarrierForm writeBarrierForm = gcInfo.GetWriteBarrierForm(tree);
    if (writeBarrierForm != GCInfo::WBF_NoBarrier)
    {
        genConsumeOperands(tree);

        // At this point, we should not have any interference.
        // That is, 'data' must not be in REG_ARG_0,
        // as that is where 'addr' must go.
        noway_assert(data->GetRegNum() != REG_ARG_0);

        inst_Mov(addr->GetType(), REG_ARG_0, addr->GetRegNum(), /* canSkip */ true);
        inst_Mov(data->GetType(), REG_ARG_1, data->GetRegNum(), /* canSkip */ true);
        genGCWriteBarrier(tree, writeBarrierForm);

        return;
    }

    // We must consume the operands in the proper execution order,
    // so that liveness is updated appropriately.
    genConsumeAddress(addr);

    if (!data->isContained())
    {
        genConsumeRegs(data);
    }

    if ((tree->gtFlags & GTF_IND_VOLATILE) != 0)
    {
        // issue a full memory barrier a before volatile StInd
        instGen_MemoryBarrier();
    }

    GetEmitter()->emitInsLoadStoreOp(ins_Store(type), emitActualTypeSize(type), data->GetRegNum(), tree);
}

// genLongToIntCast: Generate code for long to int casts.
//
// Arguments:
//    cast - The GT_CAST node
//
// Return Value:
//    None.
//
// Assumptions:
//    The cast node and its sources (via GT_LONG) must have been assigned registers.
//    The destination cannot be a floating point type or a small integer type.
//
void CodeGen::genLongToIntCast(GenTree* cast)
{
    assert(cast->OperGet() == GT_CAST);

    GenTree* src = cast->gtGetOp1();
    noway_assert(src->OperGet() == GT_LONG);

    genConsumeRegs(src);

    var_types srcType  = ((cast->gtFlags & GTF_UNSIGNED) != 0) ? TYP_ULONG : TYP_LONG;
    var_types dstType  = cast->CastToType();
    regNumber loSrcReg = src->gtGetOp1()->GetRegNum();
    regNumber hiSrcReg = src->gtGetOp2()->GetRegNum();
    regNumber dstReg   = cast->GetRegNum();

    assert((dstType == TYP_INT) || (dstType == TYP_UINT));
    assert(genIsValidIntReg(loSrcReg));
    assert(genIsValidIntReg(hiSrcReg));
    assert(genIsValidIntReg(dstReg));

    if (cast->gtOverflow())
    {
        //
        // Generate an overflow check for [u]long to [u]int casts:
        //
        // long  -> int  - check if the upper 33 bits are all 0 or all 1
        //
        // ulong -> int  - check if the upper 33 bits are all 0
        //
        // long  -> uint - check if the upper 32 bits are all 0
        // ulong -> uint - check if the upper 32 bits are all 0
        //

        if ((srcType == TYP_LONG) && (dstType == TYP_INT))
        {
            BasicBlock* allOne  = genCreateTempLabel();
            BasicBlock* success = genCreateTempLabel();

            inst_RV_RV(INS_tst, loSrcReg, loSrcReg, TYP_INT, EA_4BYTE);
            inst_JMP(EJ_mi, allOne);
            inst_RV_RV(INS_tst, hiSrcReg, hiSrcReg, TYP_INT, EA_4BYTE);
            genJumpToThrowHlpBlk(EJ_ne, SCK_OVERFLOW);
            inst_JMP(EJ_jmp, success);

            genDefineTempLabel(allOne);
            inst_RV_IV(INS_cmp, hiSrcReg, -1, EA_4BYTE);
            genJumpToThrowHlpBlk(EJ_ne, SCK_OVERFLOW);

            genDefineTempLabel(success);
        }
        else
        {
            if ((srcType == TYP_ULONG) && (dstType == TYP_INT))
            {
                inst_RV_RV(INS_tst, loSrcReg, loSrcReg, TYP_INT, EA_4BYTE);
                genJumpToThrowHlpBlk(EJ_mi, SCK_OVERFLOW);
            }

            inst_RV_RV(INS_tst, hiSrcReg, hiSrcReg, TYP_INT, EA_4BYTE);
            genJumpToThrowHlpBlk(EJ_ne, SCK_OVERFLOW);
        }
    }

    inst_Mov(TYP_INT, dstReg, loSrcReg, /* canSkip */ true);

    genProduceReg(cast);
}

//------------------------------------------------------------------------
// genIntToFloatCast: Generate code to cast an int to float/double
//
// Arguments:
//    cast - The GT_CAST node
//
void CodeGen::genIntToFloatCast(GenTreeCast* cast)
{
    assert(!cast->gtOverflow());

    GenTree*  src     = cast->GetOp(0);
    var_types srcType = varActualType(src->GetType());
    var_types dstType = cast->GetCastType();

    noway_assert(srcType == TYP_INT);
    assert((dstType == TYP_FLOAT) || (dstType == TYP_DOUBLE));
    assert(cast->GetType() == dstType);

<<<<<<< HEAD
    regNumber srcReg = genConsumeReg(src);
    regNumber dstReg = cast->GetRegNum();
=======
    var_types dstType = treeNode->CastToType();
    var_types srcType = genActualType(op1->TypeGet());
    assert(!varTypeIsFloating(srcType) && varTypeIsFloating(dstType));

    // force the srcType to unsigned if GT_UNSIGNED flag is set
    if (treeNode->gtFlags & GTF_UNSIGNED)
    {
        srcType = varTypeToUnsigned(srcType);
    }
>>>>>>> 82f7144f

    assert(genIsValidIntReg(srcReg) && genIsValidFloatReg(dstReg));

    instruction ins;

    if (dstType == TYP_DOUBLE)
    {
        ins = cast->IsUnsigned() ? INS_vcvt_u2d : INS_vcvt_i2d;
    }
    else
    {
        ins = cast->IsUnsigned() ? INS_vcvt_u2f : INS_vcvt_i2f;
    }

    GetEmitter()->emitIns_Mov(INS_vmov_i2f, EA_4BYTE, dstReg, srcReg, /* canSkip */ false);
    GetEmitter()->emitIns_R_R(ins, EA_4BYTE, dstReg, dstReg);

    genProduceReg(cast);
}

//------------------------------------------------------------------------
// genFloatToIntCast: Generate code to cast float/double to int
//
// Arguments:
//    cast - The GT_CAST node
//
void CodeGen::genFloatToIntCast(GenTreeCast* cast)
{
    assert(!cast->gtOverflow());

    GenTree*  src     = cast->GetOp(0);
    var_types srcType = src->GetType();
    var_types dstType = cast->GetCastType();

    assert((srcType == TYP_FLOAT) || (srcType == TYP_DOUBLE));
    noway_assert((dstType == TYP_INT) || (dstType == TYP_UINT));
    assert(cast->GetType() == TYP_INT);

    regNumber srcReg = genConsumeReg(src);
    regNumber dstReg = cast->GetRegNum();
    regNumber tmpReg = cast->GetSingleTempReg();

    assert(genIsValidFloatReg(srcReg) && genIsValidFloatReg(tmpReg) && genIsValidIntReg(dstReg));

    instruction ins;

    if (srcType == TYP_DOUBLE)
    {
        ins = varTypeIsUnsigned(dstType) ? INS_vcvt_d2u : INS_vcvt_d2i;
    }
    else
    {
        ins = varTypeIsUnsigned(dstType) ? INS_vcvt_f2u : INS_vcvt_f2i;
    }

    GetEmitter()->emitIns_R_R(ins, EA_4BYTE, tmpReg, srcReg);
    GetEmitter()->emitIns_Mov(INS_vmov_f2i, EA_4BYTE, dstReg, tmpReg, false);

    genProduceReg(cast);
}

//------------------------------------------------------------------------
// genEmitHelperCall: Emit a call to a helper function.
//
void CodeGen::genEmitHelperCall(unsigned helper, int argSize, emitAttr retSize, regNumber callTargetReg /*= REG_NA */)
{
    // Can we call the helper function directly

    void *addr = NULL, **pAddr = NULL;

#if defined(DEBUG) && defined(PROFILING_SUPPORTED)
    // Don't ask VM if it hasn't requested ELT hooks
    if (!compiler->compProfilerHookNeeded && compiler->opts.compJitELTHookEnabled &&
        (helper == CORINFO_HELP_PROF_FCN_ENTER || helper == CORINFO_HELP_PROF_FCN_LEAVE ||
         helper == CORINFO_HELP_PROF_FCN_TAILCALL))
    {
        addr = compiler->compProfilerMethHnd;
    }
    else
#endif
    {
        addr = compiler->compGetHelperFtn((CorInfoHelpFunc)helper, (void**)&pAddr);
    }

    if (!addr || !validImmForBL((ssize_t)addr))
    {
        if (callTargetReg == REG_NA)
        {
            // If a callTargetReg has not been explicitly provided, we will use REG_DEFAULT_HELPER_CALL_TARGET, but
            // this is only a valid assumption if the helper call is known to kill REG_DEFAULT_HELPER_CALL_TARGET.
            callTargetReg = REG_DEFAULT_HELPER_CALL_TARGET;
        }

        // Load the address into a register and call through a register
        if (addr)
        {
            instGen_Set_Reg_To_Imm(EA_HANDLE_CNS_RELOC, callTargetReg, (ssize_t)addr);
        }
        else
        {
            GetEmitter()->emitIns_R_AI(INS_ldr, EA_PTR_DSP_RELOC, callTargetReg, (ssize_t)pAddr);
            regSet.verifyRegUsed(callTargetReg);
        }

        GetEmitter()->emitIns_Call(emitter::EC_INDIR_R, compiler->eeFindHelper(helper),
                                   INDEBUG_LDISASM_COMMA(nullptr) NULL, // addr
                                   argSize, retSize, gcInfo.gcVarPtrSetCur, gcInfo.gcRegGCrefSetCur,
                                   gcInfo.gcRegByrefSetCur,
                                   BAD_IL_OFFSET, // ilOffset
                                   callTargetReg, // ireg
                                   REG_NA, 0, 0,  // xreg, xmul, disp
                                   false          // isJump
                                   );
    }
    else
    {
        GetEmitter()->emitIns_Call(emitter::EC_FUNC_TOKEN, compiler->eeFindHelper(helper),
                                   INDEBUG_LDISASM_COMMA(nullptr) addr, argSize, retSize, gcInfo.gcVarPtrSetCur,
                                   gcInfo.gcRegGCrefSetCur, gcInfo.gcRegByrefSetCur, BAD_IL_OFFSET, REG_NA, REG_NA, 0,
                                   0,    /* ilOffset, ireg, xreg, xmul, disp */
                                   false /* isJump */
                                   );
    }

    regSet.verifyRegistersUsed(RBM_CALLEE_TRASH);
}

//------------------------------------------------------------------------
// genCodeForMulLong: Generates code for int*int->long multiplication
//
// Arguments:
//    node - the GT_MUL_LONG node
//
// Return Value:
//    None.
//
void CodeGen::genCodeForMulLong(GenTreeMultiRegOp* node)
{
    assert(node->OperGet() == GT_MUL_LONG);
    genConsumeOperands(node);
    GenTree*    src1 = node->gtOp1;
    GenTree*    src2 = node->gtOp2;
    instruction ins  = node->IsUnsigned() ? INS_umull : INS_smull;
    GetEmitter()->emitIns_R_R_R_R(ins, EA_4BYTE, node->GetRegNum(), node->gtOtherReg, src1->GetRegNum(),
                                  src2->GetRegNum());
    genProduceReg(node);
}

void CodeGen::genFloatReturn(GenTree* src)
{
    assert(compiler->opts.compUseSoftFP || compiler->info.compIsVarArgs);

    regNumber srcReg = genConsumeReg(src);

    if (src->TypeIs(TYP_FLOAT))
    {
        GetEmitter()->emitIns_Mov(INS_vmov_f2i, EA_4BYTE, REG_R0, srcReg, /* canSkip */ false);
    }
    else
    {
        assert(src->TypeIs(TYP_DOUBLE));
        GetEmitter()->emitIns_R_R_R(INS_vmov_d2i, EA_8BYTE, REG_R0, REG_R1, srcReg);
    }
}

#ifdef PROFILING_SUPPORTED

//-----------------------------------------------------------------------------------
// genProfilingEnterCallback: Generate the profiling function enter callback.
//
// Arguments:
//     initReg        - register to use as scratch register
//     pInitRegZeroed - OUT parameter. *pInitRegZeroed set to 'false' if 'initReg' is
//                      not zero after this call.
//
// Return Value:
//     None
//
void CodeGen::genProfilingEnterCallback(regNumber initReg, bool* pInitRegZeroed)
{
    assert(compiler->compGeneratingProlog);

    // Give profiler a chance to back out of hooking this method
    if (!compiler->compIsProfilerHookNeeded())
    {
        return;
    }

    // On Arm arguments are prespilled on stack, which frees r0-r3.
    // For generating Enter callout we would need two registers and one of them has to be r0 to pass profiler handle.
    // The call target register could be any free register.
    regNumber argReg     = REG_PROFILER_ENTER_ARG;
    regMaskTP argRegMask = genRegMask(argReg);
    assert((regSet.rsMaskPreSpillRegArg & argRegMask) != 0);

    if (compiler->compProfilerMethHndIndirected)
    {
        GetEmitter()->emitIns_R_AI(INS_ldr, EA_PTR_DSP_RELOC, argReg, (ssize_t)compiler->compProfilerMethHnd);
        regSet.verifyRegUsed(argReg);
    }
    else
    {
        instGen_Set_Reg_To_Imm(EA_4BYTE, argReg, (ssize_t)compiler->compProfilerMethHnd);
    }

    genEmitHelperCall(CORINFO_HELP_PROF_FCN_ENTER,
                      0,           // argSize. Again, we have to lie about it
                      EA_UNKNOWN); // retSize

    if (initReg == argReg)
    {
        *pInitRegZeroed = false;
    }
}

//-----------------------------------------------------------------------------------
// genProfilingLeaveCallback: Generate the profiling function leave or tailcall callback.
// Technically, this is not part of the epilog; it is called when we are generating code for a GT_RETURN node.
//
// Arguments:
//     helper - which helper to call. Either CORINFO_HELP_PROF_FCN_LEAVE or CORINFO_HELP_PROF_FCN_TAILCALL
//
// Return Value:
//     None
//
void CodeGen::genProfilingLeaveCallback(unsigned helper)
{
    assert((helper == CORINFO_HELP_PROF_FCN_LEAVE) || (helper == CORINFO_HELP_PROF_FCN_TAILCALL));

    // Only hook if profiler says it's okay.
    if (!compiler->compIsProfilerHookNeeded())
    {
        return;
    }

    compiler->info.compProfilerCallback = true;

    //
    // Push the profilerHandle
    //

    // Contract between JIT and Profiler Leave callout on arm:
    // Return size <= 4 bytes: REG_PROFILER_RET_SCRATCH will contain return value
    // Return size > 4 and <= 8: <REG_PROFILER_RET_SCRATCH,r1> will contain return value.
    // Floating point or double or HFA return values will be in s0-s15 in case of non-vararg methods.
    // It is assumed that profiler Leave callback doesn't trash registers r1,REG_PROFILER_RET_SCRATCH and s0-s15.
    //
    // In the following cases r0 doesn't contain a return value and hence need not be preserved before emitting Leave
    // callback.
    bool     r0InUse;
    emitAttr attr = EA_UNKNOWN;

    if (helper == CORINFO_HELP_PROF_FCN_TAILCALL)
    {
        // For the tail call case, the helper call is introduced during lower,
        // so the allocator will arrange things so R0 is not in use here.
        //
        // For the tail jump case, all reg args have been spilled via genJmpMethod,
        // so R0 is likewise not in use.
        r0InUse = false;
    }
    else
    {
        r0InUse =
            (compiler->info.retDesc.GetRegCount() > 0) && !varTypeUsesFloatReg(compiler->info.retDesc.GetRegType(0));
    }

    if (r0InUse)
    {
        if (varTypeIsGC(compiler->info.retDesc.GetRegType(0)))
        {
            attr = emitActualTypeSize(compiler->info.retDesc.GetRegType(0));
        }
        else if ((compiler->info.compRetBuffArg != BAD_VAR_NUM) && (compiler->info.retDesc.GetRegCount() != 0))
        {
            attr = EA_BYREF;
        }
        else
        {
            attr = EA_PTRSIZE;
        }
    }

    if (r0InUse)
    {
        // Has a return value and r0 is in use. For emitting Leave profiler callout we would need r0 for passing
        // profiler handle. Therefore, r0 is moved to REG_PROFILER_RETURN_SCRATCH as per contract.
        GetEmitter()->emitIns_Mov(INS_mov, attr, REG_PROFILER_RET_SCRATCH, REG_R0, /* canSkip */ false);
        genTransferRegGCState(REG_PROFILER_RET_SCRATCH, REG_R0);
        regSet.verifyRegUsed(REG_PROFILER_RET_SCRATCH);
    }

    if (compiler->compProfilerMethHndIndirected)
    {
        GetEmitter()->emitIns_R_AI(INS_ldr, EA_PTR_DSP_RELOC, REG_R0, (ssize_t)compiler->compProfilerMethHnd);
    }
    else
    {
        instGen_Set_Reg_To_Imm(EA_PTRSIZE, REG_R0, (ssize_t)compiler->compProfilerMethHnd);
    }

    gcInfo.gcMarkRegSetNpt(RBM_R0);
    regSet.verifyRegUsed(REG_R0);

    genEmitHelperCall(helper,
                      0,           // argSize
                      EA_UNKNOWN); // retSize

    // Restore state that existed before profiler callback
    if (r0InUse)
    {
        GetEmitter()->emitIns_Mov(INS_mov, attr, REG_R0, REG_PROFILER_RET_SCRATCH, /* canSkip */ false);
        genTransferRegGCState(REG_R0, REG_PROFILER_RET_SCRATCH);
        gcInfo.gcMarkRegSetNpt(RBM_PROFILER_RET_SCRATCH);
    }
}

#endif // PROFILING_SUPPORTED

//------------------------------------------------------------------------
// genAllocLclFrame: Probe the stack and allocate the local stack frame - subtract from SP.
//
// Notes:
//      The first instruction of the prolog is always a push (which touches the lowest address
//      of the stack), either of the LR register or of some argument registers, e.g., in the case of
//      pre-spilling. The LR register is always pushed because we require it to allow for GC return
//      address hijacking (see the comment in CodeGen::genPushCalleeSavedRegisters()). These pushes
//      happen immediately before calling this function, so the SP at the current location has already
//      been touched.
//
// Arguments:
//      frameSize         - the size of the stack frame being allocated.
//      initReg           - register to use as a scratch register.
//      pInitRegZeroed    - OUT parameter. *pInitRegZeroed is set to 'false' if and only if
//                          this call sets 'initReg' to a non-zero value.
//      maskArgRegsLiveIn - incoming argument registers that are currently live.
//
// Return value:
//      None
//
void CodeGen::genAllocLclFrame(unsigned frameSize, regNumber initReg, bool* pInitRegZeroed, regMaskTP maskArgRegsLiveIn)
{
    assert(compiler->compGeneratingProlog);

    if (frameSize == 0)
    {
        return;
    }

    const target_size_t pageSize = compiler->eeGetPageSize();

    assert(!compiler->info.compPublishStubParam || (REG_SECRET_STUB_PARAM != initReg));

    if (frameSize < pageSize)
    {
        GetEmitter()->emitIns_R_I(INS_sub, EA_PTRSIZE, REG_SPBASE, frameSize);
    }
    else
    {
        // Generate the following code:
        //
        //    movw  r4, #frameSize
        //    sub   r4, sp, r4
        //    bl    CORINFO_HELP_STACK_PROBE
        //    mov   sp, r4
        //
        // If frameSize can not be encoded by movw immediate this becomes:
        //
        //    movw  r4, #frameSizeLo16
        //    movt  r4, #frameSizeHi16
        //    sub   r4, sp, r4
        //    bl    CORINFO_HELP_STACK_PROBE
        //    mov   sp, r4

        genInstrWithConstant(INS_sub, EA_PTRSIZE, REG_STACK_PROBE_HELPER_ARG, REG_SPBASE, frameSize,
                             INS_FLAGS_DONT_CARE, REG_STACK_PROBE_HELPER_ARG);
        regSet.verifyRegUsed(REG_STACK_PROBE_HELPER_ARG);
        genEmitHelperCall(CORINFO_HELP_STACK_PROBE, 0, EA_UNKNOWN, REG_STACK_PROBE_HELPER_CALL_TARGET);
        compiler->unwindPadding();
        GetEmitter()->emitIns_Mov(INS_mov, EA_PTRSIZE, REG_SPBASE, REG_STACK_PROBE_HELPER_ARG, /* canSkip */ false);

        if ((genRegMask(initReg) & (RBM_STACK_PROBE_HELPER_ARG | RBM_STACK_PROBE_HELPER_CALL_TARGET |
                                    RBM_STACK_PROBE_HELPER_TRASH)) != RBM_NONE)
        {
            *pInitRegZeroed = false;
        }
    }

    compiler->unwindAllocStack(frameSize);
#ifdef USING_SCOPE_INFO
    if (!doubleAlignOrFramePointerUsed())
    {
        psiAdjustStackLevel(frameSize);
    }
#endif // USING_SCOPE_INFO
}

void CodeGen::genCodeForInstr(GenTreeInstr* instr)
{
    unreached();
}

#endif // TARGET_ARM<|MERGE_RESOLUTION|>--- conflicted
+++ resolved
@@ -877,7 +877,6 @@
             regNumber addrReg = store->ExtractTempReg();
             emit->emitIns_R_S(INS_lea, EA_PTRSIZE, addrReg, lclNum, lclOffs);
 
-<<<<<<< HEAD
             if (type == TYP_FLOAT)
             {
                 regNumber tempReg = store->GetSingleTempReg();
@@ -894,95 +893,40 @@
                 emit->emitIns_R_R_I(INS_str, EA_4BYTE, tempRegLo, addrReg, 0);
                 emit->emitIns_R_R_I(INS_str, EA_4BYTE, tempRegHi, addrReg, 4);
             }
-=======
-    GenTree*  data    = tree->gtOp1;
-    regNumber dataReg = REG_NA;
-    genConsumeReg(data);
-
-    if (data->isContained())
-    {
-        assert(data->OperIs(GT_BITCAST));
-        const GenTree* bitcastSrc = data->AsUnOp()->gtGetOp1();
-        assert(!bitcastSrc->isContained());
-        dataReg = bitcastSrc->GetRegNum();
-    }
-    else
-    {
-
-        dataReg = data->GetRegNum();
-    }
-    assert(dataReg != REG_NA);
-
-    if (tree->IsOffsetMisaligned())
-    {
-        // Arm supports unaligned access only for integer types,
-        // convert the storing floating data into 1 or 2 integer registers and write them as int.
-        regNumber addr = tree->ExtractTempReg();
-        emit->emitIns_R_S(INS_lea, EA_PTRSIZE, addr, varNum, offset);
-        if (targetType == TYP_FLOAT)
-        {
-            regNumber floatAsInt = tree->GetSingleTempReg();
-            emit->emitIns_Mov(INS_vmov_f2i, EA_4BYTE, floatAsInt, dataReg, /* canSkip */ false);
-            emit->emitIns_R_R(INS_str, EA_4BYTE, floatAsInt, addr);
->>>>>>> 82f7144f
         }
         else
         {
             emit->emitIns_S_R(ins_Store(type), emitTypeSize(type), srcReg, lclNum, lclOffs);
         }
     }
-<<<<<<< HEAD
-=======
-    else
-    {
-        emitAttr    attr = emitTypeSize(targetType);
-        instruction ins  = ins_StoreFromSrc(dataReg, targetType);
-        emit->emitIns_S_R(ins, attr, dataReg, varNum, offset);
-    }
->>>>>>> 82f7144f
 
     genUpdateLife(store);
 }
 
 void CodeGen::GenStoreLclVar(GenTreeLclVar* store)
 {
-<<<<<<< HEAD
     assert(store->OperIs(GT_STORE_LCL_VAR));
 
-    GenTree* src = store->GetOp(0);
-
-    if (src->gtSkipReloadOrCopy()->IsMultiRegNode())
-    {
-        GenStoreLclVarMultiReg(store);
-        return;
-    }
-=======
-    GenTree* data       = tree->gtOp1;
-    GenTree* actualData = data->gtSkipReloadOrCopy();
-    unsigned regCount   = 1;
-    // var = call, where call returns a multi-reg return value
-    // case is handled separately.
-    if (actualData->IsMultiRegNode())
-    {
-        regCount = actualData->IsMultiRegLclVar() ? actualData->AsLclVar()->GetFieldCount(compiler)
-                                                  : actualData->GetMultiRegCount();
+    GenTree* src       = store->GetOp(0);
+    GenTree* actualSrc = src->gtSkipReloadOrCopy();
+    unsigned regCount  = 1;
+
+    if (actualSrc->IsMultiRegNode())
+    {
+        regCount = actualSrc->IsMultiRegLclVar() ? actualSrc->AsLclVar()->GetFieldCount(compiler)
+                                                 : actualSrc->GetMultiRegCount();
+
         if (regCount > 1)
         {
-            genMultiRegStoreToLocal(tree);
-        }
-    }
-    if (regCount == 1)
-    {
-        unsigned varNum = tree->GetLclNum();
-        assert(varNum < compiler->lvaCount);
-        LclVarDsc* varDsc     = compiler->lvaGetDesc(varNum);
-        var_types  targetType = varDsc->GetRegisterType(tree);
->>>>>>> 82f7144f
-
-    LclVarDsc* lcl = compiler->lvaGetDesc(store);
-
-<<<<<<< HEAD
-    if (store->TypeIs(TYP_STRUCT) && !src->IsCall() && (!lcl->IsEnregisterable() || !src->OperIs(GT_LCL_VAR)))
+            GenStoreLclVarMultiReg(store);
+            return;
+        }
+    }
+
+    LclVarDsc* lcl        = compiler->lvaGetDesc(store);
+    var_types  lclRegType = lcl->GetRegisterType(store);
+
+    if (store->TypeIs(TYP_STRUCT) && !src->IsCall())
     {
         ClassLayout*    layout = lcl->GetLayout();
         StructStoreKind kind   = GetStructStoreKind(true, layout, src);
@@ -990,24 +934,6 @@
         genUpdateLife(store);
         return;
     }
-=======
-            regNumber dataReg = REG_NA;
-
-            if (data->isContained())
-            {
-                assert(data->OperIs(GT_BITCAST));
-                const GenTree* bitcastSrc = data->AsUnOp()->gtGetOp1();
-                assert(!bitcastSrc->isContained());
-                dataReg = bitcastSrc->GetRegNum();
-            }
-            else
-            {
-                dataReg = data->GetRegNum();
-            }
-            assert(dataReg != REG_NA);
->>>>>>> 82f7144f
-
-    var_types lclRegType = lcl->GetRegisterType(store);
 
     if (lclRegType == TYP_LONG)
     {
@@ -1015,13 +941,8 @@
         return;
     }
 
-<<<<<<< HEAD
     regNumber srcReg = genConsumeReg(src);
     regNumber dstReg = store->GetRegNum();
-=======
-                instruction ins  = ins_StoreFromSrc(dataReg, targetType);
-                emitAttr    attr = emitTypeSize(targetType);
->>>>>>> 82f7144f
 
     if (dstReg == REG_NA)
     {
@@ -1367,20 +1288,8 @@
     assert((dstType == TYP_FLOAT) || (dstType == TYP_DOUBLE));
     assert(cast->GetType() == dstType);
 
-<<<<<<< HEAD
     regNumber srcReg = genConsumeReg(src);
     regNumber dstReg = cast->GetRegNum();
-=======
-    var_types dstType = treeNode->CastToType();
-    var_types srcType = genActualType(op1->TypeGet());
-    assert(!varTypeIsFloating(srcType) && varTypeIsFloating(dstType));
-
-    // force the srcType to unsigned if GT_UNSIGNED flag is set
-    if (treeNode->gtFlags & GTF_UNSIGNED)
-    {
-        srcType = varTypeToUnsigned(srcType);
-    }
->>>>>>> 82f7144f
 
     assert(genIsValidIntReg(srcReg) && genIsValidFloatReg(dstReg));
 
