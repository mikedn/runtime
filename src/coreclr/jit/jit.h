// Licensed to the .NET Foundation under one or more agreements.
// The .NET Foundation licenses this file to you under the MIT license.

/*****************************************************************************/
#ifndef _JIT_H_
#define _JIT_H_
/*****************************************************************************/

//
// clr.sln only defines _DEBUG
// The jit uses DEBUG rather than _DEBUG
// So we make sure that _DEBUG implies DEBUG
//
#ifdef _DEBUG
#ifndef DEBUG
#define DEBUG 1
#endif
#endif

// Clang-format messes with the indentation of comments if they directly precede an
// ifdef. This macro allows us to anchor the comments to the regular flow of code.
#define CLANG_FORMAT_COMMENT_ANCHOR ;

// Clang-tidy replaces 0 with nullptr in some templated functions, causing a build
// break. Replacing those instances with ZERO avoids this change
#define ZERO 0

#ifdef _MSC_VER
// These don't seem useful, so turning them off is no big deal
#pragma warning(disable : 4065) // "switch statement contains 'default' but no 'case' labels" (happens due to #ifdefs)
#pragma warning(disable : 4510) // can't generate default constructor
#pragma warning(disable : 4511) // can't generate copy constructor
#pragma warning(disable : 4512) // can't generate assignment constructor
#pragma warning(disable : 4610) // user defined constructor required
#pragma warning(disable : 4211) // nonstandard extension used (char name[0] in structs)
#pragma warning(disable : 4127) // conditional expression constant
#pragma warning(disable : 4201) // "nonstandard extension used : nameless struct/union"

// Depending on the code base, you may want to not disable these
#pragma warning(disable : 4245) // assigning signed / unsigned
#pragma warning(disable : 4146) // unary minus applied to unsigned

#pragma warning(disable : 4100) // unreferenced formal parameter
#pragma warning(disable : 4291) // new operator without delete (only in emitX86.cpp)
#endif

#ifdef _MSC_VER
#define CHECK_STRUCT_PADDING 0 // Set this to '1' to enable warning C4820 "'bytes' bytes padding added after
                               // construct 'member_name'" on interesting structs/classes
#else
#define CHECK_STRUCT_PADDING 0 // Never enable it for non-MSFT compilers
#endif

#if defined(HOST_X86)
#if defined(HOST_ARM)
#error Cannot define both HOST_X86 and HOST_ARM
#endif
#if defined(HOST_AMD64)
#error Cannot define both HOST_X86 and HOST_AMD64
#endif
#if defined(HOST_ARM64)
#error Cannot define both HOST_X86 and HOST_ARM64
#endif
#elif defined(HOST_AMD64)
#if defined(HOST_X86)
#error Cannot define both HOST_AMD64 and HOST_X86
#endif
#if defined(HOST_ARM)
#error Cannot define both HOST_AMD64 and HOST_ARM
#endif
#if defined(HOST_ARM64)
#error Cannot define both HOST_AMD64 and HOST_ARM64
#endif
#elif defined(HOST_ARM)
#if defined(HOST_X86)
#error Cannot define both HOST_ARM and HOST_X86
#endif
#if defined(HOST_AMD64)
#error Cannot define both HOST_ARM and HOST_AMD64
#endif
#if defined(HOST_ARM64)
#error Cannot define both HOST_ARM and HOST_ARM64
#endif
#elif defined(HOST_ARM64)
#if defined(HOST_X86)
#error Cannot define both HOST_ARM64 and HOST_X86
#endif
#if defined(HOST_AMD64)
#error Cannot define both HOST_ARM64 and HOST_AMD64
#endif
#if defined(HOST_ARM)
#error Cannot define both HOST_ARM64 and HOST_ARM
#endif
#else
#error Unsupported or unset host architecture
#endif

#if defined(TARGET_X86)
#if defined(TARGET_ARM)
#error Cannot define both TARGET_X86 and TARGET_ARM
#endif
#if defined(TARGET_AMD64)
#error Cannot define both TARGET_X86 and TARGET_AMD64
#endif
#if defined(TARGET_ARM64)
#error Cannot define both TARGET_X86 and TARGET_ARM64
#endif
#if !defined(HOST_X86)
#define _CROSS_COMPILER_
#endif
#elif defined(TARGET_AMD64)
#if defined(TARGET_X86)
#error Cannot define both TARGET_AMD64 and TARGET_X86
#endif
#if defined(TARGET_ARM)
#error Cannot define both TARGET_AMD64 and TARGET_ARM
#endif
#if defined(TARGET_ARM64)
#error Cannot define both TARGET_AMD64 and TARGET_ARM64
#endif
#if !defined(HOST_AMD64)
#define _CROSS_COMPILER_
#endif
#elif defined(TARGET_ARM)
#if defined(TARGET_X86)
#error Cannot define both TARGET_ARM and TARGET_X86
#endif
#if defined(TARGET_AMD64)
#error Cannot define both TARGET_ARM and TARGET_AMD64
#endif
#if defined(TARGET_ARM64)
#error Cannot define both TARGET_ARM and TARGET_ARM64
#endif
#if !defined(HOST_ARM)
#define _CROSS_COMPILER_
#endif
#elif defined(TARGET_ARM64)
#if defined(TARGET_X86)
#error Cannot define both TARGET_ARM64 and TARGET_X86
#endif
#if defined(TARGET_AMD64)
#error Cannot define both TARGET_ARM64 and TARGET_AMD64
#endif
#if defined(TARGET_ARM)
#error Cannot define both TARGET_ARM64 and TARGET_ARM
#endif
#if !defined(HOST_ARM64)
#define _CROSS_COMPILER_
#endif
#else
#error Unsupported or unset target architecture
#endif

#ifdef TARGET_64BIT
#ifdef TARGET_X86
#error Cannot define both TARGET_X86 and TARGET_64BIT
#endif // TARGET_X86
#ifdef TARGET_ARM
#error Cannot define both TARGET_ARM and TARGET_64BIT
#endif // TARGET_ARM
#endif // TARGET_64BIT

#if defined(TARGET_X86) || defined(TARGET_AMD64)
#define TARGET_XARCH
#endif

#if defined(TARGET_ARM) || defined(TARGET_ARM64)
#define TARGET_ARMARCH
#endif

// If the UNIX_AMD64_ABI is defined make sure that TARGET_AMD64 is also defined.
#if defined(UNIX_AMD64_ABI)
#if !defined(TARGET_AMD64)
#error When UNIX_AMD64_ABI is defined you must define TARGET_AMD64 defined as well.
#endif
#endif

// If the UNIX_X86_ABI is defined make sure that TARGET_X86 is also defined.
#if defined(UNIX_X86_ABI)
#if !defined(TARGET_X86)
#error When UNIX_X86_ABI is defined you must define TARGET_X86 defined as well.
#endif
#endif

// --------------------------------------------------------------------------------
// IMAGE_FILE_MACHINE_TARGET
// --------------------------------------------------------------------------------

#if defined(TARGET_X86)
#define IMAGE_FILE_MACHINE_TARGET IMAGE_FILE_MACHINE_I386
#elif defined(TARGET_AMD64)
#define IMAGE_FILE_MACHINE_TARGET IMAGE_FILE_MACHINE_AMD64
#elif defined(TARGET_ARM)
#define IMAGE_FILE_MACHINE_TARGET IMAGE_FILE_MACHINE_ARMNT
#elif defined(TARGET_ARM64)
#define IMAGE_FILE_MACHINE_TARGET IMAGE_FILE_MACHINE_ARM64 // 0xAA64
#else
#error Unsupported or unset target architecture
#endif

// Include the AMD64 unwind codes when appropriate.
#if defined(TARGET_AMD64)
#include "win64unwind.h"
#endif

#include "corhdr.h"
#include "corjit.h"
#include "jitee.h"

#define __OPERATOR_NEW_INLINE 1 // indicate that I will define these
#define __PLACEMENT_NEW_INLINE  // don't bring in the global placement new, it is easy to make a mistake
                                // with our new(compiler*) pattern.

#include "utilcode.h" // this defines assert as _ASSERTE
#include "host.h"     // this redefines assert for the JIT to use assertAbort
#include "utils.h"

#ifdef DEBUG
#define INDEBUG(x) x
#define INDEBUG_COMMA(x) x,
#define DEBUGARG(x) , x
#else
#define INDEBUG(x)
#define INDEBUG_COMMA(x)
#define DEBUGARG(x)
#endif

#if defined(DEBUG) || defined(LATE_DISASM)
#define INDEBUG_LDISASM_COMMA(x) x,
#else
#define INDEBUG_LDISASM_COMMA(x)
#endif

#if defined(UNIX_AMD64_ABI)
#define UNIX_AMD64_ABI_ONLY_ARG(x) , x
#define UNIX_AMD64_ABI_ONLY(x) x
#else // !defined(UNIX_AMD64_ABI)
#define UNIX_AMD64_ABI_ONLY_ARG(x)
#define UNIX_AMD64_ABI_ONLY(x)
#endif // defined(UNIX_AMD64_ABI)

// Arm64 Windows supports FEATURE_ARG_SPLIT, note this is different from
// the official Arm64 ABI.
// Case: splitting 16 byte struct between x7 and stack
#if defined(TARGET_ARM) || (defined(TARGET_ARM64) && defined(TARGET_WINDOWS))
#define FEATURE_ARG_SPLIT 1
#else
#define FEATURE_ARG_SPLIT 0
#endif // (defined(TARGET_ARM) || (defined(TARGET_WINDOWS) && defined(TARGET_ARM64)))

#if defined(UNIX_AMD64_ABI)
#define UNIX_AMD64_ABI_ONLY_ARG(x) , x
#define UNIX_AMD64_ABI_ONLY(x) x
#else // !defined(UNIX_AMD64_ABI)
#define UNIX_AMD64_ABI_ONLY_ARG(x)
#define UNIX_AMD64_ABI_ONLY(x)
#endif // defined(UNIX_AMD64_ABI)

#if defined(UNIX_AMD64_ABI) || defined(TARGET_ARM64)
#define MULTIREG_HAS_SECOND_GC_RET 1
#define MULTIREG_HAS_SECOND_GC_RET_ONLY_ARG(x) , x
#define MULTIREG_HAS_SECOND_GC_RET_ONLY(x) x
#else // !defined(UNIX_AMD64_ABI)
#define MULTIREG_HAS_SECOND_GC_RET 0
#define MULTIREG_HAS_SECOND_GC_RET_ONLY_ARG(x)
#define MULTIREG_HAS_SECOND_GC_RET_ONLY(x)
#endif // defined(UNIX_AMD64_ABI)

// To get rid of warning 4701 : local variable may be used without being initialized
#define DUMMY_INIT(x) (x)

#define REGEN_SHORTCUTS 0
#define REGEN_CALLPAT 0

/*XXXXXXXXXXXXXXXXXXXXXXXXXXXXXXXXXXXXXXXXXXXXXXXXXXXXXXXXXXXXXXXXXXXXXXXXXXXXX
XXXXXXXXXXXXXXXXXXXXXXXXXXXXXXXXXXXXXXXXXXXXXXXXXXXXXXXXXXXXXXXXXXXXXXXXXXXXXXX
XX                                                                           XX
XX                          jit.h                                            XX
XX                                                                           XX
XX   Interface of the JIT with jit.cpp                                       XX
XX                                                                           XX
XXXXXXXXXXXXXXXXXXXXXXXXXXXXXXXXXXXXXXXXXXXXXXXXXXXXXXXXXXXXXXXXXXXXXXXXXXXXXXX
XXXXXXXXXXXXXXXXXXXXXXXXXXXXXXXXXXXXXXXXXXXXXXXXXXXXXXXXXXXXXXXXXXXXXXXXXXXXXXX
*/

/*****************************************************************************/
#if defined(DEBUG)
#include "log.h"

#define INFO6 LL_INFO10000   // Did Jit or Inline succeeded?
#define INFO7 LL_INFO100000  // NYI stuff
#define INFO8 LL_INFO1000000 // Weird failures
#define INFO9 LL_EVERYTHING  // Info about incoming settings
#define INFO10 LL_EVERYTHING // Totally verbose

#endif // DEBUG

typedef class ICorJitInfo* COMP_HANDLE;

const CORINFO_CLASS_HANDLE NO_CLASS_HANDLE = (CORINFO_CLASS_HANDLE) nullptr;

/*****************************************************************************/

inline bool False()
{
    return false;
} // Use to disable code while keeping prefast happy

// We define two IL offset types, as follows:
//
// IL_OFFSET:  either a distinguished value, or an IL offset.
// IL_OFFSETX: either a distinguished value, or the top two bits are a flags, and the remaining bottom
//             bits are a IL offset.
//
// In both cases, the set of legal distinguished values is:
//     BAD_IL_OFFSET             -- A unique illegal IL offset number. Note that it must be different from
//                                  the ICorDebugInfo values, below, and must also not be a legal IL offset.
//     ICorDebugInfo::NO_MAPPING -- The IL offset corresponds to no source code (such as EH step blocks).
//     ICorDebugInfo::PROLOG     -- The IL offset indicates a prolog
//     ICorDebugInfo::EPILOG     -- The IL offset indicates an epilog
//
// The IL offset must be in the range [0 .. 0x3fffffff]. This is because we steal
// the top two bits in IL_OFFSETX for flags, but we want the maximum range to be the same
// for both types. The IL value can't be larger than the maximum IL offset of the function
// being compiled.
//
// Blocks and statements never store one of the ICorDebugInfo values, even for IL_OFFSETX types. These are
// only stored in the IPmappingDsc struct, ipmdILoffsx field.

typedef unsigned IL_OFFSET;

const IL_OFFSET BAD_IL_OFFSET = 0x80000000;
const IL_OFFSET MAX_IL_OFFSET = 0x3fffffff;

typedef unsigned IL_OFFSETX;                                 // IL_OFFSET with stack-empty or call-instruction bit
const IL_OFFSETX IL_OFFSETX_STKBIT             = 0x80000000; // Note: this bit is set when the stack is NOT empty!
const IL_OFFSETX IL_OFFSETX_CALLINSTRUCTIONBIT = 0x40000000; // Set when the IL offset is for a call instruction.
const IL_OFFSETX IL_OFFSETX_BITS               = IL_OFFSETX_STKBIT | IL_OFFSETX_CALLINSTRUCTIONBIT;

IL_OFFSET jitGetILoffs(IL_OFFSETX offsx);
IL_OFFSET jitGetILoffsAny(IL_OFFSETX offsx);
bool jitIsStackEmpty(IL_OFFSETX offsx);
bool jitIsCallInstruction(IL_OFFSETX offsx);

const unsigned BAD_VAR_NUM = UINT_MAX;

// Code can't be more than 2^31 in any direction.  This is signed, so it should be used for anything that is
// relative to something else.
typedef int NATIVE_OFFSET;

// This is the same as the above, but it's used in absolute contexts (i.e. offset from the start).  Also,
// this is used for native code sizes.
typedef unsigned UNATIVE_OFFSET;

typedef ptrdiff_t ssize_t;

// For the following specially handled FIELD_HANDLES we need
//   values that are negative and have the low two bits zero
// See eeFindJitDataOffs and eeGetJitDataOffs in Compiler.hpp
#define FLD_GLOBAL_DS ((CORINFO_FIELD_HANDLE)-4)
#define FLD_GLOBAL_FS ((CORINFO_FIELD_HANDLE)-8)

/*****************************************************************************/

#include "vartype.h"

/*****************************************************************************/

// Late disassembly is OFF by default. Can be turned ON by
// adding /DLATE_DISASM=1 on the command line.
// Always OFF in the non-debug version

#if defined(LATE_DISASM) && (LATE_DISASM == 0)
#undef LATE_DISASM
#endif

/*****************************************************************************/

/*****************************************************************************/

#define FEATURE_VALNUM_CSE 1 // enable the Value Number CSE optimization logic

// true if Value Number CSE is enabled
#define FEATURE_ANYCSE FEATURE_VALNUM_CSE

#define CSE_INTO_HANDLERS 0

#define LARGE_EXPSET 1   // Track 64 or 32 assertions/copies/consts/rangechecks
#define ASSERTION_PROP 1 // Enable value/assertion propagation

#define LOCAL_ASSERTION_PROP ASSERTION_PROP // Enable local assertion propagation

//=============================================================================

#define OPT_BOOL_OPS 1 // optimize boolean operations

//=============================================================================

#define REDUNDANT_LOAD 1      // track locals in regs, suppress loads
#define DUMP_FLOWGRAPHS DEBUG // Support for creating Xml Flowgraph reports in *.fgx files

#define HANDLER_ENTRY_MUST_BE_IN_HOT_SECTION 1 // if 1 we must have all handler entry points in the Hot code section

/*****************************************************************************/

#define VPTR_OFFS 0 // offset of vtable pointer from obj ptr

/*****************************************************************************/

#define DUMP_GC_TABLES DEBUG
#define VERIFY_GC_TABLES 0
#define REARRANGE_ADDS 1

#define FUNC_INFO_LOGGING 1 // Support dumping function info to a file. In retail, only NYIs, with no function name,
                            // are dumped.

/*****************************************************************************/
/*****************************************************************************/
/* Set these to 1 to collect and output various statistics about the JIT */

#define CALL_ARG_STATS 0      // Collect stats about calls and call arguments.
#define COUNT_BASIC_BLOCKS 0  // Create a histogram of basic block sizes, and a histogram of IL sizes in the simple
                              // case of single block methods.
#define COUNT_LOOPS 0         // Collect stats about loops, such as the total number of natural loops, a histogram of
                              // the number of loop exits, etc.
#define DATAFLOW_ITER 0       // Count iterations in lexical CSE and constant folding dataflow.
#define DISPLAY_SIZES 0       // Display generated code, data, and GC information sizes.
#define MEASURE_BLOCK_SIZE 0  // Collect stats about basic block and flowList node sizes and memory allocations.
#define MEASURE_FATAL 0       // Count the number of calls to fatal(), including NYIs and noway_asserts.
#define MEASURE_NODE_SIZE 0   // Collect stats about GenTree node allocations.
#define MEASURE_PTRTAB_SIZE 0 // Collect stats about GC pointer table allocations.
#define EMITTER_STATS 0       // Collect stats on the emitter.
#define NODEBASH_STATS 0      // Collect stats on changed gtOper values in GenTree's.
#define COUNT_AST_OPERS 0     // Display use counts for GenTree operators.

#define VERBOSE_SIZES 0 // Always display GC info sizes. If set, DISPLAY_SIZES must also be set.

#ifdef DEBUG
#define MEASURE_MEM_ALLOC 1 // Collect memory allocation stats.
#define LOOP_HOIST_STATS 1  // Collect loop hoisting stats.
#define TRACK_LSRA_STATS 1  // Collect LSRA stats
#else
#define MEASURE_MEM_ALLOC 0 // You can set this to 1 to get memory stats in retail, as well
#define LOOP_HOIST_STATS 0  // You can set this to 1 to get loop hoist stats in retail, as well
#define TRACK_LSRA_STATS 0  // You can set this to 1 to get LSRA stats in retail, as well
#endif

// Timing calls to clr.dll is only available under certain conditions.
#ifndef FEATURE_JIT_METHOD_PERF
#define MEASURE_CLRAPI_CALLS 0 // Can't time these calls without METHOD_PERF.
#endif
#ifdef DEBUG
#define MEASURE_CLRAPI_CALLS 0 // No point in measuring DEBUG code.
#endif
#if !defined(HOST_X86) && !defined(HOST_AMD64)
#define MEASURE_CLRAPI_CALLS 0 // Cycle counters only hooked up on x86/x64.
#endif
#if !defined(_MSC_VER) && !defined(__GNUC__)
#define MEASURE_CLRAPI_CALLS 0 // Only know how to do this with VC and Clang.
#endif

// If none of the above set the flag to 0, it's available.
#ifndef MEASURE_CLRAPI_CALLS
#define MEASURE_CLRAPI_CALLS 0 // Set to 1 to measure time in ICorJitInfo calls.
#endif

/*****************************************************************************/
/* Portability Defines */
/*****************************************************************************/
#ifdef TARGET_X86
#define JIT32_GCENCODER
#endif

/*****************************************************************************/
#ifdef DEBUG
/*****************************************************************************/

#define DUMPER

#else // !DEBUG

#if DUMP_GC_TABLES
#pragma message("NOTE: this non-debug build has GC ptr table dumping always enabled!")
const bool dspGCtbls = true;
#endif

/*****************************************************************************/
#endif // !DEBUG

#ifdef DEBUG
#define JITDUMP(...)                                                                                                   \
    {                                                                                                                  \
        if (JitTls::GetCompiler()->verbose)                                                                            \
            logf(__VA_ARGS__);                                                                                         \
    }
#define JITDUMPTREE(tree, ...)                                                                                         \
    {                                                                                                                  \
        if (JitTls::GetCompiler()->verbose)                                                                            \
        {                                                                                                              \
            logf(__VA_ARGS__);                                                                                         \
            JitTls::GetCompiler()->gtDispTree(tree);                                                                   \
        }                                                                                                              \
    }
#define JITLOG(x)                                                                                                      \
    {                                                                                                                  \
        JitLogEE x;                                                                                                    \
    }
#define JITLOG_THIS(t, x)                                                                                              \
    {                                                                                                                  \
        (t)->JitLogEE x;                                                                                               \
    }
#define DBEXEC(flg, expr)                                                                                              \
    if (flg)                                                                                                           \
    {                                                                                                                  \
        expr;                                                                                                          \
    }
#define DISPNODE(t)                                                                                                    \
    if (JitTls::GetCompiler()->verbose)                                                                                \
        JitTls::GetCompiler()->gtDispTree(t, nullptr, nullptr, true);
#define DISPTREE(t)                                                                                                    \
    if (JitTls::GetCompiler()->verbose)                                                                                \
        JitTls::GetCompiler()->gtDispTree(t);
#define DISPSTMT(t)                                                                                                    \
    if (JitTls::GetCompiler()->verbose)                                                                                \
        JitTls::GetCompiler()->gtDispStmt(t);
#define DISPRANGE(range)                                                                                               \
    if (JitTls::GetCompiler()->verbose)                                                                                \
        JitTls::GetCompiler()->gtDispRange(range);
#define DISPTREERANGE(range, t)                                                                                        \
    if (JitTls::GetCompiler()->verbose)                                                                                \
        JitTls::GetCompiler()->gtDispTreeRange(range, t);
#define VERBOSE JitTls::GetCompiler()->verbose
#else // !DEBUG
#define JITDUMP(...)
#define JITDUMPTREE(...)
#define JITLOG(x)
#define JITLOG_THIS(t, x)
#define DBEXEC(flg, expr)
#define DISPNODE(t)
#define DISPTREE(t)
#define DISPSTMT(t)
#define DISPRANGE(range)
#define DISPTREERANGE(range, t)
#define VERBOSE 0
#endif // !DEBUG

/*****************************************************************************
 *
 * Double alignment. This aligns ESP to 0 mod 8 in function prolog, then uses ESP
 * to reference locals, EBP to reference parameters.
 * It only makes sense if frameless method support is on.
 * (frameless method support is now always on)
 */

#ifdef TARGET_X86
#define DOUBLE_ALIGN 1 // permit the double alignment of ESP in prolog,
                       //  and permit the double alignment of local offsets
#else
#define DOUBLE_ALIGN 0 // no special handling for double alignment
#endif

#ifdef DEBUG

// Forward declarations for UninitializedWord and IsUninitialized are needed by alloc.h
template <typename T>
inline T UninitializedWord(Compiler* comp);

template <typename T>
inline bool IsUninitialized(T data);

#endif // DEBUG

/*****************************************************************************/

enum accessLevel
{
    ACL_NONE,
    ACL_PRIVATE,
    ACL_DEFAULT,
    ACL_PROTECTED,
    ACL_PUBLIC,
};

/*****************************************************************************/

#define castto(var, typ) (*(typ*)&var)

#define sizeto(typ, mem) (offsetof(typ, mem) + sizeof(((typ*)0)->mem))

/*****************************************************************************/

#ifdef NO_MISALIGNED_ACCESS

#define MISALIGNED_RD_I2(src) (*castto(src, char*) | *castto(src + 1, char*) << 8)

#define MISALIGNED_RD_U2(src) (*castto(src, char*) | *castto(src + 1, char*) << 8)

#define MISALIGNED_WR_I2(dst, val)                                                                                     \
    *castto(dst, char*)     = val;                                                                                     \
    *castto(dst + 1, char*) = val >> 8;

#define MISALIGNED_WR_I4(dst, val)                                                                                     \
    *castto(dst, char*)     = val;                                                                                     \
    *castto(dst + 1, char*) = val >> 8;                                                                                \
    *castto(dst + 2, char*) = val >> 16;                                                                               \
    *castto(dst + 3, char*) = val >> 24;

#else

#define MISALIGNED_RD_I2(src) (*castto(src, short*))
#define MISALIGNED_RD_U2(src) (*castto(src, unsigned short*))

#define MISALIGNED_WR_I2(dst, val) *castto(dst, short*) = val;
#define MISALIGNED_WR_I4(dst, val) *castto(dst, int*)   = val;

#define MISALIGNED_WR_ST(dst, val) *castto(dst, ssize_t*) = val;

#endif

/*****************************************************************************/

inline size_t roundUp(size_t size, size_t mult = sizeof(size_t))
{
    assert(mult && ((mult & (mult - 1)) == 0)); // power of two test

    return (size + (mult - 1)) & ~(mult - 1);
}

inline size_t roundDn(size_t size, size_t mult = sizeof(size_t))
{
    assert(mult && ((mult & (mult - 1)) == 0)); // power of two test

    return (size) & ~(mult - 1);
}

#ifdef HOST_64BIT
inline unsigned int roundUp(unsigned size, unsigned mult)
{
    return (unsigned int)roundUp((size_t)size, (size_t)mult);
}

inline unsigned int roundDn(unsigned size, unsigned mult)
{
    return (unsigned int)roundDn((size_t)size, (size_t)mult);
}
#endif // HOST_64BIT

inline unsigned int unsigned_abs(int x)
{
    return ((unsigned int)abs(x));
}

#ifdef TARGET_64BIT
inline size_t unsigned_abs(ssize_t x)
{
    return ((size_t)abs(x));
}
#endif // TARGET_64BIT

/*****************************************************************************/

#if CALL_ARG_STATS || COUNT_BASIC_BLOCKS || COUNT_LOOPS || EMITTER_STATS || MEASURE_NODE_SIZE || MEASURE_MEM_ALLOC

#define HISTOGRAM_MAX_SIZE_COUNT 64

class Histogram
{
public:
    Histogram(const unsigned* const sizeTable);

    void dump(FILE* output);
    void record(unsigned size);

private:
    unsigned              m_sizeCount;
    const unsigned* const m_sizeTable;
    unsigned              m_counts[HISTOGRAM_MAX_SIZE_COUNT];
};

#endif // CALL_ARG_STATS || COUNT_BASIC_BLOCKS || COUNT_LOOPS || EMITTER_STATS || MEASURE_NODE_SIZE

/*****************************************************************************/
#ifdef ICECAP
#include "icapexp.h"
#include "icapctrl.h"
#endif

/*****************************************************************************/

#include "error.h"

/*****************************************************************************/

#if CHECK_STRUCT_PADDING
#pragma warning(push)
#pragma warning(default : 4820) // 'bytes' bytes padding added after construct 'member_name'
#endif                          // CHECK_STRUCT_PADDING
#include "alloc.h"
#include "target.h"

#if FEATURE_TAILCALL_OPT
// Enable tail call opt for the following IL pattern
//
//     call someFunc
//     jmp/jcc RetBlock
//     ...
//  RetBlock:
//     ret
#define FEATURE_TAILCALL_OPT_SHARED_RETURN 1
#else // !FEATURE_TAILCALL_OPT
#define FEATURE_TAILCALL_OPT_SHARED_RETURN 0
#endif // !FEATURE_TAILCALL_OPT

#define CLFLG_CODESIZE 0x00001
#define CLFLG_CODESPEED 0x00002
#define CLFLG_CSE 0x00004
#define CLFLG_REGVAR 0x00008
#define CLFLG_RNGCHKOPT 0x00010
#define CLFLG_DEADASGN 0x00020
#define CLFLG_CODEMOTION 0x00040
#define CLFLG_QMARK 0x00080
#define CLFLG_TREETRANS 0x00100
#define CLFLG_INLINING 0x00200
#define CLFLG_CONSTANTFOLD 0x00800

#if FEATURE_STRUCTPROMOTE
#define CLFLG_STRUCTPROMOTE 0x00400
#else
#define CLFLG_STRUCTPROMOTE 0x00000
#endif

#ifdef TARGET_XARCH
#define FEATURE_LOOP_ALIGN 1
#endif

#define CLFLG_MAXOPT                                                                                                   \
    (CLFLG_CSE | CLFLG_REGVAR | CLFLG_RNGCHKOPT | CLFLG_DEADASGN | CLFLG_CODEMOTION | CLFLG_QMARK | CLFLG_TREETRANS |  \
     CLFLG_INLINING | CLFLG_STRUCTPROMOTE | CLFLG_CONSTANTFOLD)

#define CLFLG_MINOPT (CLFLG_TREETRANS)

/*****************************************************************************/

extern void dumpILBytes(const BYTE* const codeAddr, unsigned codeSize, unsigned alignSize);

extern unsigned dumpSingleInstr(const BYTE* const codeAddr, IL_OFFSET offs, const char* prefix = nullptr);

extern void dumpILRange(const BYTE* const codeAddr, unsigned codeSize); // in bytes

/*****************************************************************************/

extern int jitNativeCode(CORINFO_METHOD_HANDLE methodHnd,
                         CORINFO_MODULE_HANDLE classHnd,
                         COMP_HANDLE           compHnd,
                         CORINFO_METHOD_INFO*  methodInfo,
                         void**                methodCodePtr,
<<<<<<< HEAD
                         ULONG*                methodCodeSize,
                         JitFlags*             compileFlags);
=======
                         uint32_t*             methodCodeSize,
                         JitFlags*             compileFlags,
                         void*                 inlineInfoPtr);
>>>>>>> 672b46fd

// Constants for making sure size_t fit into smaller types.
const size_t MAX_USHORT_SIZE_T   = static_cast<size_t>(static_cast<unsigned short>(-1));
const size_t MAX_UNSIGNED_SIZE_T = static_cast<size_t>(static_cast<unsigned>(-1));

// These assume 2's complement...
const int MAX_SHORT_AS_INT = 32767;
const int MIN_SHORT_AS_INT = -32768;

/*****************************************************************************/

class Compiler;

class JitTls
{
#ifdef DEBUG
    Compiler* m_compiler;
    LogEnv    m_logEnv;
    JitTls*   m_next;
#endif

public:
    JitTls(ICorJitInfo* jitInfo);
    ~JitTls();

#ifdef DEBUG
    static LogEnv* GetLogEnv();
#endif

    static Compiler* GetCompiler();
    static void SetCompiler(Compiler* compiler);
};

#if defined(DEBUG)
//  Include the definition of Compiler for use by these template functions
//
#include "compiler.h"

//****************************************************************************
//
//  Returns a word filled with the JITs allocator default fill value.
//
template <typename T>
inline T UninitializedWord(Compiler* comp)
{
    unsigned char defaultFill = 0xdd;
    if (comp == nullptr)
    {
        comp = JitTls::GetCompiler();
    }
    defaultFill = Compiler::compGetJitDefaultFill(comp);
    assert(defaultFill <= 0xff);
    __int64 word = 0x0101010101010101LL * defaultFill;
    return (T)word;
}

//****************************************************************************
//
//  Tries to determine if this value is coming from uninitialized JIT memory
//    - Returns true if the value matches what we initialized the memory to.
//
//  Notes:
//    - Asserts that use this are assuming that the UninitializedWord value
//      isn't a legal value for 'data'.  Thus using a default fill value of
//      0x00 will often trigger such asserts.
//
template <typename T>
inline bool IsUninitialized(T data)
{
    return data == UninitializedWord<T>(JitTls::GetCompiler());
}

#pragma warning(push)
#pragma warning(disable : 4312)
//****************************************************************************
//
//  Debug template definitions for dspPtr, dspOffset
//    - Used to format pointer/offset values for diffable Disasm
//
template <typename T>
T dspPtr(T p)
{
    return (p == ZERO) ? ZERO : (JitTls::GetCompiler()->opts.dspDiffable ? T(0xD1FFAB1E) : p);
}

template <typename T>
T dspOffset(T o)
{
    return (o == ZERO) ? ZERO : (JitTls::GetCompiler()->opts.dspDiffable ? T(0xD1FFAB1E) : o);
}
#pragma warning(pop)

#else // !defined(DEBUG)

//****************************************************************************
//
//  Non-Debug template definitions for dspPtr, dspOffset
//    - This is a nop in non-Debug builds
//
template <typename T>
T dspPtr(T p)
{
    return p;
}

template <typename T>
T dspOffset(T o)
{
    return o;
}

#endif // !defined(DEBUG)

/*****************************************************************************/
#endif //_JIT_H_
/*****************************************************************************/<|MERGE_RESOLUTION|>--- conflicted
+++ resolved
@@ -754,14 +754,8 @@
                          COMP_HANDLE           compHnd,
                          CORINFO_METHOD_INFO*  methodInfo,
                          void**                methodCodePtr,
-<<<<<<< HEAD
-                         ULONG*                methodCodeSize,
+                         uint32_t*             methodCodeSize,
                          JitFlags*             compileFlags);
-=======
-                         uint32_t*             methodCodeSize,
-                         JitFlags*             compileFlags,
-                         void*                 inlineInfoPtr);
->>>>>>> 672b46fd
 
 // Constants for making sure size_t fit into smaller types.
 const size_t MAX_USHORT_SIZE_T   = static_cast<size_t>(static_cast<unsigned short>(-1));
