// Licensed to the .NET Foundation under one or more agreements.
// The .NET Foundation licenses this file to you under the MIT license.

/*XXXXXXXXXXXXXXXXXXXXXXXXXXXXXXXXXXXXXXXXXXXXXXXXXXXXXXXXXXXXXXXXXXXXXXXXXXXXX
XXXXXXXXXXXXXXXXXXXXXXXXXXXXXXXXXXXXXXXXXXXXXXXXXXXXXXXXXXXXXXXXXXXXXXXXXXXXXXX
XX                                                                           XX
XX                    Register Requirements for ARM64                        XX
XX                                                                           XX
XX  This encapsulates all the logic for setting register requirements for    XX
XX  the ARM64 architecture.                                                  XX
XX                                                                           XX
XX                                                                           XX
XXXXXXXXXXXXXXXXXXXXXXXXXXXXXXXXXXXXXXXXXXXXXXXXXXXXXXXXXXXXXXXXXXXXXXXXXXXXXXX
XXXXXXXXXXXXXXXXXXXXXXXXXXXXXXXXXXXXXXXXXXXXXXXXXXXXXXXXXXXXXXXXXXXXXXXXXXXXXXX
*/

#include "jitpch.h"
#ifdef _MSC_VER
#pragma hdrstop
#endif

#ifdef TARGET_ARM64

#include "jit.h"
#include "sideeffects.h"
#include "lower.h"

//------------------------------------------------------------------------
// BuildNode: Build the RefPositions for for a node
//
// Arguments:
//    treeNode - the node of interest
//
// Return Value:
//    The number of sources consumed by this node.
//
// Notes:
// Preconditions:
//    LSRA Has been initialized.
//
// Postconditions:
//    RefPositions have been built for all the register defs and uses required
//    for this node.
//
int LinearScan::BuildNode(GenTree* tree)
{
    assert(!tree->isContained());
    int  srcCount;
    int  dstCount      = 0;
    bool isLocalDefUse = false;

    // Reset the build-related members of LinearScan.
    clearBuildState();

    // Set the default dstCount. This may be modified below.
    if (tree->IsValue())
    {
        dstCount = 1;
        if (tree->IsUnusedValue())
        {
            isLocalDefUse = true;
        }
    }
    else
    {
        dstCount = 0;
    }

    switch (tree->OperGet())
    {
        case GT_LCL_VAR:
            // We make a final determination about whether a GT_LCL_VAR is a candidate or contained
            // after liveness. In either case we don't build any uses or defs. Otherwise, this is a
            // load of a stack-based local into a register and we'll fall through to the general
            // local case below.
            if (checkContainedOrCandidateLclVar(tree->AsLclVar()))
            {
                return 0;
            }
            FALLTHROUGH;

        case GT_LCL_FLD:
        {
            srcCount = 0;
#ifdef FEATURE_SIMD
            // Need an additional register to read upper 4 bytes of Vector3.
            if (tree->TypeGet() == TYP_SIMD12)
            {
                // We need an internal register different from targetReg in which 'tree' produces its result
                // because both targetReg and internal reg will be in use at the same time.
                buildInternalFloatRegisterDefForNode(tree, allSIMDRegs());
                setInternalRegsDelayFree = true;
                buildInternalRegisterUses();
            }
#endif
            BuildDef(tree);
        }
        break;

        case GT_STORE_LCL_VAR:
            srcCount = BuildStoreLclVar(tree->AsLclVar(), &dstCount);
            break;

        case GT_STORE_LCL_FLD:
            srcCount = BuildStoreLclFld(tree->AsLclFld());
            break;

        case GT_NO_OP:
        case GT_START_NONGC:
            srcCount = 0;
            assert(dstCount == 0);
            break;

        case GT_PROF_HOOK:
            srcCount = 0;
            assert(dstCount == 0);
            BuildKills(tree, getKillSetForProfilerHook());
            break;

        case GT_START_PREEMPTGC:
            // This kills GC refs in callee save regs
            srcCount = 0;
            assert(dstCount == 0);
            BuildKills(tree, RBM_NONE);
            break;

        case GT_CNS_DBL:
        {
            GenTreeDblCon* dblConst   = tree->AsDblCon();
            double         constValue = dblConst->AsDblCon()->gtDconVal;

            if (emitter::emitIns_valid_imm_for_fmov(constValue))
            {
                // Directly encode constant to instructions.
            }
            else
            {
                // Reserve int to load constant from memory (IF_LARGELDC)
                buildInternalIntRegisterDefForNode(tree);
                buildInternalRegisterUses();
            }
        }
            FALLTHROUGH;

        case GT_CNS_INT:
        {
            srcCount = 0;
            assert(dstCount == 1);
            RefPosition* def               = BuildDef(tree);
            def->getInterval()->isConstant = true;
        }
        break;

        case GT_BOX:
        case GT_COMMA:
        case GT_QMARK:
        case GT_COLON:
            srcCount = 0;
            assert(dstCount == 0);
            unreached();
            break;

        case GT_RETURN:
            srcCount = BuildReturn(tree->AsUnOp());
            BuildKills(tree, getKillSetForReturn());
            break;

        case GT_RETFILT:
            assert(dstCount == 0);
            if (tree->TypeGet() == TYP_VOID)
            {
                srcCount = 0;
            }
            else
            {
                assert(tree->TypeGet() == TYP_INT);
                srcCount = 1;
                BuildUse(tree->gtGetOp1(), RBM_INTRET);
            }
            break;

        case GT_NOP:
            // A GT_NOP is either a passthrough (if it is void, or if it has
            // a child), but must be considered to produce a dummy value if it
            // has a type but no child.
            srcCount = 0;
            if (tree->TypeGet() != TYP_VOID && tree->gtGetOp1() == nullptr)
            {
                assert(dstCount == 1);
                BuildDef(tree);
            }
            else
            {
                assert(dstCount == 0);
            }
            break;

        case GT_KEEPALIVE:
            assert(dstCount == 0);
            srcCount = BuildOperandUses(tree->gtGetOp1());
            break;

        case GT_JTRUE:
            srcCount = 0;
            assert(dstCount == 0);
            break;

        case GT_JMP:
            srcCount = 0;
            assert(dstCount == 0);
            break;

        case GT_SWITCH:
            // This should never occur since switch nodes must not be visible at this
            // point in the JIT.
            srcCount = 0;
            noway_assert(!"Switch must be lowered at this point");
            break;

        case GT_JMPTABLE:
            srcCount = 0;
            assert(dstCount == 1);
            BuildDef(tree);
            break;

        case GT_SWITCH_TABLE:
            buildInternalIntRegisterDefForNode(tree);
            srcCount = BuildBinaryUses(tree->AsOp());
            assert(dstCount == 0);
            break;

        case GT_ADD:
        case GT_SUB:
            if (varTypeIsFloating(tree->TypeGet()))
            {
                // overflow operations aren't supported on float/double types.
                assert(!tree->gtOverflow());

                // No implicit conversions at this stage as the expectation is that
                // everything is made explicit by adding casts.
                assert(tree->gtGetOp1()->TypeGet() == tree->gtGetOp2()->TypeGet());
            }

            FALLTHROUGH;

        case GT_AND:
        case GT_OR:
        case GT_XOR:
        case GT_LSH:
        case GT_RSH:
        case GT_RSZ:
        case GT_ROR:
            srcCount = BuildBinaryUses(tree->AsOp());
            assert(dstCount == 1);
            BuildDef(tree);
            break;

        case GT_RETURNTRAP:
            // this just turns into a compare of its child with an int
            // + a conditional call
            BuildUse(tree->gtGetOp1());
            srcCount = 1;
            assert(dstCount == 0);
            BuildKills(tree, compiler->compHelperCallKillSet(CORINFO_HELP_STOP_FOR_GC));
            break;

        case GT_MOD:
        case GT_UMOD:
            NYI_IF(varTypeIsFloating(tree->TypeGet()), "FP Remainder in ARM64");
            assert(!"Shouldn't see an integer typed GT_MOD node in ARM64");
            srcCount = 0;
            break;

        case GT_MUL:
            if (tree->gtOverflow())
            {
                // Need a register different from target reg to check for overflow.
                buildInternalIntRegisterDefForNode(tree);
                setInternalRegsDelayFree = true;
            }
            FALLTHROUGH;

        case GT_DIV:
        case GT_MULHI:
        case GT_UDIV:
        {
            srcCount = BuildBinaryUses(tree->AsOp());
            buildInternalRegisterUses();
            assert(dstCount == 1);
            BuildDef(tree);
        }
        break;

        case GT_INTRINSIC:
        {
            noway_assert((tree->AsIntrinsic()->gtIntrinsicName == NI_System_Math_Abs) ||
                         (tree->AsIntrinsic()->gtIntrinsicName == NI_System_Math_Ceiling) ||
                         (tree->AsIntrinsic()->gtIntrinsicName == NI_System_Math_Floor) ||
                         (tree->AsIntrinsic()->gtIntrinsicName == NI_System_Math_Round) ||
                         (tree->AsIntrinsic()->gtIntrinsicName == NI_System_Math_Sqrt));

            // Both operand and its result must be of the same floating point type.
            GenTree* op1 = tree->gtGetOp1();
            assert(varTypeIsFloating(op1));
            assert(op1->TypeGet() == tree->TypeGet());

            BuildUse(op1);
            srcCount = 1;
            assert(dstCount == 1);
            BuildDef(tree);
        }
        break;

#ifdef FEATURE_SIMD
        case GT_SIMD:
            srcCount = BuildSIMD(tree->AsSIMD());
            break;
#endif // FEATURE_SIMD

#ifdef FEATURE_HW_INTRINSICS
        case GT_HWINTRINSIC:
            srcCount = BuildHWIntrinsic(tree->AsHWIntrinsic());
            break;
#endif // FEATURE_HW_INTRINSICS

        case GT_CAST:
            assert(dstCount == 1);
            srcCount = BuildCast(tree->AsCast());
            break;

        case GT_NEG:
        case GT_NOT:
            BuildUse(tree->gtGetOp1());
            srcCount = 1;
            assert(dstCount == 1);
            BuildDef(tree);
            break;

        case GT_EQ:
        case GT_NE:
        case GT_LT:
        case GT_LE:
        case GT_GE:
        case GT_GT:
        case GT_TEST_EQ:
        case GT_TEST_NE:
        case GT_JCMP:
            srcCount = BuildCmp(tree);
            break;

        case GT_CKFINITE:
            srcCount = 1;
            assert(dstCount == 1);
            buildInternalIntRegisterDefForNode(tree);
            BuildUse(tree->gtGetOp1());
            BuildDef(tree);
            buildInternalRegisterUses();
            break;

        case GT_CMPXCHG:
        {
            GenTreeCmpXchg* cmpXchgNode = tree->AsCmpXchg();
            srcCount                    = cmpXchgNode->gtOpComparand->isContained() ? 2 : 3;
            assert(dstCount == 1);

            if (!compiler->compOpportunisticallyDependsOn(InstructionSet_Atomics))
            {
                // For ARMv8 exclusives requires a single internal register
                buildInternalIntRegisterDefForNode(tree);
            }

            // For ARMv8 exclusives the lifetime of the addr and data must be extended because
            // it may be used used multiple during retries

            // For ARMv8.1 atomic cas the lifetime of the addr and data must be extended to prevent
            // them being reused as the target register which must be destroyed early

            RefPosition* locationUse = BuildUse(tree->AsCmpXchg()->gtOpLocation);
            setDelayFree(locationUse);
            RefPosition* valueUse = BuildUse(tree->AsCmpXchg()->gtOpValue);
            setDelayFree(valueUse);
            if (!cmpXchgNode->gtOpComparand->isContained())
            {
                RefPosition* comparandUse = BuildUse(tree->AsCmpXchg()->gtOpComparand);

                // For ARMv8 exclusives the lifetime of the comparand must be extended because
                // it may be used used multiple during retries
                if (!compiler->compOpportunisticallyDependsOn(InstructionSet_Atomics))
                {
                    setDelayFree(comparandUse);
                }
            }

            // Internals may not collide with target
            setInternalRegsDelayFree = true;
            buildInternalRegisterUses();
            BuildDef(tree);
        }
        break;

        case GT_LOCKADD:
        case GT_XORR:
        case GT_XAND:
        case GT_XADD:
        case GT_XCHG:
        {
            assert(dstCount == (tree->TypeGet() == TYP_VOID) ? 0 : 1);
            srcCount = tree->gtGetOp2()->isContained() ? 1 : 2;

            if (!compiler->compOpportunisticallyDependsOn(InstructionSet_Atomics))
            {
                // GT_XCHG requires a single internal register; the others require two.
                buildInternalIntRegisterDefForNode(tree);
                if (tree->OperGet() != GT_XCHG)
                {
                    buildInternalIntRegisterDefForNode(tree);
                }
            }
            else if (tree->OperIs(GT_XAND))
            {
                // for ldclral we need an internal register.
                buildInternalIntRegisterDefForNode(tree);
            }

            assert(!tree->gtGetOp1()->isContained());
            RefPosition* op1Use = BuildUse(tree->gtGetOp1());
            RefPosition* op2Use = nullptr;
            if (!tree->gtGetOp2()->isContained())
            {
                op2Use = BuildUse(tree->gtGetOp2());
            }

            // For ARMv8 exclusives the lifetime of the addr and data must be extended because
            // it may be used used multiple during retries
            if (!compiler->compOpportunisticallyDependsOn(InstructionSet_Atomics))
            {
                // Internals may not collide with target
                if (dstCount == 1)
                {
                    setDelayFree(op1Use);
                    if (op2Use != nullptr)
                    {
                        setDelayFree(op2Use);
                    }
                    setInternalRegsDelayFree = true;
                }
                buildInternalRegisterUses();
            }
            if (dstCount == 1)
            {
                BuildDef(tree);
            }
        }
        break;

#if FEATURE_ARG_SPLIT
        case GT_PUTARG_SPLIT:
            srcCount = BuildPutArgSplit(tree->AsPutArgSplit());
            dstCount = tree->AsPutArgSplit()->GetRegCount();
            break;
#endif // FEATURE _SPLIT_ARG

        case GT_PUTARG_STK:
            srcCount = BuildPutArgStk(tree->AsPutArgStk());
            break;

        case GT_PUTARG_REG:
            srcCount = BuildPutArgReg(tree->AsUnOp());
            break;

        case GT_CALL:
            srcCount = BuildCall(tree->AsCall());
            if (tree->AsCall()->HasMultiRegRetVal())
            {
                dstCount = tree->AsCall()->GetRegCount();
            }
            break;

        case GT_STORE_BLK:
        case GT_STORE_OBJ:
        case GT_STORE_DYN_BLK:
            srcCount = BuildStructStore(tree->AsBlk());
            break;

        case GT_LCLHEAP:
        {
            assert(dstCount == 1);

            // Need a variable number of temp regs (see genLclHeap() in codegenamd64.cpp):
            // Here '-' means don't care.
            //
            //  Size?                   Init Memory?    # temp regs
            //   0                          -               0
            //   const and <=6 ptr words    -               0
            //   const and <PageSize        No              0
            //   >6 ptr words               Yes             0
            //   Non-const                  Yes             0
            //   Non-const                  No              2
            //

            GenTree* size = tree->gtGetOp1();
            if (size->IsCnsIntOrI())
            {
                assert(size->isContained());
                srcCount = 0;

                size_t sizeVal = size->AsIntCon()->gtIconVal;

                if (sizeVal != 0)
                {
                    // Compute the amount of memory to properly STACK_ALIGN.
                    // Note: The Gentree node is not updated here as it is cheap to recompute stack aligned size.
                    // This should also help in debugging as we can examine the original size specified with
                    // localloc.
                    sizeVal         = AlignUp(sizeVal, STACK_ALIGN);
                    size_t stpCount = sizeVal / (REGSIZE_BYTES * 2);

                    // For small allocations up to 4 'stp' instructions (i.e. 16 to 64 bytes of localloc)
                    //
                    if (stpCount <= 4)
                    {
                        // Need no internal registers
                    }
                    else if (!compiler->info.compInitMem)
                    {
                        // No need to initialize allocated stack space.
                        if (sizeVal < compiler->eeGetPageSize())
                        {
                            // Need no internal registers
                        }
                        else
                        {
                            // We need two registers: regCnt and RegTmp
                            buildInternalIntRegisterDefForNode(tree);
                            buildInternalIntRegisterDefForNode(tree);
                        }
                    }
                }
            }
            else
            {
                srcCount = 1;
                if (!compiler->info.compInitMem)
                {
                    buildInternalIntRegisterDefForNode(tree);
                    buildInternalIntRegisterDefForNode(tree);
                }
            }

            if (!size->isContained())
            {
                BuildUse(size);
            }
            buildInternalRegisterUses();
            BuildDef(tree);
        }
        break;

        case GT_ARR_BOUNDS_CHECK:
#ifdef FEATURE_SIMD
        case GT_SIMD_CHK:
#endif // FEATURE_SIMD
#ifdef FEATURE_HW_INTRINSICS
        case GT_HW_INTRINSIC_CHK:
#endif // FEATURE_HW_INTRINSICS
        {
            GenTreeBoundsChk* node = tree->AsBoundsChk();
            // Consumes arrLen & index - has no result
            assert(dstCount == 0);
            srcCount = BuildOperandUses(node->gtIndex);
            srcCount += BuildOperandUses(node->gtArrLen);
        }
        break;

        case GT_ARR_ELEM:
            // These must have been lowered to GT_ARR_INDEX
            noway_assert(!"We should never see a GT_ARR_ELEM in lowering");
            srcCount = 0;
            assert(dstCount == 0);
            break;

        case GT_ARR_INDEX:
        {
            srcCount = 2;
            assert(dstCount == 1);
            buildInternalIntRegisterDefForNode(tree);
            setInternalRegsDelayFree = true;

            // For GT_ARR_INDEX, the lifetime of the arrObj must be extended because it is actually used multiple
            // times while the result is being computed.
            RefPosition* arrObjUse = BuildUse(tree->AsArrIndex()->ArrObj());
            setDelayFree(arrObjUse);
            BuildUse(tree->AsArrIndex()->IndexExpr());
            buildInternalRegisterUses();
            BuildDef(tree);
        }
        break;

        case GT_ARR_OFFSET:
            // This consumes the offset, if any, the arrObj and the effective index,
            // and produces the flattened offset for this dimension.
            srcCount = 2;
            if (!tree->AsArrOffs()->gtOffset->isContained())
            {
                BuildUse(tree->AsArrOffs()->gtOffset);
                srcCount++;
            }
            BuildUse(tree->AsArrOffs()->gtIndex);
            BuildUse(tree->AsArrOffs()->gtArrObj);
            assert(dstCount == 1);
            buildInternalIntRegisterDefForNode(tree);
            buildInternalRegisterUses();
            BuildDef(tree);
            break;

        case GT_LEA:
        {
            GenTreeAddrMode* lea = tree->AsAddrMode();

            GenTree* base  = lea->Base();
            GenTree* index = lea->Index();
            int      cns   = lea->Offset();

            // This LEA is instantiating an address, so we set up the srcCount here.
            srcCount = 0;
            if (base != nullptr)
            {
                srcCount++;
                BuildUse(base);
            }
            if (index != nullptr)
            {
                srcCount++;
                BuildUse(index);
            }
            assert(dstCount == 1);

            // On ARM64 we may need a single internal register
            // (when both conditions are true then we still only need a single internal register)
            if ((index != nullptr) && (cns != 0))
            {
                // ARM64 does not support both Index and offset so we need an internal register
                buildInternalIntRegisterDefForNode(tree);
            }
            else if (!emitter::emitIns_valid_imm_for_add(cns, EA_8BYTE))
            {
                // This offset can't be contained in the add instruction, so we need an internal register
                buildInternalIntRegisterDefForNode(tree);
            }
            buildInternalRegisterUses();
            BuildDef(tree);
        }
        break;

        case GT_STOREIND:
            assert(dstCount == 0);

            if (compiler->codeGen->gcInfo.GetWriteBarrierForm(tree->AsStoreInd()) != GCInfo::WBF_NoBarrier)
            {
                srcCount = BuildGCWriteBarrier(tree->AsStoreInd());
            }
            else
            {
                GenTreeStoreInd* store = tree->AsStoreInd();

                srcCount = BuildIndir(store);
                if (!store->GetValue()->isContained())
                {
                    BuildUse(store->GetValue());
                    srcCount++;
                }
            }
            break;

        case GT_NULLCHECK:
        case GT_IND:
            assert(dstCount == (tree->OperIs(GT_NULLCHECK) ? 0 : 1));
            srcCount = BuildIndir(tree->AsIndir());
            break;

        case GT_CATCH_ARG:
            srcCount = 0;
            assert(dstCount == 1);
            BuildDef(tree, RBM_EXCEPTION_OBJECT);
            break;

        case GT_INDEX_ADDR:
            assert(dstCount == 1);
            srcCount = BuildBinaryUses(tree->AsOp());
            buildInternalIntRegisterDefForNode(tree);
            buildInternalRegisterUses();
            BuildDef(tree);
            break;

        case GT_INSTR:
            srcCount = BuildInstr(tree->AsInstr());
            break;

        case GT_ADDR:
        case GT_ARGPLACE:
        case GT_ASG:
        case GT_CLS_VAR:
        case GT_DYN_BLK:
        case GT_BLK:
        case GT_FIELD_LIST:
        case GT_INIT_VAL:
            unreached();

        default:
            srcCount = BuildSimple(tree);
            break;
    }

    if (tree->IsUnusedValue() && (dstCount != 0))
    {
        isLocalDefUse = true;
    }
    // We need to be sure that we've set srcCount and dstCount appropriately
    assert((dstCount < 2) || tree->IsMultiRegNode());
    assert(isLocalDefUse == (tree->IsValue() && tree->IsUnusedValue()));
    assert(!tree->IsUnusedValue() || (dstCount != 0));
    assert(dstCount == tree->GetRegisterDstCount(compiler));
    return srcCount;
}

#ifdef FEATURE_SIMD
//------------------------------------------------------------------------
// BuildSIMD: Set the NodeInfo for a GT_SIMD tree.
//
// Arguments:
//    tree       - The GT_SIMD node of interest
//
// Return Value:
//    The number of sources consumed by this node.
//
int LinearScan::BuildSIMD(GenTreeSIMD* simdTree)
{
    int srcCount = 0;
    int dstCount = simdTree->IsValue() ? 1 : 0;
    assert(dstCount == 1);

    bool buildUses = true;

    switch (simdTree->gtSIMDIntrinsicID)
    {
        case SIMDIntrinsicConvertToSingle:
        case SIMDIntrinsicConvertToInt32:
        case SIMDIntrinsicConvertToDouble:
        case SIMDIntrinsicConvertToInt64:
        case SIMDIntrinsicWidenLo:
        case SIMDIntrinsicWidenHi:
            // No special handling required.
            break;

<<<<<<< HEAD
        case SIMDIntrinsicGetItem:
        {
            GenTree* op1 = simdTree->GetOp(0);
            GenTree* op2 = simdTree->GetOp(1);

            // We have an object and an index, either of which may be contained.
            bool setOp2DelayFree = false;
            if (!op2->IsCnsIntOrI() && (!op1->isContained() || op1->OperIsLocal()))
            {
                // If the index is not a constant and the object is not contained or is a local
                // we will need a general purpose register to calculate the address
                // internal register must not clobber input index
                // TODO-Cleanup: An internal register will never clobber a source; this code actually
                // ensures that the index (op2) doesn't interfere with the target.
                buildInternalIntRegisterDefForNode(simdTree);
                setOp2DelayFree = true;
            }
            srcCount += BuildOperandUses(op1);
            if (!op2->isContained())
            {
                RefPosition* op2Use = BuildUse(op2);
                if (setOp2DelayFree)
                {
                    setDelayFree(op2Use);
                }
                srcCount++;
            }

            if (!op2->IsCnsIntOrI() && (!op1->isContained()))
            {
                // If vector is not already in memory (contained) and the index is not a constant,
                // we will use the SIMD temp location to store the vector.
                compiler->getSIMDInitTempVarNum();
            }
            buildUses = false;
        }
        break;

        case SIMDIntrinsicSetX:
        case SIMDIntrinsicSetY:
        case SIMDIntrinsicSetZ:
        case SIMDIntrinsicSetW:
=======
        case SIMDIntrinsicSub:
        case SIMDIntrinsicBitwiseAnd:
        case SIMDIntrinsicBitwiseOr:
        case SIMDIntrinsicEqual:
            // No special handling required.
            break;

>>>>>>> 34dff2d3
        case SIMDIntrinsicNarrow:
            // Op1 will write to dst before Op2 is free
            BuildUse(simdTree->GetOp(0));
            setDelayFree(BuildUse(simdTree->GetOp(1)));
            srcCount  = 2;
            buildUses = false;
            break;

        case SIMDIntrinsicInitArrayX:
        case SIMDIntrinsicCopyToArray:
        case SIMDIntrinsicCopyToArrayX:
        case SIMDIntrinsicNone:
        case SIMDIntrinsicHWAccel:
        case SIMDIntrinsicWiden:
        case SIMDIntrinsicInvalid:
            assert(!"These intrinsics should not be seen during register allocation");
            FALLTHROUGH;

        default:
            unreached();
    }
    if (buildUses)
    {
        assert(simdTree->GetNumOps() <= 2);
        assert(srcCount == 0);

        for (GenTreeSIMD::Use& use : simdTree->Uses())
        {
            if (!use.GetNode()->isContained())
            {
                srcCount += BuildOperandUses(use.GetNode());
            }
        }
    }
    assert(internalCount <= MaxInternalCount);
    buildInternalRegisterUses();
    if (dstCount == 1)
    {
        BuildDef(simdTree);
    }
    else
    {
        assert(dstCount == 0);
    }
    return srcCount;
}
#endif // FEATURE_SIMD

#ifdef FEATURE_HW_INTRINSICS

#include "hwintrinsic.h"

//------------------------------------------------------------------------
// BuildHWIntrinsic: Set the NodeInfo for a GT_HWINTRINSIC tree.
//
// Arguments:
//    tree       - The GT_HWINTRINSIC node of interest
//
// Return Value:
//    The number of sources consumed by this node.
//
int LinearScan::BuildHWIntrinsic(GenTreeHWIntrinsic* intrinsicTree)
{
    const HWIntrinsic intrin(intrinsicTree);

    int srcCount = 0;
    int dstCount = intrinsicTree->IsValue() ? 1 : 0;

    const bool hasImmediateOperand = HWIntrinsicInfo::HasImmediateOperand(intrin.id);

    if (hasImmediateOperand && !HWIntrinsicInfo::NoJmpTableImm(intrin.id))
    {
        // We may need to allocate an additional general-purpose register when an intrinsic has a non-const immediate
        // operand and the intrinsic does not have an alternative non-const fallback form.
        // However, for a case when the operand can take only two possible values - zero and one
        // the codegen can use cbnz to do conditional branch, so such register is not needed.

        bool needBranchTargetReg = false;

        int immLowerBound = 0;
        int immUpperBound = 0;

        if (intrin.category == HW_Category_SIMDByIndexedElement)
        {
            var_types indexedElementOpType;

            if (intrin.numOperands == 3)
            {
                indexedElementOpType = intrin.op2->TypeGet();
            }
            else
            {
                assert(intrin.numOperands == 4);
                indexedElementOpType = intrin.op3->TypeGet();
            }

            assert(varTypeIsSIMD(indexedElementOpType));

            const unsigned int indexedElementSimdSize = genTypeSize(indexedElementOpType);
            HWIntrinsicInfo::lookupImmBounds(intrin.id, indexedElementSimdSize, intrin.baseType, &immLowerBound,
                                             &immUpperBound);
        }
        else
        {
            HWIntrinsicInfo::lookupImmBounds(intrin.id, intrinsicTree->gtSIMDSize, intrin.baseType, &immLowerBound,
                                             &immUpperBound);
        }

        if ((immLowerBound != 0) || (immUpperBound != 1))
        {
            if ((intrin.category == HW_Category_SIMDByIndexedElement) ||
                (intrin.category == HW_Category_ShiftLeftByImmediate) ||
                (intrin.category == HW_Category_ShiftRightByImmediate))
            {
                switch (intrin.numOperands)
                {
                    case 4:
                        needBranchTargetReg = !intrin.op4->isContainedIntOrIImmed();
                        break;

                    case 3:
                        needBranchTargetReg = !intrin.op3->isContainedIntOrIImmed();
                        break;

                    case 2:
                        needBranchTargetReg = !intrin.op2->isContainedIntOrIImmed();
                        break;

                    default:
                        unreached();
                }
            }
            else
            {
                switch (intrin.id)
                {
                    case NI_AdvSimd_DuplicateSelectedScalarToVector64:
                    case NI_AdvSimd_DuplicateSelectedScalarToVector128:
                    case NI_AdvSimd_Extract:
                    case NI_AdvSimd_Insert:
                    case NI_AdvSimd_InsertScalar:
                    case NI_AdvSimd_LoadAndInsertScalar:
                    case NI_AdvSimd_Arm64_DuplicateSelectedScalarToVector128:
                        needBranchTargetReg = !intrin.op2->isContainedIntOrIImmed();
                        break;

                    case NI_AdvSimd_ExtractVector64:
                    case NI_AdvSimd_ExtractVector128:
                    case NI_AdvSimd_StoreSelectedScalar:
                        needBranchTargetReg = !intrin.op3->isContainedIntOrIImmed();
                        break;

                    case NI_AdvSimd_Arm64_InsertSelectedScalar:
                        assert(intrin.op2->isContainedIntOrIImmed());
                        assert(intrin.op4->isContainedIntOrIImmed());
                        break;

                    default:
                        unreached();
                }
            }
        }

        if (needBranchTargetReg)
        {
            buildInternalIntRegisterDefForNode(intrinsicTree);
        }
    }

    // Determine whether this is an RMW operation where op2+ must be marked delayFree so that it
    // is not allocated the same register as the target.
    const bool isRMW = intrinsicTree->isRMWHWIntrinsic(compiler);

    bool tgtPrefOp1 = false;

    if (intrin.op1 != nullptr)
    {
        bool simdRegToSimdRegMove = false;

        if ((intrin.id == NI_Vector64_CreateScalarUnsafe) || (intrin.id == NI_Vector128_CreateScalarUnsafe))
        {
            simdRegToSimdRegMove = varTypeIsFloating(intrin.op1);
        }
        else if (intrin.id == NI_AdvSimd_Arm64_DuplicateToVector64)
        {
            simdRegToSimdRegMove = (intrin.op1->TypeGet() == TYP_DOUBLE);
        }
        else if ((intrin.id == NI_Vector64_ToScalar) || (intrin.id == NI_Vector128_ToScalar))
        {
            simdRegToSimdRegMove = varTypeIsFloating(intrinsicTree);
        }

        // If we have an RMW intrinsic or an intrinsic with simple move semantic between two SIMD registers,
        // we want to preference op1Reg to the target if op1 is not contained.
        if (isRMW || simdRegToSimdRegMove)
        {
            tgtPrefOp1 = !intrin.op1->isContained();
        }

        if (intrinsicTree->OperIsMemoryLoadOrStore())
        {
            srcCount += BuildAddrUses(intrin.op1);
        }
        else if (tgtPrefOp1)
        {
            tgtPrefUse = BuildUse(intrin.op1);
            srcCount++;
        }
        else
        {
            srcCount += BuildOperandUses(intrin.op1);
        }
    }

    if ((intrin.category == HW_Category_SIMDByIndexedElement) && (genTypeSize(intrin.baseType) == 2))
    {
        // Some "Advanced SIMD scalar x indexed element" and "Advanced SIMD vector x indexed element" instructions (e.g.
        // "MLA (by element)") have encoding that restricts what registers that can be used for the indexed element when
        // the element size is H (i.e. 2 bytes).
        assert(intrin.op2 != nullptr);

        if ((intrin.op4 != nullptr) || ((intrin.op3 != nullptr) && !hasImmediateOperand))
        {
            if (isRMW)
            {
                srcCount += BuildDelayFreeUses(intrin.op2, nullptr);
                srcCount += BuildDelayFreeUses(intrin.op3, nullptr, RBM_ASIMD_INDEXED_H_ELEMENT_ALLOWED_REGS);
            }
            else
            {
                srcCount += BuildOperandUses(intrin.op2);
                srcCount += BuildOperandUses(intrin.op3, RBM_ASIMD_INDEXED_H_ELEMENT_ALLOWED_REGS);
            }

            if (intrin.op4 != nullptr)
            {
                assert(hasImmediateOperand);
                assert(varTypeIsIntegral(intrin.op4));

                srcCount += BuildOperandUses(intrin.op4);
            }
        }
        else
        {
            assert(!isRMW);

            srcCount += BuildOperandUses(intrin.op2, RBM_ASIMD_INDEXED_H_ELEMENT_ALLOWED_REGS);

            if (intrin.op3 != nullptr)
            {
                assert(hasImmediateOperand);
                assert(varTypeIsIntegral(intrin.op3));

                srcCount += BuildOperandUses(intrin.op3);
            }
        }
    }
    else
    {
        if (intrin.op2 != nullptr)
        {
            // RMW intrinsic operands doesn't have to be delayFree when they can be assigned the same register as op1Reg
            // (i.e. a register that corresponds to read-modify-write operand) and one of them is the last use.

            bool op2DelayFree = isRMW;
            bool op3DelayFree = isRMW;
            bool op4DelayFree = isRMW;

            assert(intrin.op1 != nullptr);

            if (isRMW && intrin.op1->OperIs(GT_LCL_VAR))
            {
                unsigned int varNum1    = intrin.op1->AsLclVar()->GetLclNum();
                bool         op1LastUse = false;

                unsigned int varNum2 = BAD_VAR_NUM;
                unsigned int varNum3 = BAD_VAR_NUM;
                unsigned int varNum4 = BAD_VAR_NUM;

                if (intrin.op2->OperIs(GT_LCL_VAR))
                {
                    varNum2 = intrin.op2->AsLclVar()->GetLclNum();
                    op1LastUse |= ((varNum1 == varNum2) && intrin.op2->HasLastUse());
                }

                if (intrin.op3 != nullptr)
                {
                    if (intrin.op3->OperIs(GT_LCL_VAR))
                    {
                        varNum3 = intrin.op3->AsLclVar()->GetLclNum();
                        op1LastUse |= ((varNum1 == varNum3) && intrin.op3->HasLastUse());
                    }

                    if ((intrin.op4 != nullptr) && intrin.op4->OperIs(GT_LCL_VAR))
                    {
                        varNum4 = intrin.op4->AsLclVar()->GetLclNum();
                        op1LastUse |= ((varNum1 == varNum4) && intrin.op4->HasLastUse());
                    }
                }

                if (op1LastUse)
                {
                    op2DelayFree = (varNum1 != varNum2);
                    op3DelayFree = (varNum1 != varNum3);
                    op4DelayFree = (varNum1 != varNum4);
                }
            }

            if ((intrin.id == NI_Vector64_GetElement) || (intrin.id == NI_Vector128_GetElement))
            {
                assert(!op2DelayFree);

                if (!intrin.op2->IsCnsIntOrI() && (!intrin.op1->isContained() || intrin.op1->OperIsLocal()))
                {
                    // If the index is not a constant and the object is not contained or is a local
                    // we will need a general purpose register to calculate the address
                    // internal register must not clobber input index
                    // TODO-Cleanup: An internal register will never clobber a source; this code actually
                    // ensures that the index (op2) doesn't interfere with the target.
                    buildInternalIntRegisterDefForNode(intrinsicTree);
                    op2DelayFree = true;
                }

                if (!intrin.op2->IsCnsIntOrI() && !intrin.op1->isContained())
                {
                    // If the index is not a constant or op1 is in register,
                    // we will use the SIMD temp location to store the vector.
                    compiler->getSIMDInitTempVarNum();
                }
            }

            srcCount += op2DelayFree ? BuildDelayFreeUses(intrin.op2) : BuildOperandUses(intrin.op2);

            if (intrin.op3 != nullptr)
            {
                srcCount += op3DelayFree ? BuildDelayFreeUses(intrin.op3) : BuildOperandUses(intrin.op3);

                if (intrin.op4 != nullptr)
                {
                    srcCount += op4DelayFree ? BuildDelayFreeUses(intrin.op4) : BuildOperandUses(intrin.op4);
                }
            }
        }
    }

    buildInternalRegisterUses();

    if (dstCount == 1)
    {
        BuildDef(intrinsicTree);
    }
    else
    {
        assert(dstCount == 0);
    }

    return srcCount;
}
#endif

#endif // TARGET_ARM64<|MERGE_RESOLUTION|>--- conflicted
+++ resolved
@@ -752,58 +752,6 @@
             // No special handling required.
             break;
 
-<<<<<<< HEAD
-        case SIMDIntrinsicGetItem:
-        {
-            GenTree* op1 = simdTree->GetOp(0);
-            GenTree* op2 = simdTree->GetOp(1);
-
-            // We have an object and an index, either of which may be contained.
-            bool setOp2DelayFree = false;
-            if (!op2->IsCnsIntOrI() && (!op1->isContained() || op1->OperIsLocal()))
-            {
-                // If the index is not a constant and the object is not contained or is a local
-                // we will need a general purpose register to calculate the address
-                // internal register must not clobber input index
-                // TODO-Cleanup: An internal register will never clobber a source; this code actually
-                // ensures that the index (op2) doesn't interfere with the target.
-                buildInternalIntRegisterDefForNode(simdTree);
-                setOp2DelayFree = true;
-            }
-            srcCount += BuildOperandUses(op1);
-            if (!op2->isContained())
-            {
-                RefPosition* op2Use = BuildUse(op2);
-                if (setOp2DelayFree)
-                {
-                    setDelayFree(op2Use);
-                }
-                srcCount++;
-            }
-
-            if (!op2->IsCnsIntOrI() && (!op1->isContained()))
-            {
-                // If vector is not already in memory (contained) and the index is not a constant,
-                // we will use the SIMD temp location to store the vector.
-                compiler->getSIMDInitTempVarNum();
-            }
-            buildUses = false;
-        }
-        break;
-
-        case SIMDIntrinsicSetX:
-        case SIMDIntrinsicSetY:
-        case SIMDIntrinsicSetZ:
-        case SIMDIntrinsicSetW:
-=======
-        case SIMDIntrinsicSub:
-        case SIMDIntrinsicBitwiseAnd:
-        case SIMDIntrinsicBitwiseOr:
-        case SIMDIntrinsicEqual:
-            // No special handling required.
-            break;
-
->>>>>>> 34dff2d3
         case SIMDIntrinsicNarrow:
             // Op1 will write to dst before Op2 is free
             BuildUse(simdTree->GetOp(0));
