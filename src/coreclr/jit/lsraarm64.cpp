--- conflicted
+++ resolved
@@ -924,41 +924,17 @@
 
             assert(intrin.op1 != nullptr);
 
-            bool forceOp2DelayFree = false;
             if ((intrin.id == NI_Vector64_GetElement) || (intrin.id == NI_Vector128_GetElement))
             {
-<<<<<<< HEAD
-                assert(!op2DelayFree);
                 assert(intrin.op2->IsIntCon() || intrin.op1->isContained());
 
                 if (!intrin.op2->IsIntCon() && intrin.op1->OperIs(GT_LCL_VAR, GT_LCL_FLD))
-=======
-                if (!intrin.op2->IsCnsIntOrI() && (!intrin.op1->isContained() || intrin.op1->OperIsLocal()))
->>>>>>> 82f7144f
                 {
                     buildInternalIntRegisterDefForNode(intrinsicTree);
-<<<<<<< HEAD
-=======
-                    forceOp2DelayFree = true;
                 }
-
-                if (!intrin.op2->IsCnsIntOrI() && !intrin.op1->isContained())
-                {
-                    // If the index is not a constant or op1 is in register,
-                    // we will use the SIMD temp location to store the vector.
-                    compiler->getSIMDInitTempVarNum();
->>>>>>> 82f7144f
-                }
-            }
-
-            if (forceOp2DelayFree)
-            {
-                srcCount += BuildDelayFreeUses(intrin.op2);
-            }
-            else
-            {
-                srcCount += isRMW ? BuildDelayFreeUses(intrin.op2, intrin.op1) : BuildOperandUses(intrin.op2);
-            }
+            }
+
+            srcCount += isRMW ? BuildDelayFreeUses(intrin.op2, intrin.op1) : BuildOperandUses(intrin.op2);
 
             if (intrin.op3 != nullptr)
             {
