--- conflicted
+++ resolved
@@ -1507,41 +1507,22 @@
             BlockRange().Remove(node->GetOp(i));
         }
 
-<<<<<<< HEAD
-        if ((argCnt == 1) ||
-            ((vecCns.i64[0] == vecCns.i64[1]) &&
-             ((simdSize <= 16) || ((vecCns.i64[0] == vecCns.i64[2]) && (vecCns.i64[0] == vecCns.i64[3])))))
-=======
-        assert((simdSize == 8) || (simdSize == 12) || (simdSize == 16) || (simdSize == 32));
-
-        if (((simdSize == 16) || (simdSize == 32)) && VectorConstantIsBroadcastedI64(vecCns, simdSize / 8))
->>>>>>> 672b46fd
+        if (((simdSize == 16) || (simdSize == 32)) &&
+            ((argCnt == 1) || VectorConstantIsBroadcastedI64(vecCns, simdSize / 8)))
         {
             // If we are a single constant or if all parts are the same, we might be able to optimize
             // this even further for certain values, such as Zero or AllBitsSet.
 
             if (vecCns.i64[0] == 0)
             {
-<<<<<<< HEAD
-                node->SetIntrinsic(NI_Vector128_get_Zero);
+                node->SetIntrinsic((simdSize == 16) ? NI_Vector128_get_Zero : NI_Vector256_get_Zero);
                 node->SetNumOps(0);
-=======
-                node->gtOp1           = nullptr;
-                node->gtOp2           = nullptr;
-                node->gtHWIntrinsicId = (simdSize == 16) ? NI_Vector128_get_Zero : NI_Vector256_get_Zero;
->>>>>>> 672b46fd
                 return;
             }
             else if (vecCns.i64[0] == -1)
             {
-<<<<<<< HEAD
-                node->SetIntrinsic(NI_Vector128_get_AllBitsSet);
+                node->SetIntrinsic((simdSize == 16) ? NI_Vector128_get_AllBitsSet : NI_Vector256_get_AllBitsSet);
                 node->SetNumOps(0);
-=======
-                node->gtOp1           = nullptr;
-                node->gtOp2           = nullptr;
-                node->gtHWIntrinsicId = (simdSize == 16) ? NI_Vector128_get_AllBitsSet : NI_Vector256_get_AllBitsSet;
->>>>>>> 672b46fd
                 return;
             }
         }
