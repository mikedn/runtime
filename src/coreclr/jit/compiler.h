// Licensed to the .NET Foundation under one or more agreements.
// The .NET Foundation licenses this file to you under the MIT license.

/*XXXXXXXXXXXXXXXXXXXXXXXXXXXXXXXXXXXXXXXXXXXXXXXXXXXXXXXXXXXXXXXXXXXXXXXXXXXXX
XXXXXXXXXXXXXXXXXXXXXXXXXXXXXXXXXXXXXXXXXXXXXXXXXXXXXXXXXXXXXXXXXXXXXXXXXXXXXXX
XX                                                                           XX
XX                           Compiler                                        XX
XX                                                                           XX
XX  Represents the method data we are currently JIT-compiling.               XX
XX  An instance of this class is created for every method we JIT.            XX
XX  This contains all the info needed for the method. So allocating a        XX
XX  a new instance per method makes it thread-safe.                          XX
XX  It should be used to do all the memory management for the compiler run.  XX
XX                                                                           XX
XXXXXXXXXXXXXXXXXXXXXXXXXXXXXXXXXXXXXXXXXXXXXXXXXXXXXXXXXXXXXXXXXXXXXXXXXXXXXXX
XXXXXXXXXXXXXXXXXXXXXXXXXXXXXXXXXXXXXXXXXXXXXXXXXXXXXXXXXXXXXXXXXXXXXXXXXXXXXXX
*/

/*****************************************************************************/
#ifndef _COMPILER_H_
#define _COMPILER_H_
/*****************************************************************************/

#include "jit.h"
#include "opcode.h"
#include "varset.h"
#include "jitstd.h"
#include "jithashtable.h"
#include "gentree.h"
#include "lir.h"
#include "block.h"
#include "inline.h"
#include "jiteh.h"
#include "instr.h"
#include "regalloc.h"
#include "sm.h"
#include "cycletimer.h"
#include "blockset.h"
#include "arraystack.h"
#include "hashbv.h"
#include "jitexpandarray.h"
#include "valuenum.h"
#include "jittelemetry.h"
#include "namedintrinsiclist.h"
#ifdef LATE_DISASM
#include "disasm.h"
#endif

#include "codegeninterface.h"
#include "regset.h"
#include "jitgcinfo.h"

#if DUMP_GC_TABLES && defined(JIT32_GCENCODER)
#include "gcdump.h"
#endif

#include "emit.h"

#include "hwintrinsic.h"
#include "simd.h"
#include "simdashwintrinsic.h"

/*****************************************************************************
 *                  Forward declarations
 */

struct InfoHdr;            // defined in GCInfo.h
struct escapeMapping_t;    // defined in fgdiagnostic.cpp
class emitter;             // defined in emit.h
struct ShadowParamVarInfo; // defined in GSChecks.cpp
struct InitVarDscInfo;     // defined in register_arg_convention.h
class FgStack;             // defined in fgbasic.cpp
class Instrumentor;        // defined in fgprofile.cpp
class SpanningTreeVisitor; // defined in fgprofile.cpp
class CSE_DataFlow;        // defined in OptCSE.cpp
#ifdef DEBUG
struct IndentStack;
#endif

class Lowering; // defined in lower.h

// The following are defined in this file, Compiler.h

class Compiler;

/*****************************************************************************
 *                  Unwind info
 */

#include "unwind.h"

/*****************************************************************************/

//
// Declare global operator new overloads that use the compiler's arena allocator
//

// I wanted to make the second argument optional, with default = CMK_Unknown, but that
// caused these to be ambiguous with the global placement new operators.
void* __cdecl operator new(size_t n, Compiler* context, CompMemKind cmk);
void* __cdecl operator new[](size_t n, Compiler* context, CompMemKind cmk);

// Requires the definitions of "operator new" so including "LoopCloning.h" after the definitions.
#include "loopcloning.h"

/*****************************************************************************/

/* This is included here and not earlier as it needs the definition of "CSE"
 * which is defined in the section above */

/*****************************************************************************/

unsigned genLog2(unsigned value);
unsigned genLog2(unsigned __int64 value);

var_types genActualType(var_types type);
var_types genUnsignedType(var_types type);
var_types genSignedType(var_types type);

unsigned ReinterpretHexAsDecimal(unsigned);

/*****************************************************************************/

const unsigned FLG_CCTOR = (CORINFO_FLG_CONSTRUCTOR | CORINFO_FLG_STATIC);

#ifdef DEBUG
const int BAD_STK_OFFS = 0xBAADF00D; // for LclVarDsc::lvStkOffs
#endif

// The following holds the Local var info (scope information)
typedef const char* VarName; // Actual ASCII string
struct VarScopeDsc
{
    unsigned vsdVarNum; // (remapped) LclVarDsc number
    unsigned vsdLVnum;  // 'which' in eeGetLVinfo().
                        // Also, it is the index of this entry in the info.compVarScopes array,
                        // which is useful since the array is also accessed via the
                        // compEnterScopeList and compExitScopeList sorted arrays.

    IL_OFFSET vsdLifeBeg; // instr offset of beg of life
    IL_OFFSET vsdLifeEnd; // instr offset of end of life

#ifdef DEBUG
    VarName vsdName; // name of the var
#endif
};

// This class stores information associated with a LclVar SSA definition.
class LclSsaVarDsc
{
    // The basic block where the definition occurs. Definitions of uninitialized variables
    // are considered to occur at the start of the first basic block (fgFirstBB).
    //
    // TODO-Cleanup: In the case of uninitialized variables the block is set to nullptr by
    // SsaBuilder and changed to fgFirstBB during value numbering. It would be useful to
    // investigate and perhaps eliminate this rather unexpected behavior.
    BasicBlock* m_block;
    // The GT_ASG node that generates the definition, or nullptr for definitions
    // of uninitialized variables.
    GenTreeOp* m_asg;

public:
    LclSsaVarDsc() : m_block(nullptr), m_asg(nullptr)
    {
    }

    LclSsaVarDsc(BasicBlock* block, GenTreeOp* asg) : m_block(block), m_asg(asg)
    {
        assert((asg == nullptr) || asg->OperIs(GT_ASG));
    }

    BasicBlock* GetBlock() const
    {
        return m_block;
    }

    void SetBlock(BasicBlock* block)
    {
        m_block = block;
    }

    GenTreeOp* GetAssignment() const
    {
        return m_asg;
    }

    void SetAssignment(GenTreeOp* asg)
    {
        assert((asg == nullptr) || asg->OperIs(GT_ASG));
        m_asg = asg;
    }

    ValueNumPair m_vnPair;
};

// This class stores information associated with a memory SSA definition.
class SsaMemDef
{
public:
    ValueNumPair m_vnPair;
};

//------------------------------------------------------------------------
// SsaDefArray: A resizable array of SSA definitions.
//
// Unlike an ordinary resizable array implementation, this allows only element
// addition (by calling AllocSsaNum) and has special handling for RESERVED_SSA_NUM
// (basically it's a 1-based array). The array doesn't impose any particular
// requirements on the elements it stores and AllocSsaNum forwards its arguments
// to the array element constructor, this way the array supports both LclSsaVarDsc
// and SsaMemDef elements.
//
template <typename T>
class SsaDefArray
{
    T*       m_array;
    unsigned m_arraySize;
    unsigned m_count;

    static_assert_no_msg(SsaConfig::RESERVED_SSA_NUM == 0);
    static_assert_no_msg(SsaConfig::FIRST_SSA_NUM == 1);

    // Get the minimum valid SSA number.
    unsigned GetMinSsaNum() const
    {
        return SsaConfig::FIRST_SSA_NUM;
    }

    // Increase (double) the size of the array.
    void GrowArray(CompAllocator alloc)
    {
        unsigned oldSize = m_arraySize;
        unsigned newSize = max(2, oldSize * 2);

        T* newArray = alloc.allocate<T>(newSize);

        for (unsigned i = 0; i < oldSize; i++)
        {
            newArray[i] = m_array[i];
        }

        m_array     = newArray;
        m_arraySize = newSize;
    }

public:
    // Construct an empty SsaDefArray.
    SsaDefArray() : m_array(nullptr), m_arraySize(0), m_count(0)
    {
    }

    // Reset the array (used only if the SSA form is reconstructed).
    void Reset()
    {
        m_count = 0;
    }

    // Allocate a new SSA number (starting with SsaConfig::FIRST_SSA_NUM).
    template <class... Args>
    unsigned AllocSsaNum(CompAllocator alloc, Args&&... args)
    {
        if (m_count == m_arraySize)
        {
            GrowArray(alloc);
        }

        unsigned ssaNum    = GetMinSsaNum() + m_count;
        m_array[m_count++] = T(std::forward<Args>(args)...);

        // Ensure that the first SSA number we allocate is SsaConfig::FIRST_SSA_NUM
        assert((ssaNum == SsaConfig::FIRST_SSA_NUM) || (m_count > 1));

        return ssaNum;
    }

    // Get the number of SSA definitions in the array.
    unsigned GetCount() const
    {
        return m_count;
    }

    // Get a pointer to the SSA definition at the specified index.
    T* GetSsaDefByIndex(unsigned index)
    {
        assert(index < m_count);
        return &m_array[index];
    }

    // Check if the specified SSA number is valid.
    bool IsValidSsaNum(unsigned ssaNum) const
    {
        return (GetMinSsaNum() <= ssaNum) && (ssaNum < (GetMinSsaNum() + m_count));
    }

    // Get a pointer to the SSA definition associated with the specified SSA number.
    T* GetSsaDef(unsigned ssaNum)
    {
        assert(ssaNum != SsaConfig::RESERVED_SSA_NUM);
        return GetSsaDefByIndex(ssaNum - GetMinSsaNum());
    }
};

enum RefCountState
{
    RCS_INVALID, // not valid to get/set ref counts
    RCS_EARLY,   // early counts for struct promotion and struct passing
    RCS_NORMAL,  // normal ref counts (from lvaMarkRefs onward)
};

class LclVarDsc
{
public:
    LclVarDsc()
        : _lvArgReg(REG_STK)
#if FEATURE_MULTIREG_ARGS
        , _lvOtherArgReg(REG_STK)
#endif
    {
        // It is expected that the memory allocated for LclVarDsc is already zeroed.
        assert(lvType == TYP_UNDEF);
        assert(lvClassHnd == NO_CLASS_HANDLE);
#if ASSERTION_PROP
        assert(lvRefBlks == BlockSetOps::UninitVal());
#endif
    }

    var_types lvType;

    unsigned char lvIsParam : 1;           // is this a parameter?
    unsigned char lvIsRegArg : 1;          // is this an argument that was passed by register?
    unsigned char lvFramePointerBased : 1; // 0 = off of REG_SPBASE (e.g., ESP), 1 = off of REG_FPBASE (e.g., EBP)

    unsigned char lvOnFrame : 1;  // (part of) the variable lives on the frame
    unsigned char lvRegister : 1; // assigned to live in a register? For RyuJIT backend, this is only set if the
                                  // variable is in the same register for the entire function.
    unsigned char lvTracked : 1;  // is this a tracked variable?
    bool          lvTrackedNonStruct()
    {
        return lvTracked && lvType != TYP_STRUCT;
    }
    unsigned char lvPinned : 1; // is this a pinned variable?

    unsigned char lvMustInit : 1;    // must be initialized
    unsigned char lvAddrExposed : 1; // The address of this variable is "exposed" -- passed as an argument, stored in a
                                     // global location, etc.
                                     // We cannot reason reliably about the value of the variable.
    unsigned char lvDoNotEnregister : 1; // Do not enregister this variable.
    unsigned char lvFieldAccessed : 1;   // The var is a struct local, and a field of the variable is accessed.  Affects
                                         // struct promotion.
    unsigned char lvLiveInOutOfHndlr : 1; // The variable is live in or out of an exception handler, and therefore must
                                          // be on the stack (at least at those boundaries.)

    unsigned char lvInSsa : 1; // The variable is in SSA form (set by SsaBuilder)

#ifdef DEBUG
    // These further document the reasons for setting "lvDoNotEnregister".  (Note that "lvAddrExposed" is one of the
    // reasons;
    // also, lvType == TYP_STRUCT prevents enregistration.  At least one of the reasons should be true.
    unsigned char lvLclFieldExpr : 1;    // The variable is not a struct, but was accessed like one (e.g., reading a
                                         // particular byte from an int).
    unsigned char lvLclBlockOpAddr : 1;  // The variable was written to via a block operation that took its address.
    unsigned char lvLiveAcrossUCall : 1; // The variable is live across an unmanaged call.
#endif
    unsigned char lvIsCSE : 1;                // Indicates if this LclVar is a CSE variable.
    unsigned char lvHasLdAddrOp : 1;          // has ldloca or ldarga opcode on this local.
    unsigned char lvHasILStoreOp : 1;         // there is at least one STLOC or STARG on this local
    unsigned char lvHasMultipleILStoreOp : 1; // there is more than one STLOC on this local

    unsigned char lvIsTemp : 1; // Short-lifetime compiler temp

#if defined(WINDOWS_AMD64_ABI) || defined(TARGET_ARM64)
    unsigned char lvIsImplicitByRef : 1; // Set if the argument is an implicit byref.
#endif

    bool IsParam() const
    {
        return lvIsParam;
    }

    bool IsRegParam() const
    {
        return lvIsRegArg;
    }

    bool IsImplicitByRefParam() const
    {
#if defined(WINDOWS_AMD64_ABI) || defined(TARGET_ARM64)
        assert(!lvIsImplicitByRef || lvIsParam);
        assert(!lvIsImplicitByRef || varTypeIsStruct(lvType) || (lvType == TYP_BYREF));

        return lvIsImplicitByRef;
#else
        return false;
#endif
    }

    ClassLayout* GetImplicitByRefParamLayout() const
    {
        assert(IsImplicitByRefParam());
#if defined(TARGET_AMD64) || defined(TARGET_ARM64)
        assert(m_layout != nullptr);
        return m_layout;
#else
        return nullptr;
#endif
    }

#if OPT_BOOL_OPS
    unsigned char lvIsBoolean : 1; // set if variable is boolean
#endif
    unsigned char lvSingleDef : 1; // variable has a single def
                                   // before lvaMarkLocalVars: identifies ref type locals that can get type updates
                                   // after lvaMarkLocalVars: identifies locals that are suitable for optAddCopies

    unsigned char lvEhWriteThruCandidate : 1; // variable has a single def and hence is a register candidate if
                                              // if it is an EH variable

    unsigned char lvDisqualifyForEhWriteThru : 1; // tracks variable that are disqualified from register candidancy

#if ASSERTION_PROP
    unsigned char lvDisqualify : 1;   // variable is no longer OK for add copy optimization
    unsigned char lvVolatileHint : 1; // hint for AssertionProp
#endif

#ifndef TARGET_64BIT
    unsigned char lvStructDoubleAlign : 1; // Must we double align this struct?
#endif                                     // !TARGET_64BIT
#ifdef TARGET_64BIT
    unsigned char lvQuirkToLong : 1; // Quirk to allocate this LclVar as a 64-bit long
#endif
#ifdef TARGET_AMD64
    unsigned char lvQuirkPPPStuct : 1;
#endif
#ifdef DEBUG
    unsigned char lvKeepType : 1;       // Don't change the type of this variable
    unsigned char lvNoLclFldStress : 1; // Can't apply local field stress on this one
#endif
    unsigned char lvIsPtr : 1; // Might this be used in an address computation? (used by buffer overflow security
                               // checks)
    unsigned char lvIsUnsafeBuffer : 1; // Does this contain an unsafe buffer requiring buffer overflow security checks?
    unsigned char lvPromoted : 1; // True when this local is a promoted struct, a normed struct, or a "split" long on a
                                  // 32-bit target.  For implicit byref parameters, this gets hijacked between
    // lvaRetypeImplicitByRefParams and lvaDemoteImplicitByRefParams to indicate whether
    // references to the arg are being rewritten as references to a promoted shadow local.
    unsigned char lvIsStructField : 1;     // Is this local var a field of a promoted struct local?
    unsigned char lvOverlappingFields : 1; // True when we have a struct with possibly overlapping fields
    unsigned char lvContainsHoles : 1;     // True when we have a promoted struct that contains holes
    unsigned char lvCustomLayout : 1;      // True when this struct has "CustomLayout"

    unsigned char lvIsMultiRegArg : 1; // true if this is a multireg LclVar struct used in an argument context
    unsigned char lvIsMultiRegRet : 1; // true if this is a multireg LclVar struct assigned from a multireg call

#ifdef FEATURE_HFA_FIELDS_PRESENT
    unsigned char m_isHfa : 1;
#endif

    unsigned char lvLRACandidate : 1; // Tracked for linear scan register allocation purposes

#ifdef FEATURE_SIMD
    unsigned char lvUsedInSIMDIntrinsic : 1; // This tells lclvar is used for simd intrinsic
    var_types     lvBaseType : 5;            // Note: this only packs because var_types is a typedef of unsigned char
#endif                                       // FEATURE_SIMD
    unsigned char lvRegStruct : 1;           // This is a reg-sized non-field-addressed struct.

    unsigned char lvClassIsExact : 1;              // lvClassHandle is the exact type
    INDEBUG(unsigned char lvClassInfoUpdated : 1;) // true if this var has updated class handle or exactness

    unsigned char lvImplicitlyReferenced : 1; // true if there are non-IR references to this local (prolog, epilog, gc,
                                              // eh)

    unsigned char lvSuppressedZeroInit : 1; // local needs zero init if we transform tail call to loop

    unsigned char lvHasExplicitInit : 1; // The local is explicitly initialized and doesn't need zero initialization in
                                         // the prolog. If the local has gc pointers, there are no gc-safe points
                                         // between the prolog and the explicit initialization.

    // TODO-MIKE-Cleanup/Fix: This is pretty much bogus. Only VN Copy Prop uses this and for the wrong reasons.
    // It assumes that if this is set then the local is live, because "this" is supposed to always be live.
    // Except that isn't really true, "this" is always live only in certain methods (e.g. those that need
    // it for the generic context). Also, if "this" is stored to, a copy of "this" is created and lvIsThisPtr
    // is set on that copy, not on the original "this" local. And that copy doesn't have the same "always live"
    // behavior as the "this" param itself.
    // This is primarily a cleanup issue, LclVarDsc already contains too much information and the last thing
    // it needs is such bogus info.
    // It's also a bug but it requires rather exotic IL code to reproduce it (see copy-prop-test.il test).
    unsigned char lvIsThisPtr : 1;

    union {
        unsigned lvFieldLclStart; // The index of the local var representing the first field in the promoted
                                  // struct local. For implicit byref parameters, this gets hijacked between
                                  // lvaRetypeImplicitByRefParams and lvaDemoteImplicitByRefParams to point to
                                  // the struct local created to model the parameter's struct promotion, if any.
        unsigned lvParentLcl; // The index of the local var representing the parent (i.e. the promoted struct local).
                              // Valid on promoted struct local fields.
    };

    unsigned char lvFieldCnt; //  Number of fields in the promoted VarDsc.
    unsigned char lvFldOffset;

    bool IsPromoted() const
    {
        return lvPromoted;
    }

    bool IsPromotedField() const
    {
        return lvIsStructField;
    }

    unsigned GetPromotedFieldCount() const
    {
        assert(lvPromoted);
        return lvFieldCnt;
    }

    unsigned GetPromotedFieldLclNum(unsigned ordinal) const
    {
        assert(lvPromoted && (ordinal < lvFieldCnt));
        return lvFieldLclStart + ordinal;
    }

    unsigned GetPromotedFieldParentLclNum() const
    {
        assert(lvIsStructField);
        return lvParentLcl;
    }

    unsigned GetPromotedFieldOffset() const
    {
        assert(lvIsStructField);
        return lvFldOffset;
    }

    CORINFO_FIELD_HANDLE GetPromotedFieldHandle() const
    {
        assert(lvIsStructField);
        return lvFieldHnd;
    }

#ifdef DEBUG
    unsigned char lvDisqualifyEHVarReason = 'H';
#endif

#if FEATURE_MULTIREG_ARGS
    regNumber lvRegNumForSlot(unsigned slotNum)
    {
        if (slotNum == 0)
        {
            return (regNumber)_lvArgReg;
        }
        else if (slotNum == 1)
        {
            return GetOtherArgReg();
        }
        else
        {
            assert(false && "Invalid slotNum!");
        }

        unreached();
    }
#endif // FEATURE_MULTIREG_ARGS

    bool lvIsHfa() const
    {
#ifdef FEATURE_HFA_FIELDS_PRESENT
        return m_isHfa;
#else
        return false;
#endif
    }

    bool lvIsHfaRegArg() const
    {
#ifdef FEATURE_HFA_FIELDS_PRESENT
        return lvIsRegArg && lvIsHfa();
#else
        return false;
#endif
    }

private:
    regNumberSmall _lvRegNum; // Used to store the register this variable is in (or, the low register of a
                              // register pair). It is set during codegen any time the
                              // variable is enregistered (lvRegister is only set
                              // to non-zero if the variable gets the same register assignment for its entire
                              // lifetime).
#if !defined(TARGET_64BIT)
    regNumberSmall _lvOtherReg; // Used for "upper half" of long var.
#endif                          // !defined(TARGET_64BIT)

    regNumberSmall _lvArgReg; // The (first) register in which this argument is passed.

#if FEATURE_MULTIREG_ARGS
    regNumberSmall _lvOtherArgReg; // Used for the second part of the struct passed in a register.
                                   // Note this is defined but not used by ARM32
#endif                             // FEATURE_MULTIREG_ARGS

    regNumberSmall _lvArgInitReg; // the register into which the argument is moved at entry

public:
    // The register number is stored in a small format (8 bits), but the getters return and the setters take
    // a full-size (unsigned) format, to localize the casts here.

    /////////////////////

    regNumber GetRegNum() const
    {
        return (regNumber)_lvRegNum;
    }

    void SetRegNum(regNumber reg)
    {
        _lvRegNum = (regNumberSmall)reg;
        assert(_lvRegNum == reg);
    }

/////////////////////

#if defined(TARGET_64BIT)

    regNumber GetOtherReg() const
    {
        assert(!"shouldn't get here"); // can't use "unreached();" because it's NORETURN, which causes C4072
                                       // "unreachable code" warnings
        return REG_NA;
    }

    void SetOtherReg(regNumber reg)
    {
        assert(!"shouldn't get here"); // can't use "unreached();" because it's NORETURN, which causes C4072
                                       // "unreachable code" warnings
    }
#else  // !TARGET_64BIT

    regNumber GetOtherReg() const
    {
        return (regNumber)_lvOtherReg;
    }

    void SetOtherReg(regNumber reg)
    {
        _lvOtherReg = (regNumberSmall)reg;
        assert(_lvOtherReg == reg);
    }
#endif // !TARGET_64BIT

    /////////////////////

    regNumber GetArgReg() const
    {
        return (regNumber)_lvArgReg;
    }

    void SetArgReg(regNumber reg)
    {
        _lvArgReg = (regNumberSmall)reg;
        assert(_lvArgReg == reg);
    }

#if FEATURE_MULTIREG_ARGS

    regNumber GetOtherArgReg() const
    {
        return (regNumber)_lvOtherArgReg;
    }

    void SetOtherArgReg(regNumber reg)
    {
        _lvOtherArgReg = (regNumberSmall)reg;
        assert(_lvOtherArgReg == reg);
    }
#endif // FEATURE_MULTIREG_ARGS

    // Is this is a SIMD struct which is used for SIMD intrinsic?
    bool lvIsUsedInSIMDIntrinsic() const
    {
#ifdef FEATURE_SIMD
        return lvUsedInSIMDIntrinsic;
#else
        return false;
#endif
    }

    /////////////////////

    regNumber GetArgInitReg() const
    {
        return (regNumber)_lvArgInitReg;
    }

    void SetArgInitReg(regNumber reg)
    {
        _lvArgInitReg = (regNumberSmall)reg;
        assert(_lvArgInitReg == reg);
    }

    /////////////////////

    bool lvIsRegCandidate() const
    {
        return lvLRACandidate != 0;
    }

    bool lvIsInReg() const
    {
        return lvIsRegCandidate() && (GetRegNum() != REG_STK);
    }

    regMaskTP lvRegMask() const
    {
        regMaskTP regMask = RBM_NONE;
        if (varTypeUsesFloatReg(TypeGet()))
        {
            if (GetRegNum() != REG_STK)
            {
                regMask = genRegMaskFloat(GetRegNum(), TypeGet());
            }
        }
        else
        {
            if (GetRegNum() != REG_STK)
            {
                regMask = genRegMask(GetRegNum());
            }
        }
        return regMask;
    }

    unsigned short lvVarIndex; // variable tracking index

private:
    unsigned short m_lvRefCnt; // unweighted (real) reference count.  For implicit by reference
                               // parameters, this gets hijacked from lvaResetImplicitByRefRefCount
                               // through lvaDemoteImplicitByRefParams, to provide a static
                               // appearance count (computed during address-exposed analysis)
                               // that abiMakeImplicityByRefStructArgCopy consults during global morph
                               // to determine if eliding its copy is legal.

    BasicBlock::weight_t m_lvRefCntWtd; // weighted reference count

public:
    unsigned short lvRefCnt(RefCountState state = RCS_NORMAL) const;
    void incLvRefCnt(unsigned short delta, RefCountState state = RCS_NORMAL);
    void setLvRefCnt(unsigned short newValue, RefCountState state = RCS_NORMAL);

    BasicBlock::weight_t lvRefCntWtd(RefCountState state = RCS_NORMAL) const;
    void incLvRefCntWtd(BasicBlock::weight_t delta, RefCountState state = RCS_NORMAL);
    void setLvRefCntWtd(BasicBlock::weight_t newValue, RefCountState state = RCS_NORMAL);

private:
    int lvStkOffs; // stack offset of home in bytes.

public:
    int GetStackOffset() const
    {
        return lvStkOffs;
    }

    void SetStackOffset(int offset)
    {
        lvStkOffs = offset;
    }

    unsigned lvExactSize; // (exact) size of the type in bytes

    // Is this a promoted struct?
    // This method returns true only for structs (including SIMD structs), not for
    // locals that are split on a 32-bit target.
    // It is only necessary to use this:
    //   1) if only structs are wanted, and
    //   2) if Lowering has already been done.
    // Otherwise lvPromoted is valid.
    bool lvPromotedStruct()
    {
#if !defined(TARGET_64BIT)
        return (lvPromoted && !varTypeIsLong(lvType));
#else  // defined(TARGET_64BIT)
        return lvPromoted;
#endif // defined(TARGET_64BIT)
    }

    unsigned lvSize() const;

    unsigned lvSlotNum; // original slot # (if remapped)

    // TODO-MIKE-Cleanup: Maybe lvImpTypeInfo can be replaced with CORINFO_CLASS_HANDLE
    // since the rest of the bits in typeInfo aren't very useful, they can be recreated
    // from the local's type. Also:
    //   - For primitive type locals this is not supposed to be set/used.
    //   - For struct type locals this is a duplicate of m_layout.
    //   - For REF type locals this is similar to lvClassHnd (but not identical).
    //   - Only "normed type" locals truly need this.
    typeInfo lvImpTypeInfo;

    // class handle for the local or null if not known or not a class,
    // for a struct handle use `GetStructHnd()`.
    CORINFO_CLASS_HANDLE lvClassHnd;

    CORINFO_FIELD_HANDLE lvFieldHnd; // field handle for promoted struct fields

private:
    ClassLayout* m_layout; // layout info for structs

public:
#if ASSERTION_PROP
    BlockSet   lvRefBlks;          // Set of blocks that contain refs
    Statement* lvDefStmt;          // Pointer to the statement with the single definition
    void       lvaDisqualifyVar(); // Call to disqualify a local variable from use in optAddCopies
#endif
    var_types GetType() const
    {
        return lvType;
    }

    bool TypeIs(var_types type) const
    {
        return lvType == type;
    }

    template <typename... T>
    bool TypeIs(var_types type, T... rest) const
    {
        return TypeIs(type) || TypeIs(rest...);
    }

    void SetType(var_types type)
    {
        assert((TYP_UNDEF < type) && (type < TYP_UNKNOWN) && !varTypeIsStruct(type));
        lvType = type;
    }

    void SetBlockType(unsigned size)
    {
        lvType      = TYP_BLK;
        lvExactSize = size;
    }

    unsigned GetBlockSize() const
    {
        assert(lvType == TYP_BLK);
        return lvExactSize;
    }

    unsigned GetSize() const
    {
        switch (lvType)
        {
            case TYP_BLK:
                return lvExactSize;
            case TYP_STRUCT:
                return m_layout->GetSize();
            default:
                return varTypeSize(lvType);
        }
    }

    var_types TypeGet() const
    {
        return (var_types)lvType;
    }
    bool lvStackAligned() const
    {
        assert(lvIsStructField);
        return ((lvFldOffset % TARGET_POINTER_SIZE) == 0);
    }
    bool lvNormalizeOnLoad() const
    {
        return varTypeIsSmall(TypeGet()) &&
               // lvIsStructField is treated the same as the aliased local, see fgMorphNormalizeLclVarStore.
               (lvIsParam || lvAddrExposed || lvIsStructField);
    }

    bool lvNormalizeOnStore() const
    {
        return varTypeIsSmall(TypeGet()) &&
               // lvIsStructField is treated the same as the aliased local, see fgMorphNormalizeLclVarStore.
               !(lvIsParam || lvAddrExposed || lvIsStructField);
    }

    void incRefCnts(BasicBlock::weight_t weight,
                    Compiler*            pComp,
                    RefCountState        state     = RCS_NORMAL,
                    bool                 propagate = true);
    bool IsFloatRegType() const
    {
        return varTypeUsesFloatReg(lvType) || lvIsHfaRegArg();
    }

    void SetIsHfa(bool isHfa)
    {
#ifdef FEATURE_HFA_FIELDS_PRESENT
        m_isHfa = isHfa;
#endif
    }

    var_types lvaArgType();

    // Returns true if this variable contains GC pointers (including being a GC pointer itself).
    bool HasGCPtr() const
    {
        return varTypeIsGC(lvType) || ((lvType == TYP_STRUCT) && m_layout->HasGCPtr());
    }

    // Returns the layout of a struct variable.
    ClassLayout* GetLayout() const
    {
        assert(varTypeIsStruct(lvType));
        return m_layout;
    }

    // Sets the layout of a struct variable.
    void SetLayout(ClassLayout* layout)
    {
        assert(varTypeIsStruct(lvType));
        m_layout = layout;
    }

    SsaDefArray<LclSsaVarDsc> lvPerSsaData;

    // Returns the address of the per-Ssa data for the given ssaNum (which is required
    // not to be the SsaConfig::RESERVED_SSA_NUM, which indicates that the variable is
    // not an SSA variable).
    LclSsaVarDsc* GetPerSsaData(unsigned ssaNum)
    {
        return lvPerSsaData.GetSsaDef(ssaNum);
    }

    var_types GetRegisterType(const GenTreeLclVarCommon* tree) const;

    var_types GetRegisterType() const;

    var_types GetActualRegisterType() const;

    bool IsEnregisterable() const
    {
        return GetRegisterType() != TYP_UNDEF;
    }

    bool CanBeReplacedWithItsField(Compiler* comp) const;

#ifdef DEBUG
public:
    const char* lvReason;

    void PrintVarReg() const
    {
        printf("%s", getRegName(GetRegNum()));
    }
#endif // DEBUG

}; // class LclVarDsc

/*
XXXXXXXXXXXXXXXXXXXXXXXXXXXXXXXXXXXXXXXXXXXXXXXXXXXXXXXXXXXXXXXXXXXXXXXXXXXXXXX
XXXXXXXXXXXXXXXXXXXXXXXXXXXXXXXXXXXXXXXXXXXXXXXXXXXXXXXXXXXXXXXXXXXXXXXXXXXXXXX
XX                                                                           XX
XX                           TempsInfo                                       XX
XX                                                                           XX
XX  The temporary lclVars allocated by the compiler for code generation      XX
XX                                                                           XX
XXXXXXXXXXXXXXXXXXXXXXXXXXXXXXXXXXXXXXXXXXXXXXXXXXXXXXXXXXXXXXXXXXXXXXXXXXXXXXX
XXXXXXXXXXXXXXXXXXXXXXXXXXXXXXXXXXXXXXXXXXXXXXXXXXXXXXXXXXXXXXXXXXXXXXXXXXXXXXX
*/

/*****************************************************************************
 *
 *  The following keeps track of temporaries allocated in the stack frame
 *  during code-generation (after register allocation). These spill-temps are
 *  only used if we run out of registers while evaluating a tree.
 *
 *  These are different from the more common temps allocated by lvaGrabTemp().
 */

class TempDsc
{
public:
    TempDsc* tdNext;

private:
    int tdOffs;
#ifdef DEBUG
    static const int BAD_TEMP_OFFSET = 0xDDDDDDDD; // used as a sentinel "bad value" for tdOffs in DEBUG
#endif                                             // DEBUG

    int       tdNum;
    BYTE      tdSize;
    var_types tdType;

public:
    TempDsc(int _tdNum, unsigned _tdSize, var_types _tdType) : tdNum(_tdNum), tdSize((BYTE)_tdSize), tdType(_tdType)
    {
#ifdef DEBUG
        // temps must have a negative number (so they have a different number from all local variables)
        assert(tdNum < 0);
        tdOffs = BAD_TEMP_OFFSET;
#endif // DEBUG
        if (tdNum != _tdNum)
        {
            IMPL_LIMITATION("too many spill temps");
        }
    }

#ifdef DEBUG
    bool tdLegalOffset() const
    {
        return tdOffs != BAD_TEMP_OFFSET;
    }
#endif // DEBUG

    int tdTempOffs() const
    {
        assert(tdLegalOffset());
        return tdOffs;
    }
    void tdSetTempOffs(int offs)
    {
        tdOffs = offs;
        assert(tdLegalOffset());
    }
    void tdAdjustTempOffs(int offs)
    {
        tdOffs += offs;
        assert(tdLegalOffset());
    }

    int tdTempNum() const
    {
        assert(tdNum < 0);
        return tdNum;
    }
    unsigned tdTempSize() const
    {
        return tdSize;
    }
    var_types tdTempType() const
    {
        return tdType;
    }
};

// interface to hide linearscan implementation from rest of compiler
class LinearScanInterface
{
public:
    virtual void doLinearScan()                                = 0;
    virtual void recordVarLocationsAtStartOfBB(BasicBlock* bb) = 0;
    virtual bool willEnregisterLocalVars() const               = 0;
#if TRACK_LSRA_STATS
    virtual void dumpLsraStatsCsv(FILE* file) = 0;
#endif // TRACK_LSRA_STATS
};

LinearScanInterface* getLinearScanAllocator(Compiler* comp);

// Information about arrays: their element type and size, and the offset of the first element.
struct ArrayInfo
{
    GenTree*       m_arrayExpr;
    GenTree*       m_elemOffsetExpr;
    GenTreeIntCon* m_elemOffsetConst;
    unsigned       m_elemTypeNum;

    ArrayInfo() : m_arrayExpr(nullptr), m_elemOffsetExpr(nullptr), m_elemOffsetConst(nullptr), m_elemTypeNum(0)
    {
    }
};

// This enumeration names the phases into which we divide compilation.  The phases should completely
// partition a compilation.
enum Phases
{
#define CompPhaseNameMacro(enum_nm, string_nm, short_nm, hasChildren, parent, measureIR) enum_nm,
#include "compphases.h"
    PHASE_NUMBER_OF
};

extern const char*   PhaseNames[];
extern const char*   PhaseEnums[];
extern const LPCWSTR PhaseShortNames[];

// Specify which checks should be run after each phase
//
enum class PhaseChecks
{
    CHECK_NONE,
    CHECK_ALL
};

// Specify compiler data that a phase might modify
enum class PhaseStatus : unsigned
{
    MODIFIED_NOTHING,
    MODIFIED_EVERYTHING
};

// The following enum provides a simple 1:1 mapping to CLR API's
enum API_ICorJitInfo_Names
{
#define DEF_CLR_API(name) API_##name,
#include "ICorJitInfo_API_names.h"
    API_COUNT
};

//---------------------------------------------------------------
// Compilation time.
//

// A "CompTimeInfo" is a structure for tracking the compilation time of one or more methods.
// We divide a compilation into a sequence of contiguous phases, and track the total (per-thread) cycles
// of the compilation, as well as the cycles for each phase.  We also track the number of bytecodes.
// If there is a failure in reading a timer at any point, the "CompTimeInfo" becomes invalid, as indicated
// by "m_timerFailure" being true.
// If FEATURE_JIT_METHOD_PERF is not set, we define a minimal form of this, enough to let other code compile.
struct CompTimeInfo
{
#ifdef FEATURE_JIT_METHOD_PERF
    // The string names of the phases.
    static const char* PhaseNames[];

    static bool PhaseHasChildren[];
    static int  PhaseParent[];
    static bool PhaseReportsIRSize[];

    unsigned         m_byteCodeBytes;
    unsigned __int64 m_totalCycles;
    unsigned __int64 m_invokesByPhase[PHASE_NUMBER_OF];
    unsigned __int64 m_cyclesByPhase[PHASE_NUMBER_OF];
#if MEASURE_CLRAPI_CALLS
    unsigned __int64 m_CLRinvokesByPhase[PHASE_NUMBER_OF];
    unsigned __int64 m_CLRcyclesByPhase[PHASE_NUMBER_OF];
#endif

    unsigned m_nodeCountAfterPhase[PHASE_NUMBER_OF];

    // For better documentation, we call EndPhase on
    // non-leaf phases.  We should also call EndPhase on the
    // last leaf subphase; obviously, the elapsed cycles between the EndPhase
    // for the last leaf subphase and the EndPhase for an ancestor should be very small.
    // We add all such "redundant end phase" intervals to this variable below; we print
    // it out in a report, so we can verify that it is, indeed, very small.  If it ever
    // isn't, this means that we're doing something significant between the end of the last
    // declared subphase and the end of its parent.
    unsigned __int64 m_parentPhaseEndSlop;
    bool             m_timerFailure;

#if MEASURE_CLRAPI_CALLS
    // The following measures the time spent inside each individual CLR API call.
    unsigned         m_allClrAPIcalls;
    unsigned         m_perClrAPIcalls[API_ICorJitInfo_Names::API_COUNT];
    unsigned __int64 m_allClrAPIcycles;
    unsigned __int64 m_perClrAPIcycles[API_ICorJitInfo_Names::API_COUNT];
    unsigned __int32 m_maxClrAPIcycles[API_ICorJitInfo_Names::API_COUNT];
#endif // MEASURE_CLRAPI_CALLS

    CompTimeInfo(unsigned byteCodeBytes);
#endif
};

#ifdef FEATURE_JIT_METHOD_PERF

#if MEASURE_CLRAPI_CALLS
struct WrapICorJitInfo;
#endif

// This class summarizes the JIT time information over the course of a run: the number of methods compiled,
// and the total and maximum timings.  (These are instances of the "CompTimeInfo" type described above).
// The operation of adding a single method's timing to the summary may be performed concurrently by several
// threads, so it is protected by a lock.
// This class is intended to be used as a singleton type, with only a single instance.
class CompTimeSummaryInfo
{
    // This lock protects the fields of all CompTimeSummaryInfo(s) (of which we expect there to be one).
    static CritSecObject s_compTimeSummaryLock;

    int          m_numMethods;
    int          m_totMethods;
    CompTimeInfo m_total;
    CompTimeInfo m_maximum;

    int          m_numFilteredMethods;
    CompTimeInfo m_filtered;

    // This can use what ever data you want to determine if the value to be added
    // belongs in the filtered section (it's always included in the unfiltered section)
    bool IncludedInFilteredData(CompTimeInfo& info);

public:
    // This is the unique CompTimeSummaryInfo object for this instance of the runtime.
    static CompTimeSummaryInfo s_compTimeSummary;

    CompTimeSummaryInfo()
        : m_numMethods(0), m_totMethods(0), m_total(0), m_maximum(0), m_numFilteredMethods(0), m_filtered(0)
    {
    }

    // Assumes that "info" is a completed CompTimeInfo for a compilation; adds it to the summary.
    // This is thread safe.
    void AddInfo(CompTimeInfo& info, bool includePhases);

    // Print the summary information to "f".
    // This is not thread-safe; assumed to be called by only one thread.
    void Print(FILE* f);
};

// A JitTimer encapsulates a CompTimeInfo for a single compilation. It also tracks the start of compilation,
// and when the current phase started.  This is intended to be part of a Compilation object.
//
class JitTimer
{
    unsigned __int64 m_start;         // Start of the compilation.
    unsigned __int64 m_curPhaseStart; // Start of the current phase.
#if MEASURE_CLRAPI_CALLS
    unsigned __int64 m_CLRcallStart;   // Start of the current CLR API call (if any).
    unsigned __int64 m_CLRcallInvokes; // CLR API invokes under current outer so far
    unsigned __int64 m_CLRcallCycles;  // CLR API  cycles under current outer so far.
    int              m_CLRcallAPInum;  // The enum/index of the current CLR API call (or -1).
    static double    s_cyclesPerSec;   // Cached for speedier measurements
#endif
#ifdef DEBUG
    Phases m_lastPhase; // The last phase that was completed (or (Phases)-1 to start).
#endif
    CompTimeInfo m_info; // The CompTimeInfo for this compilation.

    static CritSecObject s_csvLock; // Lock to protect the time log file.
    static FILE*         s_csvFile; // The time log file handle.
    void PrintCsvMethodStats(Compiler* comp);

private:
    void* operator new(size_t);
    void* operator new[](size_t);
    void operator delete(void*);
    void operator delete[](void*);

public:
    // Initialized the timer instance
    JitTimer(unsigned byteCodeSize);

    static JitTimer* Create(Compiler* comp, unsigned byteCodeSize)
    {
        return ::new (comp, CMK_Unknown) JitTimer(byteCodeSize);
    }

    static void PrintCsvHeader();

    // Ends the current phase (argument is for a redundant check).
    void EndPhase(Compiler* compiler, Phases phase);

#if MEASURE_CLRAPI_CALLS
    // Start and end a timed CLR API call.
    void CLRApiCallEnter(unsigned apix);
    void CLRApiCallLeave(unsigned apix);
#endif // MEASURE_CLRAPI_CALLS

    // Completes the timing of the current method, which is assumed to have "byteCodeBytes" bytes of bytecode,
    // and adds it to "sum".
    void Terminate(Compiler* comp, CompTimeSummaryInfo& sum, bool includePhases);

    // Attempts to query the cycle counter of the current thread.  If successful, returns "true" and sets
    // *cycles to the cycle counter value.  Otherwise, returns false and sets the "m_timerFailure" flag of
    // "m_info" to true.
    bool GetThreadCycles(unsigned __int64* cycles)
    {
        bool res = CycleTimer::GetThreadCyclesS(cycles);
        if (!res)
        {
            m_info.m_timerFailure = true;
        }
        return res;
    }

    static void Shutdown();
};
#endif // FEATURE_JIT_METHOD_PERF

//------------------- Function/Funclet info -------------------------------
enum FuncKind : BYTE
{
    FUNC_ROOT,    // The main/root function (always id==0)
    FUNC_HANDLER, // a funclet associated with an EH handler (finally, fault, catch, filter handler)
    FUNC_FILTER,  // a funclet associated with an EH filter
    FUNC_COUNT
};

class emitLocation;

struct FuncInfoDsc
{
    FuncKind       funKind;
    BYTE           funFlags;   // Currently unused, just here for padding
    unsigned short funEHIndex; // index, into the ebd table, of innermost EH clause corresponding to this
                               // funclet. It is only valid if funKind field indicates this is a
                               // EH-related funclet: FUNC_HANDLER or FUNC_FILTER

#if defined(TARGET_AMD64)

    // TODO-AMD64-Throughput: make the AMD64 info more like the ARM info to avoid having this large static array.
    emitLocation* startLoc;
    emitLocation* endLoc;
    emitLocation* coldStartLoc; // locations for the cold section, if there is one.
    emitLocation* coldEndLoc;
    UNWIND_INFO   unwindHeader;
    // Maximum of 255 UNWIND_CODE 'nodes' and then the unwind header. If there are an odd
    // number of codes, the VM or Zapper will 4-byte align the whole thing.
    BYTE     unwindCodes[offsetof(UNWIND_INFO, UnwindCode) + (0xFF * sizeof(UNWIND_CODE))];
    unsigned unwindCodeSlot;

#elif defined(TARGET_X86)

#if defined(TARGET_UNIX)
    emitLocation* startLoc;
    emitLocation* endLoc;
    emitLocation* coldStartLoc; // locations for the cold section, if there is one.
    emitLocation* coldEndLoc;
#endif // TARGET_UNIX

#elif defined(TARGET_ARMARCH)

    UnwindInfo  uwi;     // Unwind information for this function/funclet's hot  section
    UnwindInfo* uwiCold; // Unwind information for this function/funclet's cold section
                         //   Note: we only have a pointer here instead of the actual object,
                         //   to save memory in the JIT case (compared to the NGEN case),
                         //   where we don't have any cold section.
                         //   Note 2: we currently don't support hot/cold splitting in functions
                         //   with EH, so uwiCold will be NULL for all funclets.

#if defined(TARGET_UNIX)
    emitLocation* startLoc;
    emitLocation* endLoc;
    emitLocation* coldStartLoc; // locations for the cold section, if there is one.
    emitLocation* coldEndLoc;
#endif // TARGET_UNIX

#endif // TARGET_ARMARCH

#if defined(TARGET_UNIX)
    jitstd::vector<CFI_CODE>* cfiCodes;
#endif // TARGET_UNIX

    // Eventually we may want to move rsModifiedRegsMask, lvaOutgoingArgSize, and anything else
    // that isn't shared between the main function body and funclets.
};

//-------------------------------------------------------------------------
// LoopFlags: flags for the loop table.
//
enum LoopFlags : uint16_t
{
    LPFLG_EMPTY = 0,

    LPFLG_DO_WHILE  = 0x0001, // it's a do-while loop (i.e ENTRY is at the TOP)
    LPFLG_ONE_EXIT  = 0x0002, // the loop has only one exit
    LPFLG_ITER      = 0x0004, // loop of form: for (i = icon or lclVar; test_condition(); i++)
    LPFLG_HOISTABLE = 0x0008, // the loop is in a form that is suitable for hoisting expressions

    LPFLG_CONST      = 0x0010, // loop of form: for (i=icon;i<icon;i++){ ... } - constant loop
    LPFLG_VAR_INIT   = 0x0020, // iterator is initialized with a local var (var # found in lpVarInit)
    LPFLG_CONST_INIT = 0x0040, // iterator is initialized with a constant (found in lpConstInit)
    LPFLG_SIMD_LIMIT = 0x0080, // iterator is compared with vector element count (found in lpConstLimit)

    LPFLG_VAR_LIMIT    = 0x0100, // iterator is compared with a local var (var # found in lpVarLimit)
    LPFLG_CONST_LIMIT  = 0x0200, // iterator is compared with a constant (found in lpConstLimit)
    LPFLG_ARRLEN_LIMIT = 0x0400, // iterator is compared with a.len or a[i].len (found in lpArrLenLimit)
    LPFLG_HAS_PREHEAD  = 0x0800, // lpHead is known to be a preHead for this loop

    LPFLG_REMOVED     = 0x1000, // has been removed from the loop table (unrolled or optimized away)
    LPFLG_DONT_UNROLL = 0x2000, // do not unroll this loop
    LPFLG_ASGVARS_YES = 0x4000, // "lpAsgVars" has been computed
    LPFLG_ASGVARS_INC = 0x8000, // "lpAsgVars" is incomplete -- vars beyond those representable in an AllVarSet
                                // type are assigned to.
};

inline constexpr LoopFlags operator~(LoopFlags a)
{
    return (LoopFlags)(~(uint16_t)a);
}

inline constexpr LoopFlags operator|(LoopFlags a, LoopFlags b)
{
    return (LoopFlags)((uint16_t)a | (uint16_t)b);
}

inline constexpr LoopFlags operator&(LoopFlags a, LoopFlags b)
{
    return (LoopFlags)((uint16_t)a & (uint16_t)b);
}

inline LoopFlags& operator|=(LoopFlags& a, LoopFlags b)
{
    return a = (LoopFlags)((uint16_t)a | (uint16_t)b);
}

inline LoopFlags& operator&=(LoopFlags& a, LoopFlags b)
{
    return a = (LoopFlags)((uint16_t)a & (uint16_t)b);
}

/*
XXXXXXXXXXXXXXXXXXXXXXXXXXXXXXXXXXXXXXXXXXXXXXXXXXXXXXXXXXXXXXXXXXXXXXXXXXXXXXX
XXXXXXXXXXXXXXXXXXXXXXXXXXXXXXXXXXXXXXXXXXXXXXXXXXXXXXXXXXXXXXXXXXXXXXXXXXXXXXX
XX                                                                           XX
XX   The big guy. The sections are currently organized as :                  XX
XX                                                                           XX
XX    o  GenTree and BasicBlock                                              XX
XX    o  LclVarsInfo                                                         XX
XX    o  Importer                                                            XX
XX    o  FlowGraph                                                           XX
XX    o  Optimizer                                                           XX
XX    o  RegAlloc                                                            XX
XX    o  EEInterface                                                         XX
XX    o  TempsInfo                                                           XX
XX    o  RegSet                                                              XX
XX    o  GCInfo                                                              XX
XX    o  Instruction                                                         XX
XX    o  ScopeInfo                                                           XX
XX    o  PrologScopeInfo                                                     XX
XX    o  CodeGenerator                                                       XX
XX    o  UnwindInfo                                                          XX
XX    o  Compiler                                                            XX
XX    o  typeInfo                                                            XX
XX                                                                           XX
XXXXXXXXXXXXXXXXXXXXXXXXXXXXXXXXXXXXXXXXXXXXXXXXXXXXXXXXXXXXXXXXXXXXXXXXXXXXXXX
XXXXXXXXXXXXXXXXXXXXXXXXXXXXXXXXXXXXXXXXXXXXXXXXXXXXXXXXXXXXXXXXXXXXXXXXXXXXXXX
*/

struct HWIntrinsicInfo;

class Compiler
{
    friend class emitter;
    friend class UnwindInfo;
    friend class UnwindFragmentInfo;
    friend class UnwindEpilogInfo;
    friend class JitTimer;
    friend class LinearScan;
    friend class CallInfo;
    friend class Rationalizer;
    friend class Phase;
    friend class Lowering;
    friend class CSE_DataFlow;
    friend class CSE_Heuristic;
    friend class CodeGenInterface;
    friend class CodeGen;
    friend class LclVarDsc;
    friend class TempDsc;
    friend class LIR;
    friend class ObjectAllocator;
    friend class LocalAddressVisitor;
    friend struct GenTree;
    friend class ClassLayout;

#ifdef FEATURE_HW_INTRINSICS
    friend struct HWIntrinsicInfo;
#endif // FEATURE_HW_INTRINSICS

#ifndef TARGET_64BIT
    friend class DecomposeLongs;
#endif // !TARGET_64BIT

    /*
    XXXXXXXXXXXXXXXXXXXXXXXXXXXXXXXXXXXXXXXXXXXXXXXXXXXXXXXXXXXXXXXXXXXXXXXXXXXXXXX
    XXXXXXXXXXXXXXXXXXXXXXXXXXXXXXXXXXXXXXXXXXXXXXXXXXXXXXXXXXXXXXXXXXXXXXXXXXXXXXX
    XX                                                                           XX
    XX  Misc structs definitions                                                 XX
    XX                                                                           XX
    XXXXXXXXXXXXXXXXXXXXXXXXXXXXXXXXXXXXXXXXXXXXXXXXXXXXXXXXXXXXXXXXXXXXXXXXXXXXXXX
    XXXXXXXXXXXXXXXXXXXXXXXXXXXXXXXXXXXXXXXXXXXXXXXXXXXXXXXXXXXXXXXXXXXXXXXXXXXXXXX
    */

public:
    hashBvGlobalData hbvGlobalData; // Used by the hashBv bitvector package.

#ifdef DEBUG
    bool verbose;
    bool verboseTrees;
    bool shouldUseVerboseTrees();
    bool asciiTrees; // If true, dump trees using only ASCII characters
    bool shouldDumpASCIITrees();
    bool verboseSsa; // If true, produce especially verbose dump output in SSA construction.
    bool shouldUseVerboseSsa();
    bool treesBeforeAfterMorph; // If true, print trees before/after morphing (paired by an intra-compilation id:
    int  morphNum;              // This counts the the trees that have been morphed, allowing us to label each uniquely.
    bool doExtraSuperPmiQueries;
    void makeExtraStructQueries(CORINFO_CLASS_HANDLE structHandle, int level); // Make queries recursively 'level' deep.

    const char* VarNameToStr(VarName name)
    {
        return name;
    }

    DWORD expensiveDebugCheckLevel;
#endif

    //-------------------------------------------------------------------------
    // The following is used for validating format of EH table
    //

    struct EHNodeDsc;
    typedef struct EHNodeDsc* pEHNodeDsc;

    EHNodeDsc* ehnTree; // root of the tree comprising the EHnodes.
    EHNodeDsc* ehnNext; // root of the tree comprising the EHnodes.

    struct EHNodeDsc
    {
        enum EHBlockType
        {
            TryNode,
            FilterNode,
            HandlerNode,
            FinallyNode,
            FaultNode
        };

        EHBlockType ehnBlockType;   // kind of EH block
        IL_OFFSET   ehnStartOffset; // IL offset of start of the EH block
        IL_OFFSET ehnEndOffset; // IL offset past end of the EH block. (TODO: looks like verInsertEhNode() sets this to
                                // the last IL offset, not "one past the last one", i.e., the range Start to End is
                                // inclusive).
        pEHNodeDsc ehnNext;     // next (non-nested) block in sequential order
        pEHNodeDsc ehnChild;    // leftmost nested block
        union {
            pEHNodeDsc ehnTryNode;     // for filters and handlers, the corresponding try node
            pEHNodeDsc ehnHandlerNode; // for a try node, the corresponding handler node
        };
        pEHNodeDsc ehnFilterNode; // if this is a try node and has a filter, otherwise 0
        pEHNodeDsc ehnEquivalent; // if blockType=tryNode, start offset and end offset is same,

        void ehnSetTryNodeType()
        {
            ehnBlockType = TryNode;
        }
        void ehnSetFilterNodeType()
        {
            ehnBlockType = FilterNode;
        }
        void ehnSetHandlerNodeType()
        {
            ehnBlockType = HandlerNode;
        }
        void ehnSetFinallyNodeType()
        {
            ehnBlockType = FinallyNode;
        }
        void ehnSetFaultNodeType()
        {
            ehnBlockType = FaultNode;
        }

        bool ehnIsTryBlock()
        {
            return ehnBlockType == TryNode;
        }
        bool ehnIsFilterBlock()
        {
            return ehnBlockType == FilterNode;
        }
        bool ehnIsHandlerBlock()
        {
            return ehnBlockType == HandlerNode;
        }
        bool ehnIsFinallyBlock()
        {
            return ehnBlockType == FinallyNode;
        }
        bool ehnIsFaultBlock()
        {
            return ehnBlockType == FaultNode;
        }

        // returns true if there is any overlap between the two nodes
        static bool ehnIsOverlap(pEHNodeDsc node1, pEHNodeDsc node2)
        {
            if (node1->ehnStartOffset < node2->ehnStartOffset)
            {
                return (node1->ehnEndOffset >= node2->ehnStartOffset);
            }
            else
            {
                return (node1->ehnStartOffset <= node2->ehnEndOffset);
            }
        }

        // fails with BADCODE if inner is not completely nested inside outer
        static bool ehnIsNested(pEHNodeDsc inner, pEHNodeDsc outer)
        {
            return ((inner->ehnStartOffset >= outer->ehnStartOffset) && (inner->ehnEndOffset <= outer->ehnEndOffset));
        }
    };

//-------------------------------------------------------------------------
// Exception handling functions
//

#if !defined(FEATURE_EH_FUNCLETS)

    bool ehNeedsShadowSPslots()
    {
        return (info.compXcptnsCount || opts.compDbgEnC);
    }

    // 0 for methods with no EH
    // 1 for methods with non-nested EH, or where only the try blocks are nested
    // 2 for a method with a catch within a catch
    // etc.
    unsigned ehMaxHndNestingCount;

#endif // !FEATURE_EH_FUNCLETS

    static bool jitIsBetween(unsigned value, unsigned start, unsigned end);
    static bool jitIsBetweenInclusive(unsigned value, unsigned start, unsigned end);

    bool bbInCatchHandlerILRange(BasicBlock* blk);
    bool bbInFilterILRange(BasicBlock* blk);
    bool bbInTryRegions(unsigned regionIndex, BasicBlock* blk);
    bool bbInExnFlowRegions(unsigned regionIndex, BasicBlock* blk);
    bool bbInHandlerRegions(unsigned regionIndex, BasicBlock* blk);
    bool bbInCatchHandlerRegions(BasicBlock* tryBlk, BasicBlock* hndBlk);
    unsigned short bbFindInnermostCommonTryRegion(BasicBlock* bbOne, BasicBlock* bbTwo);

    unsigned short bbFindInnermostTryRegionContainingHandlerRegion(unsigned handlerIndex);
    unsigned short bbFindInnermostHandlerRegionContainingTryRegion(unsigned tryIndex);

    // Returns true if "block" is the start of a try region.
    bool bbIsTryBeg(BasicBlock* block);

    // Returns true if "block" is the start of a handler or filter region.
    bool bbIsHandlerBeg(BasicBlock* block);

    // Returns true iff "block" is where control flows if an exception is raised in the
    // try region, and sets "*regionIndex" to the index of the try for the handler.
    // Differs from "IsHandlerBeg" in the case of filters, where this is true for the first
    // block of the filter, but not for the filter's handler.
    bool bbIsExFlowBlock(BasicBlock* block, unsigned* regionIndex);

    bool ehHasCallableHandlers();

    // Return the EH descriptor for the given region index.
    EHblkDsc* ehGetDsc(unsigned regionIndex);

    // Return the EH index given a region descriptor.
    unsigned ehGetIndex(EHblkDsc* ehDsc);

    // Return the EH descriptor index of the enclosing try, for the given region index.
    unsigned ehGetEnclosingTryIndex(unsigned regionIndex);

    // Return the EH descriptor index of the enclosing handler, for the given region index.
    unsigned ehGetEnclosingHndIndex(unsigned regionIndex);

    // Return the EH descriptor for the most nested 'try' region this BasicBlock is a member of (or nullptr if this
    // block is not in a 'try' region).
    EHblkDsc* ehGetBlockTryDsc(BasicBlock* block);

    // Return the EH descriptor for the most nested filter or handler region this BasicBlock is a member of (or nullptr
    // if this block is not in a filter or handler region).
    EHblkDsc* ehGetBlockHndDsc(BasicBlock* block);

    // Return the EH descriptor for the most nested region that may handle exceptions raised in this BasicBlock (or
    // nullptr if this block's exceptions propagate to caller).
    EHblkDsc* ehGetBlockExnFlowDsc(BasicBlock* block);

    EHblkDsc* ehIsBlockTryLast(BasicBlock* block);
    EHblkDsc* ehIsBlockHndLast(BasicBlock* block);
    bool ehIsBlockEHLast(BasicBlock* block);

    bool ehBlockHasExnFlowDsc(BasicBlock* block);

    // Return the region index of the most nested EH region this block is in.
    unsigned ehGetMostNestedRegionIndex(BasicBlock* block, bool* inTryRegion);

    // Find the true enclosing try index, ignoring 'mutual protect' try. Uses IL ranges to check.
    unsigned ehTrueEnclosingTryIndexIL(unsigned regionIndex);

    // Return the index of the most nested enclosing region for a particular EH region. Returns NO_ENCLOSING_INDEX
    // if there is no enclosing region. If the returned index is not NO_ENCLOSING_INDEX, then '*inTryRegion'
    // is set to 'true' if the enclosing region is a 'try', or 'false' if the enclosing region is a handler.
    // (It can never be a filter.)
    unsigned ehGetEnclosingRegionIndex(unsigned regionIndex, bool* inTryRegion);

    // A block has been deleted. Update the EH table appropriately.
    void ehUpdateForDeletedBlock(BasicBlock* block);

    // Determine whether a block can be deleted while preserving the EH normalization rules.
    bool ehCanDeleteEmptyBlock(BasicBlock* block);

    // Update the 'last' pointers in the EH table to reflect new or deleted blocks in an EH region.
    void ehUpdateLastBlocks(BasicBlock* oldLast, BasicBlock* newLast);

    // For a finally handler, find the region index that the BBJ_CALLFINALLY lives in that calls the handler,
    // or NO_ENCLOSING_INDEX if the BBJ_CALLFINALLY lives in the main function body. Normally, the index
    // is the same index as the handler (and the BBJ_CALLFINALLY lives in the 'try' region), but for AMD64 the
    // BBJ_CALLFINALLY lives in the enclosing try or handler region, whichever is more nested, or the main function
    // body. If the returned index is not NO_ENCLOSING_INDEX, then '*inTryRegion' is set to 'true' if the
    // BBJ_CALLFINALLY lives in the returned index's 'try' region, or 'false' if lives in the handler region. (It never
    // lives in a filter.)
    unsigned ehGetCallFinallyRegionIndex(unsigned finallyIndex, bool* inTryRegion);

    // Find the range of basic blocks in which all BBJ_CALLFINALLY will be found that target the 'finallyIndex' region's
    // handler. Set begBlk to the first block, and endBlk to the block after the last block of the range
    // (nullptr if the last block is the last block in the program).
    // Precondition: 'finallyIndex' is the EH region of a try/finally clause.
    void ehGetCallFinallyBlockRange(unsigned finallyIndex, BasicBlock** begBlk, BasicBlock** endBlk);

#ifdef DEBUG
    // Given a BBJ_CALLFINALLY block and the EH region index of the finally it is calling, return
    // 'true' if the BBJ_CALLFINALLY is in the correct EH region.
    bool ehCallFinallyInCorrectRegion(BasicBlock* blockCallFinally, unsigned finallyIndex);
#endif // DEBUG

#if defined(FEATURE_EH_FUNCLETS)
    // Do we need a PSPSym in the main function? For codegen purposes, we only need one
    // if there is a filter that protects a region with a nested EH clause (such as a
    // try/catch nested in the 'try' body of a try/filter/filter-handler). See
    // genFuncletProlog() for more details. However, the VM seems to use it for more
    // purposes, maybe including debugging. Until we are sure otherwise, always create
    // a PSPSym for functions with any EH.
    bool ehNeedsPSPSym() const
    {
#ifdef TARGET_X86
        return false;
#else  // TARGET_X86
        return compHndBBtabCount > 0;
#endif // TARGET_X86
    }

    bool     ehAnyFunclets();  // Are there any funclets in this function?
    unsigned ehFuncletCount(); // Return the count of funclets in the function

    unsigned bbThrowIndex(BasicBlock* blk); // Get the index to use as the cache key for sharing throw blocks

#else  // !FEATURE_EH_FUNCLETS

    bool ehAnyFunclets()
    {
        return false;
    }
    unsigned ehFuncletCount()
    {
        return 0;
    }

    unsigned bbThrowIndex(BasicBlock* blk)
    {
        return blk->bbTryIndex;
    } // Get the index to use as the cache key for sharing throw blocks
#endif // !FEATURE_EH_FUNCLETS

    // Returns a flowList representing the "EH predecessors" of "blk".  These are the normal predecessors of
    // "blk", plus one special case: if "blk" is the first block of a handler, considers the predecessor(s) of the first
    // first block of the corresponding try region to be "EH predecessors".  (If there is a single such predecessor,
    // for example, we want to consider that the immediate dominator of the catch clause start block, so it's
    // convenient to also consider it a predecessor.)
    flowList* BlockPredsWithEH(BasicBlock* blk);

    // This table is useful for memoization of the method above.
    typedef JitHashTable<BasicBlock*, JitPtrKeyFuncs<BasicBlock>, flowList*> BlockToFlowListMap;
    BlockToFlowListMap* m_blockToEHPreds;
    BlockToFlowListMap* GetBlockToEHPreds()
    {
        if (m_blockToEHPreds == nullptr)
        {
            m_blockToEHPreds = new (getAllocator()) BlockToFlowListMap(getAllocator());
        }
        return m_blockToEHPreds;
    }

    void* ehEmitCookie(BasicBlock* block);
    UNATIVE_OFFSET ehCodeOffset(BasicBlock* block);

    EHblkDsc* ehInitHndRange(BasicBlock* src, IL_OFFSET* hndBeg, IL_OFFSET* hndEnd, bool* inFilter);

    EHblkDsc* ehInitTryRange(BasicBlock* src, IL_OFFSET* tryBeg, IL_OFFSET* tryEnd);

    EHblkDsc* ehInitHndBlockRange(BasicBlock* blk, BasicBlock** hndBeg, BasicBlock** hndLast, bool* inFilter);

    EHblkDsc* ehInitTryBlockRange(BasicBlock* blk, BasicBlock** tryBeg, BasicBlock** tryLast);

    void fgSetTryBeg(EHblkDsc* handlerTab, BasicBlock* newTryBeg);

    void fgSetTryEnd(EHblkDsc* handlerTab, BasicBlock* newTryLast);

    void fgSetHndEnd(EHblkDsc* handlerTab, BasicBlock* newHndLast);

    void fgSkipRmvdBlocks(EHblkDsc* handlerTab);

    void fgAllocEHTable();

    void fgRemoveEHTableEntry(unsigned XTnum);

#if defined(FEATURE_EH_FUNCLETS)

    EHblkDsc* fgAddEHTableEntry(unsigned XTnum);

#endif // FEATURE_EH_FUNCLETS

#if !FEATURE_EH
    void fgRemoveEH();
#endif // !FEATURE_EH

    void fgSortEHTable();

    // Causes the EH table to obey some well-formedness conditions, by inserting
    // empty BB's when necessary:
    //   * No block is both the first block of a handler and the first block of a try.
    //   * No block is the first block of multiple 'try' regions.
    //   * No block is the last block of multiple EH regions.
    void fgNormalizeEH();
    bool fgNormalizeEHCase1();
    bool fgNormalizeEHCase2();
    bool fgNormalizeEHCase3();

#ifdef DEBUG
    void dispIncomingEHClause(unsigned num, const CORINFO_EH_CLAUSE& clause);
    void dispOutgoingEHClause(unsigned num, const CORINFO_EH_CLAUSE& clause);
    void fgVerifyHandlerTab();
    void fgDispHandlerTab();
#endif // DEBUG

    bool fgNeedToSortEHTable;

    void verInitEHTree(unsigned numEHClauses);
    void verInsertEhNode(CORINFO_EH_CLAUSE* clause, EHblkDsc* handlerTab);
    void verInsertEhNodeInTree(EHNodeDsc** ppRoot, EHNodeDsc* node);
    void verInsertEhNodeParent(EHNodeDsc** ppRoot, EHNodeDsc* node);
    void verCheckNestingLevel(EHNodeDsc* initRoot);

    /*
    XXXXXXXXXXXXXXXXXXXXXXXXXXXXXXXXXXXXXXXXXXXXXXXXXXXXXXXXXXXXXXXXXXXXXXXXXXXXXXX
    XXXXXXXXXXXXXXXXXXXXXXXXXXXXXXXXXXXXXXXXXXXXXXXXXXXXXXXXXXXXXXXXXXXXXXXXXXXXXXX
    XX                                                                           XX
    XX                        GenTree and BasicBlock                             XX
    XX                                                                           XX
    XX  Functions to allocate and display the GenTrees and BasicBlocks           XX
    XX                                                                           XX
    XXXXXXXXXXXXXXXXXXXXXXXXXXXXXXXXXXXXXXXXXXXXXXXXXXXXXXXXXXXXXXXXXXXXXXXXXXXXXXX
    XXXXXXXXXXXXXXXXXXXXXXXXXXXXXXXXXXXXXXXXXXXXXXXXXXXXXXXXXXXXXXXXXXXXXXXXXXXXXXX
    */

    // Functions to create nodes
    Statement* gtNewStmt(GenTree* expr = nullptr, IL_OFFSETX offset = BAD_IL_OFFSET);

    // For unary opers.
    GenTree* gtNewOperNode(genTreeOps oper, var_types type, GenTree* op1, bool doSimplifications = true);
    GenTree* gtNewAddrNode(GenTree* location, var_types type = TYP_BYREF);

    // For binary opers.
    GenTreeOp* gtNewOperNode(genTreeOps oper, var_types type, GenTree* op1, GenTree* op2);
    GenTreeOp* gtNewCommaNode(GenTree* op1, GenTree* op2, var_types type = TYP_UNDEF);

    GenTreeQmark* gtNewQmarkNode(var_types type, GenTree* cond, GenTree* op1, GenTree* op2);

    GenTree* gtNewLargeOperNode(genTreeOps oper,
                                var_types  type = TYP_I_IMPL,
                                GenTree*   op1  = nullptr,
                                GenTree*   op2  = nullptr);

    GenTreeIntCon* gtNewIconNode(ssize_t value, var_types type = TYP_INT);
    GenTreeIntCon* gtNewIconNode(unsigned fieldOffset, FieldSeqNode* fieldSeq);

    GenTree* gtNewPhysRegNode(regNumber reg, var_types type);

    GenTree* gtNewJmpTableNode();

    GenTree* gtNewIndOfIconHandleNode(var_types indType, size_t value, GenTreeFlags iconFlags, bool isInvariant);

    GenTreeIntCon* gtNewIconHandleNode(size_t value, GenTreeFlags flags, FieldSeqNode* fields = nullptr);

    GenTreeFlags gtTokenToIconFlags(unsigned token);

    GenTree* gtNewIconEmbHndNode(void* value, void* pValue, GenTreeFlags flags, void* compileTimeHandle);

    GenTree* gtNewIconEmbScpHndNode(CORINFO_MODULE_HANDLE scpHnd);
    GenTree* gtNewIconEmbClsHndNode(CORINFO_CLASS_HANDLE clsHnd);
    GenTree* gtNewIconEmbMethHndNode(CORINFO_METHOD_HANDLE methHnd);
    GenTree* gtNewIconEmbFldHndNode(CORINFO_FIELD_HANDLE fldHnd);

    GenTree* gtNewStringLiteralNode(InfoAccessType iat, void* pValue);
    GenTreeIntCon* gtNewStringLiteralLength(GenTreeStrCon* node);

    GenTree* gtNewLconNode(__int64 value);

    GenTree* gtNewDconNode(double value, var_types type = TYP_DOUBLE);

    GenTree* gtNewSconNode(int CPX, CORINFO_MODULE_HANDLE scpHandle);

    GenTree* gtNewZeroConNode(var_types type);

    GenTree* gtNewOneConNode(var_types type);

    GenTreeLclVar* gtNewStoreLclVar(unsigned dstLclNum, GenTree* src);

    GenTreeUnOp* gtNewBitCastNode(var_types type, GenTree* arg);

    void gtInitStructCopyAsg(GenTreeOp* asg);

    GenTreeObj* gtNewObjNode(CORINFO_CLASS_HANDLE structHnd, GenTree* addr);
    GenTreeObj* gtNewObjNode(ClassLayout* layout, GenTree* addr);
    GenTreeObj* gtNewObjNode(var_types type, ClassLayout* layout, GenTree* addr);

    GenTreeCall::Use* gtNewCallArgs(GenTree* node);
    GenTreeCall::Use* gtNewCallArgs(GenTree* node1, GenTree* node2);
    GenTreeCall::Use* gtNewCallArgs(GenTree* node1, GenTree* node2, GenTree* node3);
    GenTreeCall::Use* gtNewCallArgs(GenTree* node1, GenTree* node2, GenTree* node3, GenTree* node4);
    GenTreeCall::Use* gtPrependNewCallArg(GenTree* node, GenTreeCall::Use* args);
    GenTreeCall::Use* gtInsertNewCallArgAfter(GenTree* node, GenTreeCall::Use* after);

    GenTreeCall* gtNewCallNode(gtCallTypes           callType,
                               CORINFO_METHOD_HANDLE handle,
                               var_types             type,
                               GenTreeCall::Use*     args,
                               IL_OFFSETX            ilOffset = BAD_IL_OFFSET);

    GenTreeCall* gtNewIndCallNode(GenTree*          addr,
                                  var_types         type,
                                  GenTreeCall::Use* args,
                                  IL_OFFSETX        ilOffset = BAD_IL_OFFSET);

    GenTreeCall* gtNewHelperCallNode(unsigned helper, var_types type, GenTreeCall::Use* args = nullptr);

    GenTreeCall* gtNewRuntimeLookupHelperCallNode(CORINFO_RUNTIME_LOOKUP* pRuntimeLookup,
                                                  GenTree*                ctxTree,
                                                  void*                   compileTimeHandle);

    GenTreeLclVar* gtNewLclvNode(unsigned lnum, var_types type DEBUGARG(IL_OFFSETX ILoffs = BAD_IL_OFFSET));
    GenTreeLclVar* gtNewLclLNode(unsigned lnum, var_types type DEBUGARG(IL_OFFSETX ILoffs = BAD_IL_OFFSET));

    GenTreeLclVar* gtNewLclVarAddrNode(unsigned lclNum, var_types type = TYP_I_IMPL);
    GenTreeLclFld* gtNewLclFldAddrNode(unsigned      lclNum,
                                       unsigned      lclOffs,
                                       FieldSeqNode* fieldSeq,
                                       var_types     type = TYP_I_IMPL);

#ifdef FEATURE_SIMD
    GenTreeSIMD* gtNewSIMDNode(
        var_types type, SIMDIntrinsicID simdIntrinsicID, var_types baseType, unsigned size, GenTree* op1);
    GenTreeSIMD* gtNewSIMDNode(
        var_types type, SIMDIntrinsicID simdIntrinsicID, var_types baseType, unsigned size, GenTree* op1, GenTree* op2);
    GenTreeSIMD* gtNewSIMDNode(var_types       type,
                               SIMDIntrinsicID simdIntrinsicID,
                               var_types       baseType,
                               unsigned        size,
                               unsigned        numOps,
                               GenTree**       ops);
    void SetOpLclRelatedToSIMDIntrinsic(GenTree* op);
#endif

#ifdef FEATURE_HW_INTRINSICS
    GenTreeHWIntrinsic* gtNewZeroSimdHWIntrinsicNode(ClassLayout* layout);
    GenTreeHWIntrinsic* gtNewZeroSimdHWIntrinsicNode(var_types type, var_types baseType);
    GenTreeHWIntrinsic* gtNewSimdHWIntrinsicNode(var_types      type,
                                                 NamedIntrinsic hwIntrinsicID,
                                                 var_types      baseType,
                                                 unsigned       size);
    GenTreeHWIntrinsic* gtNewSimdHWIntrinsicNode(
        var_types type, NamedIntrinsic hwIntrinsicID, var_types baseType, unsigned size, GenTree* op1);
    GenTreeHWIntrinsic* gtNewSimdHWIntrinsicNode(
        var_types type, NamedIntrinsic hwIntrinsicID, var_types baseType, unsigned size, GenTree* op1, GenTree* op2);
    GenTreeHWIntrinsic* gtNewSimdHWIntrinsicNode(var_types      type,
                                                 NamedIntrinsic hwIntrinsicID,
                                                 var_types      baseType,
                                                 unsigned       size,
                                                 GenTree*       op1,
                                                 GenTree*       op2,
                                                 GenTree*       op3);
    GenTreeHWIntrinsic* gtNewSimdHWIntrinsicNode(var_types      type,
                                                 NamedIntrinsic hwIntrinsicID,
                                                 var_types      baseType,
                                                 unsigned       size,
                                                 GenTree*       op1,
                                                 GenTree*       op2,
                                                 GenTree*       op3,
                                                 GenTree*       op4);
    GenTreeHWIntrinsic* gtNewSimdHWIntrinsicNode(var_types      type,
                                                 NamedIntrinsic hwIntrinsicID,
                                                 var_types      baseType,
                                                 unsigned       size,
                                                 GenTree*       op1,
                                                 GenTree*       op2,
                                                 GenTree*       op3,
                                                 GenTree*       op4,
                                                 GenTree*       op5);
    GenTreeHWIntrinsic* gtNewSimdHWIntrinsicNode(var_types      type,
                                                 NamedIntrinsic hwIntrinsicID,
<<<<<<< HEAD
                                                 var_types      baseType,
                                                 unsigned       size,
                                                 unsigned       numOps,
                                                 GenTree**      ops);
=======
                                                 CorInfoType    simdBaseJitType,
                                                 unsigned       simdSize);

    GenTreeHWIntrinsic* gtNewSimdCreateBroadcastNode(
        var_types type, GenTree* op1, CorInfoType simdBaseJitType, unsigned simdSize, bool isSimdAsHWIntrinsic);

    GenTreeHWIntrinsic* gtNewSimdGetElementNode(var_types   type,
                                                GenTree*    op1,
                                                GenTree*    op2,
                                                CorInfoType simdBaseJitType,
                                                unsigned    simdSize,
                                                bool        isSimdAsHWIntrinsic);

    GenTreeHWIntrinsic* gtNewSimdWithElementNode(var_types   type,
                                                 GenTree*    op1,
                                                 GenTree*    op2,
                                                 GenTree*    op3,
                                                 CorInfoType simdBaseJitType,
                                                 unsigned    simdSize,
                                                 bool        isSimdAsHWIntrinsic);

    GenTreeHWIntrinsic* gtNewSimdAsHWIntrinsicNode(var_types      type,
                                                   NamedIntrinsic hwIntrinsicID,
                                                   CorInfoType    simdBaseJitType,
                                                   unsigned       simdSize)
    {
        GenTreeHWIntrinsic* node = gtNewSimdHWIntrinsicNode(type, hwIntrinsicID, simdBaseJitType, simdSize);
        node->gtFlags |= GTF_SIMDASHW_OP;
        return node;
    }

    GenTreeHWIntrinsic* gtNewSimdAsHWIntrinsicNode(
        var_types type, GenTree* op1, NamedIntrinsic hwIntrinsicID, CorInfoType simdBaseJitType, unsigned simdSize)
    {
        GenTreeHWIntrinsic* node = gtNewSimdHWIntrinsicNode(type, op1, hwIntrinsicID, simdBaseJitType, simdSize);
        node->gtFlags |= GTF_SIMDASHW_OP;
        return node;
    }

    GenTreeHWIntrinsic* gtNewSimdAsHWIntrinsicNode(var_types      type,
                                                   GenTree*       op1,
                                                   GenTree*       op2,
                                                   NamedIntrinsic hwIntrinsicID,
                                                   CorInfoType    simdBaseJitType,
                                                   unsigned       simdSize)
    {
        GenTreeHWIntrinsic* node = gtNewSimdHWIntrinsicNode(type, op1, op2, hwIntrinsicID, simdBaseJitType, simdSize);
        node->gtFlags |= GTF_SIMDASHW_OP;
        return node;
    }

    GenTreeHWIntrinsic* gtNewSimdAsHWIntrinsicNode(var_types      type,
                                                   GenTree*       op1,
                                                   GenTree*       op2,
                                                   GenTree*       op3,
                                                   NamedIntrinsic hwIntrinsicID,
                                                   CorInfoType    simdBaseJitType,
                                                   unsigned       simdSize)
    {
        GenTreeHWIntrinsic* node =
            gtNewSimdHWIntrinsicNode(type, op1, op2, op3, hwIntrinsicID, simdBaseJitType, simdSize);
        node->gtFlags |= GTF_SIMDASHW_OP;
        return node;
    }
>>>>>>> 34dff2d3

    GenTreeHWIntrinsic* gtNewScalarHWIntrinsicNode(var_types type, NamedIntrinsic hwIntrinsicID, GenTree* op1);
    GenTreeHWIntrinsic* gtNewScalarHWIntrinsicNode(var_types      type,
                                                   NamedIntrinsic hwIntrinsicID,
                                                   GenTree*       op1,
                                                   GenTree*       op2);
    GenTreeHWIntrinsic* gtNewScalarHWIntrinsicNode(
        var_types type, NamedIntrinsic hwIntrinsicID, GenTree* op1, GenTree* op2, GenTree* op3);
    var_types impGetHWIntrinsicBaseTypeFromArg(NamedIntrinsic    intrinsic,
                                               CORINFO_SIG_INFO* sig,
                                               var_types         baseType,
                                               ClassLayout**     argLayout);
#endif // FEATURE_HW_INTRINSICS

    GenTreeLclFld* gtNewLclFldNode(unsigned lnum, var_types type, unsigned offset);
    GenTreeRetExpr* gtNewRetExpr(GenTreeCall* call, var_types type);

    GenTreeField* gtNewFieldRef(var_types typ, CORINFO_FIELD_HANDLE fldHnd, GenTree* obj = nullptr, DWORD offset = 0);

    GenTreeIndex* gtNewArrayIndex(var_types type, GenTree* arr, GenTree* ind);
    GenTreeIndex* gtNewStringIndex(GenTree* arr, GenTree* ind);

    GenTreeArrLen* gtNewArrLen(GenTree* arr, uint8_t lenOffs, BasicBlock* block);
    GenTreeBoundsChk* gtNewArrBoundsChk(GenTree* index, GenTree* length, SpecialCodeKind kind);

    GenTreeIndir* gtNewIndir(var_types typ, GenTree* addr);

    GenTree* gtNewNullCheck(GenTree* addr, BasicBlock* basicBlock);

    void gtChangeOperToNullCheck(GenTree* tree, BasicBlock* block);

    GenTreeOp* gtNewAssignNode(GenTree* dst, GenTree* src);

    GenTree* gtNewTempAssign(unsigned tmp, GenTree* val);

    GenTree* gtNewNothingNode();

    GenTree* gtUnusedValNode(GenTree* expr);

    GenTreeCast* gtNewCastNode(var_types typ, GenTree* op1, bool fromUnsigned, var_types castType);

    GenTreeAllocObj* gtNewAllocObjNode(
        unsigned int helper, bool helperHasSideEffects, CORINFO_CLASS_HANDLE clsHnd, var_types type, GenTree* op1);

    GenTreeAllocObj* gtNewAllocObjNode(CORINFO_RESOLVED_TOKEN* pResolvedToken, bool useParent);

    GenTree* gtNewRuntimeLookup(CORINFO_GENERIC_HANDLE hnd, CorInfoGenericHandleType hndTyp, GenTree* lookupTree);

    GenTreeIndir* gtNewMethodTableLookup(GenTree* obj);

    //------------------------------------------------------------------------
    // Other GenTree functions

    GenTree* gtClone(GenTree* tree, bool complexOK = false);

    // If `tree` is a lclVar with lclNum `varNum`, return an IntCns with value `varVal`; otherwise,
    // create a copy of `tree`, adding specified flags, replacing uses of lclVar `deepVarNum` with
    // IntCnses with value `deepVarVal`.
    GenTree* gtCloneExpr(
        GenTree* tree, GenTreeFlags addFlags, unsigned varNum, int varVal, unsigned deepVarNum, int deepVarVal);

    // Create a copy of `tree`, optionally adding specifed flags, and optionally mapping uses of local
    // `varNum` to int constants with value `varVal`.
    GenTree* gtCloneExpr(GenTree*     tree,
                         GenTreeFlags addFlags = GTF_EMPTY,
                         unsigned     varNum   = BAD_VAR_NUM,
                         int          varVal   = 0)
    {
        return gtCloneExpr(tree, addFlags, varNum, varVal, varNum, varVal);
    }

    Statement* gtCloneStmt(Statement* stmt)
    {
        GenTree* exprClone = gtCloneExpr(stmt->GetRootNode());
        return gtNewStmt(exprClone, stmt->GetILOffsetX());
    }

    // Internal helper for cloning a call
    GenTreeCall* gtCloneExprCallHelper(GenTreeCall* call,
                                       GenTreeFlags addFlags   = GTF_EMPTY,
                                       unsigned     deepVarNum = BAD_VAR_NUM,
                                       int          deepVarVal = 0);

    // Create copy of an inline or guarded devirtualization candidate tree.
    GenTreeCall* gtCloneCandidateCall(GenTreeCall* call);

    void gtUpdateSideEffects(Statement* stmt, GenTree* tree);

    void gtUpdateTreeAncestorsSideEffects(GenTree* tree);

    void gtUpdateStmtSideEffects(Statement* stmt);

    void gtUpdateNodeSideEffects(GenTree* tree);

    void gtUpdateNodeOperSideEffects(GenTree* tree);

    // Returns "true" iff the complexity (not formally defined, but first interpretation
    // is #of nodes in subtree) of "tree" is greater than "limit".
    // (This is somewhat redundant with the "GetCostEx()/GetCostSz()" fields, but can be used
    // before they have been set.)
    bool gtComplexityExceeds(GenTree* tree, unsigned limit);

    bool gtCompareTree(GenTree* op1, GenTree* op2);

    GenTree* gtReverseCond(GenTree* tree);

    bool gtHasRef(GenTree* tree, ssize_t lclNum);

    bool gtHasAddressTakenLocals(GenTree* tree);

    unsigned gtSetCallArgsOrder(const GenTreeCall::UseList& args, bool lateArgs, int* callCostEx, int* callCostSz);

    void gtWalkOp(GenTree** op1, GenTree** op2, GenTree* base, bool constOnly);

#ifdef DEBUG
    unsigned gtHashValue(GenTree* tree);

    GenTree* gtWalkOpEffectiveVal(GenTree* op);
#endif

    void gtPrepareCost(GenTree* tree);
    bool gtIsLikelyRegVar(GenTree* tree);

    // Returns true iff the secondNode can be swapped with firstNode.
    bool gtCanSwapOrder(GenTree* firstNode, GenTree* secondNode);

    // Given an address expression, compute its costs and addressing mode opportunities,
    // and mark addressing mode candidates as GTF_DONT_CSE.
    // TODO-Throughput - Consider actually instantiating these early, to avoid
    // having to re-run the algorithm that looks for them (might also improve CQ).
    bool gtMarkAddrMode(GenTree* addr, int* costEx, int* costSz, var_types type);

    unsigned gtSetEvalOrder(GenTree* tree);

    void gtSetStmtInfo(Statement* stmt);

    // Returns "true" iff "node" has any of the side effects in "flags".
    bool gtNodeHasSideEffects(GenTree* node, unsigned flags);

    // Returns "true" iff "tree" or its (transitive) children have any of the side effects in "flags".
    bool gtTreeHasSideEffects(GenTree* tree, unsigned flags);

    // Appends 'expr' in front of 'list'
    //    'list' will typically start off as 'nullptr'
    //    when 'list' is non-null a GT_COMMA node is used to insert 'expr'
    GenTree* gtBuildCommaList(GenTree* list, GenTree* expr);

    void gtExtractSideEffList(GenTree*  expr,
                              GenTree** pList,
                              unsigned  flags      = GTF_SIDE_EFFECT,
                              bool      ignoreRoot = false);

    GenTree* gtGetThisArg(GenTreeCall* call);

    // Static fields of struct types (and sometimes the types that those are reduced to) are represented by having the
    // static field contain an object pointer to the boxed struct.  This simplifies the GC implementation...but
    // complicates the JIT somewhat.  This predicate returns "true" iff a node with type "fieldNodeType", representing
    // the given "fldHnd", is such an object pointer.
    bool gtIsStaticFieldPtrToBoxedStruct(var_types fieldNodeType, CORINFO_FIELD_HANDLE fldHnd);

    // If returns "true", "addr" may represent the address of a static or instance field
    // (or a field of such a field, in the case of an object field of type struct).
    // If returns "true", then either "*pObj" is set to the object reference,
    // or "*pStatic" is set to the baseAddr or offset to be added to the "*pFldSeq"
    // Only one of "*pObj" or "*pStatic" will be set, the other one will be null.
    // The boolean return value only indicates that "this" *may* be a field address
    // -- the field sequence must also be checked.
    // If it is a field address, the field sequence will be a sequence of length >= 1,
    // starting with an instance or static field, and optionally continuing with struct fields.
    bool optIsFieldAddr(GenTree* addr, GenTree** pObj, GenTree** pStatic, FieldSeqNode** pFldSeq);

    // Requires "indir" to be a GT_IND.
    // Returns true if it is an array index expression. If it returns true, sets *arrayInfo to the
    // array information.
    bool optIsArrayElem(GenTreeIndir* indir, ArrayInfo* arrayInfo);
    bool optIsArrayElemAddr(GenTree* addr, ArrayInfo* arrayInfo);

    // Return true if call is a recursive call; return false otherwise.
    // Note when inlining, this looks for calls back to the root method.
    bool gtIsRecursiveCall(GenTreeCall* call)
    {
        return gtIsRecursiveCall(call->gtCallMethHnd);
    }

    bool gtIsRecursiveCall(CORINFO_METHOD_HANDLE callMethodHandle)
    {
        return (callMethodHandle == impInlineRoot()->info.compMethodHnd);
    }

    //-------------------------------------------------------------------------

    GenTree* gtFoldExpr(GenTree* tree);
    GenTree*
#ifdef __clang__
        // TODO-Amd64-Unix: Remove this when the clang optimizer is fixed and/or the method implementation is
        // refactored in a simpler code. This is a workaround for a bug in the clang-3.5 optimizer. The issue is that in
        // release build the optimizer is mistyping (or just wrongly decides to use 32 bit operation for a corner case
        // of MIN_LONG) the args of the (ltemp / lval2) to int (it does a 32 bit div operation instead of 64 bit) - see
        // the implementation of the method in gentree.cpp. For the case of lval1 and lval2 equal to MIN_LONG
        // (0x8000000000000000) this results in raising a SIGFPE. The method implementation is rather complex. Disable
        // optimizations for now.
        __attribute__((optnone))
#endif // __clang__
        gtFoldExprConst(GenTree* tree);
    GenTree* gtFoldExprSpecial(GenTree* tree);
    GenTree* gtFoldBoxNullable(GenTree* tree);
    GenTree* gtFoldExprCompare(GenTree* tree);
    GenTree* gtCreateHandleCompare(genTreeOps             oper,
                                   GenTree*               op1,
                                   GenTree*               op2,
                                   CorInfoInlineTypeCheck typeCheckInliningResult);
    GenTree* gtFoldExprCall(GenTreeCall* call);
    GenTree* gtFoldTypeCompare(GenTree* tree);
    GenTree* gtFoldTypeEqualityCall(bool isEq, GenTree* op1, GenTree* op2);

    // Options to control behavior of gtTryRemoveBoxUpstreamEffects
    enum BoxRemovalOptions
    {
        BR_REMOVE_AND_NARROW, // remove effects, minimize remaining work, return possibly narrowed source tree
        BR_REMOVE_AND_NARROW_WANT_TYPE_HANDLE, // remove effects and minimize remaining work, return type handle tree
        BR_REMOVE_BUT_NOT_NARROW,              // remove effects, return original source tree
        BR_DONT_REMOVE,                        // check if removal is possible, return copy source tree
        BR_DONT_REMOVE_WANT_TYPE_HANDLE,       // check if removal is possible, return type handle tree
        BR_MAKE_LOCAL_COPY                     // revise box to copy to temp local and return local's address
    };

    GenTree* gtTryRemoveBoxUpstreamEffects(GenTree* tree, BoxRemovalOptions options = BR_REMOVE_AND_NARROW);
    GenTree* gtOptimizeEnumHasFlag(GenTree* thisOp, GenTree* flagOp);

    //-------------------------------------------------------------------------
    // Get the handle, if any.
    CORINFO_CLASS_HANDLE gtGetStructHandle(GenTree* tree);
    // Get the handle for a ref type.
    CORINFO_CLASS_HANDLE gtGetClassHandle(GenTree* tree, bool* pIsExact, bool* pIsNonNull);
    // Get the class handle for an helper call
    CORINFO_CLASS_HANDLE gtGetHelperCallClassHandle(GenTreeCall* call, bool* pIsExact, bool* pIsNonNull);
    // Get the element handle for an array of ref type.
    CORINFO_CLASS_HANDLE gtGetArrayElementClassHandle(GenTree* array);
    // Get a class handle from a helper call argument
    CORINFO_CLASS_HANDLE gtGetHelperArgClassHandle(GenTree* array);
    // Get the class handle for a field
    CORINFO_CLASS_HANDLE gtGetFieldClassHandle(CORINFO_FIELD_HANDLE fieldHnd, bool* pIsExact, bool* pIsNonNull);
    // Check if this tree is a gc static base helper call
    bool gtIsStaticGCBaseHelperCall(GenTree* tree);

//-------------------------------------------------------------------------
// Functions to display the trees

#ifdef DEBUG
    void gtDispNode(GenTree* tree, IndentStack* indentStack, __in_z const char* msg, bool isLIR);
    int gtDispNodeHeader(GenTree* tree, IndentStack* indentStack, int msgLength);

    void gtDispConst(GenTree* tree);
    void gtDispLeaf(GenTree* tree, IndentStack* indentStack);
    void gtDispNodeName(GenTree* tree);
#if FEATURE_MULTIREG_RET
    unsigned gtDispRegCount(GenTree* tree);
#endif
    void gtDispRegVal(GenTree* tree);
    void gtDispZeroFieldSeq(GenTree* tree);
    void gtDispVN(GenTree* tree);
    void gtDispCommonEndLine(GenTree* tree);

    enum IndentInfo
    {
        IINone,
        IIArc,
        IIArcTop,
        IIArcBottom,
        IIEmbedded,
        IIError,
        IndentInfoCount
    };
    void gtDispChild(GenTree*             child,
                     IndentStack*         indentStack,
                     IndentInfo           arcType,
                     __in_opt const char* msg     = nullptr,
                     bool                 topOnly = false);
    void gtDispTree(GenTree*             tree,
                    IndentStack*         indentStack = nullptr,
                    __in_opt const char* msg         = nullptr,
                    bool                 topOnly     = false,
                    bool                 isLIR       = false);
    void gtGetLclVarNameInfo(unsigned lclNum, const char** ilKindOut, const char** ilNameOut, unsigned* ilNumOut);
    int gtGetLclVarName(unsigned lclNum, char* buf, unsigned buf_remaining);
    char* gtGetLclVarName(unsigned lclNum);
    void gtDispLclVar(unsigned lclNum, bool padForBiggestDisp = true);
    void gtDispLclVarStructType(unsigned lclNum);
    void gtDispClassLayout(ClassLayout* layout, var_types type);
    void gtDispStmt(Statement* stmt, const char* msg = nullptr);
    void gtDispBlockStmts(BasicBlock* block);
    void gtGetCallArgMsg(GenTreeCall* call, GenTree* arg, unsigned argNum, char* buf, unsigned bufLength);
    void gtGetCallArgMsg(GenTreeCall* call, CallArgInfo* argInfo, GenTree* arg, char* buf, unsigned bufLength);
    void gtDispFieldSeq(FieldSeqNode* pfsn);

    void gtDispRange(LIR::ReadOnlyRange const& range);

    void gtDispTreeRange(LIR::Range& containingRange, GenTree* tree);

    void gtDispLIRNode(GenTree* node, const char* prefixMsg = nullptr);
#endif

    // For tree walks

    enum fgWalkResult
    {
        WALK_CONTINUE,
        WALK_SKIP_SUBTREES,
        WALK_ABORT
    };
    struct fgWalkData;
    typedef fgWalkResult(fgWalkPreFn)(GenTree** pTree, fgWalkData* data);
    typedef fgWalkResult(fgWalkPostFn)(GenTree** pTree, fgWalkData* data);

#ifdef DEBUG
    static fgWalkPreFn gtAssertColonCond;
#endif
    static fgWalkPreFn gtMarkColonCond;
    static fgWalkPreFn gtClearColonCond;

    struct FindLinkData
    {
        GenTree*  nodeToFind;
        GenTree** result;
        GenTree*  parent;
    };

    FindLinkData gtFindLink(Statement* stmt, GenTree* node);
    bool gtHasCatchArg(GenTree* tree);

    typedef ArrayStack<GenTree*> GenTreeStack;

    static bool gtHasCallOnStack(GenTreeStack* parentStack);

//=========================================================================
// BasicBlock functions
#ifdef DEBUG
    // This is a debug flag we will use to assert when creating block during codegen
    // as this interferes with procedure splitting. If you know what you're doing, set
    // it to true before creating the block. (DEBUG only)
    bool fgSafeBasicBlockCreation;
#endif

    BasicBlock* bbNewBasicBlock(BBjumpKinds jumpKind);

    /*
    XXXXXXXXXXXXXXXXXXXXXXXXXXXXXXXXXXXXXXXXXXXXXXXXXXXXXXXXXXXXXXXXXXXXXXXXXXXXXXX
    XXXXXXXXXXXXXXXXXXXXXXXXXXXXXXXXXXXXXXXXXXXXXXXXXXXXXXXXXXXXXXXXXXXXXXXXXXXXXXX
    XX                                                                           XX
    XX                           LclVarsInfo                                     XX
    XX                                                                           XX
    XX   The variables to be used by the code generator.                         XX
    XX                                                                           XX
    XXXXXXXXXXXXXXXXXXXXXXXXXXXXXXXXXXXXXXXXXXXXXXXXXXXXXXXXXXXXXXXXXXXXXXXXXXXXXXX
    XXXXXXXXXXXXXXXXXXXXXXXXXXXXXXXXXXXXXXXXXXXXXXXXXXXXXXXXXXXXXXXXXXXXXXXXXXXXXXX
    */

    //
    // For both PROMOTION_TYPE_NONE and PROMOTION_TYPE_DEPENDENT the struct will
    // be placed in the stack frame and it's fields must be laid out sequentially.
    //
    // For PROMOTION_TYPE_INDEPENDENT each of the struct's fields is replaced by
    //  a local variable that can be enregistered or placed in the stack frame.
    //  The fields do not need to be laid out sequentially
    //
    enum lvaPromotionType
    {
        PROMOTION_TYPE_NONE,        // The struct local is not promoted
        PROMOTION_TYPE_INDEPENDENT, // The struct local is promoted,
                                    //   and its field locals are independent of its parent struct local.
        PROMOTION_TYPE_DEPENDENT    // The struct local is promoted,
                                    //   but its field locals depend on its parent struct local.
    };

    /*****************************************************************************/

    enum FrameLayoutState
    {
        NO_FRAME_LAYOUT,
        INITIAL_FRAME_LAYOUT,
        PRE_REGALLOC_FRAME_LAYOUT,
        REGALLOC_FRAME_LAYOUT,
        TENTATIVE_FRAME_LAYOUT,
        FINAL_FRAME_LAYOUT
    };

public:
    RefCountState lvaRefCountState; // Current local ref count state

    bool lvaLocalVarRefCounted() const
    {
        return lvaRefCountState == RCS_NORMAL;
    }

    bool     lvaTrackedFixed; // true: We cannot add new 'tracked' variable
    unsigned lvaCount;        // total number of locals, which includes function arguments,
                              // special arguments, IL local variables, and JIT temporary variables

    LclVarDsc* lvaTable;     // variable descriptor table
    unsigned   lvaTableSize; // lvaTable size (>= lvaCount)

    unsigned lvaTrackedCount;             // actual # of locals being tracked
    unsigned lvaTrackedCountInSizeTUnits; // min # of size_t's sufficient to hold a bit for all the locals being tracked

#ifdef DEBUG
    VARSET_TP lvaTrackedVars; // set of tracked variables
#endif
#ifndef TARGET_64BIT
    VARSET_TP lvaLongVars; // set of long (64-bit) variables
#endif
    VARSET_TP lvaFloatVars; // set of floating-point (32-bit and 64-bit) variables

    unsigned lvaCurEpoch; // VarSets are relative to a specific set of tracked var indices.
                          // It that changes, this changes.  VarSets from different epochs
                          // cannot be meaningfully combined.

    unsigned GetCurLVEpoch()
    {
        return lvaCurEpoch;
    }

    // reverse map of tracked number to var number
    unsigned  lvaTrackedToVarNumSize;
    unsigned* lvaTrackedToVarNum;

#if DOUBLE_ALIGN
#ifdef DEBUG
    // # of procs compiled a with double-aligned stack
    static unsigned s_lvaDoubleAlignedProcsCount;
#endif
#endif

    // Getters and setters for address-exposed and do-not-enregister local var properties.
    bool lvaVarAddrExposed(unsigned varNum);
    void lvaSetVarAddrExposed(unsigned varNum);
    void lvaSetVarLiveInOutOfHandler(unsigned varNum);
    bool lvaVarDoNotEnregister(unsigned varNum);

    bool lvaEnregEHVars;
    bool lvaEnregMultiRegVars;

#ifdef DEBUG
    // Reasons why we can't enregister.  Some of these correspond to debug properties of local vars.
    enum DoNotEnregisterReason
    {
        DNER_AddrExposed,
        DNER_IsStruct,
        DNER_LocalField,
        DNER_LiveInOutOfHandler,
        DNER_LiveAcrossUnmanagedCall,
        DNER_BlockOp,     // Is read or written via a block operation that explicitly takes the address.
        DNER_IsStructArg, // Is a struct passed as an argument in a way that requires a stack location.
        DNER_DepField,    // It is a field of a dependently promoted struct
        DNER_NoRegVars,   // opts.compFlags & CLFLG_REGVAR is not set
        DNER_MinOptsGC,   // It is a GC Ref and we are compiling MinOpts
#if !defined(TARGET_64BIT)
        DNER_LongParamField, // It is a decomposed field of a long parameter.
#endif
#ifdef JIT32_GCENCODER
        DNER_PinningRef,
#endif
    };

#endif
    void lvaSetVarDoNotEnregister(unsigned varNum DEBUGARG(DoNotEnregisterReason reason));

    unsigned lvaVarargsHandleArg;
#ifdef TARGET_X86
    unsigned lvaVarargsBaseOfStkArgs; // Pointer (computed based on incoming varargs handle) to the start of the stack
                                      // arguments
#endif                                // TARGET_X86

    unsigned lvaInlinedPInvokeFrameVar; // variable representing the InlinedCallFrame
    unsigned lvaReversePInvokeFrameVar; // variable representing the reverse PInvoke frame
#if FEATURE_FIXED_OUT_ARGS
    unsigned lvaPInvokeFrameRegSaveVar; // variable representing the RegSave for PInvoke inlining.
#endif
    unsigned lvaMonAcquired; // boolean variable introduced into in synchronized methods
                             // that tracks whether the lock has been taken

    unsigned lvaArg0Var; // The lclNum of arg0. Normally this will be info.compThisArg.
                         // However, if there is a "ldarga 0" or "starg 0" in the IL,
                         // we will redirect all "ldarg(a) 0" and "starg 0" to this temp.

#if FEATURE_FIXED_OUT_ARGS
    unsigned            lvaOutgoingArgSpaceVar;  // TYP_BLK local for fixed outgoing argument space
    PhasedVar<unsigned> lvaOutgoingArgSpaceSize; // size of fixed outgoing argument space
#endif                                           // FEATURE_FIXED_OUT_ARGS

    static unsigned GetOutgoingArgByteSize(unsigned sizeWithoutPadding)
    {
        return roundUp(sizeWithoutPadding, TARGET_POINTER_SIZE);
    }

    // Variable representing the return address. The helper-based tailcall
    // mechanism passes the address of the return address to a runtime helper
    // where it is used to detect tail-call chains.
    unsigned lvaRetAddrVar;

#if defined(DEBUG) && defined(TARGET_XARCH)

    unsigned lvaReturnSpCheck; // Stores SP to confirm it is not corrupted on return.

#endif // defined(DEBUG) && defined(TARGET_XARCH)

#if defined(DEBUG) && defined(TARGET_X86)

    unsigned lvaCallSpCheck; // Stores SP to confirm it is not corrupted after every call.

#endif // defined(DEBUG) && defined(TARGET_X86)

#if (defined(TARGET_AMD64) && !defined(UNIX_AMD64_ABI)) || defined(TARGET_ARM64)
    bool lvaHasImplicitByRefParams;
#endif

    bool lvaGenericsContextInUse;

    bool lvaKeepAliveAndReportThis(); // Synchronized instance method of a reference type, or
                                      // CORINFO_GENERICS_CTXT_FROM_THIS?
    bool lvaReportParamTypeArg();     // Exceptions and CORINFO_GENERICS_CTXT_FROM_PARAMTYPEARG?

//-------------------------------------------------------------------------
// All these frame offsets are inter-related and must be kept in sync

#if !defined(FEATURE_EH_FUNCLETS)
    // This is used for the callable handlers
    unsigned lvaShadowSPslotsVar; // TYP_BLK variable for all the shadow SP slots
#endif                            // FEATURE_EH_FUNCLETS

    int lvaCachedGenericContextArgOffs;
    int lvaCachedGenericContextArgOffset(); // For CORINFO_CALLCONV_PARAMTYPE and if generic context is passed as
                                            // THIS pointer

#ifdef JIT32_GCENCODER

    unsigned lvaLocAllocSPvar; // variable which stores the value of ESP after the the last alloca/localloc

#endif // JIT32_GCENCODER

    unsigned lvaNewObjArrayArgs; // variable with arguments for new MD array helper

    // TODO-Review: Prior to reg predict we reserve 24 bytes for Spill temps.
    //              after the reg predict we will use a computed maxTmpSize
    //              which is based upon the number of spill temps predicted by reg predict
    //              All this is necessary because if we under-estimate the size of the spill
    //              temps we could fail when encoding instructions that reference stack offsets for ARM.
    //
    // Pre codegen max spill temp size.
    static const unsigned MAX_SPILL_TEMP_SIZE = 24;

    //-------------------------------------------------------------------------

    unsigned lvaGetMaxSpillTempSize();
#ifdef TARGET_ARM
    bool lvaIsPreSpilled(unsigned lclNum, regMaskTP preSpillMask);
#endif // TARGET_ARM
    void lvaAssignFrameOffsets(FrameLayoutState curState);
    void lvaFixVirtualFrameOffsets();
    void lvaUpdateArgWithInitialReg(LclVarDsc* varDsc);
    void lvaUpdateArgsWithInitialReg();
    void lvaAssignVirtualFrameOffsetsToArgs();
#ifdef UNIX_AMD64_ABI
    int lvaAssignVirtualFrameOffsetToArg(unsigned lclNum, unsigned argSize, int argOffs, int* callerArgOffset);
#else  // !UNIX_AMD64_ABI
    int lvaAssignVirtualFrameOffsetToArg(unsigned lclNum, unsigned argSize, int argOffs);
#endif // !UNIX_AMD64_ABI
    void lvaAssignVirtualFrameOffsetsToLocals();
    int lvaAllocLocalAndSetVirtualOffset(unsigned lclNum, unsigned size, int stkOffs);
#ifdef TARGET_AMD64
    // Returns true if compCalleeRegsPushed (including RBP if used as frame pointer) is even.
    bool lvaIsCalleeSavedIntRegCountEven();
#endif
    void lvaAlignFrame();
    void lvaAssignFrameOffsetsToPromotedStructs();
    int lvaAllocateTemps(int stkOffs, bool mustDoubleAlign);

#ifdef DEBUG
    void lvaDumpRegLocation(unsigned lclNum);
    void lvaDumpFrameLocation(unsigned lclNum);
    void lvaDumpEntry(unsigned lclNum, FrameLayoutState curState, size_t refCntWtdWidth = 6);
    void lvaTableDump(FrameLayoutState curState = NO_FRAME_LAYOUT); // NO_FRAME_LAYOUT means use the current frame
                                                                    // layout state defined by lvaDoneFrameLayout
#endif

// Limit frames size to 1GB. The maximum is 2GB in theory - make it intentionally smaller
// to avoid bugs from borderline cases.
#define MAX_FrameSize 0x3FFFFFFF
    void lvaIncrementFrameSize(unsigned size);

    unsigned lvaFrameSize(FrameLayoutState curState);

    // Returns the caller-SP-relative offset for the SP/FP relative offset determined by FP based.
    int lvaToCallerSPRelativeOffset(int offs, bool isFpBased) const;

    // Returns the caller-SP-relative offset for the local variable "varNum."
    int lvaGetCallerSPRelativeOffset(unsigned varNum);

    int lvaToInitialSPRelativeOffset(unsigned offset, bool isFpBased);
    int lvaGetInitialSPRelativeOffset(unsigned varNum);

    // True if this is an OSR compilation and this local is potentially
    // located on the original method stack frame.
    bool lvaIsOSRLocal(unsigned varNum);

    //------------------------ For splitting types ----------------------------

    void lvaInitTypeRef();

    void lvaInitArgs(InitVarDscInfo* varDscInfo);
    void lvaInitThisPtr(InitVarDscInfo* varDscInfo);
    void lvaInitRetBuffArg(InitVarDscInfo* varDscInfo, bool useFixedRetBufReg);
    void lvaInitUserArgs(InitVarDscInfo* varDscInfo, unsigned skipArgs, unsigned takeArgs);
    void lvaInitGenericsCtxt(InitVarDscInfo* varDscInfo);
    void lvaInitVarArgsHandle(InitVarDscInfo* varDscInfo);

    void lvaInitVarDsc(LclVarDsc* varDsc, unsigned varNum, CorInfoType corInfoType, CORINFO_CLASS_HANDLE typeHnd);

    void lvaInit();

    LclVarDsc* lvaGetDesc(unsigned lclNum)
    {
        assert(lclNum < lvaCount);
        return &lvaTable[lclNum];
    }

    LclVarDsc* lvaGetDesc(const GenTreeLclVarCommon* lclVar)
    {
        assert(lclVar->GetLclNum() < lvaCount);
        return &lvaTable[lclVar->GetLclNum()];
    }

    unsigned lvaTrackedIndexToLclNum(unsigned trackedIndex)
    {
        assert(trackedIndex < lvaTrackedCount);
        unsigned lclNum = lvaTrackedToVarNum[trackedIndex];
        assert(lclNum < lvaCount);
        return lclNum;
    }

    LclVarDsc* lvaGetDescByTrackedIndex(unsigned trackedIndex)
    {
        return lvaGetDesc(lvaTrackedIndexToLclNum(trackedIndex));
    }

    unsigned lvaLclSize(unsigned varNum);

    bool lvaHaveManyLocals() const;

    unsigned lvaNewTemp(var_types type, bool shortLifetime DEBUGARG(const char* reason));
    unsigned lvaNewTemp(ClassLayout* layout, bool shortLifetime DEBUGARG(const char* reason));
    unsigned lvaNewTemp(CORINFO_CLASS_HANDLE classHandle, bool shortLifetime DEBUGARG(const char* reason));

    unsigned lvaGrabTemp(bool shortLifetime DEBUGARG(const char* reason));
    unsigned lvaGrabTemps(unsigned count DEBUGARG(const char* reason));
    unsigned lvaGrabTempWithImplicitUse(bool shortLifetime DEBUGARG(const char* reason));

    void lvaResizeTable(unsigned newSize);

    void lvaSortByRefCount();

    void lvaMarkLocalVars(); // Local variable ref-counting
    void lvaComputeRefCounts(bool isRecompute, bool setSlotNumbers);
    void lvaMarkLocalVars(BasicBlock* block, bool isRecompute);

    void lvaAllocOutgoingArgSpaceVar(); // Set up lvaOutgoingArgSpaceVar

    VARSET_VALRET_TP lvaStmtLclMask(Statement* stmt);

#ifdef DEBUG
    struct lvaStressLclFldArgs
    {
        Compiler* m_pCompiler;
        bool      m_bFirstPass;
    };

    static fgWalkPreFn lvaStressLclFldCB;
    void               lvaStressLclFld();

    void lvaDispVarSet(VARSET_VALARG_TP set, VARSET_VALARG_TP allVars);
    void lvaDispVarSet(VARSET_VALARG_TP set);

#ifdef TARGET_ARMARCH
    unsigned lvaStressLclFldGetAlignment(GenTreeLclVar* lclNode);
#endif
#endif

#ifdef TARGET_ARM
    int lvaFrameAddress(int varNum, bool mustBeFPBased, regNumber* pBaseReg, int addrModeOffset, bool isFloatUsage);
#else
    int lvaFrameAddress(int varNum, bool* pFPbased);
#endif

    bool lvaIsParameter(unsigned varNum);
    bool lvaIsRegArgument(unsigned varNum);
    bool lvaIsOriginalThisArg(unsigned varNum); // Is this varNum the original this argument?
    bool lvaIsOriginalThisReadOnly();           // return true if there is no place in the code
                                                // that writes to arg0

    bool lvaIsImplicitByRefLocal(unsigned varNum)
    {
        return lvaGetDesc(varNum)->IsImplicitByRefParam();
    }

    bool lvaIsMultiRegStructParam(LclVarDsc* lcl);

    void lvaSetStruct(unsigned lclNum, ClassLayout* layout, bool checkUnsafeBuffer);
    void lvaSetStruct(unsigned lclNum, CORINFO_CLASS_HANDLE classHandle, bool checkUnsafeBuffer);

    // If the local is TYP_REF, set or update the associated class information.
    void lvaSetClass(unsigned varNum, CORINFO_CLASS_HANDLE clsHnd, bool isExact = false);
    void lvaSetClass(unsigned varNum, GenTree* tree, CORINFO_CLASS_HANDLE stackHandle = nullptr);
    void lvaUpdateClass(unsigned varNum, CORINFO_CLASS_HANDLE clsHnd, bool isExact = false);
    void lvaUpdateClass(unsigned varNum, GenTree* tree, CORINFO_CLASS_HANDLE stackHandle = nullptr);

#define MAX_NumOfFieldsInPromotableStruct 4 // Maximum number of fields in promotable struct

    // Info about struct type fields.
    struct lvaStructFieldInfo
    {
        CORINFO_FIELD_HANDLE fldHnd;
        unsigned             fldOffset;
        unsigned             fldSize;
        CORINFO_CLASS_HANDLE fldTypeHnd;
        var_types            fldType;

        lvaStructFieldInfo() : fldHnd(nullptr), fldOffset(0), fldSize(0), fldTypeHnd(nullptr), fldType(TYP_UNDEF)
        {
        }
    };

    // Info about a struct type, instances of which may be candidates for promotion.
    struct lvaStructPromotionInfo
    {
        CORINFO_CLASS_HANDLE typeHnd;
        bool                 canPromote;
        bool                 containsHoles;
        bool                 customLayout;
        bool                 fieldsSorted;
        unsigned char        fieldCnt;
        lvaStructFieldInfo   fields[MAX_NumOfFieldsInPromotableStruct];

        lvaStructPromotionInfo(CORINFO_CLASS_HANDLE typeHnd = nullptr)
            : typeHnd(typeHnd)
            , canPromote(false)
            , containsHoles(false)
            , customLayout(false)
            , fieldsSorted(false)
            , fieldCnt(0)
        {
        }
    };

    // This class is responsible for checking validity and profitability of struct promotion.
    // If it is both legal and profitable, then TryPromoteStructVar promotes the struct and initializes
    // nessesary information for fgMorphStructField to use.
    class StructPromotionHelper
    {
    public:
        StructPromotionHelper(Compiler* compiler);

        bool CanPromoteStructType(CORINFO_CLASS_HANDLE typeHnd);
        bool TryPromoteStructVar(unsigned lclNum);
        void Clear()
        {
            structPromotionInfo.typeHnd = NO_CLASS_HANDLE;
        }

#ifdef DEBUG
        void CheckRetypedAsScalar(CORINFO_FIELD_HANDLE fieldHnd, var_types requestedType);
#endif // DEBUG

#ifdef TARGET_ARM
        bool GetRequiresScratchVar();
#endif // TARGET_ARM

    private:
        bool CanPromoteStructVar(unsigned lclNum);
        bool ShouldPromoteStructVar(unsigned lclNum);
        void PromoteStructVar(unsigned lclNum);
        void SortStructFields();

        void GetFieldInfo(CORINFO_CLASS_HANDLE classHandle, unsigned index);
        void TryPromoteSingleFieldStruct(lvaStructFieldInfo& outerFieldInfo);

    private:
        Compiler*              compiler;
        lvaStructPromotionInfo structPromotionInfo;

#ifdef DEBUG
        typedef JitHashTable<CORINFO_FIELD_HANDLE, JitPtrKeyFuncs<CORINFO_FIELD_STRUCT_>, var_types>
                                 RetypedAsScalarFieldsMap;
        RetypedAsScalarFieldsMap retypedFieldsMap;
#endif // DEBUG
    };

    StructPromotionHelper* structPromotionHelper;

#if !defined(TARGET_64BIT)
    void lvaPromoteLongVars();
#endif // !defined(TARGET_64BIT)
    unsigned lvaGetFieldLocal(const LclVarDsc* varDsc, unsigned int fldOffset);
    lvaPromotionType lvaGetPromotionType(const LclVarDsc* varDsc);
    lvaPromotionType lvaGetPromotionType(unsigned varNum);
    lvaPromotionType lvaGetParentPromotionType(const LclVarDsc* varDsc);
    lvaPromotionType lvaGetParentPromotionType(unsigned varNum);
    bool lvaIsFieldOfDependentlyPromotedStruct(const LclVarDsc* varDsc);
    bool lvaIsGCTracked(const LclVarDsc* varDsc);

#if defined(FEATURE_SIMD)
    bool lvaMapSimd12ToSimd16(const LclVarDsc* varDsc)
    {
        assert(varDsc->lvType == TYP_SIMD12);
        assert(varDsc->GetSize() == 12);

#if defined(TARGET_64BIT) && !defined(OSX_ARM64_ABI)
        assert(varDsc->lvSize() == 16);
#endif // defined(TARGET_64BIT)

        // We make local variable SIMD12 types 16 bytes instead of just 12.
        // lvSize() will return 16 bytes for SIMD12, even for fields.
        // However, we can't do that mapping if the var is a dependently promoted struct field.
        // Such a field must remain its exact size within its parent struct unless it is a single
        // field *and* it is the only field in a struct of 16 bytes.
        if (varDsc->lvSize() != 16)
        {
            return false;
        }
        if (lvaIsFieldOfDependentlyPromotedStruct(varDsc))
        {
            LclVarDsc* parentVarDsc = lvaGetDesc(varDsc->lvParentLcl);
            return (parentVarDsc->lvFieldCnt == 1) && (parentVarDsc->lvSize() == 16);
        }
        return true;
    }
#endif // defined(FEATURE_SIMD)

    unsigned lvaGSSecurityCookie; // LclVar number
    bool     lvaTempsHaveLargerOffsetThanVars();

    // Returns "true" iff local variable "lclNum" is in SSA form.
    bool lvaInSsa(unsigned lclNum)
    {
        assert(lclNum < lvaCount);
        return lvaTable[lclNum].lvInSsa;
    }

    unsigned lvaStubArgumentVar; // variable representing the secret stub argument coming in EAX

#if defined(FEATURE_EH_FUNCLETS)
    unsigned lvaPSPSym; // variable representing the PSPSym
#endif

    InlineInfo*     impInlineInfo;
    InlineStrategy* m_inlineStrategy;

    // The Compiler* that is the root of the inlining tree of which "this" is a member.
    Compiler* impInlineRoot();

#if defined(DEBUG) || defined(INLINE_DATA)
    unsigned __int64 getInlineCycleCount()
    {
        return m_compCycles;
    }
#endif // defined(DEBUG) || defined(INLINE_DATA)

    bool fgNoStructPromotion;      // Set to TRUE to turn off struct promotion for this method.
    bool fgNoStructParamPromotion; // Set to TRUE to turn off struct promotion for parameters this method.

    //=========================================================================
    //                          PROTECTED
    //=========================================================================

protected:
    //---------------- Local variable ref-counting ----------------------------

    void lvaMarkLclRefs(GenTree* tree, GenTree* user, BasicBlock* block, Statement* stmt, bool isRecompute);
    bool IsDominatedByExceptionalEntry(BasicBlock* block);
    void SetVolatileHint(LclVarDsc* varDsc);

    // Keeps the mapping from SSA #'s to VN's for the implicit memory variables.
    SsaDefArray<SsaMemDef> lvMemoryPerSsaData;

public:
    // Returns the address of the per-Ssa data for memory at the given ssaNum (which is required
    // not to be the SsaConfig::RESERVED_SSA_NUM, which indicates that the variable is
    // not an SSA variable).
    SsaMemDef* GetMemoryPerSsaData(unsigned ssaNum)
    {
        return lvMemoryPerSsaData.GetSsaDef(ssaNum);
    }

    /*
    XXXXXXXXXXXXXXXXXXXXXXXXXXXXXXXXXXXXXXXXXXXXXXXXXXXXXXXXXXXXXXXXXXXXXXXXXXXXXXX
    XXXXXXXXXXXXXXXXXXXXXXXXXXXXXXXXXXXXXXXXXXXXXXXXXXXXXXXXXXXXXXXXXXXXXXXXXXXXXXX
    XX                                                                           XX
    XX                           Importer                                        XX
    XX                                                                           XX
    XX   Imports the given method and converts it to semantic trees              XX
    XX                                                                           XX
    XXXXXXXXXXXXXXXXXXXXXXXXXXXXXXXXXXXXXXXXXXXXXXXXXXXXXXXXXXXXXXXXXXXXXXXXXXXXXXX
    XXXXXXXXXXXXXXXXXXXXXXXXXXXXXXXXXXXXXXXXXXXXXXXXXXXXXXXXXXXXXXXXXXXXXXXXXXXXXXX
    */

private:
    // For prefixFlags
    enum
    {
        PREFIX_TAILCALL_EXPLICIT = 0x00000001, // call has "tail" IL prefix
        PREFIX_TAILCALL_IMPLICIT =
            0x00000010, // call is treated as having "tail" prefix even though there is no "tail" IL prefix
        PREFIX_TAILCALL_STRESS =
            0x00000100, // call doesn't "tail" IL prefix but is treated as explicit because of tail call stress
        PREFIX_TAILCALL    = (PREFIX_TAILCALL_EXPLICIT | PREFIX_TAILCALL_IMPLICIT | PREFIX_TAILCALL_STRESS),
        PREFIX_VOLATILE    = 0x00001000,
        PREFIX_UNALIGNED   = 0x00010000,
        PREFIX_CONSTRAINED = 0x00100000,
        PREFIX_READONLY    = 0x01000000
    };

    static void impValidateMemoryAccessOpcode(const BYTE* codeAddr, const BYTE* codeEndp, bool volatilePrefix);
    static OPCODE impGetNonPrefixOpcode(const BYTE* codeAddr, const BYTE* codeEndp);
    static bool impOpcodeIsCallOpcode(OPCODE opcode);

public:
    void impInit();
    void impImport();

    CORINFO_CLASS_HANDLE impGetRefAnyClass();
    CORINFO_CLASS_HANDLE impGetRuntimeArgumentHandle();
    CORINFO_CLASS_HANDLE impGetTypeHandleClass();
    CORINFO_CLASS_HANDLE impGetStringClass();
    CORINFO_CLASS_HANDLE impGetObjectClass();

    // Returns underlying type of handles returned by ldtoken instruction
    var_types GetRuntimeHandleUnderlyingType()
    {
        // RuntimeTypeHandle is backed by raw pointer on CoreRT and by object reference on other runtimes
        return IsTargetAbi(CORINFO_CORERT_ABI) ? TYP_I_IMPL : TYP_REF;
    }

    void impDevirtualizeCall(GenTreeCall*            call,
                             CORINFO_METHOD_HANDLE*  method,
                             unsigned*               methodFlags,
                             CORINFO_CONTEXT_HANDLE* contextHandle,
                             CORINFO_CONTEXT_HANDLE* exactContextHandle,
                             bool                    isLateDevirtualization,
                             bool                    isExplicitTailCall,
                             IL_OFFSETX              ilOffset = BAD_IL_OFFSET);

    void impLateDevirtualizeCall(GenTreeCall* call);

    //=========================================================================
    //                          PROTECTED
    //=========================================================================

protected:
    //-------------------- Stack manipulation ---------------------------------

    unsigned impStkSize; // Size of the full stack

#define SMALL_STACK_SIZE 16 // number of elements in impSmallStack

    bool impIsPrimitive(CorInfoType type);
    bool impILConsumesAddr(const BYTE* codeAddr);

    void impResolveToken(const BYTE* addr, CORINFO_RESOLVED_TOKEN* pResolvedToken, CorInfoTokenKind kind);

    void impPushOnStack(GenTree* tree, typeInfo ti);
    StackEntry impPopStack();
    GenTree* impPopStackCoerceArg(var_types signatureType);
    StackEntry& impStackTop(unsigned n = 0);
    unsigned impStackHeight();

    typeInfo impMakeTypeInfo(CorInfoType type, CORINFO_CLASS_HANDLE classHandle);

    GenTree* impImportLdvirtftn(GenTree* thisPtr, CORINFO_RESOLVED_TOKEN* pResolvedToken, CORINFO_CALL_INFO* pCallInfo);

    int impBoxPatternMatch(CORINFO_RESOLVED_TOKEN* pResolvedToken, const BYTE* codeAddr, const BYTE* codeEndp);
    void impImportAndPushBox(CORINFO_RESOLVED_TOKEN* pResolvedToken);

    void impImportNewObjArray(CORINFO_RESOLVED_TOKEN* pResolvedToken, CORINFO_CALL_INFO* pCallInfo);

    bool impCanPInvokeInline();
    bool impCanPInvokeInlineCallSite(BasicBlock* block);
    void impCheckForPInvokeCall(
        GenTreeCall* call, CORINFO_METHOD_HANDLE methHnd, CORINFO_SIG_INFO* sig, unsigned mflags, BasicBlock* block);
    GenTreeCall* impImportIndirectCall(CORINFO_SIG_INFO* sig, IL_OFFSETX ilOffset = BAD_IL_OFFSET);
    void impPopArgsForUnmanagedCall(GenTree* call, CORINFO_SIG_INFO* sig);

    void impInsertHelperCall(CORINFO_HELPER_DESC* helperCall);
    void impHandleAccessAllowed(CorInfoIsAccessAllowedResult result, CORINFO_HELPER_DESC* helperCall);
    void impHandleAccessAllowedInternal(CorInfoIsAccessAllowedResult result, CORINFO_HELPER_DESC* helperCall);

    var_types impImportCall(OPCODE                  opcode,
                            CORINFO_RESOLVED_TOKEN* pResolvedToken,
                            CORINFO_RESOLVED_TOKEN* pConstrainedResolvedToken, // Is this a "constrained." call on a
                                                                               // type parameter?
                            GenTree*           newobjThis,
                            int                prefixFlags,
                            CORINFO_CALL_INFO* callInfo,
                            IL_OFFSET          rawILOffset);

    CORINFO_CLASS_HANDLE impGetSpecialIntrinsicExactReturnType(CORINFO_METHOD_HANDLE specialIntrinsicHandle);

    void impInitializeStructCall(GenTreeCall* call, CORINFO_CLASS_HANDLE retClass);
#if FEATURE_MULTIREG_RET
    GenTree* impCanonicalizeMultiRegCall(GenTreeCall* call);
    GenTree* impCanonicalizeMultiRegReturnValue(GenTree* value, CORINFO_CLASS_HANDLE retClass);
#endif
    GenTree* impSpillPseudoReturnBufferCall(GenTreeCall* call);

    GenTree* impInitClass(CORINFO_RESOLVED_TOKEN* pResolvedToken);

    GenTree* impImportStaticReadOnlyField(void* fldAddr, var_types lclTyp);

    GenTree* impImportFieldAccess(GenTree*                  objPtr,
                                  CORINFO_RESOLVED_TOKEN*   resolvedToken,
                                  const CORINFO_FIELD_INFO& fieldInfo,
                                  CORINFO_ACCESS_FLAGS      accessFlags,
                                  var_types                 type,
                                  CORINFO_CLASS_HANDLE      structType);

    GenTree* impImportStaticFieldAddressHelper(CORINFO_RESOLVED_TOKEN*   resolvedToken,
                                               const CORINFO_FIELD_INFO& fieldInfo,
                                               CORINFO_ACCESS_FLAGS      accessFlags);

    GenTree* impImportStaticFieldAccess(CORINFO_RESOLVED_TOKEN*   resolvedToken,
                                        const CORINFO_FIELD_INFO& fieldInfo,
                                        CORINFO_ACCESS_FLAGS      accessFlags,
                                        var_types                 type);

    static void impBashVarAddrsToI(GenTree* tree1, GenTree* tree2 = nullptr);

    GenTree* impImplicitIorI4Cast(GenTree* tree, var_types dstTyp);

    GenTree* impImplicitR4orR8Cast(GenTree* tree, var_types dstTyp);

    void impImportLeave(BasicBlock* block);
    void impResetLeaveBlock(BasicBlock* block, unsigned jmpAddr);
    GenTree* impTypeIsAssignable(GenTree* typeTo, GenTree* typeFrom);
    GenTree* impIntrinsic(GenTree*                newobjThis,
                          CORINFO_CLASS_HANDLE    clsHnd,
                          CORINFO_METHOD_HANDLE   method,
                          CORINFO_SIG_INFO*       sig,
                          unsigned                methodFlags,
                          int                     memberRef,
                          bool                    readonlyCall,
                          bool                    tailCall,
                          CORINFO_RESOLVED_TOKEN* pContstrainedResolvedToken,
                          CORINFO_THIS_TRANSFORM  constraintCallThisTransform,
                          CorInfoIntrinsics*      pIntrinsicID,
                          bool*                   isSpecialIntrinsic = nullptr);
    GenTree* impMathIntrinsic(CORINFO_METHOD_HANDLE method,
                              CORINFO_SIG_INFO*     sig,
                              var_types             callType,
                              NamedIntrinsic        intrinsicName,
                              bool                  tailCall);
    NamedIntrinsic lookupNamedIntrinsic(CORINFO_METHOD_HANDLE method);
    GenTree* impUnsupportedNamedIntrinsic(unsigned              helper,
                                          CORINFO_METHOD_HANDLE method,
                                          CORINFO_SIG_INFO*     sig,
                                          bool                  mustExpand);
    GenTree* impNewMustThrowException(unsigned helper, var_types type, CORINFO_CLASS_HANDLE clsHnd);

#ifdef FEATURE_HW_INTRINSICS
    GenTree* impHWIntrinsic(NamedIntrinsic        intrinsic,
                            CORINFO_CLASS_HANDLE  clsHnd,
                            CORINFO_METHOD_HANDLE method,
                            CORINFO_SIG_INFO*     sig,
                            bool                  mustExpand);
    GenTree* impSimdAsHWIntrinsic(NamedIntrinsic        intrinsic,
                                  CORINFO_CLASS_HANDLE  clsHnd,
                                  CORINFO_METHOD_HANDLE method,
                                  CORINFO_SIG_INFO*     sig,
                                  GenTree*              newobjThis);

protected:
    bool compSupportsHWIntrinsic(CORINFO_InstructionSet isa);

    GenTree* impSimdAsHWIntrinsicSpecial(NamedIntrinsic              intrinsic,
                                         const HWIntrinsicSignature& signature,
                                         ClassLayout*                layout);

    GenTree* impSimdAsHWIntrinsicCreate(const HWIntrinsicSignature& signature,
                                        ClassLayout*                thisLayout,
                                        GenTree*                    newobjThis);

    GenTree* impSimdAsHWIntrinsicCreateExtend(const HWIntrinsicSignature& signature,
                                              ClassLayout*                layout,
                                              GenTree*                    newobjThis);

    GenTree* impSimdAsHWIntrinsicGetCtorThis(ClassLayout* layout, GenTree* newobjThis);

    GenTree* impSimdAsHWIntrinsicMultiply(const HWIntrinsicSignature& sig, GenTree* op1, GenTree* op2);

    GenTree* impSimdAsHWIntrinsicCndSel(ClassLayout* layout, GenTree* op1, GenTree* op2, GenTree* op3);

    GenTree* impSpecialIntrinsic(NamedIntrinsic              intrinsic,
                                 const HWIntrinsicSignature& sig,
                                 var_types                   baseType,
                                 var_types                   retType,
                                 unsigned                    simdSize);

    GenTree* impPopArgForHWIntrinsic(var_types paramType, ClassLayout* paramLayout);
    GenTree* impNonConstFallback(NamedIntrinsic intrinsic, var_types simdType, var_types baseType);
    GenTree* addRangeCheckIfNeeded(
        NamedIntrinsic intrinsic, GenTree* immOp, bool mustExpand, int immLowerBound, int immUpperBound);
    GenTree* addRangeCheckForHWIntrinsic(GenTree* immOp, int immLowerBound, int immUpperBound);

#ifdef TARGET_XARCH
    GenTree* impBaseIntrinsic(NamedIntrinsic              intrinsic,
                              const HWIntrinsicSignature& sig,
                              var_types                   baseType,
                              var_types                   retType,
                              unsigned                    simdSize);
    GenTree* impSSEIntrinsic(NamedIntrinsic intrinsic, const HWIntrinsicSignature& sig);
    GenTree* impSSE2Intrinsic(NamedIntrinsic intrinsic, const HWIntrinsicSignature& sig);
    GenTree* impAvxOrAvx2Intrinsic(NamedIntrinsic intrinsic, const HWIntrinsicSignature& sig);
    GenTree* impBMI1OrBMI2Intrinsic(NamedIntrinsic intrinsic, const HWIntrinsicSignature& sig);

    GenTree* impSimdAsHWIntrinsicRelOp(
        NamedIntrinsic intrinsic, var_types baseType, ClassLayout* layout, GenTree* op1, GenTree* op2);
#endif // TARGET_XARCH
#endif // FEATURE_HW_INTRINSICS
    GenTree* impArrayAccessIntrinsic(CORINFO_CLASS_HANDLE clsHnd,
                                     CORINFO_SIG_INFO*    sig,
                                     int                  memberRef,
                                     bool                 readonlyCall,
                                     CorInfoIntrinsics    intrinsicID);
    GenTree* impInitializeArrayIntrinsic(CORINFO_SIG_INFO* sig);

    GenTree* impMethodPointer(CORINFO_RESOLVED_TOKEN* pResolvedToken, CORINFO_CALL_INFO* pCallInfo);

    GenTree* impTransformThis(GenTree*                thisPtr,
                              CORINFO_RESOLVED_TOKEN* pConstrainedResolvedToken,
                              CORINFO_THIS_TRANSFORM  transform);

    //----------------- Manipulating the trees and stmts ----------------------

    Statement* impStmtList; // Statements for the BB being imported.
    Statement* impLastStmt; // The last statement for the current BB.

public:
    enum
    {
        CHECK_SPILL_ALL  = -1,
        CHECK_SPILL_NONE = -2
    };

    void impBeginTreeList();
    void impEndTreeList(BasicBlock* block, Statement* firstStmt, Statement* lastStmt);
    void impEndTreeList(BasicBlock* block);
    void impAppendStmtCheck(Statement* stmt, unsigned chkLevel);
    void impAppendStmt(Statement* stmt, unsigned chkLevel);
    void impAppendStmt(Statement* stmt);
    void impInsertStmtBefore(Statement* stmt, Statement* stmtBefore);
    Statement* impAppendTree(GenTree* tree, unsigned chkLevel, IL_OFFSETX offset);
    void impInsertTreeBefore(GenTree* tree, IL_OFFSETX offset, Statement* stmtBefore);
    void impAppendTempAssign(unsigned lclNum, GenTree* val, unsigned curLevel);
    void impAppendTempAssign(unsigned lclNum, GenTree* val, ClassLayout* layout, unsigned curLevel);
    void impAppendTempAssign(unsigned lclNum, GenTree* val, CORINFO_CLASS_HANDLE structHnd, unsigned curLevel);

    Statement* impExtractLastStmt();

    GenTree* impCloneExpr(GenTree* tree, GenTree** clone, unsigned spillCheckLevel DEBUGARG(const char* reason));
    GenTree* impCloneExpr(GenTree*     tree,
                          GenTree**    clone,
                          ClassLayout* layout,
                          unsigned spillCheckLevel DEBUGARG(const char* reason));
    void impMakeMultiUse(GenTree*  tree,
                         unsigned  useCount,
                         GenTree** uses,
                         unsigned spillCheckLevel DEBUGARG(const char* reason));
    void impMakeMultiUse(GenTree*     tree,
                         unsigned     useCount,
                         GenTree**    uses,
                         ClassLayout* layout,
                         unsigned spillCheckLevel DEBUGARG(const char* reason));

    template <unsigned useCount>
    void impMakeMultiUse(GenTree* tree,
                         GenTree* (&uses)[useCount],
                         ClassLayout* layout,
                         unsigned spillCheckLevel DEBUGARG(const char* reason))
    {
        impMakeMultiUse(tree, useCount, uses, layout, spillCheckLevel DEBUGARG(reason));
    }

    GenTree* impAssignStructAddr(GenTree* dest, GenTree* src, ClassLayout* layout, unsigned curLevel);

    GenTree* impGetStructAddr(GenTree* structVal, CORINFO_CLASS_HANDLE structHnd, unsigned curLevel, bool willDeref);

    GenTree* impCanonicalizeStructCallArg(GenTree* arg, ClassLayout* argLayout, unsigned curLevel);

    GenTree* impTokenToHandle(CORINFO_RESOLVED_TOKEN* pResolvedToken,
                              bool*                   pRuntimeLookup    = nullptr,
                              bool                    mustRestoreHandle = false,
                              bool                    importParent      = false);

    GenTree* impParentClassTokenToHandle(CORINFO_RESOLVED_TOKEN* pResolvedToken,
                                         bool*                   pRuntimeLookup    = nullptr,
                                         bool                    mustRestoreHandle = false)
    {
        return impTokenToHandle(pResolvedToken, pRuntimeLookup, mustRestoreHandle, true);
    }

    GenTree* impLookupToTree(CORINFO_RESOLVED_TOKEN* pResolvedToken,
                             CORINFO_LOOKUP*         pLookup,
                             GenTreeFlags            flags,
                             void*                   compileTimeHandle);

    GenTree* getRuntimeContextTree(CORINFO_RUNTIME_LOOKUP_KIND kind);

    GenTree* impRuntimeLookupToTree(CORINFO_RESOLVED_TOKEN* pResolvedToken,
                                    CORINFO_LOOKUP*         pLookup,
                                    void*                   compileTimeHandle);

    GenTree* impReadyToRunLookupToTree(CORINFO_CONST_LOOKUP* pLookup, GenTreeFlags flags, void* compileTimeHandle);

    GenTreeCall* impReadyToRunHelperToTree(CORINFO_RESOLVED_TOKEN* pResolvedToken,
                                           CorInfoHelpFunc         helper,
                                           var_types               type,
                                           GenTreeCall::Use*       args               = nullptr,
                                           CORINFO_LOOKUP_KIND*    pGenericLookupKind = nullptr);

    GenTree* impCastClassOrIsInstToTree(GenTree*                op1,
                                        GenTree*                op2,
                                        CORINFO_RESOLVED_TOKEN* pResolvedToken,
                                        bool                    isCastClass);

    GenTree* impOptimizeCastClassOrIsInst(GenTree* op1, CORINFO_RESOLVED_TOKEN* pResolvedToken, bool isCastClass);

    bool IsIntrinsicImplementedByUserCall(NamedIntrinsic intrinsicName);
    bool IsTargetIntrinsic(NamedIntrinsic intrinsicName);
    bool IsMathIntrinsic(NamedIntrinsic intrinsicName);
    bool IsMathIntrinsic(GenTree* tree);

private:
    //----------------- Importing the method ----------------------------------

    CORINFO_CONTEXT_HANDLE impTokenLookupContextHandle; // The context used for looking up tokens.

#ifdef DEBUG
    unsigned    impCurOpcOffs;
    const char* impCurOpcName;

    // For displaying instrs with generated native code (-n:B)
    Statement* impLastILoffsStmt; // oldest stmt added for which we did not call SetLastILOffset().
    void       impNoteLastILoffs();
#endif

    /* IL offset of the stmt currently being imported. It gets set to
       BAD_IL_OFFSET after it has been set in the appended trees. Then it gets
       updated at IL offsets for which we have to report mapping info.
       It also includes flag bits, so use jitGetILoffs()
       to get the actual IL offset value.
    */

    IL_OFFSETX impCurStmtOffs;
    void impCurStmtOffsSet(IL_OFFSET offs);

    void impNoteBranchOffs();

    unsigned impInitBlockLineInfo();

    GenTree* impCheckForNullPointer(GenTree* obj);
    bool impIsThis(GenTree* obj);
    bool impIsLDFTN_TOKEN(const BYTE* delegateCreateStart, const BYTE* newobjCodeAddr);
    bool impIsDUP_LDVIRTFTN_TOKEN(const BYTE* delegateCreateStart, const BYTE* newobjCodeAddr);
    bool impIsAnySTLOC(OPCODE opcode)
    {
        return ((opcode == CEE_STLOC) || (opcode == CEE_STLOC_S) ||
                ((opcode >= CEE_STLOC_0) && (opcode <= CEE_STLOC_3)));
    }

    GenTreeCall::Use* impPopCallArgs(unsigned count, CORINFO_SIG_INFO* sig, GenTreeCall::Use* prefixArgs = nullptr);

    bool impCheckImplicitArgumentCoercion(var_types sigType, var_types nodeType) const;

    GenTreeCall::Use* impPopReverseCallArgs(unsigned count, CORINFO_SIG_INFO* sig, unsigned skipReverseCount = 0);

    /*
     * Get current IL offset with stack-empty info incoporated
     */
    IL_OFFSETX impCurILOffset(IL_OFFSET offs, bool callInstruction = false);

    //---------------- Spilling the importer stack ----------------------------

    // The maximum number of bytes of IL processed without clean stack state.
    // It allows to limit the maximum tree size and depth.
    static const unsigned MAX_TREE_SIZE = 200;
    bool impCanSpillNow(OPCODE prevOpcode);

    // We keep a byte-per-block map (dynamically extended) in the top-level Compiler object of a compilation.
    JitExpandArray<bool> impPendingBlockMembers;

    // Return the byte for "b" (allocating/extending impPendingBlockMembers if necessary.)
    // Operates on the map in the top-level ancestor.
    bool impIsPendingBlockMember(BasicBlock* blk)
    {
        return impInlineRoot()->impPendingBlockMembers.Get(blk->bbInd());
    }

    // Set the byte for "b" to "val" (allocating/extending impPendingBlockMembers if necessary.)
    // Operates on the map in the top-level ancestor.
    void impSetPendingBlockMember(BasicBlock* blk, bool val)
    {
        impInlineRoot()->impPendingBlockMembers.Set(blk->bbInd(), val);
    }

    bool impCanReimport;

    void impSpillStackEntry(unsigned level DEBUGARG(const char* reason));

    void impSpillStackEnsure(bool spillLeaves = false);
    void impEvalSideEffects();
    void impSpillSpecialSideEff();
    void impSpillSideEffects(bool spillGlobEffects, unsigned chkLevel DEBUGARG(const char* reason));
    void               impSpillValueClasses();
    void               impSpillEvalStack();
    static fgWalkPreFn impFindValueClasses;
    void impSpillLclRefs(ssize_t lclNum);

    BasicBlock* impPushCatchArgOnStack(BasicBlock* hndBlk, CORINFO_CLASS_HANDLE clsHnd, bool isSingleBlockFilter);
    GenTree* impNewCatchArg();

    bool impBlockIsInALoop(BasicBlock* block);
    void impImportBlockCode(BasicBlock* block);

    void impAddPendingEHSuccessors(BasicBlock* block);

    void impImportBlockPending(BasicBlock* block);
    void impPushPendingBlock(BasicBlock* block);
    BasicBlock* impPopPendingBlock();

    var_types impGetNumericBinaryOpType(genTreeOps oper, bool fUnsigned, GenTree** pOp1, GenTree** pOp2);

    void impImportBlock(BasicBlock* block);
    bool impSpillStackAtBlockEnd(BasicBlock* block);

    // Assumes that "block" is a basic block that completes with a non-empty stack. We will assign the values
    // on the stack to local variables (the "spill temp" variables). The successor blocks will assume that
    // its incoming stack contents are in those locals. This requires "block" and its successors to agree on
    // the variables that will be used -- and for all the predecessors of those successors, and the
    // successors of those predecessors, etc. Call such a set of blocks closed under alternating
    // successor/predecessor edges a "spill clique." A block is a "predecessor" or "successor" member of the
    // clique (or, conceivably, both). Each block has a specified sequence of incoming and outgoing spill
    // temps. If "block" already has its outgoing spill temps assigned (they are always a contiguous series
    // of local variable numbers, so we represent them with the base local variable number), returns that.
    // Otherwise, picks a set of spill temps, and propagates this choice to all blocks in the spill clique of
    // which "block" is a member (asserting, in debug mode, that no block in this clique had its spill temps
    // chosen already. More precisely, that the incoming or outgoing spill temps are not chosen, depending
    // on which kind of member of the clique the block is).
    void impSetSpillCliqueState(BasicBlock* block, ImportSpillCliqueState* state);

    // Assumes that "block" is a basic block that completes with a non-empty stack. We have previously
    // assigned the values on the stack to local variables (the "spill temp" variables). The successor blocks
    // will assume that its incoming stack contents are in those locals. This requires "block" and its
    // successors to agree on the variables and their types that will be used.  The CLI spec allows implicit
    // conversions between 'int' and 'native int' or 'float' and 'double' stack types. So one predecessor can
    // push an int and another can push a native int.  For 64-bit we have chosen to implement this by typing
    // the "spill temp" as native int, and then importing (or re-importing as needed) so that all the
    // predecessors in the "spill clique" push a native int (sign-extending if needed), and all the
    // successors receive a native int. Similarly float and double are unified to double.
    // This routine is called after a type-mismatch is detected, and it will walk the spill clique to mark
    // blocks for re-importation as appropriate (both successors, so they get the right incoming type, and
    // predecessors, so they insert an upcast if needed).
    void impReimportSpillClique(BasicBlock* block);

    // When we compute a "spill clique" (see above) these byte-maps are allocated to have a byte per basic
    // block, and represent the predecessor and successor members of the clique currently being computed.
    // *** Access to these will need to be locked in a parallel compiler.
    JitExpandArray<uint8_t> impSpillCliqueMembers;

    enum SpillCliqueDir
    {
        SpillCliquePred,
        SpillCliqueSucc
    };

    // Abstract class for receiving a callback while walking a spill clique
    class SpillCliqueWalker
    {
    public:
        virtual void Visit(SpillCliqueDir predOrSucc, BasicBlock* blk) = 0;
    };

    // This is the heart of the algorithm for walking spill cliques. It invokes callback->Visit for each
    // predecessor or successor within the spill clique
    void impWalkSpillCliqueFromPred(BasicBlock* pred, SpillCliqueWalker* callback);

    bool impIsSpillCliqueMember(SpillCliqueDir predOrSucc, BasicBlock* block);
    bool impAddSpillCliqueMember(SpillCliqueDir predOrSucc, BasicBlock* block);

    void impPushLclVar(unsigned lclNum, IL_OFFSET offset);
    void impLoadArg(unsigned ilArgNum, IL_OFFSET offset);
    void impLoadLoc(unsigned ilLclNum, IL_OFFSET offset);
    bool impInlineReturnInstruction();
    void impReturnInstruction(int prefixFlags, OPCODE* opcode);

    // A free list of linked list nodes used to represent to-do stacks of basic blocks.
    struct BlockListNode
    {
        BasicBlock*    m_blk;
        BlockListNode* m_next;
        BlockListNode(BasicBlock* blk, BlockListNode* next = nullptr) : m_blk(blk), m_next(next)
        {
        }
        void* operator new(size_t sz, Compiler* comp);
    };
    BlockListNode* impBlockListNodeFreeList;
    BlockListNode* impPendingBlockStack;

    void FreeBlockListNode(BlockListNode* node);

    var_types mangleVarArgsType(var_types type);

#if FEATURE_VARARG
    regNumber getCallArgIntRegister(regNumber floatReg);
    regNumber getCallArgFloatRegister(regNumber intReg);
#endif // FEATURE_VARARG

#if defined(DEBUG)
    static unsigned jitTotalMethodCompiled;
#endif

#ifdef DEBUG
    static LONG jitNestingLevel;
#endif // DEBUG

    static GenTreeLclVar* impIsAddressInLocal(GenTree* tree);

    void impMakeDiscretionaryInlineObservations(InlineInfo* pInlineInfo, InlineResult* inlineResult);

    // STATIC inlining decision based on the IL code.
    void impCanInlineIL(CORINFO_METHOD_HANDLE fncHandle,
                        CORINFO_METHOD_INFO*  methInfo,
                        bool                  forceInline,
                        InlineResult*         inlineResult);

    void impCheckCanInline(GenTreeCall*           call,
                           CORINFO_METHOD_HANDLE  fncHandle,
                           unsigned               methAttr,
                           CORINFO_CONTEXT_HANDLE exactContextHnd,
                           InlineCandidateInfo**  ppInlineCandidateInfo,
                           InlineResult*          inlineResult);

    bool impInlineIsGuaranteedThisDerefBeforeAnySideEffects(GenTree*          additionalTree,
                                                            GenTreeCall::Use* additionalCallArgs,
                                                            GenTree*          dereferencedAddress);

    void impMarkInlineCandidate(GenTreeCall*           call,
                                CORINFO_CONTEXT_HANDLE exactContextHnd,
                                bool                   exactContextNeedsRuntimeLookup,
                                CORINFO_CALL_INFO*     callInfo);

    void impMarkInlineCandidateHelper(GenTreeCall*           call,
                                      CORINFO_CONTEXT_HANDLE exactContextHnd,
                                      bool                   exactContextNeedsRuntimeLookup,
                                      CORINFO_CALL_INFO*     callInfo);

    bool impTailCallRetTypeCompatible(GenTreeCall* call);

    bool impIsTailCallILPattern(
        bool tailPrefixed, OPCODE curOpcode, const BYTE* codeAddrOfNextOpcode, const BYTE* codeEnd, bool isRecursive);

    bool impIsImplicitTailCallCandidate(
        OPCODE curOpcode, const BYTE* codeAddrOfNextOpcode, const BYTE* codeEnd, int prefixFlags, bool isRecursive);

    bool impIsClassExact(CORINFO_CLASS_HANDLE classHnd);
    bool impCanSkipCovariantStoreCheck(GenTree* value, GenTree* array);

    CORINFO_RESOLVED_TOKEN* impAllocateToken(const CORINFO_RESOLVED_TOKEN& token);

    GenTree* impImportInitObj(GenTree* dstAddr, ClassLayout* layout);
    GenTree* impImportCpObj(GenTree* dstAddr, GenTree* srcAddr, ClassLayout* layout);
    GenTree* impImportInitBlk(GenTree* dstAddr, GenTree* initValue, GenTree* size, bool isVolatile);
    GenTree* impImportCpBlk(GenTree* dstAddr, GenTree* srcAddr, GenTree* size, bool isVolatile);

    GenTree* impImportPop(BasicBlock* block);

    void impImportDup();

    GenTree* impImportTlsFieldAccess(CORINFO_RESOLVED_TOKEN*   resolvedToken,
                                     const CORINFO_FIELD_INFO& fieldInfo,
                                     CORINFO_ACCESS_FLAGS      accessFlags,
                                     var_types                 type);

    /*
    XXXXXXXXXXXXXXXXXXXXXXXXXXXXXXXXXXXXXXXXXXXXXXXXXXXXXXXXXXXXXXXXXXXXXXXXXXXXXXX
    XXXXXXXXXXXXXXXXXXXXXXXXXXXXXXXXXXXXXXXXXXXXXXXXXXXXXXXXXXXXXXXXXXXXXXXXXXXXXXX
    XX                                                                           XX
    XX                           FlowGraph                                       XX
    XX                                                                           XX
    XX   Info about the basic-blocks, their contents and the flow analysis       XX
    XX                                                                           XX
    XXXXXXXXXXXXXXXXXXXXXXXXXXXXXXXXXXXXXXXXXXXXXXXXXXXXXXXXXXXXXXXXXXXXXXXXXXXXXXX
    XXXXXXXXXXXXXXXXXXXXXXXXXXXXXXXXXXXXXXXXXXXXXXXXXXXXXXXXXXXXXXXXXXXXXXXXXXXXXXX
    */

public:
    BasicBlock* fgFirstBB;        // Beginning of the basic block list
    BasicBlock* fgLastBB;         // End of the basic block list
    BasicBlock* fgFirstColdBlock; // First block to be placed in the cold section
    BasicBlock* fgEntryBB;        // For OSR, the original method's entry point
#if defined(FEATURE_EH_FUNCLETS)
    BasicBlock* fgFirstFuncletBB; // First block of outlined funclets (to allow block insertion before the funclets)
#endif
    BasicBlock* fgFirstBBScratch;   // Block inserted for initialization stuff. Is nullptr if no such block has been
                                    // created.
    BasicBlockList* fgReturnBlocks; // list of BBJ_RETURN blocks
    unsigned        fgEdgeCount;    // # of control flow edges between the BBs
    unsigned        fgBBcount;      // # of BBs in the method
#ifdef DEBUG
    unsigned fgBBcountAtCodegen; // # of BBs in the method at the start of codegen
#endif
    unsigned     fgBBNumMax;       // The max bbNum that has been assigned to basic blocks
    unsigned     fgDomBBcount;     // # of BBs for which we have dominator and reachability information
    BasicBlock** fgBBInvPostOrder; // The flow graph stored in an array sorted in topological order, needed to compute
                                   // dominance. Indexed by block number. Size: fgBBNumMax + 1.

    // After the dominance tree is computed, we cache a DFS preorder number and DFS postorder number to compute
    // dominance queries in O(1). fgDomTreePreOrder and fgDomTreePostOrder are arrays giving the block's preorder and
    // postorder number, respectively. The arrays are indexed by basic block number. (Note that blocks are numbered
    // starting from one. Thus, we always waste element zero. This makes debugging easier and makes the code less likely
    // to suffer from bugs stemming from forgetting to add or subtract one from the block number to form an array
    // index). The arrays are of size fgBBNumMax + 1.
    unsigned* fgDomTreePreOrder;
    unsigned* fgDomTreePostOrder;

    // Dominator tree used by SSA construction and copy propagation (the two are expected to use the same tree
    // in order to avoid the need for SSA reconstruction and an "out of SSA" phase).
    DomTreeNode* fgSsaDomTree;

    bool fgBBVarSetsInited;

    // Allocate array like T* a = new T[fgBBNumMax + 1];
    // Using helper so we don't keep forgetting +1.
    template <typename T>
    T* fgAllocateTypeForEachBlk(CompMemKind cmk = CMK_Unknown)
    {
        return getAllocator(cmk).allocate<T>(fgBBNumMax + 1);
    }

    // BlockSets are relative to a specific set of BasicBlock numbers. If that changes
    // (if the blocks are renumbered), this changes. BlockSets from different epochs
    // cannot be meaningfully combined. Note that new blocks can be created with higher
    // block numbers without changing the basic block epoch. These blocks *cannot*
    // participate in a block set until the blocks are all renumbered, causing the epoch
    // to change. This is useful if continuing to use previous block sets is valuable.
    // If the epoch is zero, then it is uninitialized, and block sets can't be used.
    unsigned fgCurBBEpoch;

    unsigned GetCurBasicBlockEpoch()
    {
        return fgCurBBEpoch;
    }

    // The number of basic blocks in the current epoch. When the blocks are renumbered,
    // this is fgBBcount. As blocks are added, fgBBcount increases, fgCurBBEpochSize remains
    // the same, until a new BasicBlock epoch is created, such as when the blocks are all renumbered.
    unsigned fgCurBBEpochSize;

    // The number of "size_t" elements required to hold a bitset large enough for fgCurBBEpochSize
    // bits. This is precomputed to avoid doing math every time BasicBlockBitSetTraits::GetArrSize() is called.
    unsigned fgBBSetCountInSizeTUnits;

    void NewBasicBlockEpoch()
    {
        INDEBUG(unsigned oldEpochArrSize = fgBBSetCountInSizeTUnits);

        // We have a new epoch. Compute and cache the size needed for new BlockSets.
        fgCurBBEpoch++;
        fgCurBBEpochSize = fgBBNumMax + 1;
        fgBBSetCountInSizeTUnits =
            roundUp(fgCurBBEpochSize, (unsigned)(sizeof(size_t) * 8)) / unsigned(sizeof(size_t) * 8);

#ifdef DEBUG
        // All BlockSet objects are now invalid!
        fgReachabilitySetsValid = false; // the bbReach sets are now invalid!
        fgEnterBlksSetValid     = false; // the fgEnterBlks set is now invalid!

        if (verbose)
        {
            unsigned epochArrSize = BasicBlockBitSetTraits::GetArrSize(this, sizeof(size_t));
            printf("\nNew BlockSet epoch %d, # of blocks (including unused BB00): %u, bitset array size: %u (%s)",
                   fgCurBBEpoch, fgCurBBEpochSize, epochArrSize, (epochArrSize <= 1) ? "short" : "long");
            if ((fgCurBBEpoch != 1) && ((oldEpochArrSize <= 1) != (epochArrSize <= 1)))
            {
                // If we're not just establishing the first epoch, and the epoch array size has changed such that we're
                // going to change our bitset representation from short (just a size_t bitset) to long (a pointer to an
                // array of size_t bitsets), then print that out.
                printf("; NOTE: BlockSet size was previously %s!", (oldEpochArrSize <= 1) ? "short" : "long");
            }
            printf("\n");
        }
#endif // DEBUG
    }

    void EnsureBasicBlockEpoch()
    {
        if (fgCurBBEpochSize != fgBBNumMax + 1)
        {
            NewBasicBlockEpoch();
        }
    }

    BasicBlock* fgNewBasicBlock(BBjumpKinds jumpKind);
    void fgEnsureFirstBBisScratch();
    bool fgFirstBBisScratch();
    bool fgBBisScratch(BasicBlock* block);

    void fgExtendEHRegionBefore(BasicBlock* block);
    void fgExtendEHRegionAfter(BasicBlock* block);

    BasicBlock* fgNewBBbefore(BBjumpKinds jumpKind, BasicBlock* block, bool extendRegion);

    BasicBlock* fgNewBBafter(BBjumpKinds jumpKind, BasicBlock* block, bool extendRegion);

    BasicBlock* fgNewBBinRegion(BBjumpKinds jumpKind,
                                unsigned    tryIndex,
                                unsigned    hndIndex,
                                BasicBlock* nearBlk,
                                bool        putInFilter = false,
                                bool        runRarely   = false,
                                bool        insertAtEnd = false);

    BasicBlock* fgNewBBinRegion(BBjumpKinds jumpKind,
                                BasicBlock* srcBlk,
                                bool        runRarely   = false,
                                bool        insertAtEnd = false);

    BasicBlock* fgNewBBinRegion(BBjumpKinds jumpKind);

    BasicBlock* fgNewBBinRegionWorker(BBjumpKinds jumpKind,
                                      BasicBlock* afterBlk,
                                      unsigned    xcptnIndex,
                                      bool        putInTryRegion);

    void fgInsertBBbefore(BasicBlock* insertBeforeBlk, BasicBlock* newBlk);
    void fgInsertBBafter(BasicBlock* insertAfterBlk, BasicBlock* newBlk);
    void fgUnlinkBlock(BasicBlock* block);

#ifdef FEATURE_JIT_METHOD_PERF
    unsigned fgMeasureIR();
#endif // FEATURE_JIT_METHOD_PERF

    bool fgModified;         // True if the flow graph has been modified recently
    bool fgComputePredsDone; // Have we computed the bbPreds list
    bool fgCheapPredsValid;  // Is the bbCheapPreds list valid?
    bool fgDomsComputed;     // Have we computed the dominator sets?
    bool fgOptimizedFinally; // Did we optimize any try-finallys?

    bool fgHasSwitch; // any BBJ_SWITCH jumps?

    BlockSet fgEnterBlks; // Set of blocks which have a special transfer of control; the "entry" blocks plus EH handler
                          // begin blocks.

#ifdef DEBUG
    bool fgReachabilitySetsValid; // Are the bbReach sets valid?
    bool fgEnterBlksSetValid;     // Is the fgEnterBlks set valid?
#endif                            // DEBUG

    bool fgRemoveRestOfBlock; // true if we know that we will throw
    bool fgStmtRemoved;       // true if we remove statements -> need new DFA

    // There are two modes for ordering of the trees.
    //  - In FGOrderTree, the dominant ordering is the tree order, and the nodes contained in
    //    each tree and sub-tree are contiguous, and can be traversed (in gtNext/gtPrev order)
    //    by traversing the tree according to the order of the operands.
    //  - In FGOrderLinear, the dominant ordering is the linear order.

    enum FlowGraphOrder
    {
        FGOrderTree,
        FGOrderLinear
    };
    FlowGraphOrder fgOrder;

    // The following are boolean flags that keep track of the state of internal data structures

    bool                 fgStmtListThreaded;       // true if the node list is now threaded
    bool                 fgCanRelocateEHRegions;   // true if we are allowed to relocate the EH regions
    bool                 fgEdgeWeightsComputed;    // true after we have called fgComputeEdgeWeights
    bool                 fgHaveValidEdgeWeights;   // true if we were successful in computing all of the edge weights
    bool                 fgSlopUsedInEdgeWeights;  // true if their was some slop used when computing the edge weights
    bool                 fgRangeUsedInEdgeWeights; // true if some of the edgeWeight are expressed in Min..Max form
    bool                 fgNeedsUpdateFlowGraph;   // true if we need to run fgUpdateFlowGraph
    BasicBlock::weight_t fgCalledCount;            // count of the number of times this method was called
                                                   // This is derived from the profile data
                                                   // or is BB_UNITY_WEIGHT when we don't have profile data

#if defined(FEATURE_EH_FUNCLETS)
    bool fgFuncletsCreated; // true if the funclet creation phase has been run
#endif                      // FEATURE_EH_FUNCLETS

    bool fgGlobalMorph; // indicates if we are during the global morphing phase
                        // since fgMorphTree can be called from several places

    bool     impBoxTempInUse; // the temp below is valid and available
    unsigned impBoxTemp;      // a temporary that is used for boxing

#ifdef DEBUG
    bool jitFallbackCompile; // Are we doing a fallback compile? That is, have we executed a NO_WAY assert,
                             //   and we are trying to compile again in a "safer", minopts mode?
#endif

#if defined(DEBUG)
    unsigned impInlinedCodeSize;
    bool     fgPrintInlinedMethods;
#endif

    jitstd::vector<flowList*>* fgPredListSortVector;

    //-------------------------------------------------------------------------

    void fgInit();

    PhaseStatus fgImport();

    PhaseStatus fgTransformIndirectCalls();

    PhaseStatus fgTransformPatchpoints();

    PhaseStatus fgInline();

    PhaseStatus fgRemoveEmptyTry();

    PhaseStatus fgRemoveEmptyFinally();

    PhaseStatus fgMergeFinallyChains();

    PhaseStatus fgCloneFinally();

    void fgCleanupContinuation(BasicBlock* continuation);

#if defined(FEATURE_EH_FUNCLETS) && defined(TARGET_ARM)

    PhaseStatus fgUpdateFinallyTargetFlags();

    void fgClearAllFinallyTargetBits();

    void fgAddFinallyTargetFlags();

#endif // defined(FEATURE_EH_FUNCLETS) && defined(TARGET_ARM)

    PhaseStatus fgTailMergeThrows();
    void fgTailMergeThrowsFallThroughHelper(BasicBlock* predBlock,
                                            BasicBlock* nonCanonicalBlock,
                                            BasicBlock* canonicalBlock,
                                            flowList*   predEdge);
    void fgTailMergeThrowsJumpToHelper(BasicBlock* predBlock,
                                       BasicBlock* nonCanonicalBlock,
                                       BasicBlock* canonicalBlock,
                                       flowList*   predEdge);

#if defined(FEATURE_EH_FUNCLETS) && defined(TARGET_ARM)
    // Sometimes we need to defer updating the BBF_FINALLY_TARGET bit. fgNeedToAddFinallyTargetBits signals
    // when this is necessary.
    bool fgNeedToAddFinallyTargetBits;
#endif // defined(FEATURE_EH_FUNCLETS) && defined(TARGET_ARM)

    bool fgRetargetBranchesToCanonicalCallFinally(BasicBlock*      block,
                                                  BasicBlock*      handler,
                                                  BlockToBlockMap& continuationMap);

    GenTree* fgGetCritSectOfStaticMethod();

#if defined(FEATURE_EH_FUNCLETS)

    void fgAddSyncMethodEnterExit();

    void fgInsertMonitorCall(BasicBlock* block, CorInfoHelpFunc helper, unsigned thisLclNum);

    void fgConvertSyncReturnToLeave(BasicBlock* block);

#endif // FEATURE_EH_FUNCLETS

    void fgAddReversePInvokeEnterExit();

    // The number of separate return points in the method.
    unsigned fgReturnCount;

    void fgAddInternal();

    bool fgFoldConditional(BasicBlock* block);

    void fgMorphStmts(BasicBlock* block);
    void fgMorphBlocks();

    void fgMergeBlockReturn(BasicBlock* block);

    bool fgMorphBlockStmt(BasicBlock* block, Statement* stmt DEBUGARG(const char* msg));

    void fgSetOptions();

#ifdef DEBUG
    static fgWalkPreFn fgAssertNoQmark;
    void fgPreExpandQmarkChecks(GenTree* expr);
    void fgPostExpandQmarkChecks();
#endif

    IL_OFFSET fgFindBlockILOffset(BasicBlock* block);

    BasicBlock* fgSplitBlockAtBeginning(BasicBlock* curr);
    BasicBlock* fgSplitBlockAtEnd(BasicBlock* curr);
    BasicBlock* fgSplitBlockAfterStatement(BasicBlock* curr, Statement* stmt);
    BasicBlock* fgSplitBlockAfterNode(BasicBlock* curr, GenTree* node); // for LIR
    BasicBlock* fgSplitEdge(BasicBlock* curr, BasicBlock* succ);

    Statement* fgNewStmtFromTree(GenTree* tree, BasicBlock* block, IL_OFFSETX offs);
    Statement* fgNewStmtFromTree(GenTree* tree);
    Statement* fgNewStmtFromTree(GenTree* tree, BasicBlock* block);
    Statement* fgNewStmtFromTree(GenTree* tree, IL_OFFSETX offs);

    GenTreeQmark* fgGetTopLevelQmark(GenTree* expr, GenTreeLclVar** destLclVar);
    void fgExpandQmarkForCastInstOf(BasicBlock* block, Statement* stmt);
    void fgExpandQmarkStmt(BasicBlock* block, Statement* stmt);
    void fgExpandQmarkNodes();

    // Do "simple lowering."  This functionality is (conceptually) part of "general"
    // lowering that is distributed between fgMorph and the lowering phase of LSRA.
    void fgSimpleLowering();

    GenTree* fgInitThisClass();

    GenTreeCall* fgGetStaticsCCtorHelper(CORINFO_CLASS_HANDLE cls, CorInfoHelpFunc helper);

    GenTreeCall* fgGetSharedCCtor(CORINFO_CLASS_HANDLE cls);

    bool backendRequiresLocalVarLifetimes()
    {
        return !opts.MinOpts() || m_pLinearScan->willEnregisterLocalVars();
    }

    void fgLocalVarLiveness();

    void fgLocalVarLivenessInit();

    void fgPerNodeLocalVarLiveness(GenTree* node);
    void fgPerBlockLocalVarLiveness();

    VARSET_VALRET_TP fgGetHandlerLiveVars(BasicBlock* block);

    void fgLiveVarAnalysis(bool updateInternalOnly = false);

    void fgComputeLifeCall(VARSET_TP& life, GenTreeCall* call);

    void fgComputeLifeTrackedLocalUse(VARSET_TP& life, LclVarDsc& varDsc, GenTreeLclVarCommon* node);
    bool fgComputeLifeTrackedLocalDef(VARSET_TP&           life,
                                      VARSET_VALARG_TP     keepAliveVars,
                                      LclVarDsc&           varDsc,
                                      GenTreeLclVarCommon* node);
    bool fgComputeLifeUntrackedLocal(VARSET_TP&           life,
                                     VARSET_VALARG_TP     keepAliveVars,
                                     LclVarDsc&           varDsc,
                                     GenTreeLclVarCommon* lclVarNode);
    bool fgComputeLifeLocal(VARSET_TP& life, VARSET_VALARG_TP keepAliveVars, GenTree* lclVarNode);

    void fgComputeLife(VARSET_TP&       life,
                       GenTree*         startNode,
                       GenTree*         endNode,
                       VARSET_VALARG_TP volatileVars,
                       bool* pStmtInfoDirty DEBUGARG(bool* treeModf));

    void fgComputeLifeLIR(VARSET_TP& life, BasicBlock* block, VARSET_VALARG_TP volatileVars);

    bool fgTryRemoveNonLocal(GenTree* node, LIR::Range* blockRange);

    void fgRemoveDeadStoreLIR(GenTree* store, BasicBlock* block);
    bool fgRemoveDeadStore(GenTree**        pTree,
                           LclVarDsc*       varDsc,
                           VARSET_VALARG_TP life,
                           bool*            doAgain,
                           bool* pStmtInfoDirty DEBUGARG(bool* treeModf));

    void fgInterBlockLocalVarLiveness();

    // The presence of a partial definition presents some difficulties for SSA: this is both a use of some SSA name
    // of "x", and a def of a new SSA name for "x".  The tree only has one local variable for "x", so it has to choose
    // whether to treat that as the use or def.  It chooses the "use", and thus the old SSA name.  This map allows us
    // to record/recover the "def" SSA number, given the lcl var node for "x" in such a tree.
    typedef JitHashTable<GenTree*, JitPtrKeyFuncs<GenTree>, unsigned> NodeToUnsignedMap;
    NodeToUnsignedMap* m_opAsgnVarDefSsaNums;
    NodeToUnsignedMap* GetOpAsgnVarDefSsaNums()
    {
        if (m_opAsgnVarDefSsaNums == nullptr)
        {
            m_opAsgnVarDefSsaNums = new (getAllocator()) NodeToUnsignedMap(getAllocator());
        }
        return m_opAsgnVarDefSsaNums;
    }

    // Requires value numbering phase to have completed. Returns the value number ("gtVN") of the
    // "tree," EXCEPT in the case of GTF_VAR_USEASG, because the tree node's gtVN member is the
    // "use" VN. Performs a lookup into the map of (use asg tree -> def VN.) to return the "def's"
    // VN.
    inline ValueNum GetUseAsgDefVNOrTreeVN(GenTree* tree);

    // Requires that "lcl" has the GTF_VAR_DEF flag set.  Returns the SSA number of "lcl".
    // Except: assumes that lcl is a def, and if it is
    // a partial def (GTF_VAR_USEASG), looks up and returns the SSA number for the "def",
    // rather than the "use" SSA number recorded in the tree "lcl".
    inline unsigned GetSsaNumForLocalVarDef(GenTree* lcl);

    // Performs SSA conversion.
    void fgSsaBuild();

    // Reset any data structures to the state expected by "fgSsaBuild", so it can be run again.
    void fgResetForSsa();

    unsigned fgSsaPassesCompleted; // Number of times fgSsaBuild has been run.

    // Returns "true" if this is a special variable that is never zero initialized in the prolog.
    inline bool fgVarIsNeverZeroInitializedInProlog(unsigned varNum);

    // Returns "true" if the variable needs explicit zero initialization.
    inline bool fgVarNeedsExplicitZeroInit(unsigned varNum, bool bbInALoop, bool bbIsReturn);

    // The value numbers for this compilation.
    ValueNumStore* vnStore;

public:
    ValueNumStore* GetValueNumStore()
    {
        return vnStore;
    }

    // Do value numbering (assign a value number to each
    // tree node).
    void fgValueNumber();

    // Computes new GcHeap VN via the assignment H[elemTypeEq][arrVN][inx][fldSeq] = rhsVN.
    // Assumes that "elemTypeEq" is the (equivalence class rep) of the array element type.
    // The 'indType' is the indirection type of the lhs of the assignment and will typically
    // match the element type of the array or fldSeq.  When this type doesn't match
    // or if the fldSeq is 'NotAField' we invalidate the array contents H[elemTypeEq][arrVN]
    //
    ValueNum fgValueNumberArrIndexAssign(const VNFuncApp& elemAddr, ValueNum rhsVN, var_types indType);

    // Requires that "tree" is a GT_IND marked as an array index, and that its address argument
    // has been parsed to yield the other input arguments.  If evaluation of the address
    // can raise exceptions, those should be captured in the exception set "excVN."
    // Assumes that "elemTypeEq" is the (equivalence class rep) of the array element type.
    // Marks "tree" with the VN for H[elemTypeEq][arrVN][inx][fldSeq] (for the liberal VN; a new unique
    // VN for the conservative VN.)  Also marks the tree's argument as the address of an array element.
    // The type tree->TypeGet() will typically match the element type of the array or fldSeq.
    // When this type doesn't match or if the fldSeq is 'NotAField' we return a new unique VN

    // Requires "funcApp" to be a VNF_PtrToArrElem, and "addrXvn" to represent the exception set thrown
    // by evaluating the array index expression "tree".  Returns the value number resulting from
    // dereferencing the array in the current GcHeap state.  If "tree" is non-null, it must be the
    // "GT_IND" that does the dereference, and it is given the returned value number.
    ValueNum fgValueNumberArrIndexVal(const VNFuncApp& elemAddr, ValueNum addrXvn, var_types indType);

    // Compute the value number for a byref-exposed load of the given type via the given pointerVN.
    ValueNum fgValueNumberByrefExposedLoad(var_types type, ValueNum pointerVN);

    unsigned fgVNPassesCompleted; // Number of times fgValueNumber has been run.

    // Utility functions for fgValueNumber.

    // Perform value-numbering for the trees in "blk".
    void fgValueNumberBlock(BasicBlock* blk);

    // Requires that "entryBlock" is the entry block of loop "loopNum", and that "loopNum" is the
    // innermost loop of which "entryBlock" is the entry.  Returns the value number that should be
    // assumed for the memoryKind at the start "entryBlk".
    ValueNum fgMemoryVNForLoopSideEffects(MemoryKind memoryKind, BasicBlock* entryBlock, unsigned loopNum);

    // Called when an operation (performed by "tree", described by "msg") may cause the GcHeap to be mutated.
    // As GcHeap is a subset of ByrefExposed, this will also annotate the ByrefExposed mutation.
    void fgMutateGcHeap(GenTree* tree DEBUGARG(const char* msg));

    // Called when an operation (performed by "tree", described by "msg") may cause an address-exposed local to be
    // mutated.
    void fgMutateAddressExposedLocal(GenTree* tree DEBUGARG(const char* msg));

    // For a GC heap store at curTree, record the new curMemoryVN's and update curTree's MemorySsaMap.
    // As GcHeap is a subset of ByrefExposed, this will also record the ByrefExposed store.
    void recordGcHeapStore(GenTree* curTree, ValueNum gcHeapVN DEBUGARG(const char* msg));

    // For a store to an address-exposed local at curTree, record the new curMemoryVN and update curTree's MemorySsaMap.
    void recordAddressExposedLocalStore(GenTree* curTree, ValueNum memoryVN DEBUGARG(const char* msg));

    // Tree caused an update in the current memory VN.  If "tree" has an associated heap SSA #, record that
    // value in that SSA #.
    void fgValueNumberRecordMemorySsa(MemoryKind memoryKind, GenTree* tree);

    // The input 'tree' is a leaf node that is a constant
    // Assign the proper value number to the tree
    void fgValueNumberTreeConst(GenTree* tree);

    // Assumes that all inputs to "tree" have had value numbers assigned; assigns a VN to tree.
    // (With some exceptions: the VN of the lhs of an assignment is assigned as part of the
    // assignment.)
    void fgValueNumberTree(GenTree* tree);

    // Does value-numbering for a block assignment.
    void fgValueNumberBlockAssignment(GenTree* tree);

    // Does value-numbering for a cast tree.
    void fgValueNumberCastTree(GenTree* tree);

    // Does value-numbering for a bitcast tree.
    void fgValueNumberBitCastTree(GenTreeUnOp* tree);

    // Does value-numbering for an intrinsic tree.
    void fgValueNumberIntrinsic(GenTree* tree);

#ifdef FEATURE_SIMD
    // Does value-numbering for a GT_SIMD tree
    void fgValueNumberSimd(GenTreeSIMD* simdNode);
#endif // FEATURE_SIMD

#ifdef FEATURE_HW_INTRINSICS
    // Does value-numbering for a GT_HWINTRINSIC tree
    void fgValueNumberHWIntrinsic(GenTreeHWIntrinsic* hwIntrinsicNode);
#endif // FEATURE_HW_INTRINSICS

    // Does value-numbering for a call.  We interpret some helper calls.
    void fgValueNumberCall(GenTreeCall* call);

    // Does value-numbering for a helper "call" that has a VN function symbol "vnf".
    void fgValueNumberHelperCallFunc(GenTreeCall* call, VNFunc vnf, ValueNumPair vnpExc);

    // Requires "helpCall" to be a helper call.  Assigns it a value number;
    // we understand the semantics of some of the calls.  Returns "true" if
    // the call may modify the heap (we assume arbitrary memory side effects if so).
    bool fgValueNumberHelperCall(GenTreeCall* helpCall);

    // Requires that "helpFunc" is one of the pure Jit Helper methods.
    // Returns the corresponding VNFunc to use for value numbering
    VNFunc fgValueNumberJitHelperMethodVNFunc(CorInfoHelpFunc helpFunc);

    // Adds the exception set for the current tree node which has a memory indirection operation
    void fgValueNumberAddExceptionSetForIndirection(GenTree* tree, GenTree* baseAddr);

    // Adds the exception sets for the current tree node which is performing a division or modulus operation
    void fgValueNumberAddExceptionSetForDivision(GenTree* tree);

    // Adds the exception set for the current tree node which is performing a overflow checking operation
    void fgValueNumberAddExceptionSetForOverflow(GenTree* tree);

    // Adds the exception set for the current tree node which is performing a bounds check operation
    void fgValueNumberAddExceptionSetForBoundsCheck(GenTree* tree);

    // Adds the exception set for the current tree node which is performing a ckfinite operation
    void fgValueNumberAddExceptionSetForCkFinite(GenTree* tree);

    // Adds the exception sets for the current tree node
    void fgValueNumberAddExceptionSet(GenTree* tree);

    // These are the current value number for the memory implicit variables while
    // doing value numbering.  These are the value numbers under the "liberal" interpretation
    // of memory values; the "conservative" interpretation needs no VN, since every access of
    // memory yields an unknown value.
    ValueNum fgCurMemoryVN[MemoryKindCount];

    bool isTrivialPointerSizedStruct(ClassLayout* layout) const;
    bool isNativePrimitiveStructType(ClassLayout* layout);
    var_types abiGetStructIntegerRegisterType(ClassLayout* layout);
    StructPassing abiGetStructParamType(ClassLayout* layout, bool isVarArg);
    StructPassing abiGetStructReturnType(ClassLayout* layout, CorInfoCallConvExtension callConv);

#ifdef DEBUG
    // Print a representation of "vnp" or "vn" on standard output.
    // If "level" is non-zero, we also print out a partial expansion of the value.
    void vnpPrint(ValueNumPair vnp, unsigned level);
    void vnPrint(ValueNum vn, unsigned level);
#endif

    bool fgDominate(BasicBlock* b1, BasicBlock* b2); // Return true if b1 dominates b2

    // Dominator computation member functions
    // Not exposed outside Compiler
protected:
    bool fgReachable(BasicBlock* b1, BasicBlock* b2); // Returns true if block b1 can reach block b2

    // Compute immediate dominators, the dominator tree and and its pre/post-order travsersal numbers.
    void fgComputeDoms();

    void fgCompDominatedByExceptionalEntryBlocks();

    BlockSet_ValRet_T fgGetDominatorSet(BasicBlock* block); // Returns a set of blocks that dominate the given block.
    // Note: this is relatively slow compared to calling fgDominate(),
    // especially if dealing with a single block versus block check.

    void fgComputeReachabilitySets(); // Compute bbReach sets. (Also sets BBF_GC_SAFE_POINT flag on blocks.)

    void fgComputeEnterBlocksSet(); // Compute the set of entry blocks, 'fgEnterBlks'.

    bool fgRemoveUnreachableBlocks(); // Remove blocks determined to be unreachable by the bbReach sets.

    void fgComputeReachability(); // Perform flow graph node reachability analysis.

    BasicBlock* fgIntersectDom(BasicBlock* a, BasicBlock* b); // Intersect two immediate dominator sets.

    void fgDfsInvPostOrder(); // In order to compute dominance using fgIntersectDom, the flow graph nodes must be
                              // processed in topological sort, this function takes care of that.

    void fgDfsInvPostOrderHelper(BasicBlock* block, BlockSet& visited, unsigned* count);

    BlockSet_ValRet_T fgDomFindStartNodes(); // Computes which basic blocks don't have incoming edges in the flow graph.
                                             // Returns this as a set.

    INDEBUG(void fgDispDomTree(DomTreeNode* domTree);) // Helper that prints out the Dominator Tree in debug builds.

    DomTreeNode* fgBuildDomTree(); // Once we compute all the immediate dominator sets for each node in the flow graph
                                   // (performed by fgComputeDoms), this procedure builds the dominance tree represented
                                   // adjacency lists.

    // In order to speed up the queries of the form 'Does A dominates B', we can perform a DFS preorder and postorder
    // traversal of the dominance tree and the dominance query will become A dominates B iif preOrder(A) <= preOrder(B)
    // && postOrder(A) >= postOrder(B) making the computation O(1).
    void fgNumberDomTree(DomTreeNode* domTree);

    // When the flow graph changes, we need to update the block numbers, predecessor lists, reachability sets, and
    // dominators.
    void fgUpdateChangedFlowGraph(const bool computePreds = true, const bool computeDoms = true);

public:
    // Compute the predecessors of the blocks in the control flow graph.
    void fgComputePreds();

    // Remove all predecessor information.
    void fgRemovePreds();

    // Compute the cheap flow graph predecessors lists. This is used in some early phases
    // before the full predecessors lists are computed.
    void fgComputeCheapPreds();

private:
    void fgAddCheapPred(BasicBlock* block, BasicBlock* blockPred);

    void fgRemoveCheapPred(BasicBlock* block, BasicBlock* blockPred);

public:
    enum GCPollType
    {
        GCPOLL_NONE,
        GCPOLL_CALL,
        GCPOLL_INLINE
    };

    // Initialize the per-block variable sets (used for liveness analysis).
    void fgInitBlockVarSets();

    PhaseStatus fgInsertGCPolls();
    BasicBlock* fgCreateGCPoll(GCPollType pollType, BasicBlock* block);

    // Requires that "block" is a block that returns from
    // a finally.  Returns the number of successors (jump targets of
    // of blocks in the covered "try" that did a "LEAVE".)
    unsigned fgNSuccsOfFinallyRet(BasicBlock* block);

    // Requires that "block" is a block that returns (in the sense of BBJ_EHFINALLYRET) from
    // a finally.  Returns its "i"th successor (jump targets of
    // of blocks in the covered "try" that did a "LEAVE".)
    // Requires that "i" < fgNSuccsOfFinallyRet(block).
    BasicBlock* fgSuccOfFinallyRet(BasicBlock* block, unsigned i);

private:
    // Factor out common portions of the impls of the methods above.
    void fgSuccOfFinallyRetWork(BasicBlock* block, unsigned i, BasicBlock** bres, unsigned* nres);

public:
    // For many purposes, it is desirable to be able to enumerate the *distinct* targets of a switch statement,
    // skipping duplicate targets.  (E.g., in flow analyses that are only interested in the set of possible targets.)
    // SwitchUniqueSuccSet contains the non-duplicated switch targets.
    // (Code that modifies the jump table of a switch has an obligation to call Compiler::UpdateSwitchTableTarget,
    // which in turn will call the "UpdateTarget" method of this type if a SwitchUniqueSuccSet has already
    // been computed for the switch block.  If a switch block is deleted or is transformed into a non-switch,
    // we leave the entry associated with the block, but it will no longer be accessed.)
    struct SwitchUniqueSuccSet
    {
        unsigned     numDistinctSuccs; // Number of distinct targets of the switch.
        BasicBlock** nonDuplicates;    // Array of "numDistinctSuccs", containing all the distinct switch target
                                       // successors.

        // The switch block "switchBlk" just had an entry with value "from" modified to the value "to".
        // Update "this" as necessary: if "from" is no longer an element of the jump table of "switchBlk",
        // remove it from "this", and ensure that "to" is a member.  Use "alloc" to do any required allocation.
        void UpdateTarget(CompAllocator alloc, BasicBlock* switchBlk, BasicBlock* from, BasicBlock* to);
    };

    typedef JitHashTable<BasicBlock*, JitPtrKeyFuncs<BasicBlock>, SwitchUniqueSuccSet> BlockToSwitchDescMap;

private:
    // Maps BasicBlock*'s that end in switch statements to SwitchUniqueSuccSets that allow
    // iteration over only the distinct successors.
    BlockToSwitchDescMap* m_switchDescMap;

public:
    BlockToSwitchDescMap* GetSwitchDescMap(bool createIfNull = true)
    {
        if ((m_switchDescMap == nullptr) && createIfNull)
        {
            m_switchDescMap = new (getAllocator()) BlockToSwitchDescMap(getAllocator());
        }
        return m_switchDescMap;
    }

    // Invalidate the map of unique switch block successors. For example, since the hash key of the map
    // depends on block numbers, we must invalidate the map when the blocks are renumbered, to ensure that
    // we don't accidentally look up and return the wrong switch data.
    void InvalidateUniqueSwitchSuccMap()
    {
        m_switchDescMap = nullptr;
    }

    // Requires "switchBlock" to be a block that ends in a switch.  Returns
    // the corresponding SwitchUniqueSuccSet.
    SwitchUniqueSuccSet GetDescriptorForSwitch(BasicBlock* switchBlk);

    // The switch block "switchBlk" just had an entry with value "from" modified to the value "to".
    // Update "this" as necessary: if "from" is no longer an element of the jump table of "switchBlk",
    // remove it from "this", and ensure that "to" is a member.
    void UpdateSwitchTableTarget(BasicBlock* switchBlk, BasicBlock* from, BasicBlock* to);

    // Remove the "SwitchUniqueSuccSet" of "switchBlk" in the BlockToSwitchDescMap.
    void fgInvalidateSwitchDescMapEntry(BasicBlock* switchBlk);

    BasicBlock* fgFirstBlockOfHandler(BasicBlock* block);

    flowList* fgGetPredForBlock(BasicBlock* block, BasicBlock* blockPred);

    flowList* fgGetPredForBlock(BasicBlock* block, BasicBlock* blockPred, flowList*** ptrToPred);

    flowList* fgRemoveRefPred(BasicBlock* block, BasicBlock* blockPred);

    flowList* fgRemoveAllRefPreds(BasicBlock* block, BasicBlock* blockPred);

    void fgRemoveBlockAsPred(BasicBlock* block);

    void fgChangeSwitchBlock(BasicBlock* oldSwitchBlock, BasicBlock* newSwitchBlock);

    void fgReplaceSwitchJumpTarget(BasicBlock* blockSwitch, BasicBlock* newTarget, BasicBlock* oldTarget);

    void fgReplaceJumpTarget(BasicBlock* block, BasicBlock* newTarget, BasicBlock* oldTarget);

    void fgReplacePred(BasicBlock* block, BasicBlock* oldPred, BasicBlock* newPred);

    flowList* fgAddRefPred(BasicBlock* block,
                           BasicBlock* blockPred,
                           flowList*   oldEdge           = nullptr,
                           bool        initializingPreds = false); // Only set to 'true' when we are computing preds in
                                                                   // fgComputePreds()

    void fgFindBasicBlocks();

    bool fgIsBetterFallThrough(BasicBlock* bCur, BasicBlock* bAlt);

    bool fgCheckEHCanInsertAfterBlock(BasicBlock* blk, unsigned regionIndex, bool putInTryRegion);

    BasicBlock* fgFindInsertPoint(unsigned    regionIndex,
                                  bool        putInTryRegion,
                                  BasicBlock* startBlk,
                                  BasicBlock* endBlk,
                                  BasicBlock* nearBlk,
                                  BasicBlock* jumpBlk,
                                  bool        runRarely);

    unsigned fgGetNestingLevel(BasicBlock* block, unsigned* pFinallyNesting = nullptr);

    void fgRemoveEmptyBlocks();

    void fgRemoveStmt(BasicBlock* block, Statement* stmt DEBUGARG(bool dumpStmt = true));

    void fgUnlinkStmt(BasicBlock* block, Statement* stmt);

    bool fgCheckRemoveStmt(BasicBlock* block, Statement* stmt);

    void fgCreateLoopPreHeader(unsigned lnum);

    void fgUnreachableBlock(BasicBlock* block);

    void fgRemoveConditionalJump(BasicBlock* block);

    BasicBlock* fgLastBBInMainFunction();

    BasicBlock* fgEndBBAfterMainFunction();

    void fgUnlinkRange(BasicBlock* bBeg, BasicBlock* bEnd);

    void fgRemoveBlock(BasicBlock* block, bool unreachable);

    bool fgCanCompactBlocks(BasicBlock* block, BasicBlock* bNext);

    void fgCompactBlocks(BasicBlock* block, BasicBlock* bNext);

    void fgUpdateLoopsAfterCompacting(BasicBlock* block, BasicBlock* bNext);

    BasicBlock* fgConnectFallThrough(BasicBlock* bSrc, BasicBlock* bDst);

    bool fgRenumberBlocks();

    bool fgExpandRarelyRunBlocks();

    bool fgEhAllowsMoveBlock(BasicBlock* bBefore, BasicBlock* bAfter);

    void fgMoveBlocksAfter(BasicBlock* bStart, BasicBlock* bEnd, BasicBlock* insertAfterBlk);

    enum FG_RELOCATE_TYPE
    {
        FG_RELOCATE_TRY,    // relocate the 'try' region
        FG_RELOCATE_HANDLER // relocate the handler region (including the filter if necessary)
    };
    BasicBlock* fgRelocateEHRange(unsigned regionIndex, FG_RELOCATE_TYPE relocateType);

#if defined(FEATURE_EH_FUNCLETS)
#if defined(TARGET_ARM)
    void fgClearFinallyTargetBit(BasicBlock* block);
#endif // defined(TARGET_ARM)
    bool fgIsIntraHandlerPred(BasicBlock* predBlock, BasicBlock* block);
    bool fgAnyIntraHandlerPreds(BasicBlock* block);
    void fgInsertFuncletPrologBlock(BasicBlock* block);
    void fgCreateFuncletPrologBlocks();
    void fgCreateFunclets();
#else  // !FEATURE_EH_FUNCLETS
    bool fgRelocateEHRegions();
#endif // !FEATURE_EH_FUNCLETS

    bool fgOptimizeUncondBranchToSimpleCond(BasicBlock* block, BasicBlock* target);

    bool fgBlockEndFavorsTailDuplication(BasicBlock* block, unsigned lclNum);

    bool fgBlockIsGoodTailDuplicationCandidate(BasicBlock* block, unsigned* lclNum);

    bool fgOptimizeEmptyBlock(BasicBlock* block);

    bool fgOptimizeBranchToEmptyUnconditional(BasicBlock* block, BasicBlock* bDest);

    bool fgOptimizeBranch(BasicBlock* bJump);

    bool fgOptimizeSwitchBranches(BasicBlock* block);

    bool fgOptimizeBranchToNext(BasicBlock* block, BasicBlock* bNext, BasicBlock* bPrev);

    bool fgOptimizeSwitchJumps();
#ifdef DEBUG
    void fgPrintEdgeWeights();
#endif
    void                 fgComputeBlockAndEdgeWeights();
    BasicBlock::weight_t fgComputeMissingBlockWeights();
    void fgComputeCalledCount(BasicBlock::weight_t returnWeight);
    void fgComputeEdgeWeights();

    bool fgReorderBlocks();

    void fgDetermineFirstColdBlock();

    bool fgIsForwardBranch(BasicBlock* bJump, BasicBlock* bSrc = nullptr);

    bool fgUpdateFlowGraph(bool doTailDup = false);

    void fgFindOperOrder();

    // method that returns if you should split here
    typedef bool(fgSplitPredicate)(GenTree* tree, GenTree* parent, fgWalkData* data);

    void fgSetBlockOrder();

    void fgRemoveReturnBlock(BasicBlock* block);

    /* Helper code that has been factored out */
    inline void fgConvertBBToThrowBB(BasicBlock* block);

    bool gtIsSmallIntCastNeeded(GenTree* tree, var_types toType);
    GenTree* fgMorphNormalizeLclVarStore(GenTreeOp* asg);

    // The following check for loops that don't execute calls
    bool fgLoopCallMarked;

    void fgLoopCallTest(BasicBlock* srcBB, BasicBlock* dstBB);
    void fgLoopCallMark();

    void fgMarkLoopHead(BasicBlock* block);

    unsigned fgGetCodeEstimate(BasicBlock* block);

#if DUMP_FLOWGRAPHS
    enum class PhasePosition
    {
        PrePhase,
        PostPhase
    };
    const char* fgProcessEscapes(const char* nameIn, escapeMapping_t* map);
    static void fgDumpTree(FILE* fgxFile, GenTree* const tree);
    FILE* fgOpenFlowGraphFile(bool* wbDontClose, Phases phase, PhasePosition pos, LPCWSTR type);
    bool fgDumpFlowGraph(Phases phase, PhasePosition pos);
#endif // DUMP_FLOWGRAPHS

#ifdef DEBUG
    void fgDispDoms();
    void fgDispReach();
    void fgDispBBLiveness(BasicBlock* block);
    void fgDispBBLiveness();
    void fgTableDispBasicBlock(BasicBlock* block, int ibcColWidth = 0);
    void fgDispBasicBlocks(BasicBlock* firstBlock, BasicBlock* lastBlock, bool dumpTrees);
    void fgDispBasicBlocks(bool dumpTrees = false);
    void fgDumpStmtTree(Statement* stmt, unsigned bbNum);
    void fgDumpBlock(BasicBlock* block);
    void fgDumpTrees(BasicBlock* firstBlock, BasicBlock* lastBlock);

    static fgWalkPreFn fgStress64RsltMulCB;
    void               fgStress64RsltMul();
    void               fgDebugCheckUpdate();
    void fgDebugCheckBBlist(bool checkBBNum = false, bool checkBBRefs = true);
    void fgDebugCheckBlockLinks();
    void fgDebugCheckLinks(bool morphTrees = false);
    void fgDebugCheckStmtsList(BasicBlock* block, bool morphTrees);
    void fgDebugCheckNodeLinks(BasicBlock* block, Statement* stmt);
    void fgDebugCheckNodesUniqueness();
    void fgDebugCheckLoopTable();

    void fgDebugCheckFlags(GenTree* tree);
    void fgDebugCheckDispFlags(GenTree* tree, GenTreeFlags dispFlags, GenTreeDebugFlags debugFlags);
    void fgDebugCheckFlagsHelper(GenTree* tree, GenTreeFlags treeFlags, GenTreeFlags chkFlags);
    void fgDebugCheckTryFinallyExits();
    void fgDebugCheckProfileData();
    bool fgDebugCheckIncomingProfileData(BasicBlock* block);
    bool fgDebugCheckOutgoingProfileData(BasicBlock* block);
#endif

    bool fgProfileWeightsEqual(BasicBlock::weight_t weight1, BasicBlock::weight_t weight2);
    bool fgProfileWeightsConsistent(BasicBlock::weight_t weight1, BasicBlock::weight_t weight2);

    static GenTree* fgGetFirstNode(GenTree* tree);

    //--------------------- Walking the trees in the IR -----------------------

    struct fgWalkData
    {
        Compiler*     compiler;
        fgWalkPreFn*  wtprVisitorFn;
        fgWalkPostFn* wtpoVisitorFn;
        void*         pCallbackData; // user-provided data
        GenTree*      parent;        // parent of current node, provided to callback
        GenTreeStack* parentStack;   // stack of parent nodes, if asked for
        bool          wtprLclsOnly;  // whether to only visit lclvar nodes
#ifdef DEBUG
        bool printModified; // callback can use this
#endif
    };

    fgWalkResult fgWalkTreePre(GenTree**    pTree,
                               fgWalkPreFn* visitor,
                               void*        pCallBackData = nullptr,
                               bool         lclVarsOnly   = false,
                               bool         computeStack  = false);

    fgWalkResult fgWalkTree(GenTree**     pTree,
                            fgWalkPreFn*  preVisitor,
                            fgWalkPostFn* postVisitor,
                            void*         pCallBackData = nullptr);

    void fgWalkAllTreesPre(fgWalkPreFn* visitor, void* pCallBackData);

    //----- Postorder

    fgWalkResult fgWalkTreePost(GenTree**     pTree,
                                fgWalkPostFn* visitor,
                                void*         pCallBackData = nullptr,
                                bool          computeStack  = false);

    // An fgWalkPreFn that looks for expressions that have inline throws in
    // minopts mode. Basically it looks for tress with gtOverflowEx() or
    // GTF_IND_RNGCHK.  It returns WALK_ABORT if one is found.  It
    // returns WALK_SKIP_SUBTREES if GTF_EXCEPT is not set (assumes flags
    // properly propagated to parent trees).  It returns WALK_CONTINUE
    // otherwise.
    static fgWalkResult fgChkThrowCB(GenTree** pTree, Compiler::fgWalkData* data);
    static fgWalkResult fgChkLocAllocCB(GenTree** pTree, Compiler::fgWalkData* data);

    /**************************************************************************
     *                          PROTECTED
     *************************************************************************/

protected:
    friend class SsaBuilder;
    friend struct ValueNumberState;

    //--------------------- Detect the basic blocks ---------------------------

    BasicBlock** fgBBs; // Table of pointers to the BBs

    void        fgInitBBLookup();
    BasicBlock* fgLookupBB(unsigned addr);

    bool fgCanSwitchToOptimized();
    void fgSwitchToOptimized();

    bool fgMayExplicitTailCall();

    void fgFindJumpTargets(const BYTE* codeAddr, IL_OFFSET codeSize, FixedBitVect* jumpTarget);

    void fgMarkBackwardJump(BasicBlock* startBlock, BasicBlock* endBlock);

    void fgLinkBasicBlocks();

    unsigned fgMakeBasicBlocks(const BYTE* codeAddr, IL_OFFSET codeSize, FixedBitVect* jumpTarget);

    void fgCheckBasicBlockControlFlow();

    void fgControlFlowPermitted(BasicBlock* blkSrc,
                                BasicBlock* blkDest,
                                bool        IsLeave = false /* is the src a leave block */);

    bool fgFlowToFirstBlockOfInnerTry(BasicBlock* blkSrc, BasicBlock* blkDest, bool sibling);

    void fgObserveInlineConstants(OPCODE opcode, const FgStack& stack, bool isInlining);

    void fgAdjustForAddressExposedOrWrittenThis();

    unsigned fgStressBBProf()
    {
#ifdef DEBUG
        unsigned result = JitConfig.JitStressBBProf();
        if (result == 0)
        {
            if (compStressCompile(STRESS_BB_PROFILE, 15))
            {
                result = 1;
            }
        }
        return result;
#else
        return 0;
#endif
    }

    bool fgHaveProfileData();
    bool fgGetProfileWeightForBasicBlock(IL_OFFSET offset, BasicBlock::weight_t* weight);

    Instrumentor* fgCountInstrumentor;
    Instrumentor* fgClassInstrumentor;

    PhaseStatus fgPrepareToInstrumentMethod();
    PhaseStatus fgInstrumentMethod();
    PhaseStatus fgIncorporateProfileData();
    void        fgIncorporateBlockCounts();
    void        fgIncorporateEdgeCounts();

public:
    const char*                            fgPgoFailReason;
    bool                                   fgPgoDisabled;
    ICorJitInfo::PgoInstrumentationSchema* fgPgoSchema;
    BYTE*                                  fgPgoData;
    UINT32                                 fgPgoSchemaCount;
    HRESULT                                fgPgoQueryResult;
    UINT32                                 fgNumProfileRuns;
    UINT32                                 fgPgoBlockCounts;
    UINT32                                 fgPgoEdgeCounts;
    UINT32                                 fgPgoClassProfiles;
    unsigned                               fgPgoInlineePgo;
    unsigned                               fgPgoInlineeNoPgo;
    unsigned                               fgPgoInlineeNoPgoSingleBlock;

    void WalkSpanningTree(SpanningTreeVisitor* visitor);
    void fgSetProfileWeight(BasicBlock* block, BasicBlock::weight_t weight);
    void fgApplyProfileScale();

    // fgIsUsingProfileWeights - returns true if we have real profile data for this method
    //                           or if we have some fake profile data for the stress mode
    bool fgIsUsingProfileWeights()
    {
        return (fgHaveProfileData() || fgStressBBProf());
    }

    // fgProfileRunsCount - returns total number of scenario runs for the profile data
    //                      or BB_UNITY_WEIGHT_UNSIGNED when we aren't using profile data.
    unsigned fgProfileRunsCount()
    {
        return fgIsUsingProfileWeights() ? fgNumProfileRuns : BB_UNITY_WEIGHT_UNSIGNED;
    }

//-------- Insert a statement at the start or end of a basic block --------

#ifdef DEBUG
public:
    static bool fgBlockContainsStatementBounded(BasicBlock* block, Statement* stmt, bool answerOnBoundExceeded = true);
#endif

public:
    Statement* fgNewStmtAtBeg(BasicBlock* block, GenTree* tree);
    void fgInsertStmtAtEnd(BasicBlock* block, Statement* stmt);
    Statement* fgNewStmtAtEnd(BasicBlock* block, GenTree* tree);
    Statement* fgNewStmtNearEnd(BasicBlock* block, GenTree* tree);

private:
    void fgInsertStmtNearEnd(BasicBlock* block, Statement* stmt);
    void fgInsertStmtAtBeg(BasicBlock* block, Statement* stmt);
    void fgInsertStmtAfter(BasicBlock* block, Statement* insertionPoint, Statement* stmt);

public:
    void fgInsertStmtBefore(BasicBlock* block, Statement* insertionPoint, Statement* stmt);

private:
    Statement* fgInsertStmtListAfter(BasicBlock* block, Statement* stmtAfter, Statement* stmtList);

    GenTree* fgInsertCommaFormTemp(GenTree** use);
    GenTree* fgMakeMultiUse(GenTree** ppTree);

private:
    //                  Recognize a bitwise rotation pattern and convert into a GT_ROL or a GT_ROR node.
    GenTree* fgRecognizeAndMorphBitwiseRotation(GenTree* tree);
    bool fgOperIsBitwiseRotationRoot(genTreeOps oper);

    //-------- Determine the order in which the trees will be evaluated -------

    GenTree* fgSetTreeSeq(GenTree* tree, bool isLIR = false);
    void fgCheckTreeSeq(GenTree* tree, bool isLIR = false);
    void fgSetStmtSeq(Statement* stmt);
    void fgSetBlockOrder(BasicBlock* block);

    //------------------------- Morphing --------------------------------------

    unsigned fgPtrArgCntMax;

public:
    //------------------------------------------------------------------------
    // fgGetPtrArgCntMax: Return the maximum number of pointer-sized stack arguments that calls inside this method
    // can push on the stack. This value is calculated during morph.
    //
    // Return Value:
    //    Returns fgPtrArgCntMax, that is a private field.
    //
    unsigned fgGetPtrArgCntMax() const
    {
        return fgPtrArgCntMax;
    }

    //------------------------------------------------------------------------
    // fgSetPtrArgCntMax: Set the maximum number of pointer-sized stack arguments that calls inside this method
    // can push on the stack. This function is used during StackLevelSetter to fix incorrect morph calculations.
    //
    void fgSetPtrArgCntMax(unsigned argCntMax)
    {
        fgPtrArgCntMax = argCntMax;
    }

    bool compCanEncodePtrArgCntMax();

private:
#ifndef TARGET_X86
    hashBv* m_abiStructArgTemps;
    hashBv* m_abiStructArgTempsInUse;
#endif

#if REARRANGE_ADDS
    void fgMoveOpsLeft(GenTree* tree);
#endif

    bool fgIsCommaThrow(GenTree* tree, bool forFolding = false);

    bool fgIsThrow(GenTree* tree);

    bool fgInDifferentRegions(BasicBlock* blk1, BasicBlock* blk2);
    bool fgIsBlockCold(BasicBlock* block);

    GenTree* fgMorphCastIntoHelper(GenTreeCast* cast, int helper);

    GenTree* fgMorphIntoHelperCall(GenTree* tree, int helper, GenTreeCall::Use* args, bool morphArgs = true);

    // A "MorphAddrContext" carries information from the surrounding context.  If we are evaluating a byref address,
    // it is useful to know whether the address will be immediately dereferenced, or whether the address value will
    // be used, perhaps by passing it as an argument to a called method.  This affects how null checking is done:
    // for sufficiently small offsets, we can rely on OS page protection to implicitly null-check addresses that we
    // know will be dereferenced.  To know that reliance on implicit null checking is sound, we must further know that
    // all offsets between the top-level indirection and the bottom are constant, and that their sum is sufficiently
    // small; hence the other fields of MorphAddrContext.
    enum MorphAddrContextKind
    {
        MACK_Ind,
        MACK_Addr,
    };
    struct MorphAddrContext
    {
        MorphAddrContextKind m_kind;
        bool                 m_allConstantOffsets; // Valid only for "m_kind == MACK_Ind".  True iff all offsets between
                                                   // top-level indirection and here have been constants.
        size_t m_totalOffset; // Valid only for "m_kind == MACK_Ind", and if "m_allConstantOffsets" is true.
                              // In that case, is the sum of those constant offsets.

        MorphAddrContext(MorphAddrContextKind kind) : m_kind(kind), m_allConstantOffsets(true), m_totalOffset(0)
        {
        }
    };

    // A MACK_CopyBlock context is immutable, so we can just make one of these and share it.
    static MorphAddrContext s_CopyBlockMAC;

#ifdef FEATURE_SIMD
<<<<<<< HEAD
    class SIMDCoalescingBuffer
    {
        Statement* m_firstStmt;
        Statement* m_lastStmt;
        unsigned   m_lclNum;
        unsigned   m_index;

        GenTreeLclVar* IsSIMDField(GenTree* node);
        GenTreeLclVar* IsSIMDGetItem(GenTree* node);

        bool Add(Compiler* compiler, Statement* stmt, GenTreeOp* asg, GenTreeLclVar* simdLclVar);

    public:
        SIMDCoalescingBuffer() : m_index(0)
        {
        }
=======
    GenTree* getSIMDStructFromField(GenTree*     tree,
                                    CorInfoType* simdBaseJitTypeOut,
                                    unsigned*    indexOut,
                                    unsigned*    simdSizeOut,
                                    bool         ignoreUsedInSIMDIntrinsic = false);
    GenTree* fgMorphFieldAssignToSimdSetElement(GenTree* tree);
    GenTree* fgMorphFieldToSimdGetElement(GenTree* tree);
    bool fgMorphCombineSIMDFieldAssignments(BasicBlock* block, Statement* stmt);
    void impMarkContiguousSIMDFieldAssignments(Statement* stmt);

    // fgPreviousCandidateSIMDFieldAsgStmt is only used for tracking previous simd field assignment
    // in function: Complier::impMarkContiguousSIMDFieldAssignments.
    Statement* fgPreviousCandidateSIMDFieldAsgStmt;
>>>>>>> 34dff2d3

        static bool AreContiguousMemoryLocations(GenTree* l1, GenTree* l2);
        static void ChangeToSIMDMem(Compiler* compiler, GenTree* tree, var_types simdType);

        void Mark(Compiler* compiler, Statement* stmt);
        bool Add(Compiler* compiler, Statement* stmt);
        void Coalesce(Compiler* compiler, BasicBlock* block);

        void Clear()
        {
            m_index = 0;
        }
    };

    SIMDCoalescingBuffer m_impSIMDCoalescingBuffer;
#endif // FEATURE_SIMD

    GenTree* fgMorphArrayIndex(GenTreeIndex* tree);
    GenTree* fgMorphCast(GenTreeCast* cast);
    void fgInitArgInfo(GenTreeCall* call);
    GenTreeCall* fgMorphArgs(GenTreeCall* call);

    GenTree* fgMorphLocalVar(GenTree* tree, bool forceRemorph);

public:
    bool fgAddrCouldBeNull(GenTree* addr);

private:
    GenTree* fgMorphField(GenTree* tree, MorphAddrContext* mac);
    bool fgCanFastTailCall(GenTreeCall* call, const char** failReason);
#if FEATURE_FASTTAILCALL
    bool fgCallHasMustCopyByrefParameter(CallInfo* callInfo);
#endif
    bool     fgCheckStmtAfterTailCall();
    GenTree* fgMorphTailCallViaHelpers(GenTreeCall* call, CORINFO_TAILCALL_HELPERS& help);
    bool fgCanTailCallViaJitHelper();
    void fgMorphTailCallViaJitHelper(GenTreeCall* call);
    GenTree* fgCreateCallDispatcherAndGetResult(GenTreeCall*          origCall,
                                                CORINFO_METHOD_HANDLE callTargetStubHnd,
                                                CORINFO_METHOD_HANDLE dispatcherHnd);
    GenTree* getLookupTree(CORINFO_RESOLVED_TOKEN* pResolvedToken,
                           CORINFO_LOOKUP*         pLookup,
                           GenTreeFlags            handleFlags,
                           void*                   compileTimeHandle);
    GenTree* getRuntimeLookupTree(CORINFO_RESOLVED_TOKEN* pResolvedToken,
                                  CORINFO_LOOKUP*         pLookup,
                                  void*                   compileTimeHandle);
    GenTree* getVirtMethodPointerTree(GenTree*                thisPtr,
                                      CORINFO_RESOLVED_TOKEN* pResolvedToken,
                                      CORINFO_CALL_INFO*      pCallInfo);
    GenTree* getTokenHandleTree(CORINFO_RESOLVED_TOKEN* pResolvedToken, bool parent);

    GenTree* fgMorphPotentialTailCall(GenTreeCall* call);
    GenTree* fgGetStubAddrArg(GenTreeCall* call);
    void fgMorphRecursiveFastTailCallIntoLoop(BasicBlock* block, GenTreeCall* recursiveTailCall);
    Statement* fgAssignRecursiveCallArgToCallerParam(GenTree*       arg,
                                                     fgArgTabEntry* argTabEntry,
                                                     BasicBlock*    block,
                                                     IL_OFFSETX     callILOffset,
                                                     Statement*     tmpAssignmentInsertionPoint,
                                                     Statement*     paramAssignmentInsertionPoint);
    GenTree* fgMorphCall(GenTreeCall* call);
    GenTree* fgExpandVirtualVtableCallTarget(GenTreeCall* call);

    GenTree* fgOptimizeDelegateConstructor(GenTreeCall*            call,
                                           CORINFO_CONTEXT_HANDLE* ExactContextHnd,
                                           CORINFO_RESOLVED_TOKEN* ldftnToken);
    GenTree* fgMorphLeaf(GenTree* tree);
    void fgAssignSetVarDef(GenTree* tree);
    GenTree* fgMorphInitBlock(GenTreeOp* asg);
    GenTree* fgMorphPromoteLocalInitBlock(LclVarDsc* destLclVar, GenTree* initVal);
    GenTree* fgMorphInitBlockConstant(GenTreeIntCon* initVal,
                                      var_types      type,
                                      bool           extendToActualType,
                                      var_types      simdBaseType);
    GenTree* fgMorphBlkNode(GenTree* tree, bool isDest);
    GenTree* fgMorphStructAssignment(GenTreeOp* asg);
    GenTree* fgMorphCopyBlock(GenTreeOp* asg);
    GenTree* fgMorphForRegisterFP(GenTree* tree);
    GenTree* fgMorphSmpOp(GenTree* tree, MorphAddrContext* mac = nullptr);
    GenTree* fgMorphRetInd(GenTreeUnOp* ret);
    GenTree* fgMorphModToSubMulDiv(GenTreeOp* tree);
    GenTree* fgMorphSmpOpOptional(GenTreeOp* tree);
    GenTree* fgMorphConst(GenTree* tree);

    GenTreeLclVar* fgMorphTryFoldObjAsLclVar(GenTreeObj* obj);
    GenTree* fgMorphAssociative(GenTreeOp* tree);

public:
    GenTree* fgMorphTree(GenTree* tree, MorphAddrContext* mac = nullptr);

    INDEBUG(void fgMorphClearDebugNodeMorphed(GenTree* tree);)

private:
#if LOCAL_ASSERTION_PROP
    void fgKillDependentAssertionsSingle(unsigned lclNum DEBUGARG(GenTree* tree));
    void fgKillDependentAssertions(unsigned lclNum DEBUGARG(GenTree* tree));
#endif
    void fgMorphTreeDone(GenTree* tree, GenTree* oldTree = nullptr DEBUGARG(int morphNum = 0));

    Statement* fgMorphStmt;

    unsigned fgGetLargeFieldOffsetNullCheckTemp(var_types type); // We cache one temp per type to be
                                                                 // used when morphing big offset.

    //----------------------- Liveness analysis -------------------------------

    VARSET_TP fgCurUseSet; // vars used     by block (before an assignment)
    VARSET_TP fgCurDefSet; // vars assigned by block (before a use)

    MemoryKindSet fgCurMemoryUse;   // True iff the current basic block uses memory.
    MemoryKindSet fgCurMemoryDef;   // True iff the current basic block modifies memory.
    MemoryKindSet fgCurMemoryHavoc; // True if  the current basic block is known to set memory to a "havoc" value.

    bool byrefStatesMatchGcHeapStates; // True iff GcHeap and ByrefExposed memory have all the same def points.

    void fgMarkUseDef(GenTreeLclVarCommon* tree);

    void fgBeginScopeLife(VARSET_TP* inScope, VarScopeDsc* var);
    void fgEndScopeLife(VARSET_TP* inScope, VarScopeDsc* var);

    void fgMarkInScope(BasicBlock* block, VARSET_VALARG_TP inScope);
    void fgUnmarkInScope(BasicBlock* block, VARSET_VALARG_TP unmarkScope);

    void fgExtendDbgScopes();
    void fgExtendDbgLifetimes();

#ifdef DEBUG
    void fgDispDebugScopes();
#endif // DEBUG

    //-------------------------------------------------------------------------
    //
    //  The following keeps track of any code we've added for things like array
    //  range checking or explicit calls to enable GC, and so on.
    //
public:
    struct AddCodeDsc
    {
        AddCodeDsc*     acdNext;
        BasicBlock*     acdDstBlk; // block  to  which we jump
        unsigned        acdData;
        SpecialCodeKind acdKind; // what kind of a special block is this?
#if !FEATURE_FIXED_OUT_ARGS
        bool     acdStkLvlInit; // has acdStkLvl value been already set?
        unsigned acdStkLvl;     // stack level in stack slots.
#endif                          // !FEATURE_FIXED_OUT_ARGS
    };

private:
    static unsigned acdHelper(SpecialCodeKind codeKind);

    AddCodeDsc* fgAddCodeList;
    bool        fgAddCodeModf;
    bool        fgRngChkThrowAdded;
    AddCodeDsc* fgExcptnTargetCache[SCK_COUNT];

    BasicBlock* fgGetRngChkTarget(BasicBlock* block, SpecialCodeKind kind);

    BasicBlock* fgAddCodeRef(BasicBlock* srcBlk, unsigned refData, SpecialCodeKind kind);

public:
    AddCodeDsc* fgFindExcptnTarget(SpecialCodeKind kind, unsigned refData);

    bool fgUseThrowHelperBlocks();

    AddCodeDsc* fgGetAdditionalCodeDescriptors()
    {
        return fgAddCodeList;
    }

    void inlReplaceRetExpr(Statement* stmt);
    void inlFoldJTrue(BasicBlock* block);
    bool inlInlineCall(Statement* stmt, GenTreeCall* call);
    void inlInvokeInlineeCompiler(Statement* stmt, GenTreeCall* call, InlineResult* result);
    void inlAnalyzeInlineeReturn(InlineInfo* inlineInfo, unsigned returnBlockCount);
    bool inlImportReturn(InlineInfo* inlineInfo, GenTree* op2, CORINFO_CLASS_HANDLE retClsHnd);
    void inlUpdateRetSpillTempClass(InlineInfo* inlineInfo);
    unsigned inlCheckInlineDepthAndRecursion(const InlineInfo* inlineInfo);
    bool inlAnalyzeInlineeSignature(InlineInfo* inlineInfo);
    bool inlAnalyzeInlineeArg(InlineInfo* inlineInfo, unsigned argNum);
    GenTree* inlUseArg(InlineInfo* inlineInfo, unsigned ilArgNum);
    bool inlAnalyzeInlineeLocals(InlineInfo* inlineInfo);
    unsigned inlGetInlineeLocal(InlineInfo* inlineInfo, unsigned ilLocNum);
    unsigned inlAllocInlineeLocal(InlineInfo* inlineInfo, unsigned ilLocNum);
    void inlInsertInlineeCode(InlineInfo* pInlineInfo);
    Statement* inlInsertSingleBlockInlineeStatements(const InlineInfo* inlineInfo, Statement* stmtAfter);
    Statement* inlPrependStatements(InlineInfo* inlineInfo);
    Statement* inlInitInlineeArgs(const InlineInfo* inlineInfo, Statement* afterStmt);
    bool inlCanDiscardArgSideEffects(GenTree* argNode);
    Statement* inlInitInlineeLocals(const InlineInfo* inlineInfo, Statement* afterStmt);
    void inlNullOutInlineeGCLocals(const InlineInfo* inlineInfo, Statement* stmt);
    BasicBlock* inlSplitInlinerBlock(const InlineInfo* inlineInfo, Statement* stmtAfter);
    void inlInsertInlineeBlocks(const InlineInfo* inlineInfo, Statement* stmtAfter);
    void inlPropagateInlineeCompilerState();
    INDEBUG(void inlDebugCheckInlineCandidates();)

private:
    bool fgIsCodeAdded();

    bool fgIsThrowHlpBlk(BasicBlock* block);

#if !FEATURE_FIXED_OUT_ARGS
    unsigned fgThrowHlpBlkStkLevel(BasicBlock* block);
#endif // !FEATURE_FIXED_OUT_ARGS

    unsigned fgLargeFieldOffsetNullCheckTemps[TYP_COUNT];

#ifdef DEBUG
    void               CheckNoTransformableIndirectCallsRemain();
    static fgWalkPreFn fgDebugCheckForTransformableIndirectCalls;
#endif

    void fgPromoteStructs();

#if (defined(TARGET_AMD64) && !defined(UNIX_AMD64_ABI)) || defined(TARGET_ARM64)
    // Reset the refCount for implicit byrefs.
    void lvaResetImplicitByRefParamsRefCount();
    // Change implicit byrefs' types from struct to pointer, and for any that were
    // promoted, create new promoted struct temps.
    void lvaRetypeImplicitByRefParams();
    // Clear up annotations for any struct promotion temps created for implicit byrefs.
    void lvaDemoteImplicitByRefParams();
#endif

    void fgMarkAddressExposedLocals();

#if (defined(TARGET_AMD64) && !defined(UNIX_AMD64_ABI)) || defined(TARGET_ARM64) || defined(TARGET_X86)
    // Rewrite appearances of implicit byrefs (manifest the implied additional level of indirection)
    // or stack params of x86 varargs methods.
    void fgMorphIndirectParams(Statement* stmt);
#endif

    static fgWalkPreFn  fgUpdateSideEffectsPre;
    static fgWalkPostFn fgUpdateSideEffectsPost;

    enum TypeProducerKind
    {
        TPK_Unknown = 0, // May not be a RuntimeType
        TPK_Handle  = 1, // RuntimeType via handle
        TPK_GetType = 2, // RuntimeType via Object.get_Type()
        TPK_Null    = 3, // Tree value is null
        TPK_Other   = 4  // RuntimeType via other means
    };

    TypeProducerKind gtGetTypeProducerKind(GenTree* tree);
    bool gtIsTypeHandleToRuntimeTypeHelper(GenTreeCall* call);
    bool gtIsTypeHandleToRuntimeTypeHandleHelper(GenTreeCall* call, CorInfoHelpFunc* pHelper = nullptr);
    bool gtIsActiveCSE_Candidate(GenTree* tree);

    bool fgIsBigOffset(size_t offset);

    /*
    XXXXXXXXXXXXXXXXXXXXXXXXXXXXXXXXXXXXXXXXXXXXXXXXXXXXXXXXXXXXXXXXXXXXXXXXXXXXXXX
    XXXXXXXXXXXXXXXXXXXXXXXXXXXXXXXXXXXXXXXXXXXXXXXXXXXXXXXXXXXXXXXXXXXXXXXXXXXXXXX
    XX                                                                           XX
    XX                           Optimizer                                       XX
    XX                                                                           XX
    XXXXXXXXXXXXXXXXXXXXXXXXXXXXXXXXXXXXXXXXXXXXXXXXXXXXXXXXXXXXXXXXXXXXXXXXXXXXXXX
    XXXXXXXXXXXXXXXXXXXXXXXXXXXXXXXXXXXXXXXXXXXXXXXXXXXXXXXXXXXXXXXXXXXXXXXXXXXXXXX
    */

public:
    void optInit();

    GenTree* Compiler::optRemoveRangeCheck(GenTreeBoundsChk* check, GenTree* comma, Statement* stmt);
    GenTree* Compiler::optRemoveStandaloneRangeCheck(GenTreeBoundsChk* check, Statement* stmt);
    void Compiler::optRemoveCommaBasedRangeCheck(GenTree* comma, Statement* stmt);
    bool optIsRangeCheckRemovable(GenTree* tree);

protected:
    static fgWalkPreFn optValidRangeCheckIndex;

    /**************************************************************************
     *
     *************************************************************************/

protected:
    // Do hoisting for all loops.
    void optHoistLoopCode();

    // To represent sets of VN's that have already been hoisted in outer loops.
    typedef JitHashTable<ValueNum, JitSmallPrimitiveKeyFuncs<ValueNum>, bool> VNToBoolMap;
    typedef VNToBoolMap VNSet;

    struct LoopHoistContext
    {
    private:
        // The set of variables hoisted in the current loop (or nullptr if there are none).
        VNSet* m_pHoistedInCurLoop;

    public:
        // Value numbers of expressions that have been hoisted in parent loops in the loop nest.
        VNSet m_hoistedInParentLoops;
        // Value numbers of expressions that have been hoisted in the current (or most recent) loop in the nest.
        // Previous decisions on loop-invariance of value numbers in the current loop.
        VNToBoolMap m_curLoopVnInvariantCache;

        VNSet* GetHoistedInCurLoop(Compiler* comp)
        {
            if (m_pHoistedInCurLoop == nullptr)
            {
                m_pHoistedInCurLoop = new (comp->getAllocatorLoopHoist()) VNSet(comp->getAllocatorLoopHoist());
            }
            return m_pHoistedInCurLoop;
        }

        VNSet* ExtractHoistedInCurLoop()
        {
            VNSet* res          = m_pHoistedInCurLoop;
            m_pHoistedInCurLoop = nullptr;
            return res;
        }

        LoopHoistContext(Compiler* comp)
            : m_pHoistedInCurLoop(nullptr)
            , m_hoistedInParentLoops(comp->getAllocatorLoopHoist())
            , m_curLoopVnInvariantCache(comp->getAllocatorLoopHoist())
        {
        }
    };

    // Do hoisting for loop "lnum" (an index into the optLoopTable), and all loops nested within it.
    // Tracks the expressions that have been hoisted by containing loops by temporary recording their
    // value numbers in "m_hoistedInParentLoops".  This set is not modified by the call.
    void optHoistLoopNest(unsigned lnum, LoopHoistContext* hoistCtxt);

    // Do hoisting for a particular loop ("lnum" is an index into the optLoopTable.)
    // Assumes that expressions have been hoisted in containing loops if their value numbers are in
    // "m_hoistedInParentLoops".
    //
    void optHoistThisLoop(unsigned lnum, LoopHoistContext* hoistCtxt);

    // Hoist all expressions in "blk" that are invariant in loop "lnum" (an index into the optLoopTable)
    // outside of that loop.  Exempt expressions whose value number is in "m_hoistedInParentLoops"; add VN's of hoisted
    // expressions to "hoistInLoop".
    void optHoistLoopBlocks(unsigned loopNum, ArrayStack<BasicBlock*>* blocks, LoopHoistContext* hoistContext);

    // Return true if the tree looks profitable to hoist out of loop 'lnum'.
    bool optIsProfitableToHoistableTree(GenTree* tree, unsigned lnum);

    // Performs the hoisting 'tree' into the PreHeader for loop 'lnum'
    void optHoistCandidate(GenTree* tree, unsigned lnum, LoopHoistContext* hoistCtxt);

    // Returns true iff the ValueNum "vn" represents a value that is loop-invariant in "lnum".
    //   Constants and init values are always loop invariant.
    //   VNPhi's connect VN's to the SSA definition, so we can know if the SSA def occurs in the loop.
    bool optVNIsLoopInvariant(ValueNum vn, unsigned lnum, VNToBoolMap* recordedVNs);

    // If "blk" is the entry block of a natural loop, returns true and sets "*pLnum" to the index of the loop
    // in the loop table.
    bool optBlockIsLoopEntry(BasicBlock* blk, unsigned* pLnum);

    // Records the set of "side effects" of all loops: fields (object instance and static)
    // written to, and SZ-array element type equivalence classes updated.
    void optComputeLoopSideEffects();

private:
    // Requires "lnum" to be the index of an outermost loop in the loop table.  Traverses the body of that loop,
    // including all nested loops, and records the set of "side effects" of the loop: fields (object instance and
    // static) written to, and SZ-array element type equivalence classes updated.
    void optComputeLoopNestSideEffects(unsigned lnum);

    // Given a loop number 'lnum' mark it and any nested loops as having 'memoryHavoc'
    void optRecordLoopNestsMemoryHavoc(unsigned lnum, MemoryKindSet memoryHavoc);

    // Add the side effects of "blk" (which is required to be within a loop) to all loops of which it is a part.
    // Returns false if we encounter a block that is not marked as being inside a loop.
    //
    bool optComputeLoopSideEffectsOfBlock(BasicBlock* blk);

    // Hoist the expression "expr" out of loop "lnum".
    void optPerformHoistExpr(GenTree* expr, unsigned lnum);

public:
    void optOptimizeBools();

private:
    GenTree* optIsBoolCond(GenTree* condBranch, GenTree** compPtr, bool* boolPtr);
#ifdef DEBUG
    void optOptimizeBoolsGcStress(BasicBlock* condBlock);
#endif
public:
    PhaseStatus optInvertLoops();    // Invert loops so they're entered at top and tested at bottom.
    PhaseStatus optOptimizeLayout(); // Optimize the BasicBlock layout of the method
    PhaseStatus optFindLoops();      // Finds loops and records them in the loop table

    PhaseStatus optCloneLoops();
    void optCloneLoop(unsigned loopInd, LoopCloneContext* context);
    void optEnsureUniqueHead(unsigned loopInd, BasicBlock::weight_t ambientWeight);
    PhaseStatus optUnrollLoops(); // Unrolls loops (needs to have cost info)
    void        optRemoveRedundantZeroInits();

protected:
    // This enumeration describes what is killed by a call.

    enum callInterf
    {
        CALLINT_NONE,       // no interference                               (most helpers)
        CALLINT_REF_INDIRS, // kills GC ref indirections                     (SETFIELD OBJ)
        CALLINT_SCL_INDIRS, // kills non GC ref indirections                 (SETFIELD non-OBJ)
        CALLINT_ALL_INDIRS, // kills both GC ref and non GC ref indirections (SETFIELD STRUCT)
        CALLINT_ALL,        // kills everything                              (normal method call)
    };

public:
    // A "LoopDsc" describes a ("natural") loop.  We (currently) require the body of a loop to be a contiguous (in
    // bbNext order) sequence of basic blocks.  (At times, we may require the blocks in a loop to be "properly numbered"
    // in bbNext order; we use comparisons on the bbNum to decide order.)
    // The blocks that define the body are
    //   first <= top <= entry <= bottom   .
    // The "head" of the loop is a block outside the loop that has "entry" as a successor. We only support loops with a
    // single 'head' block. The meanings of these blocks are given in the definitions below. Also see the picture at
    // Compiler::optFindNaturalLoops().
    struct LoopDsc
    {
        BasicBlock* lpHead;  // HEAD of the loop (not part of the looping of the loop) -- has ENTRY as a successor.
        BasicBlock* lpFirst; // FIRST block (in bbNext order) reachable within this loop.  (May be part of a nested
                             // loop, but not the outer loop.)
        BasicBlock* lpTop;   // loop TOP (the back edge from lpBottom reaches here) (in most cases FIRST and TOP are the
                             // same)
        BasicBlock* lpEntry; // the ENTRY in the loop (in most cases TOP or BOTTOM)
        BasicBlock* lpBottom; // loop BOTTOM (from here we have a back edge to the TOP)
        BasicBlock* lpExit;   // if a single exit loop this is the EXIT (in most cases BOTTOM)

        callInterf   lpAsgCall;     // "callInterf" for calls in the loop
        ALLVARSET_TP lpAsgVars;     // set of vars assigned within the loop (all vars, not just tracked)
        varRefKinds  lpAsgInds : 8; // set of inds modified within the loop

        LoopFlags lpFlags;

        unsigned char lpExitCnt; // number of exits from the loop

        unsigned char lpParent;  // The index of the most-nested loop that completely contains this one,
                                 // or else BasicBlock::NOT_IN_LOOP if no such loop exists.
        unsigned char lpChild;   // The index of a nested loop, or else BasicBlock::NOT_IN_LOOP if no child exists.
                                 // (Actually, an "immediately" nested loop --
                                 // no other child of this loop is a parent of lpChild.)
        unsigned char lpSibling; // The index of another loop that is an immediate child of lpParent,
                                 // or else BasicBlock::NOT_IN_LOOP.  One can enumerate all the children of a loop
                                 // by following "lpChild" then "lpSibling" links.

        bool lpLoopHasMemoryHavoc[MemoryKindCount]; // The loop contains an operation that we assume has arbitrary
                                                    // memory side effects.  If this is set, the fields below
                                                    // may not be accurate (since they become irrelevant.)
        bool lpContainsCall;                        // True if executing the loop body *may* execute a call

        VARSET_TP lpVarInOut;  // The set of variables that are IN or OUT during the execution of this loop
        VARSET_TP lpVarUseDef; // The set of variables that are USE or DEF during the execution of this loop

        int lpHoistedExprCount; // The register count for the non-FP expressions from inside this loop that have been
                                // hoisted
        int lpLoopVarCount;     // The register count for the non-FP LclVars that are read/written inside this loop
        int lpVarInOutCount;    // The register count for the non-FP LclVars that are alive inside or across this loop

        int lpHoistedFPExprCount; // The register count for the FP expressions from inside this loop that have been
                                  // hoisted
        int lpLoopVarFPCount;     // The register count for the FP LclVars that are read/written inside this loop
        int lpVarInOutFPCount;    // The register count for the FP LclVars that are alive inside or across this loop

        typedef JitHashTable<CORINFO_FIELD_HANDLE, JitPtrKeyFuncs<struct CORINFO_FIELD_STRUCT_>, bool> FieldHandleSet;
        FieldHandleSet* lpFieldsModified; // This has entries (mappings to "true") for all static field and object
                                          // instance fields modified
                                          // in the loop.

        // The set of array element types that are modified in the loop.
        typedef JitHashTable<unsigned, JitSmallPrimitiveKeyFuncs<unsigned>, bool> TypeNumSet;
        TypeNumSet* lpArrayElemTypesModified;

        // Adds the variable liveness information for 'blk' to 'this' LoopDsc
        void AddVariableLiveness(Compiler* comp, BasicBlock* blk);

        inline void AddModifiedField(Compiler* comp, CORINFO_FIELD_HANDLE fldHnd);
        inline void AddModifiedElemType(Compiler* comp, unsigned elemTypeNum);

        /* The following values are set only for iterator loops, i.e. has the flag LPFLG_ITER set */

        GenTree*   lpIterTree;          // The "i = i <op> const" tree
        unsigned   lpIterVar() const;   // iterator variable #
        int        lpIterConst() const; // the constant with which the iterator is incremented
        genTreeOps lpIterOper() const;  // the type of the operation on the iterator (ASG_ADD, ASG_SUB, etc.)
        void       VERIFY_lpIterTree() const;

        var_types lpIterOperType() const; // For overflow instructions

        union {
            int lpConstInit;    // initial constant value of iterator
                                // : Valid if LPFLG_CONST_INIT
            unsigned lpVarInit; // initial local var number to which we initialize the iterator
                                // : Valid if LPFLG_VAR_INIT
        };

        // The following is for LPFLG_ITER loops only (i.e. the loop condition is "i RELOP const or var"

        GenTree*   lpTestTree;         // pointer to the node containing the loop test
        genTreeOps lpTestOper() const; // the type of the comparison between the iterator and the limit (GT_LE, GT_GE,
                                       // etc.)
        void VERIFY_lpTestTree() const;

        bool     lpIsReversed() const; // true if the iterator node is the second operand in the loop condition
        GenTree* lpIterator() const;   // the iterator node in the loop test
        GenTree* lpLimit() const;      // the limit node in the loop test

        // Limit constant value of iterator - loop condition is "i RELOP const"
        // : Valid if LPFLG_CONST_LIMIT
        int lpConstLimit() const;

        // The lclVar # in the loop condition ( "i RELOP lclVar" )
        // : Valid if LPFLG_VAR_LIMIT
        unsigned lpVarLimit() const;

        // The array length in the loop condition ( "i RELOP arr.len" or "i RELOP arr[i][j].len" )
        // : Valid if LPFLG_ARRLEN_LIMIT
        bool lpArrLenLimit(Compiler* comp, ArrIndex* index) const;

        // Returns "true" iff "*this" contains the blk.
        bool lpContains(BasicBlock* blk) const
        {
            return lpFirst->bbNum <= blk->bbNum && blk->bbNum <= lpBottom->bbNum;
        }
        // Returns "true" iff "*this" (properly) contains the range [first, bottom] (allowing firsts
        // to be equal, but requiring bottoms to be different.)
        bool lpContains(BasicBlock* first, BasicBlock* bottom) const
        {
            return lpFirst->bbNum <= first->bbNum && bottom->bbNum < lpBottom->bbNum;
        }

        // Returns "true" iff "*this" (properly) contains "lp2" (allowing firsts to be equal, but requiring
        // bottoms to be different.)
        bool lpContains(const LoopDsc& lp2) const
        {
            return lpContains(lp2.lpFirst, lp2.lpBottom);
        }

        // Returns "true" iff "*this" is (properly) contained by the range [first, bottom]
        // (allowing firsts to be equal, but requiring bottoms to be different.)
        bool lpContainedBy(BasicBlock* first, BasicBlock* bottom) const
        {
            return first->bbNum <= lpFirst->bbNum && lpBottom->bbNum < bottom->bbNum;
        }

        // Returns "true" iff "*this" is (properly) contained by "lp2"
        // (allowing firsts to be equal, but requiring bottoms to be different.)
        bool lpContainedBy(const LoopDsc& lp2) const
        {
            return lpContains(lp2.lpFirst, lp2.lpBottom);
        }

        // Returns "true" iff "*this" is disjoint from the range [top, bottom].
        bool lpDisjoint(BasicBlock* first, BasicBlock* bottom) const
        {
            return bottom->bbNum < lpFirst->bbNum || lpBottom->bbNum < first->bbNum;
        }
        // Returns "true" iff "*this" is disjoint from "lp2".
        bool lpDisjoint(const LoopDsc& lp2) const
        {
            return lpDisjoint(lp2.lpFirst, lp2.lpBottom);
        }
        // Returns "true" iff the loop is well-formed (see code for defn).
        bool lpWellFormed() const
        {
            return lpFirst->bbNum <= lpTop->bbNum && lpTop->bbNum <= lpEntry->bbNum &&
                   lpEntry->bbNum <= lpBottom->bbNum &&
                   (lpHead->bbNum < lpTop->bbNum || lpHead->bbNum > lpBottom->bbNum);
        }
    };

protected:
    bool fgMightHaveLoop(); // returns true if there are any backedges
    bool fgHasLoops;        // True if this method has any loops, set in fgComputeReachability

public:
    LoopDsc*      optLoopTable; // loop descriptor table
    unsigned char optLoopCount; // number of tracked loops

#ifdef DEBUG
    unsigned char loopAlignCandidates; // number of loops identified for alignment
    unsigned char loopsAligned;        // number of loops actually aligned
#endif                                 // DEBUG

    bool optRecordLoop(BasicBlock*   head,
                       BasicBlock*   first,
                       BasicBlock*   top,
                       BasicBlock*   entry,
                       BasicBlock*   bottom,
                       BasicBlock*   exit,
                       unsigned char exitCnt);

protected:
    unsigned optCallCount;         // number of calls made in the method
    unsigned optIndirectCallCount; // number of virtual, interface and indirect calls made in the method
    unsigned optNativeCallCount;   // number of Pinvoke/Native calls made in the method
    unsigned optLoopsCloned;       // number of loops cloned in the current method.

#ifdef DEBUG
    void optPrintLoopInfo(unsigned      loopNum,
                          BasicBlock*   lpHead,
                          BasicBlock*   lpFirst,
                          BasicBlock*   lpTop,
                          BasicBlock*   lpEntry,
                          BasicBlock*   lpBottom,
                          unsigned char lpExitCnt,
                          BasicBlock*   lpExit,
                          unsigned      parentLoop = BasicBlock::NOT_IN_LOOP) const;
    void optPrintLoopInfo(unsigned lnum) const;
    void optPrintLoopRecording(unsigned lnum) const;

    void optCheckPreds();
#endif

    void optSetBlockWeights();

    void optMarkLoopBlocks(BasicBlock* begBlk, BasicBlock* endBlk, bool excludeEndBlk);

    void optUnmarkLoopBlocks(BasicBlock* begBlk, BasicBlock* endBlk);

    void optUpdateLoopsBeforeRemoveBlock(BasicBlock* block, bool skipUnmarkLoop = false);

    bool optIsLoopTestEvalIntoTemp(Statement* testStmt, Statement** newTestStmt);
    unsigned optIsLoopIncrTree(GenTree* incr);
    bool optCheckIterInLoopTest(unsigned loopInd, GenTree* test, BasicBlock* from, BasicBlock* to, unsigned iterVar);
    bool optComputeIterInfo(GenTree* incr, BasicBlock* from, BasicBlock* to, unsigned* pIterVar);
    bool optPopulateInitInfo(unsigned loopInd, GenTree* init, unsigned iterVar);
    bool optExtractInitTestIncr(
        BasicBlock* head, BasicBlock* bottom, BasicBlock* exit, GenTree** ppInit, GenTree** ppTest, GenTree** ppIncr);

    void optFindNaturalLoops();

    void optIdentifyLoopsForAlignment();

    // Ensures that all the loops in the loop nest rooted at "loopInd" (an index into the loop table) are 'canonical' --
    // each loop has a unique "top."  Returns "true" iff the flowgraph has been modified.
    bool optCanonicalizeLoopNest(unsigned char loopInd);

    // Ensures that the loop "loopInd" (an index into the loop table) is 'canonical' -- it has a unique "top,"
    // unshared with any other loop.  Returns "true" iff the flowgraph has been modified
    bool optCanonicalizeLoop(unsigned char loopInd);

    // Requires "l1" to be a valid loop table index, and not "BasicBlock::NOT_IN_LOOP".  Requires "l2" to be
    // a valid loop table index, or else "BasicBlock::NOT_IN_LOOP".  Returns true
    // iff "l2" is not NOT_IN_LOOP, and "l1" contains "l2".
    bool optLoopContains(unsigned l1, unsigned l2);

    // Updates the loop table by changing loop "loopInd", whose head is required
    // to be "from", to be "to".  Also performs this transformation for any
    // loop nested in "loopInd" that shares the same head as "loopInd".
    void optUpdateLoopHead(unsigned loopInd, BasicBlock* from, BasicBlock* to);

    void optRedirectBlock(BasicBlock* blk, BlockToBlockMap* redirectMap, const bool updatePreds = false);

    // Marks the containsCall information to "lnum" and any parent loops.
    void AddContainsCallAllContainingLoops(unsigned lnum);

    // Adds the variable liveness information from 'blk' to "lnum" and any parent loops.
    void AddVariableLivenessAllContainingLoops(unsigned lnum, BasicBlock* blk);

    // Adds "fldHnd" to the set of modified fields of "lnum" and any parent loops.
    void AddModifiedFieldAllContainingLoops(unsigned lnum, CORINFO_FIELD_HANDLE fldHnd);

    // Adds "elemType" to the set of modified array element types of "lnum" and any parent loops.
    void AddModifiedElemTypeAllContainingLoops(unsigned lnum, unsigned elemTypeNum);

    // Requires that "from" and "to" have the same "bbJumpKind" (perhaps because "to" is a clone
    // of "from".)  Copies the jump destination from "from" to "to".
    void optCopyBlkDest(BasicBlock* from, BasicBlock* to);

    // Returns true if 'block' is an entry block for any loop in 'optLoopTable'
    bool optIsLoopEntry(BasicBlock* block) const;

    // The depth of the loop described by "lnum" (an index into the loop table.) (0 == top level)
    unsigned optLoopDepth(unsigned lnum)
    {
        unsigned par = optLoopTable[lnum].lpParent;
        if (par == BasicBlock::NOT_IN_LOOP)
        {
            return 0;
        }
        else
        {
            return 1 + optLoopDepth(par);
        }
    }

    // Struct used in optInvertWhileLoop to count interesting constructs to boost the profitability score.
    struct OptInvertCountTreeInfoType
    {
        int sharedStaticHelperCount;
        int arrayLengthCount;
    };

    static fgWalkResult optInvertCountTreeInfo(GenTree** pTree, fgWalkData* data);

    bool optInvertWhileLoop(BasicBlock* block);

private:
    static bool optIterSmallOverflow(int iterAtExit, var_types incrType);
    static bool optIterSmallUnderflow(int iterAtExit, var_types decrType);

    bool optComputeLoopRep(int        constInit,
                           int        constLimit,
                           int        iterInc,
                           genTreeOps iterOper,
                           var_types  iterType,
                           genTreeOps testOper,
                           bool       unsignedTest,
                           bool       dupCond,
                           unsigned*  iterCount);

    static fgWalkPreFn optIsVarAssgCB;

protected:
    bool optIsVarAssigned(BasicBlock* beg, BasicBlock* end, GenTree* skip, unsigned var);

    bool optIsVarAssgLoop(unsigned lnum, unsigned var);

    int optIsSetAssgLoop(unsigned lnum, ALLVARSET_VALARG_TP vars, varRefKinds inds = VR_NONE);

    bool optNarrowTree(GenTree* tree, var_types srct, var_types dstt, ValueNumPair vnpNarrow, bool doit);

    /**************************************************************************
     *                       Optimization conditions
     *************************************************************************/

    bool optAvoidIntMult(void);

protected:
    //  The following is the upper limit on how many expressions we'll keep track
    //  of for the CSE analysis.
    //
    static const unsigned MAX_CSE_CNT = EXPSET_SZ;

    static const int MIN_CSE_COST = 2;

    // BitVec trait information only used by the optCSE_canSwap() method, for the  CSE_defMask and CSE_useMask.
    // This BitVec uses one bit per CSE candidate
    BitVecTraits* cseMaskTraits; // one bit per CSE candidate

    // BitVec trait information for computing CSE availability using the CSE_DataFlow algorithm.
    // Two bits are allocated per CSE candidate to compute CSE availability
    // plus an extra bit to handle the initial unvisited case.
    // (See CSE_DataFlow::EndMerge for an explaination of why this is necessary)
    //
    // The two bits per CSE candidate have the following meanings:
    //     11 - The CSE is available, and is also available when considering calls as killing availability.
    //     10 - The CSE is available, but is not available when considering calls as killing availability.
    //     00 - The CSE is not available
    //     01 - An illegal combination
    //
    BitVecTraits* cseLivenessTraits;

    EXPSET_TP cseCallKillsMask; // Computed once - A mask that is used to kill available CSEs at callsites

    /* Generic list of nodes - used by the CSE logic */

    struct treeStmtLst
    {
        treeStmtLst* tslNext;
        GenTree*     tslTree;  // tree node
        Statement*   tslStmt;  // statement containing the tree
        BasicBlock*  tslBlock; // block containing the statement

        treeStmtLst(GenTree* tree, Statement* stmt, BasicBlock* block)
            : tslNext(nullptr), tslTree(tree), tslStmt(stmt), tslBlock(block)
        {
        }
    };

    // The following logic keeps track of expressions via a simple hash table.

    struct CSEdsc
    {
        CSEdsc*  csdNextInBucket;  // used by the hash table
        size_t   csdHashKey;       // the orginal hashkey
        ssize_t  csdConstDefValue; // When we CSE similar constants, this is the value that we use as the def
        ValueNum csdConstDefVN;    // When we CSE similar constants, this is the ValueNumber that we use for the LclVar
                                   // assignment
        unsigned csdIndex;         // 1..optCSECandidateCount
        bool     csdIsSharedConst; // true if this CSE is a shared const
        bool     csdLiveAcrossCall;

        unsigned short csdDefCount; // definition   count
        unsigned short csdUseCount; // use          count  (excluding the implicit uses at defs)

        BasicBlock::weight_t csdDefWtCnt; // weighted def count
        BasicBlock::weight_t csdUseWtCnt; // weighted use count  (excluding the implicit uses at defs)

        GenTree*    csdTree;  // treenode containing the 1st occurrence
        Statement*  csdStmt;  // stmt containing the 1st occurrence
        BasicBlock* csdBlock; // block containing the 1st occurrence

        treeStmtLst* csdTreeList; // list of matching tree nodes: head
        treeStmtLst* csdTreeLast; // list of matching tree nodes: tail

        ClassLayout* csdLayout; // Layout needed to create struct typed CSE temps.

        ValueNum defExcSetPromise; // The exception set that is now required for all defs of this CSE.
                                   // This will be set to NoVN if we decide to abandon this CSE

        ValueNum defExcSetCurrent; // The set of exceptions we currently can use for CSE uses.

        ValueNum defConservNormVN; // if all def occurrences share the same conservative normal value
                                   // number, this will reflect it; otherwise, NoVN.
                                   // not used for shared const CSE's

        CSEdsc(size_t hashKey, GenTree* tree, Statement* stmt, BasicBlock* block)
            : csdNextInBucket(nullptr)
            , csdHashKey(hashKey)
            , csdConstDefValue(0)
            , csdConstDefVN(ValueNumStore::VNForNull())
            , csdIndex(0)
            , csdIsSharedConst(false)
            , csdLiveAcrossCall(false)
            , csdDefCount(0)
            , csdUseCount(0)
            , csdDefWtCnt(0)
            , csdUseWtCnt(0)
            , csdTree(tree)
            , csdStmt(stmt)
            , csdBlock(block)
            , csdTreeList(nullptr)
            , csdTreeLast(nullptr)
            , csdLayout(nullptr)
            , defExcSetPromise(ValueNumStore::VNForEmptyExcSet())
            , defExcSetCurrent(ValueNumStore::VNForNull())
            , defConservNormVN(ValueNumStore::VNForNull())
        {
        }
    };

    static const size_t s_optCSEhashSizeInitial;
    static const size_t s_optCSEhashGrowthFactor;
    static const size_t s_optCSEhashBucketSize;
    size_t              optCSEhashSize;                 // The current size of hashtable
    size_t              optCSEhashCount;                // Number of entries in hashtable
    size_t              optCSEhashMaxCountBeforeResize; // Number of entries before resize
    CSEdsc**            optCSEhash;
    CSEdsc**            optCSEtab;

    typedef JitHashTable<GenTree*, JitPtrKeyFuncs<GenTree>, GenTree*> NodeToNodeMap;

    NodeToNodeMap* optCseCheckedBoundMap; // Maps bound nodes to ancestor compares that should be
                                          // re-numbered with the bound to improve range check elimination

    // Given a compare, look for a cse candidate checked bound feeding it and add a map entry if found.
    void optCseUpdateCheckedBoundMap(GenTree* compare);

    void optCSEstop();

    CSEdsc* optCSEfindDsc(unsigned index);
    bool optUnmarkCSE(GenTree* tree);

    // user defined callback data for the tree walk function optCSE_MaskHelper()
    struct optCSE_MaskData
    {
        EXPSET_TP CSE_defMask;
        EXPSET_TP CSE_useMask;
    };

    // Treewalk helper for optCSE_DefMask and optCSE_UseMask
    static fgWalkPreFn optCSE_MaskHelper;

    // This function walks all the node for an given tree
    // and return the mask of CSE definitions and uses for the tree
    //
    void optCSE_GetMaskData(GenTree* tree, optCSE_MaskData* pMaskData);

    // Given a binary tree node return true if it is safe to swap the order of evaluation for op1 and op2.
    bool optCSE_canSwap(GenTree* firstNode, GenTree* secondNode);
    bool optCSE_canSwap(GenTree* tree);

    struct optCSEcostCmpEx
    {
        bool operator()(const CSEdsc* op1, const CSEdsc* op2);
    };
    struct optCSEcostCmpSz
    {
        bool operator()(const CSEdsc* op1, const CSEdsc* op2);
    };

    void optCleanupCSEs();

#ifdef DEBUG
    void optEnsureClearCSEInfo();
#endif // DEBUG

    static bool Is_Shared_Const_CSE(size_t key)
    {
        return ((key & TARGET_SIGN_BIT) != 0);
    }

    // returns the encoded key
    static size_t Encode_Shared_Const_CSE_Value(size_t key)
    {
        return TARGET_SIGN_BIT | (key >> CSE_CONST_SHARED_LOW_BITS);
    }

    // returns the orginal key
    static size_t Decode_Shared_Const_CSE_Value(size_t enckey)
    {
        assert(Is_Shared_Const_CSE(enckey));
        return (enckey & ~TARGET_SIGN_BIT) << CSE_CONST_SHARED_LOW_BITS;
    }

    /**************************************************************************
     *                   Value Number based CSEs
     *************************************************************************/

public:
    void optOptimizeValnumCSEs();

protected:
    void     optValnumCSE_Init();
    unsigned optValnumCSE_Index(GenTree* tree, Statement* stmt);
    unsigned optValnumCSE_Locate();
    void     optValnumCSE_InitDataFlow();
    void     optValnumCSE_DataFlow();
    void     optValnumCSE_Availablity();
    void     optValnumCSE_Heuristic();

    bool                 optDoCSE;             // True when we have found a duplicate CSE tree
    bool                 optValnumCSE_phase;   // True when we are executing the optValnumCSE_phase
    unsigned             optCSECandidateTotal; // Grand total of CSE candidates for both Lexical and ValNum
    unsigned             optCSECandidateCount; // Count of CSE's candidates, reset for Lexical and ValNum CSE's
    unsigned             optCSEstart;          // The first local variable number that is a CSE
    unsigned             optCSEcount;          // The total count of CSE's introduced.
    BasicBlock::weight_t optCSEweight;         // The weight of the current block when we are doing PerformCSE

    bool optIsCSEcandidate(GenTree* tree);

    // lclNumIsTrueCSE returns true if the LclVar was introduced by the CSE phase of the compiler
    //
    bool lclNumIsTrueCSE(unsigned lclNum) const
    {
        return ((optCSEcount > 0) && (lclNum >= optCSEstart) && (lclNum < optCSEstart + optCSEcount));
    }

    //  lclNumIsCSE returns true if the LclVar should be treated like a CSE with regards to constant prop.
    //
    bool lclNumIsCSE(unsigned lclNum) const
    {
        return lvaTable[lclNum].lvIsCSE;
    }

#ifdef DEBUG
    bool optConfigDisableCSE();
    bool optConfigDisableCSE2();
#endif
    void optOptimizeCSEs();

    struct isVarAssgDsc
    {
        GenTree*     ivaSkip;
        ALLVARSET_TP ivaMaskVal; // Set of variables assigned to.  This is a set of all vars, not tracked vars.
#ifdef DEBUG
        void* ivaSelf;
#endif
        unsigned    ivaVar;            // Variable we are interested in, or -1
        varRefKinds ivaMaskInd;        // What kind of indirect assignments are there?
        callInterf  ivaMaskCall;       // What kind of calls are there?
        bool        ivaMaskIncomplete; // Variables not representable in ivaMaskVal were assigned to.
    };

    static callInterf optCallInterf(GenTreeCall* call);

public:
    // VN based copy propagation.
    typedef ArrayStack<GenTree*> GenTreePtrStack;
    typedef JitHashTable<unsigned, JitSmallPrimitiveKeyFuncs<unsigned>, GenTreePtrStack*> LclNumToGenTreePtrStack;

    // Kill set to track variables with intervening definitions.
    VARSET_TP optCopyPropKillSet;

    // Copy propagation functions.
    void optCopyProp(BasicBlock* block, Statement* stmt, GenTree* tree, LclNumToGenTreePtrStack* curSsaName);
    void optBlockCopyPropPopStacks(BasicBlock* block, LclNumToGenTreePtrStack* curSsaName);
    void optBlockCopyProp(BasicBlock* block, LclNumToGenTreePtrStack* curSsaName);
    unsigned optIsSsaLocal(GenTree* tree);
    int optCopyProp_LclVarScore(LclVarDsc* lclVarDsc, LclVarDsc* copyVarDsc, bool preferOp2);
    void optVnCopyProp();
    INDEBUG(void optDumpCopyPropStack(LclNumToGenTreePtrStack* curSsaName));

    /**************************************************************************
     *               Early value propagation
     *************************************************************************/
    struct SSAName
    {
        unsigned m_lvNum;
        unsigned m_ssaNum;

        SSAName(unsigned lvNum, unsigned ssaNum) : m_lvNum(lvNum), m_ssaNum(ssaNum)
        {
        }

        static unsigned GetHashCode(SSAName ssaNm)
        {
            return (ssaNm.m_lvNum << 16) | (ssaNm.m_ssaNum);
        }

        static bool Equals(SSAName ssaNm1, SSAName ssaNm2)
        {
            return (ssaNm1.m_lvNum == ssaNm2.m_lvNum) && (ssaNm1.m_ssaNum == ssaNm2.m_ssaNum);
        }
    };

#define OMF_HAS_NEWARRAY 0x00000001         // Method contains 'new' of an array
#define OMF_HAS_NEWOBJ 0x00000002           // Method contains 'new' of an object type.
#define OMF_HAS_ARRAYREF 0x00000004         // Method contains array element loads or stores.
#define OMF_HAS_NULLCHECK 0x00000008        // Method contains null check.
#define OMF_HAS_FATPOINTER 0x00000010       // Method contains call, that needs fat pointer transformation.
#define OMF_HAS_OBJSTACKALLOC 0x00000020    // Method contains an object allocated on the stack.
#define OMF_HAS_GUARDEDDEVIRT 0x00000040    // Method contains guarded devirtualization candidate
#define OMF_HAS_EXPRUNTIMELOOKUP 0x00000080 // Method contains a runtime lookup to an expandable dictionary.
#define OMF_HAS_PATCHPOINT 0x00000100       // Method contains patchpoints
#define OMF_NEEDS_GCPOLLS 0x00000200        // Method needs GC polls
#define OMF_HAS_FROZEN_STRING 0x00000400    // Method has a frozen string (REF constant int), currently only on CoreRT.

    bool doesMethodHaveFatPointer()
    {
        return (optMethodFlags & OMF_HAS_FATPOINTER) != 0;
    }

    void setMethodHasFatPointer()
    {
        optMethodFlags |= OMF_HAS_FATPOINTER;
    }

    void clearMethodHasFatPointer()
    {
        optMethodFlags &= ~OMF_HAS_FATPOINTER;
    }

    void addFatPointerCandidate(GenTreeCall* call);

    bool doesMethodHaveFrozenString() const
    {
        return (optMethodFlags & OMF_HAS_FROZEN_STRING) != 0;
    }

    void setMethodHasFrozenString()
    {
        optMethodFlags |= OMF_HAS_FROZEN_STRING;
    }

    bool doesMethodHaveGuardedDevirtualization() const
    {
        return (optMethodFlags & OMF_HAS_GUARDEDDEVIRT) != 0;
    }

    void setMethodHasGuardedDevirtualization()
    {
        optMethodFlags |= OMF_HAS_GUARDEDDEVIRT;
    }

    void clearMethodHasGuardedDevirtualization()
    {
        optMethodFlags &= ~OMF_HAS_GUARDEDDEVIRT;
    }

    void considerGuardedDevirtualization(GenTreeCall*            call,
                                         IL_OFFSETX              iloffset,
                                         bool                    isInterface,
                                         CORINFO_METHOD_HANDLE   baseMethod,
                                         CORINFO_CLASS_HANDLE    baseClass,
                                         CORINFO_CONTEXT_HANDLE* pContextHandle DEBUGARG(CORINFO_CLASS_HANDLE objClass)
                                             DEBUGARG(const char* objClassName));

    void addGuardedDevirtualizationCandidate(GenTreeCall*          call,
                                             CORINFO_METHOD_HANDLE methodHandle,
                                             CORINFO_CLASS_HANDLE  classHandle,
                                             unsigned              methodAttr,
                                             unsigned              classAttr,
                                             unsigned              likelihood);

    bool doesMethodHaveExpRuntimeLookup()
    {
        return (optMethodFlags & OMF_HAS_EXPRUNTIMELOOKUP) != 0;
    }

    void setMethodHasExpRuntimeLookup()
    {
        optMethodFlags |= OMF_HAS_EXPRUNTIMELOOKUP;
    }

    void clearMethodHasExpRuntimeLookup()
    {
        optMethodFlags &= ~OMF_HAS_EXPRUNTIMELOOKUP;
    }

    void addExpRuntimeLookupCandidate(GenTreeCall* call);

    bool doesMethodHavePatchpoints()
    {
        return (optMethodFlags & OMF_HAS_PATCHPOINT) != 0;
    }

    void setMethodHasPatchpoint()
    {
        optMethodFlags |= OMF_HAS_PATCHPOINT;
    }

    unsigned optMethodFlags;

    bool doesMethodHaveNoReturnCalls()
    {
        return optNoReturnCallCount > 0;
    }

    void setMethodHasNoReturnCalls()
    {
        optNoReturnCallCount++;
    }

    unsigned optNoReturnCallCount;

    // Recursion bound controls how far we can go backwards tracking for a SSA value.
    // No throughput diff was found with backward walk bound between 3-8.
    static const int optEarlyPropRecurBound = 5;

    enum class optPropKind
    {
        OPK_INVALID,
        OPK_ARRAYLEN,
        OPK_NULLCHECK
    };

    typedef JitHashTable<unsigned, JitSmallPrimitiveKeyFuncs<unsigned>, GenTree*> LocalNumberToNullCheckTreeMap;

    bool gtIsVtableRef(GenTree* tree);
    GenTree* getArrayLengthFromAllocation(GenTree* tree DEBUGARG(BasicBlock* block));
    GenTree* getObjectHandleNodeFromAllocation(GenTree* tree DEBUGARG(BasicBlock* block));
    GenTree* optPropGetValueRec(unsigned lclNum, unsigned ssaNum, optPropKind valueKind, int walkDepth);
    GenTree* optPropGetValue(unsigned lclNum, unsigned ssaNum, optPropKind valueKind);
    GenTree* optEarlyPropRewriteTree(GenTree* tree, LocalNumberToNullCheckTreeMap* nullCheckMap);
    bool optDoEarlyPropForBlock(BasicBlock* block);
    bool optDoEarlyPropForFunc();
    void optEarlyProp();
    void optFoldNullCheck(GenTree* tree, LocalNumberToNullCheckTreeMap* nullCheckMap);
    GenTree* optFindNullCheckToFold(GenTree* tree, LocalNumberToNullCheckTreeMap* nullCheckMap);
    bool optIsNullCheckFoldingLegal(GenTree*    tree,
                                    GenTree*    nullCheckTree,
                                    GenTree**   nullCheckParent,
                                    Statement** nullCheckStmt);
    bool optCanMoveNullCheckPastTree(GenTree* tree,
                                     unsigned nullCheckLclNum,
                                     bool     isInsideTry,
                                     bool     checkSideEffectSummary);
#if DEBUG
    void optCheckFlagsAreSet(unsigned    methodFlag,
                             const char* methodFlagStr,
                             unsigned    bbFlag,
                             const char* bbFlagStr,
                             GenTree*    tree,
                             BasicBlock* basicBlock);
#endif

    // Redundant branch opts
    //
    PhaseStatus optRedundantBranches();
    bool optRedundantBranch(BasicBlock* const block);
    bool optJumpThread(BasicBlock* const block, BasicBlock* const domBlock);
    bool optReachable(BasicBlock* const fromBlock, BasicBlock* const toBlock, BasicBlock* const excludedBlock);

#if ASSERTION_PROP
    /**************************************************************************
     *               Value/Assertion propagation
     *************************************************************************/
public:
    // Data structures for assertion prop
    BitVecTraits* apTraits;
    ASSERT_TP     apFull;

    enum optAssertionKind
    {
        OAK_INVALID,
        OAK_EQUAL,
        OAK_NOT_EQUAL,
        OAK_SUBRANGE,
        OAK_NO_THROW,
        OAK_COUNT
    };

    enum optOp1Kind
    {
        O1K_INVALID,
        O1K_LCLVAR,
        O1K_ARR_BND,
        O1K_BOUND_OPER_BND,
        O1K_BOUND_LOOP_BND,
        O1K_CONSTANT_LOOP_BND,
        O1K_EXACT_TYPE,
        O1K_SUBTYPE,
        O1K_VALUE_NUMBER,
        O1K_COUNT
    };

    enum optOp2Kind
    {
        O2K_INVALID,
        O2K_LCLVAR_COPY,
        O2K_IND_CNS_INT,
        O2K_CONST_INT,
        O2K_CONST_LONG,
        O2K_CONST_DOUBLE,
        O2K_ARR_LEN,
        O2K_SUBRANGE,
        O2K_COUNT
    };
    struct AssertionDsc
    {
        optAssertionKind assertionKind;
        struct SsaVar
        {
            unsigned lclNum; // assigned to or property of this local var number
            unsigned ssaNum;
        };
        struct ArrBnd
        {
            ValueNum vnIdx;
            ValueNum vnLen;
        };
        struct AssertionDscOp1
        {
            optOp1Kind kind; // a normal LclVar, or Exact-type or Subtype
            ValueNum   vn;
            union {
                SsaVar lcl;
                ArrBnd bnd;
            };
        } op1;
        struct AssertionDscOp2
        {
            optOp2Kind kind; // a const or copy assignment
            ValueNum   vn;
            struct IntVal
            {
                ssize_t      iconVal;   // integer
                unsigned     padding;   // unused; ensures iconFlags does not overlap lconVal
                GenTreeFlags iconFlags; // gtFlags
            };
            struct Range // integer subrange
            {
                ssize_t loBound;
                ssize_t hiBound;
            };
            union {
                SsaVar  lcl;
                IntVal  u1;
                __int64 lconVal;
                double  dconVal;
                Range   u2;
            };
        } op2;

        bool IsCheckedBoundArithBound()
        {
            return ((assertionKind == OAK_EQUAL || assertionKind == OAK_NOT_EQUAL) && op1.kind == O1K_BOUND_OPER_BND);
        }
        bool IsCheckedBoundBound()
        {
            return ((assertionKind == OAK_EQUAL || assertionKind == OAK_NOT_EQUAL) && op1.kind == O1K_BOUND_LOOP_BND);
        }
        bool IsConstantBound()
        {
            return ((assertionKind == OAK_EQUAL || assertionKind == OAK_NOT_EQUAL) &&
                    op1.kind == O1K_CONSTANT_LOOP_BND);
        }
        bool IsBoundsCheckNoThrow()
        {
            return ((assertionKind == OAK_NO_THROW) && (op1.kind == O1K_ARR_BND));
        }

        bool IsCopyAssertion()
        {
            return ((assertionKind == OAK_EQUAL) && (op1.kind == O1K_LCLVAR) && (op2.kind == O2K_LCLVAR_COPY));
        }

        bool IsConstantInt32Assertion()
        {
            return ((assertionKind == OAK_EQUAL) || (assertionKind == OAK_NOT_EQUAL)) && (op2.kind == O2K_CONST_INT);
        }

        static bool SameKind(AssertionDsc* a1, AssertionDsc* a2)
        {
            return a1->assertionKind == a2->assertionKind && a1->op1.kind == a2->op1.kind &&
                   a1->op2.kind == a2->op2.kind;
        }

        static bool ComplementaryKind(optAssertionKind kind, optAssertionKind kind2)
        {
            if (kind == OAK_EQUAL)
            {
                return kind2 == OAK_NOT_EQUAL;
            }
            else if (kind == OAK_NOT_EQUAL)
            {
                return kind2 == OAK_EQUAL;
            }
            return false;
        }

        static ssize_t GetLowerBoundForIntegralType(var_types type)
        {
            switch (type)
            {
                case TYP_BYTE:
                    return SCHAR_MIN;
                case TYP_SHORT:
                    return SHRT_MIN;
                case TYP_INT:
                    return INT_MIN;
                case TYP_BOOL:
                case TYP_UBYTE:
                case TYP_USHORT:
                case TYP_UINT:
                    return 0;
                default:
                    unreached();
            }
        }
        static ssize_t GetUpperBoundForIntegralType(var_types type)
        {
            switch (type)
            {
                case TYP_BOOL:
                    return 1;
                case TYP_BYTE:
                    return SCHAR_MAX;
                case TYP_SHORT:
                    return SHRT_MAX;
                case TYP_INT:
                    return INT_MAX;
                case TYP_UBYTE:
                    return UCHAR_MAX;
                case TYP_USHORT:
                    return USHRT_MAX;
                case TYP_UINT:
                    return UINT_MAX;
                default:
                    unreached();
            }
        }

        bool HasSameOp1(AssertionDsc* that, bool vnBased)
        {
            if (op1.kind != that->op1.kind)
            {
                return false;
            }
            else if (op1.kind == O1K_ARR_BND)
            {
                assert(vnBased);
                return (op1.bnd.vnIdx == that->op1.bnd.vnIdx) && (op1.bnd.vnLen == that->op1.bnd.vnLen);
            }
            else
            {
                return ((vnBased && (op1.vn == that->op1.vn)) ||
                        (!vnBased && (op1.lcl.lclNum == that->op1.lcl.lclNum)));
            }
        }

        bool HasSameOp2(AssertionDsc* that, bool vnBased)
        {
            if (op2.kind != that->op2.kind)
            {
                return false;
            }
            switch (op2.kind)
            {
                case O2K_IND_CNS_INT:
                case O2K_CONST_INT:
                    return ((op2.u1.iconVal == that->op2.u1.iconVal) && (op2.u1.iconFlags == that->op2.u1.iconFlags));

                case O2K_CONST_LONG:
                    return (op2.lconVal == that->op2.lconVal);

                case O2K_CONST_DOUBLE:
                    // exact match because of positive and negative zero.
                    return (memcmp(&op2.dconVal, &that->op2.dconVal, sizeof(double)) == 0);

                case O2K_LCLVAR_COPY:
                case O2K_ARR_LEN:
                    return (op2.lcl.lclNum == that->op2.lcl.lclNum) &&
                           (!vnBased || op2.lcl.ssaNum == that->op2.lcl.ssaNum);

                case O2K_SUBRANGE:
                    return ((op2.u2.loBound == that->op2.u2.loBound) && (op2.u2.hiBound == that->op2.u2.hiBound));

                case O2K_INVALID:
                    // we will return false
                    break;

                default:
                    assert(!"Unexpected value for op2.kind in AssertionDsc.");
                    break;
            }
            return false;
        }

        bool Complementary(AssertionDsc* that, bool vnBased)
        {
            return ComplementaryKind(assertionKind, that->assertionKind) && HasSameOp1(that, vnBased) &&
                   HasSameOp2(that, vnBased);
        }

        bool Equals(AssertionDsc* that, bool vnBased)
        {
            if (assertionKind != that->assertionKind)
            {
                return false;
            }
            else if (assertionKind == OAK_NO_THROW)
            {
                assert(op2.kind == O2K_INVALID);
                return HasSameOp1(that, vnBased);
            }
            else
            {
                return HasSameOp1(that, vnBased) && HasSameOp2(that, vnBased);
            }
        }
    };

protected:
    static fgWalkPreFn optAddCopiesCallback;
    static fgWalkPreFn optVNAssertionPropCurStmtVisitor;
    unsigned           optAddCopyLclNum;
    GenTree*           optAddCopyAsgnNode;

    bool optLocalAssertionProp;  // indicates that we are performing local assertion prop
    bool optAssertionPropagated; // set to true if we modified the trees
    bool optAssertionPropagatedCurrentStmt;
#ifdef DEBUG
    GenTree* optAssertionPropCurrentTree;
#endif
    AssertionIndex*            optComplementaryAssertionMap;
    JitExpandArray<ASSERT_TP>* optAssertionDep; // table that holds dependent assertions (assertions
                                                // using the value of a local var) for each local var
    AssertionDsc*  optAssertionTabPrivate;      // table that holds info about value assignments
    AssertionIndex optAssertionCount;           // total number of assertions in the assertion table
    AssertionIndex optMaxAssertionCount;

public:
    void optVnNonNullPropCurStmt(BasicBlock* block, Statement* stmt, GenTree* tree);
    fgWalkResult optVNConstantPropCurStmt(BasicBlock* block, Statement* stmt, GenTree* tree);
    GenTree* optVNConstantPropOnJTrue(BasicBlock* block, GenTree* test);
    GenTree* optVNConstantPropOnTree(BasicBlock* block, GenTree* tree);
    GenTree* optExtractSideEffListFromConst(GenTree* tree);

    AssertionIndex GetAssertionCount()
    {
        return optAssertionCount;
    }
    ASSERT_TP* bbJtrueAssertionOut;
    typedef JitHashTable<ValueNum, JitSmallPrimitiveKeyFuncs<ValueNum>, ASSERT_TP> ValueNumToAssertsMap;
    ValueNumToAssertsMap* optValueNumToAsserts;

    // Assertion prop helpers.
    ASSERT_TP& GetAssertionDep(unsigned lclNum);
    AssertionDsc* optGetAssertion(AssertionIndex assertIndex);
    void optAssertionInit(bool isLocalProp);
    void optAssertionTraitsInit(AssertionIndex assertionCount);
#if LOCAL_ASSERTION_PROP
    void optAssertionReset(AssertionIndex limit);
    void optAssertionRemove(AssertionIndex index);
#endif

    // Assertion prop data flow functions.
    void       optAssertionPropMain();
    Statement* optVNAssertionPropCurStmt(BasicBlock* block, Statement* stmt);
    bool optIsTreeKnownIntValue(bool vnBased, GenTree* tree, ssize_t* pConstant, GenTreeFlags* pIconFlags);
    ASSERT_TP* optInitAssertionDataflowFlags();
    ASSERT_TP* optComputeAssertionGen();

    // Assertion Gen functions.
    void optAssertionGen(GenTree* tree);
    AssertionIndex optAssertionGenPhiDefn(GenTree* tree);
    AssertionInfo optCreateJTrueBoundsAssertion(GenTree* tree);
    AssertionInfo optAssertionGenJtrue(GenTree* tree);
    AssertionIndex optCreateJtrueAssertions(GenTree*                   op1,
                                            GenTree*                   op2,
                                            Compiler::optAssertionKind assertionKind,
                                            bool                       helperCallArgs = false);
    AssertionIndex optFindComplementary(AssertionIndex assertionIndex);
    void optMapComplementary(AssertionIndex assertionIndex, AssertionIndex index);

    // Assertion creation functions.
    AssertionIndex optCreateAssertion(GenTree*         op1,
                                      GenTree*         op2,
                                      optAssertionKind assertionKind,
                                      bool             helperCallArgs = false);
    void optCreateComplementaryAssertion(AssertionIndex assertionIndex,
                                         GenTree*       op1,
                                         GenTree*       op2,
                                         bool           helperCallArgs = false);

    bool optAssertionVnInvolvesNan(AssertionDsc* assertion);
    AssertionIndex optAddAssertion(AssertionDsc* assertion);
    void optAddVnAssertionMapping(ValueNum vn, AssertionIndex index);
#ifdef DEBUG
    void optPrintVnAssertionMapping();
#endif
    ASSERT_TP optGetVnMappedAssertions(ValueNum vn);

    // Used for respective assertion propagations.
    AssertionIndex optAssertionIsSubrange(GenTree*         tree,
                                          var_types        fromType,
                                          var_types        toType,
                                          ASSERT_VALARG_TP assertions);
    AssertionIndex optAssertionIsSubtype(GenTree* tree, GenTree* methodTableArg, ASSERT_VALARG_TP assertions);
    AssertionIndex optAssertionIsNonNullInternal(GenTree* op, ASSERT_VALARG_TP assertions DEBUGARG(bool* pVnBased));
    bool optAssertionIsNonNull(GenTree*         op,
                               ASSERT_VALARG_TP assertions DEBUGARG(bool* pVnBased) DEBUGARG(AssertionIndex* pIndex));

    // Used for Relop propagation.
    AssertionIndex optGlobalAssertionIsEqualOrNotEqual(ASSERT_VALARG_TP assertions, GenTree* op1, GenTree* op2);
    AssertionIndex optGlobalAssertionIsEqualOrNotEqualZero(ASSERT_VALARG_TP assertions, GenTree* op1);
    AssertionIndex optLocalAssertionIsEqualOrNotEqual(
        optOp1Kind op1Kind, unsigned lclNum, optOp2Kind op2Kind, ssize_t cnsVal, ASSERT_VALARG_TP assertions);

    // Assertion prop for lcl var functions.
    bool optAssertionProp_LclVarTypeCheck(GenTree* tree, LclVarDsc* lclVarDsc, LclVarDsc* copyVarDsc);
    GenTree* optCopyAssertionProp(AssertionDsc*        curAssertion,
                                  GenTreeLclVarCommon* tree,
                                  Statement* stmt DEBUGARG(AssertionIndex index));
    GenTree* optConstantAssertionProp(AssertionDsc*        curAssertion,
                                      GenTreeLclVarCommon* tree,
                                      Statement* stmt DEBUGARG(AssertionIndex index));

    // Assertion propagation functions.
    GenTree* optAssertionProp(ASSERT_VALARG_TP assertions, GenTree* tree, Statement* stmt, BasicBlock* block);
    GenTree* optAssertionProp_LclVar(ASSERT_VALARG_TP assertions, GenTreeLclVarCommon* tree, Statement* stmt);
    GenTree* optAssertionProp_Ind(ASSERT_VALARG_TP assertions, GenTree* tree, Statement* stmt);
    GenTree* optAssertionProp_Cast(ASSERT_VALARG_TP assertions, GenTree* tree, Statement* stmt);
    GenTree* optAssertionProp_Call(ASSERT_VALARG_TP assertions, GenTreeCall* call, Statement* stmt);
    GenTree* optAssertionProp_RelOp(ASSERT_VALARG_TP assertions, GenTree* tree, Statement* stmt);
    GenTree* optAssertionProp_Comma(ASSERT_VALARG_TP assertions, GenTree* tree, Statement* stmt);
    GenTree* optAssertionProp_BndsChk(ASSERT_VALARG_TP assertions, GenTree* tree, Statement* stmt);
    GenTree* optAssertionPropGlobal_RelOp(ASSERT_VALARG_TP assertions, GenTree* tree, Statement* stmt);
    GenTree* optAssertionPropLocal_RelOp(ASSERT_VALARG_TP assertions, GenTree* tree, Statement* stmt);
    GenTree* optAssertionProp_Update(GenTree* newTree, GenTree* tree, Statement* stmt);
    GenTree* optNonNullAssertionProp_Call(ASSERT_VALARG_TP assertions, GenTreeCall* call);

    // Implied assertion functions.
    void optImpliedAssertions(AssertionIndex assertionIndex, ASSERT_TP& activeAssertions);
    void optImpliedByTypeOfAssertions(ASSERT_TP& activeAssertions);
    void optImpliedByCopyAssertion(AssertionDsc* copyAssertion, AssertionDsc* depAssertion, ASSERT_TP& result);
    void optImpliedByConstAssertion(AssertionDsc* curAssertion, ASSERT_TP& result);

#ifdef DEBUG
    void optPrintAssertion(AssertionDsc* newAssertion, AssertionIndex assertionIndex = 0);
    void optDebugCheckAssertion(AssertionDsc* assertion);
    void optDebugCheckAssertions(AssertionIndex AssertionIndex);
#endif
    void optAddCopies();
#endif // ASSERTION_PROP

    /**************************************************************************
     *                          Range checks
     *************************************************************************/

public:
    struct LoopCloneVisitorInfo
    {
        LoopCloneContext* context;
        unsigned          loopNum;
        Statement*        stmt;
        LoopCloneVisitorInfo(LoopCloneContext* context, unsigned loopNum, Statement* stmt)
            : context(context), loopNum(loopNum), stmt(nullptr)
        {
        }
    };

    bool optIsStackLocalInvariant(unsigned loopNum, unsigned lclNum);
    bool optExtractArrIndex(GenTree* tree, ArrIndex* result, unsigned lhsNum);
    bool optReconstructArrIndex(GenTree* tree, ArrIndex* result, unsigned lhsNum);
    bool optIdentifyLoopOptInfo(unsigned loopNum, LoopCloneContext* context);
    static fgWalkPreFn optCanOptimizeByLoopCloningVisitor;
    fgWalkResult optCanOptimizeByLoopCloning(GenTree* tree, LoopCloneVisitorInfo* info);
    bool optObtainLoopCloningOpts(LoopCloneContext* context);
    bool optIsLoopClonable(unsigned loopInd);

    bool optLoopCloningEnabled();

#ifdef DEBUG
    void optDebugLogLoopCloning(BasicBlock* block, Statement* insertBefore);
#endif
    void optPerformStaticOptimizations(unsigned loopNum, LoopCloneContext* context DEBUGARG(bool fastPath));
    bool optComputeDerefConditions(unsigned loopNum, LoopCloneContext* context);
    bool optDeriveLoopCloningConditions(unsigned loopNum, LoopCloneContext* context);
    BasicBlock* optInsertLoopChoiceConditions(LoopCloneContext* context,
                                              unsigned          loopNum,
                                              BasicBlock*       head,
                                              BasicBlock*       slow);

protected:
    ssize_t optGetArrayRefScaleAndIndex(GenTree* mul, GenTree** pIndex DEBUGARG(bool bRngChk));

    bool optReachWithoutCall(BasicBlock* srcBB, BasicBlock* dstBB);

protected:
    bool optLoopsMarked;

    /*
    XXXXXXXXXXXXXXXXXXXXXXXXXXXXXXXXXXXXXXXXXXXXXXXXXXXXXXXXXXXXXXXXXXXXXXXXXXXXXXX
    XXXXXXXXXXXXXXXXXXXXXXXXXXXXXXXXXXXXXXXXXXXXXXXXXXXXXXXXXXXXXXXXXXXXXXXXXXXXXXX
    XX                                                                           XX
    XX                           RegAlloc                                        XX
    XX                                                                           XX
    XX  Does the register allocation and puts the remaining lclVars on the stack XX
    XX                                                                           XX
    XXXXXXXXXXXXXXXXXXXXXXXXXXXXXXXXXXXXXXXXXXXXXXXXXXXXXXXXXXXXXXXXXXXXXXXXXXXXXXX
    XXXXXXXXXXXXXXXXXXXXXXXXXXXXXXXXXXXXXXXXXXXXXXXXXXXXXXXXXXXXXXXXXXXXXXXXXXXXXXX
    */

public:
    regNumber raUpdateRegStateForArg(RegState* regState, LclVarDsc* argDsc);

    void raMarkStkVars();

#if FEATURE_PARTIAL_SIMD_CALLEE_SAVE
#if defined(TARGET_AMD64)
    static bool varTypeNeedsPartialCalleeSave(var_types type)
    {
        return (type == TYP_SIMD32);
    }
#elif defined(TARGET_ARM64)
    static bool varTypeNeedsPartialCalleeSave(var_types type)
    {
        // ARM64 ABI FP Callee save registers only require Callee to save lower 8 Bytes
        // For SIMD types longer than 8 bytes Caller is responsible for saving and restoring Upper bytes.
        return ((type == TYP_SIMD16) || (type == TYP_SIMD12));
    }
#else // !defined(TARGET_AMD64) && !defined(TARGET_ARM64)
#error("Unknown target architecture for FEATURE_SIMD")
#endif // !defined(TARGET_AMD64) && !defined(TARGET_ARM64)
#endif // FEATURE_PARTIAL_SIMD_CALLEE_SAVE

protected:
    // Some things are used by both LSRA and regpredict allocators.

    FrameType rpFrameType;
    bool      rpMustCreateEBPCalled; // Set to true after we have called rpMustCreateEBPFrame once

    bool rpMustCreateEBPFrame(INDEBUG(const char** wbReason));

private:
    Lowering*            m_pLowering;   // Lowering; needed to Lower IR that's added or modified after Lowering.
    LinearScanInterface* m_pLinearScan; // Linear Scan allocator

    /* raIsVarargsStackArg is called by raMaskStkVars and by
       lvaComputeRefCounts.  It identifies the special case
       where a varargs function has a parameter passed on the
       stack, other than the special varargs handle.  Such parameters
       require special treatment, because they cannot be tracked
       by the GC (their offsets in the stack are not known
       at compile time).
    */

    bool raIsVarargsStackArg(unsigned lclNum)
    {
#ifdef TARGET_X86

        LclVarDsc* varDsc = &lvaTable[lclNum];

        assert(varDsc->lvIsParam);

        return (info.compIsVarArgs && !varDsc->lvIsRegArg && (lclNum != lvaVarargsHandleArg));

#else // TARGET_X86

        return false;

#endif // TARGET_X86
    }

    /*
    XXXXXXXXXXXXXXXXXXXXXXXXXXXXXXXXXXXXXXXXXXXXXXXXXXXXXXXXXXXXXXXXXXXXXXXXXXXXXXX
    XXXXXXXXXXXXXXXXXXXXXXXXXXXXXXXXXXXXXXXXXXXXXXXXXXXXXXXXXXXXXXXXXXXXXXXXXXXXXXX
    XX                                                                           XX
    XX                           EEInterface                                     XX
    XX                                                                           XX
    XX   Get to the class and method info from the Execution Engine given        XX
    XX   tokens for the class and method                                         XX
    XX                                                                           XX
    XXXXXXXXXXXXXXXXXXXXXXXXXXXXXXXXXXXXXXXXXXXXXXXXXXXXXXXXXXXXXXXXXXXXXXXXXXXXXXX
    XXXXXXXXXXXXXXXXXXXXXXXXXXXXXXXXXXXXXXXXXXXXXXXXXXXXXXXXXXXXXXXXXXXXXXXXXXXXXXX
    */

public:
    // Get handles

    void eeGetCallInfo(CORINFO_RESOLVED_TOKEN* pResolvedToken,
                       CORINFO_RESOLVED_TOKEN* pConstrainedToken,
                       CORINFO_CALLINFO_FLAGS  flags,
                       CORINFO_CALL_INFO*      pResult);

    void eeGetFieldInfo(CORINFO_RESOLVED_TOKEN* pResolvedToken,
                        CORINFO_ACCESS_FLAGS    flags,
                        CORINFO_FIELD_INFO*     pResult);

    // Get the flags

    bool eeIsValueClass(CORINFO_CLASS_HANDLE clsHnd);
    bool eeIsJitIntrinsic(CORINFO_METHOD_HANDLE ftn);

#if defined(DEBUG) || defined(FEATURE_JIT_METHOD_PERF) || defined(FEATURE_SIMD) || defined(TRACK_LSRA_STATS)

    bool IsSuperPMIException(unsigned code)
    {
        // Copied from NDP\clr\src\ToolBox\SuperPMI\SuperPMI-Shared\ErrorHandling.h

        const unsigned EXCEPTIONCODE_DebugBreakorAV = 0xe0421000;
        const unsigned EXCEPTIONCODE_MC             = 0xe0422000;
        const unsigned EXCEPTIONCODE_LWM            = 0xe0423000;
        const unsigned EXCEPTIONCODE_SASM           = 0xe0424000;
        const unsigned EXCEPTIONCODE_SSYM           = 0xe0425000;
        const unsigned EXCEPTIONCODE_CALLUTILS      = 0xe0426000;
        const unsigned EXCEPTIONCODE_TYPEUTILS      = 0xe0427000;
        const unsigned EXCEPTIONCODE_ASSERT         = 0xe0440000;

        switch (code)
        {
            case EXCEPTIONCODE_DebugBreakorAV:
            case EXCEPTIONCODE_MC:
            case EXCEPTIONCODE_LWM:
            case EXCEPTIONCODE_SASM:
            case EXCEPTIONCODE_SSYM:
            case EXCEPTIONCODE_CALLUTILS:
            case EXCEPTIONCODE_TYPEUTILS:
            case EXCEPTIONCODE_ASSERT:
                return true;
            default:
                return false;
        }
    }

    const char* eeGetMethodName(CORINFO_METHOD_HANDLE hnd, const char** className);
    const char* eeGetMethodFullName(CORINFO_METHOD_HANDLE hnd);
    unsigned compMethodHash(CORINFO_METHOD_HANDLE methodHandle);

    bool eeIsNativeMethod(CORINFO_METHOD_HANDLE method);
    CORINFO_METHOD_HANDLE eeGetMethodHandleForNative(CORINFO_METHOD_HANDLE method);
#endif

    var_types eeGetArgType(CORINFO_ARG_LIST_HANDLE list, CORINFO_SIG_INFO* sig);
    var_types eeGetArgType(CORINFO_ARG_LIST_HANDLE list, CORINFO_SIG_INFO* sig, bool* isPinned);
    CORINFO_CLASS_HANDLE eeGetArgClass(CORINFO_SIG_INFO* sig, CORINFO_ARG_LIST_HANDLE list);
    CORINFO_CLASS_HANDLE eeGetClassFromContext(CORINFO_CONTEXT_HANDLE context);
    unsigned eeGetArgSize(CORINFO_ARG_LIST_HANDLE list, CORINFO_SIG_INFO* sig);
    static unsigned eeGetArgAlignment(var_types type, bool isFloatHfa);

    // VOM info, method sigs

    void eeGetSig(unsigned               sigTok,
                  CORINFO_MODULE_HANDLE  scope,
                  CORINFO_CONTEXT_HANDLE context,
                  CORINFO_SIG_INFO*      retSig);

    void eeGetCallSiteSig(unsigned               sigTok,
                          CORINFO_MODULE_HANDLE  scope,
                          CORINFO_CONTEXT_HANDLE context,
                          CORINFO_SIG_INFO*      retSig);

    void eeGetMethodSig(CORINFO_METHOD_HANDLE methHnd, CORINFO_SIG_INFO* retSig, CORINFO_CLASS_HANDLE owner = nullptr);

    // Method entry-points, instrs

    CORINFO_METHOD_HANDLE eeMarkNativeTarget(CORINFO_METHOD_HANDLE method);

    CORINFO_EE_INFO eeInfo;
    bool            eeInfoInitialized;

    CORINFO_EE_INFO* eeGetEEInfo();

    // Gets the offset of a SDArray's first element
    unsigned eeGetArrayDataOffset(var_types type);
    // Gets the offset of a MDArray's first element
    unsigned eeGetMDArrayDataOffset(var_types type, unsigned rank);

    GenTree* eeGetPInvokeCookie(CORINFO_SIG_INFO* szMetaSig);

    // Returns the page size for the target machine as reported by the EE.
    target_size_t eeGetPageSize()
    {
        return (target_size_t)eeGetEEInfo()->osPageSize;
    }

    //------------------------------------------------------------------------
    // VirtualStubParam: virtual stub dispatch extra parameter (slot address).
    //
    // It represents Abi and target specific registers for the parameter.
    //
    class VirtualStubParamInfo
    {
    public:
        VirtualStubParamInfo(bool isCoreRTABI)
        {
#if defined(TARGET_X86)
            reg     = REG_EAX;
            regMask = RBM_EAX;
#elif defined(TARGET_AMD64)
            if (isCoreRTABI)
            {
                reg     = REG_R10;
                regMask = RBM_R10;
            }
            else
            {
                reg     = REG_R11;
                regMask = RBM_R11;
            }
#elif defined(TARGET_ARM)
            if (isCoreRTABI)
            {
                reg     = REG_R12;
                regMask = RBM_R12;
            }
            else
            {
                reg     = REG_R4;
                regMask = RBM_R4;
            }
#elif defined(TARGET_ARM64)
            reg     = REG_R11;
            regMask = RBM_R11;
#else
#error Unsupported or unset target architecture
#endif
        }

        regNumber GetReg() const
        {
            return reg;
        }

        _regMask_enum GetRegMask() const
        {
            return regMask;
        }

    private:
        regNumber     reg;
        _regMask_enum regMask;
    };

    VirtualStubParamInfo* virtualStubParamInfo;

    bool IsTargetAbi(CORINFO_RUNTIME_ABI abi)
    {
        return eeGetEEInfo()->targetAbi == abi;
    }

    bool generateCFIUnwindCodes()
    {
#if defined(TARGET_UNIX)
        return IsTargetAbi(CORINFO_CORERT_ABI);
#else
        return false;
#endif
    }

    // Debugging support - Line number info

    void eeGetStmtOffsets();

    unsigned eeBoundariesCount;

    struct boundariesDsc
    {
        UNATIVE_OFFSET nativeIP;
        IL_OFFSET      ilOffset;
        unsigned       sourceReason;
    } * eeBoundaries; // Boundaries to report to EE
    void eeSetLIcount(unsigned count);
    void eeSetLIinfo(unsigned which, UNATIVE_OFFSET offs, unsigned srcIP, bool stkEmpty, bool callInstruction);
    void eeSetLIdone();

#ifdef DEBUG
    static void eeDispILOffs(IL_OFFSET offs);
    static void eeDispLineInfo(const boundariesDsc* line);
    void eeDispLineInfos();
#endif // DEBUG

    // Debugging support - Local var info

    void eeGetVars();

    unsigned eeVarsCount;

    struct VarResultInfo
    {
        UNATIVE_OFFSET             startOffset;
        UNATIVE_OFFSET             endOffset;
        DWORD                      varNumber;
        CodeGenInterface::siVarLoc loc;
    } * eeVars;
    void eeSetLVcount(unsigned count);
    void eeSetLVinfo(unsigned                          which,
                     UNATIVE_OFFSET                    startOffs,
                     UNATIVE_OFFSET                    length,
                     unsigned                          varNum,
                     const CodeGenInterface::siVarLoc& loc);
    void eeSetLVdone();

#ifdef DEBUG
    void eeDispVar(ICorDebugInfo::NativeVarInfo* var);
    void eeDispVars(CORINFO_METHOD_HANDLE ftn, ULONG32 cVars, ICorDebugInfo::NativeVarInfo* vars);
#endif // DEBUG

    // ICorJitInfo wrappers

    void eeReserveUnwindInfo(bool isFunclet, bool isColdCode, ULONG unwindSize);

    void eeAllocUnwindInfo(BYTE*          pHotCode,
                           BYTE*          pColdCode,
                           ULONG          startOffset,
                           ULONG          endOffset,
                           ULONG          unwindSize,
                           BYTE*          pUnwindBlock,
                           CorJitFuncKind funcKind);

    void eeSetEHcount(unsigned cEH);

    void eeSetEHinfo(unsigned EHnumber, const CORINFO_EH_CLAUSE* clause);

    WORD eeGetRelocTypeHint(void* target);

    // ICorStaticInfo wrapper functions

    bool eeTryResolveToken(CORINFO_RESOLVED_TOKEN* resolvedToken);

#if defined(UNIX_AMD64_ABI)
#ifdef DEBUG
    static void dumpSystemVClassificationType(SystemVClassificationType ct);
#endif // DEBUG

#endif // UNIX_AMD64_ABI

    template <typename ParamType>
    bool eeRunWithErrorTrap(void (*function)(ParamType*), ParamType* param)
    {
        return eeRunWithErrorTrapImp(reinterpret_cast<void (*)(void*)>(function), reinterpret_cast<void*>(param));
    }

    bool eeRunWithErrorTrapImp(void (*function)(void*), void* param);

    // Utility functions

    const char* eeGetFieldName(CORINFO_FIELD_HANDLE fieldHnd, const char** classNamePtr = nullptr);

#if defined(DEBUG)
    const WCHAR* eeGetCPString(size_t stringHandle);
#endif

    const char* eeGetClassName(CORINFO_CLASS_HANDLE clsHnd);

    static CORINFO_METHOD_HANDLE eeFindHelper(unsigned helper);
    static CorInfoHelpFunc eeGetHelperNum(CORINFO_METHOD_HANDLE method);

    static fgWalkPreFn CountSharedStaticHelper;
    static bool IsSharedStaticHelper(GenTree* tree);
    static bool IsTreeAlwaysHoistable(GenTree* tree);
    static bool IsGcSafePoint(GenTree* tree);

    static CORINFO_FIELD_HANDLE eeFindJitDataOffs(unsigned jitDataOffs);
    // returns true/false if 'field' is a Jit Data offset
    static bool eeIsJitDataOffs(CORINFO_FIELD_HANDLE field);
    // returns a number < 0 if 'field' is not a Jit Data offset, otherwise the data offset (limited to 2GB)
    static int eeGetJitDataOffs(CORINFO_FIELD_HANDLE field);

    /*****************************************************************************/

    /*
    XXXXXXXXXXXXXXXXXXXXXXXXXXXXXXXXXXXXXXXXXXXXXXXXXXXXXXXXXXXXXXXXXXXXXXXXXXXXXXX
    XXXXXXXXXXXXXXXXXXXXXXXXXXXXXXXXXXXXXXXXXXXXXXXXXXXXXXXXXXXXXXXXXXXXXXXXXXXXXXX
    XX                                                                           XX
    XX                           CodeGenerator                                   XX
    XX                                                                           XX
    XXXXXXXXXXXXXXXXXXXXXXXXXXXXXXXXXXXXXXXXXXXXXXXXXXXXXXXXXXXXXXXXXXXXXXXXXXXXXXX
    XXXXXXXXXXXXXXXXXXXXXXXXXXXXXXXXXXXXXXXXXXXXXXXXXXXXXXXXXXXXXXXXXXXXXXXXXXXXXXX
    */

public:
    CodeGenInterface* codeGen;

    //  The following holds information about instr offsets in terms of generated code.

    struct IPmappingDsc
    {
        IPmappingDsc* ipmdNext;      // next line# record
        emitLocation  ipmdNativeLoc; // the emitter location of the native code corresponding to the IL offset
        IL_OFFSETX    ipmdILoffsx;   // the instr offset
        bool          ipmdIsLabel;   // Can this code be a branch label?
    };

    // Record the instr offset mapping to the generated code

    IPmappingDsc* genIPmappingList;
    IPmappingDsc* genIPmappingLast;

    // Managed RetVal - A side hash table meant to record the mapping from a
    // GT_CALL node to its IL offset.  This info is used to emit sequence points
    // that can be used by debugger to determine the native offset at which the
    // managed RetVal will be available.
    //
    // In fact we can store IL offset in a GT_CALL node.  This was ruled out in
    // favor of a side table for two reasons: 1) We need IL offset for only those
    // GT_CALL nodes (created during importation) that correspond to an IL call and
    // whose return type is other than TYP_VOID. 2) GT_CALL node is a frequently used
    // structure and IL offset is needed only when generating debuggable code. Therefore
    // it is desirable to avoid memory size penalty in retail scenarios.
    typedef JitHashTable<GenTree*, JitPtrKeyFuncs<GenTree>, IL_OFFSETX> CallSiteILOffsetTable;
    CallSiteILOffsetTable* genCallSite2ILOffsetMap;

    unsigned    genReturnLocal; // Local number for the return value when applicable.
    BasicBlock* genReturnBB;    // jumped to when not optimizing for speed.

    // The following properties are part of CodeGenContext.  Getters are provided here for
    // convenience and backward compatibility, but the properties can only be set by invoking
    // the setter on CodeGenContext directly.

    emitter* GetEmitter() const
    {
        return codeGen->GetEmitter();
    }

    bool isFramePointerUsed() const
    {
        return codeGen->isFramePointerUsed();
    }

    bool GetInterruptible()
    {
        return codeGen->GetInterruptible();
    }
    void SetInterruptible(bool value)
    {
        codeGen->SetInterruptible(value);
    }

#ifdef TARGET_ARMARCH

    bool GetHasTailCalls()
    {
        return codeGen->GetHasTailCalls();
    }
    void SetHasTailCalls(bool value)
    {
        codeGen->SetHasTailCalls(value);
    }
#endif // TARGET_ARMARCH

#if DOUBLE_ALIGN
    const bool genDoubleAlign()
    {
        return codeGen->doDoubleAlign();
    }
    DWORD getCanDoubleAlign();
    bool shouldDoubleAlign(unsigned             refCntStk,
                           unsigned             refCntReg,
                           BasicBlock::weight_t refCntWtdReg,
                           unsigned             refCntStkParam,
                           BasicBlock::weight_t refCntWtdStkDbl);
#endif // DOUBLE_ALIGN

    bool IsFullPtrRegMapRequired()
    {
        return codeGen->IsFullPtrRegMapRequired();
    }
    void SetFullPtrRegMapRequired(bool value)
    {
        codeGen->SetFullPtrRegMapRequired(value);
    }

// Things that MAY belong either in CodeGen or CodeGenContext

#if defined(FEATURE_EH_FUNCLETS)
    FuncInfoDsc*   compFuncInfos;
    unsigned short compCurrFuncIdx;
    unsigned short compFuncInfoCount;

    unsigned short compFuncCount()
    {
        assert(fgFuncletsCreated);
        return compFuncInfoCount;
    }

#else // !FEATURE_EH_FUNCLETS

    // This is a no-op when there are no funclets!
    void genUpdateCurrentFunclet(BasicBlock* block)
    {
        return;
    }

    FuncInfoDsc compFuncInfoRoot;

    static const unsigned compCurrFuncIdx = 0;

    unsigned short compFuncCount()
    {
        return 1;
    }

#endif // !FEATURE_EH_FUNCLETS

    FuncInfoDsc* funCurrentFunc();
    void funSetCurrentFunc(unsigned funcIdx);
    FuncInfoDsc* funGetFunc(unsigned funcIdx);
    unsigned int funGetFuncIdx(BasicBlock* block);

    // LIVENESS

    VARSET_TP compCurLife;     // current live variables
    GenTree*  compCurLifeTree; // node after which compCurLife has been computed

    // Compare the given "newLife" with last set of live variables and update
    // codeGen "gcInfo", siScopes, "regSet" with the new variable's homes/liveness.
    template <bool ForCodeGen>
    void compChangeLife(VARSET_VALARG_TP newLife);

    // Update the GC's masks, register's masks and reports change on variable's homes given a set of
    // current live variables if changes have happened since "compCurLife".
    template <bool ForCodeGen>
    inline void compUpdateLife(VARSET_VALARG_TP newLife);

    // Gets a register mask that represent the kill set for a helper call since
    // not all JIT Helper calls follow the standard ABI on the target architecture.
    regMaskTP compHelperCallKillSet(CorInfoHelpFunc helper);

    // If "tree" is a indirection (GT_IND, or GT_OBJ) whose arg is an ADDR, whose arg is a LCL_VAR, return that LCL_VAR
    // node, else NULL.
    static GenTreeLclVar* fgIsIndirOfAddrOfLocal(GenTree* tree);

    // This map is indexed by GT_OBJ nodes that are address of promoted struct variables, which
    // have been annotated with the GTF_VAR_DEATH flag.  If such a node is *not* mapped in this
    // table, one may assume that all the (tracked) field vars die at this GT_OBJ.  Otherwise,
    // the node maps to a pointer to a VARSET_TP, containing set bits for each of the tracked field
    // vars of the promoted struct local that go dead at the given node (the set bits are the bits
    // for the tracked var indices of the field vars, as in a live var set).
    //
    // The map is allocated on demand so all map operations should use one of the following three
    // wrapper methods.

    NodeToVarsetPtrMap* m_promotedStructDeathVars;

    NodeToVarsetPtrMap* GetPromotedStructDeathVars()
    {
        if (m_promotedStructDeathVars == nullptr)
        {
            m_promotedStructDeathVars = new (getAllocator()) NodeToVarsetPtrMap(getAllocator());
        }
        return m_promotedStructDeathVars;
    }

    void ClearPromotedStructDeathVars()
    {
        if (m_promotedStructDeathVars != nullptr)
        {
            m_promotedStructDeathVars->RemoveAll();
        }
    }

    bool LookupPromotedStructDeathVars(GenTree* tree, VARSET_TP** bits)
    {
        *bits       = nullptr;
        bool result = false;

        if (m_promotedStructDeathVars != nullptr)
        {
            result = m_promotedStructDeathVars->Lookup(tree, bits);
        }

        return result;
    }

/*
XXXXXXXXXXXXXXXXXXXXXXXXXXXXXXXXXXXXXXXXXXXXXXXXXXXXXXXXXXXXXXXXXXXXXXXXXXXXXXX
XXXXXXXXXXXXXXXXXXXXXXXXXXXXXXXXXXXXXXXXXXXXXXXXXXXXXXXXXXXXXXXXXXXXXXXXXXXXXXX
XX                                                                           XX
XX                           UnwindInfo                                      XX
XX                                                                           XX
XXXXXXXXXXXXXXXXXXXXXXXXXXXXXXXXXXXXXXXXXXXXXXXXXXXXXXXXXXXXXXXXXXXXXXXXXXXXXXX
XXXXXXXXXXXXXXXXXXXXXXXXXXXXXXXXXXXXXXXXXXXXXXXXXXXXXXXXXXXXXXXXXXXXXXXXXXXXXXX
*/

#if !defined(__GNUC__)
#pragma region Unwind information
#endif

public:
    //
    // Infrastructure functions: start/stop/reserve/emit.
    //

    void unwindBegProlog();
    void unwindEndProlog();
    void unwindBegEpilog();
    void unwindEndEpilog();
    void unwindReserve();
    void unwindEmit(void* pHotCode, void* pColdCode);

    //
    // Specific unwind information functions: called by code generation to indicate a particular
    // prolog or epilog unwindable instruction has been generated.
    //

    void unwindPush(regNumber reg);
    void unwindAllocStack(unsigned size);
    void unwindSetFrameReg(regNumber reg, unsigned offset);
    void unwindSaveReg(regNumber reg, unsigned offset);

#if defined(TARGET_ARM)
    void unwindPushMaskInt(regMaskTP mask);
    void unwindPushMaskFloat(regMaskTP mask);
    void unwindPopMaskInt(regMaskTP mask);
    void unwindPopMaskFloat(regMaskTP mask);
    void unwindBranch16();                    // The epilog terminates with a 16-bit branch (e.g., "bx lr")
    void unwindNop(unsigned codeSizeInBytes); // Generate unwind NOP code. 'codeSizeInBytes' is 2 or 4 bytes. Only
                                              // called via unwindPadding().
    void unwindPadding(); // Generate a sequence of unwind NOP codes representing instructions between the last
                          // instruction and the current location.
#endif                    // TARGET_ARM

#if defined(TARGET_ARM64)
    void unwindNop();
    void unwindPadding(); // Generate a sequence of unwind NOP codes representing instructions between the last
                          // instruction and the current location.
    void unwindSaveReg(regNumber reg, int offset);                                // str reg, [sp, #offset]
    void unwindSaveRegPreindexed(regNumber reg, int offset);                      // str reg, [sp, #offset]!
    void unwindSaveRegPair(regNumber reg1, regNumber reg2, int offset);           // stp reg1, reg2, [sp, #offset]
    void unwindSaveRegPairPreindexed(regNumber reg1, regNumber reg2, int offset); // stp reg1, reg2, [sp, #offset]!
    void unwindSaveNext();                                                        // unwind code: save_next
    void unwindReturn(regNumber reg);                                             // ret lr
#endif                                                                            // defined(TARGET_ARM64)

    //
    // Private "helper" functions for the unwind implementation.
    //

private:
#if defined(FEATURE_EH_FUNCLETS)
    void unwindGetFuncLocations(FuncInfoDsc*             func,
                                bool                     getHotSectionData,
                                /* OUT */ emitLocation** ppStartLoc,
                                /* OUT */ emitLocation** ppEndLoc);
#endif // FEATURE_EH_FUNCLETS

    void unwindReserveFunc(FuncInfoDsc* func);
    void unwindEmitFunc(FuncInfoDsc* func, void* pHotCode, void* pColdCode);

#if defined(TARGET_AMD64) || (defined(TARGET_X86) && defined(FEATURE_EH_FUNCLETS))

    void unwindReserveFuncHelper(FuncInfoDsc* func, bool isHotCode);
    void unwindEmitFuncHelper(FuncInfoDsc* func, void* pHotCode, void* pColdCode, bool isHotCode);

#endif // TARGET_AMD64 || (TARGET_X86 && FEATURE_EH_FUNCLETS)

    UNATIVE_OFFSET unwindGetCurrentOffset(FuncInfoDsc* func);

#if defined(TARGET_AMD64)

    void unwindBegPrologWindows();
    void unwindPushWindows(regNumber reg);
    void unwindAllocStackWindows(unsigned size);
    void unwindSetFrameRegWindows(regNumber reg, unsigned offset);
    void unwindSaveRegWindows(regNumber reg, unsigned offset);

#ifdef UNIX_AMD64_ABI
    void unwindSaveRegCFI(regNumber reg, unsigned offset);
#endif // UNIX_AMD64_ABI
#elif defined(TARGET_ARM)

    void unwindPushPopMaskInt(regMaskTP mask, bool useOpsize16);
    void unwindPushPopMaskFloat(regMaskTP mask);

#endif // TARGET_ARM

#if defined(TARGET_UNIX)
    short mapRegNumToDwarfReg(regNumber reg);
    void createCfiCode(FuncInfoDsc* func, UNATIVE_OFFSET codeOffset, UCHAR opcode, short dwarfReg, INT offset = 0);
    void unwindPushPopCFI(regNumber reg);
    void unwindBegPrologCFI();
    void unwindPushPopMaskCFI(regMaskTP regMask, bool isFloat);
    void unwindAllocStackCFI(unsigned size);
    void unwindSetFrameRegCFI(regNumber reg, unsigned offset);
    void unwindEmitFuncCFI(FuncInfoDsc* func, void* pHotCode, void* pColdCode);
#ifdef DEBUG
    void DumpCfiInfo(bool                  isHotCode,
                     UNATIVE_OFFSET        startOffset,
                     UNATIVE_OFFSET        endOffset,
                     DWORD                 cfiCodeBytes,
                     const CFI_CODE* const pCfiCode);
#endif

#endif // TARGET_UNIX

#if !defined(__GNUC__)
#pragma endregion // Note: region is NOT under !defined(__GNUC__)
#endif

    /*
    XXXXXXXXXXXXXXXXXXXXXXXXXXXXXXXXXXXXXXXXXXXXXXXXXXXXXXXXXXXXXXXXXXXXXXXXXXXXXXX
    XXXXXXXXXXXXXXXXXXXXXXXXXXXXXXXXXXXXXXXXXXXXXXXXXXXXXXXXXXXXXXXXXXXXXXXXXXXXXXX
    XX                                                                           XX
    XX                               SIMD                                        XX
    XX                                                                           XX
    XX   Info about SIMD types, methods and the SIMD assembly (i.e. the assembly XX
    XX   that contains the distinguished, well-known SIMD type definitions).     XX
    XX                                                                           XX
    XXXXXXXXXXXXXXXXXXXXXXXXXXXXXXXXXXXXXXXXXXXXXXXXXXXXXXXXXXXXXXXXXXXXXXXXXXXXXXX
    XXXXXXXXXXXXXXXXXXXXXXXXXXXXXXXXXXXXXXXXXXXXXXXXXXXXXXXXXXXXXXXXXXXXXXXXXXXXXXX
    */

    // Get highest available level for SIMD codegen
    SIMDLevel getSIMDSupportLevel()
    {
#if defined(TARGET_XARCH)
        if (compOpportunisticallyDependsOn(InstructionSet_AVX2))
        {
            return SIMD_AVX2_Supported;
        }

        if (compOpportunisticallyDependsOn(InstructionSet_SSE42))
        {
            return SIMD_SSE4_Supported;
        }

        // min bar is SSE2
        return SIMD_SSE2_Supported;
#else
        assert(!"Available instruction set(s) for SIMD codegen is not defined for target arch");
        unreached();
        return SIMD_Not_Supported;
#endif
    }

    bool isIntrinsicType(CORINFO_CLASS_HANDLE clsHnd)
    {
        return info.compCompHnd->isIntrinsicType(clsHnd);
    }

    const char* getClassNameFromMetadata(CORINFO_CLASS_HANDLE cls, const char** namespaceName)
    {
        return info.compCompHnd->getClassNameFromMetadata(cls, namespaceName);
    }

    CORINFO_CLASS_HANDLE getTypeInstantiationArgument(CORINFO_CLASS_HANDLE cls, unsigned index)
    {
        return info.compCompHnd->getTypeInstantiationArgument(cls, index);
    }

#ifdef FEATURE_SIMD

    // Should we support SIMD intrinsics?
    bool featureSIMD;

    // Should we recognize SIMD types?
    // We always do this on ARM64 to support HVA types.
    bool supportSIMDTypes()
    {
#ifdef TARGET_ARM64
        return true;
#else
        return featureSIMD;
#endif
    }

    // This is a temp lclVar allocated on the stack as TYP_SIMD.  It is used to implement intrinsics
    // that require indexed access to the individual fields of the vector, which is not well supported
    // by the hardware.  It is allocated when/if such situations are encountered during Lowering.
    unsigned lvaSIMDInitTempVarNum;

    bool isSIMDorHWSIMDClass(CORINFO_CLASS_HANDLE clsHnd)
    {
        if (!isIntrinsicType(clsHnd))
        {
            return false;
        }

        const char* namespaceName = nullptr;
        getClassNameFromMetadata(clsHnd, &namespaceName);

        return
#ifdef FEATURE_HW_INTRINSICS
            (strcmp(namespaceName, "System.Runtime.Intrinsics") == 0) ||
#endif
            (strcmp(namespaceName, "System.Numerics") == 0);
    }

    // Get SIMD Intrinsic info given the method handle.
    // Also sets typeHnd, argCount, baseType and sizeBytes out params.
    const SIMDIntrinsicInfo* getSIMDIntrinsicInfo(const char*           className,
                                                  const char*           methodName,
                                                  CORINFO_SIG_INFO*     sig,
                                                  bool                  isNewObj,
                                                  CORINFO_CLASS_HANDLE* typeHnd,
                                                  unsigned*             argCount,
                                                  var_types*            baseType,
                                                  unsigned*             sizeBytes);

<<<<<<< HEAD
    GenTree* impSIMDPopStack(var_types type);
    GenTree* impSIMDPopStackAddr(var_types type);
=======
    // Pops and returns GenTree node from importers type stack.
    // Normalizes TYP_STRUCT value in case of GT_CALL, GT_RET_EXPR and arg nodes.
    GenTree* impSIMDPopStack(var_types type, bool expectAddr = false, CORINFO_CLASS_HANDLE structType = nullptr);

    // Transforms operands and returns the SIMD intrinsic to be applied on
    // transformed operands to obtain given relop result.
    SIMDIntrinsicID impSIMDRelOp(SIMDIntrinsicID      relOpIntrinsicId,
                                 CORINFO_CLASS_HANDLE typeHnd,
                                 unsigned             simdVectorSize,
                                 CorInfoType*         inOutBaseJitType,
                                 GenTree**            op1,
                                 GenTree**            op2);

#if defined(TARGET_XARCH)

    // Transforms operands and returns the SIMD intrinsic to be applied on
    // transformed operands to obtain == comparison result.
    SIMDIntrinsicID impSIMDLongRelOpEqual(CORINFO_CLASS_HANDLE typeHnd,
                                          unsigned             simdVectorSize,
                                          GenTree**            op1,
                                          GenTree**            op2);

#endif // defined(TARGET_XARCH)
>>>>>>> 34dff2d3

    void setLclRelatedToSIMDIntrinsic(GenTree* tree);

    // check methodHnd to see if it is a SIMD method that is expanded as an intrinsic in the JIT.
    GenTree* impSIMDIntrinsic(OPCODE                opcode,
                              GenTree*              newobjThis,
                              CORINFO_CLASS_HANDLE  clsHnd,
                              CORINFO_METHOD_HANDLE method,
                              CORINFO_SIG_INFO*     sig,
                              unsigned              methodFlags,
                              int                   memberRef);

    GenTreeOp* impAssignSIMDAddr(GenTree* destAddr, GenTree* src);

    GenTree* getOp1ForConstructor(OPCODE opcode, GenTree* newobjThis, CORINFO_CLASS_HANDLE clsHnd);

    // Get the type for the hardware SIMD vector.
    // This is the maximum SIMD type supported for this target.
    var_types getSIMDVectorType()
    {
#if defined(TARGET_XARCH)
        if (getSIMDSupportLevel() == SIMD_AVX2_Supported)
        {
            return JitConfig.EnableHWIntrinsic() ? TYP_SIMD32 : TYP_SIMD16;
        }
        else
        {
            // Verify and record that AVX2 isn't supported
            compVerifyInstructionSetUnuseable(InstructionSet_AVX2);
            assert(getSIMDSupportLevel() >= SIMD_SSE2_Supported);
            return TYP_SIMD16;
        }
#elif defined(TARGET_ARM64)
        return TYP_SIMD16;
#else
        assert(!"getSIMDVectorType() unimplemented on target arch");
        unreached();
#endif
    }

    // Get the the number of elements of basetype of SIMD vector given by its size and baseType
    static int getSIMDVectorLength(unsigned simdSize, var_types baseType);

    // Get preferred alignment of SIMD type.
    int getSIMDTypeAlignment(var_types simdType);

    // Get the number of bytes in a System.Numeric.Vector<T> for the current compilation.
    // Note - cannot be used for System.Runtime.Intrinsic
    unsigned getSIMDVectorRegisterByteLength()
    {
#if defined(TARGET_XARCH)
        if (getSIMDSupportLevel() == SIMD_AVX2_Supported)
        {
            return JitConfig.EnableHWIntrinsic() ? YMM_REGSIZE_BYTES : XMM_REGSIZE_BYTES;
        }
        else
        {
            assert(getSIMDSupportLevel() >= SIMD_SSE2_Supported);

            // Verify and record that AVX2 isn't supported
            compVerifyInstructionSetUnuseable(InstructionSet_AVX2);
            return XMM_REGSIZE_BYTES;
        }
#elif defined(TARGET_ARM64)
        return FP_REGSIZE_BYTES;
#else
        assert(!"getSIMDVectorRegisterByteLength() unimplemented on target arch");
        unreached();
#endif
    }

    // The minimum and maximum possible number of bytes in a SIMD vector.

    // maxSIMDStructBytes
    // The minimum SIMD size supported by System.Numeric.Vectors or System.Runtime.Intrinsic
    // SSE:  16-byte Vector<T> and Vector128<T>
    // AVX:  32-byte Vector256<T> (Vector<T> is 16-byte)
    // AVX2: 32-byte Vector<T> and Vector256<T>
    unsigned int maxSIMDStructBytes()
    {
#if defined(FEATURE_HW_INTRINSICS) && defined(TARGET_XARCH)
        if (compOpportunisticallyDependsOn(InstructionSet_AVX))
        {
            return JitConfig.EnableHWIntrinsic() ? YMM_REGSIZE_BYTES : XMM_REGSIZE_BYTES;
        }
        else
        {
            assert(getSIMDSupportLevel() >= SIMD_SSE2_Supported);
            return XMM_REGSIZE_BYTES;
        }
#else
        return getSIMDVectorRegisterByteLength();
#endif
    }

    unsigned int minSIMDStructBytes()
    {
        return emitTypeSize(TYP_SIMD8);
    }

public:
    static var_types getSIMDTypeForSize(unsigned size)
    {
        switch (size)
        {
            case 8:
                return TYP_SIMD8;
            case 12:
                return TYP_SIMD12;
            case 16:
                return TYP_SIMD16;
            case 32:
                return TYP_SIMD32;
            default:
                unreached();
        }
    }

private:
    unsigned getSIMDInitTempVarNum()
    {
        if (lvaSIMDInitTempVarNum == BAD_VAR_NUM)
        {
            lvaSIMDInitTempVarNum = lvaGrabTempWithImplicitUse(false DEBUGARG("SIMDInitTempVar"));

            // TODO-MIKE-Cleanup: This creates a SIMD local without using lvaSetStruct
            // so it doesn't set layout, exact size etc. It happens to work because it
            // is done late, after lowering, otherwise at least the lack of exact size
            // would cause problems.
            // And we don't have where to get a class handle to call lvaSetStruct...
            // Could also be a TYP_BLK local, codegen only needs a memory location where
            // to store a SIMD register in order to extract an element from it. But if
            // it's TYP_BLK then it won't have SIMD alignment. Bleah.

            lvaTable[lvaSIMDInitTempVarNum].lvType = getSIMDVectorType();
        }
        return lvaSIMDInitTempVarNum;
    }
#endif // FEATURE_SIMD

public:
    //------------------------------------------------------------------------
    // largestEnregisterableStruct: The size in bytes of the largest struct that can be enregistered.
    //
    // Notes: It is not guaranteed that the struct of this size or smaller WILL be a
    //        candidate for enregistration.

    unsigned largestEnregisterableStructSize()
    {
#ifdef FEATURE_SIMD
#if defined(FEATURE_HW_INTRINSICS) && defined(TARGET_XARCH)
        if (opts.IsReadyToRun())
        {
            // Return constant instead of maxSIMDStructBytes, as maxSIMDStructBytes performs
            // checks that are effected by the current level of instruction set support would
            // otherwise cause the highest level of instruction set support to be reported to crossgen2.
            // and this api is only ever used as an optimization or assert, so no reporting should
            // ever happen.
            return YMM_REGSIZE_BYTES;
        }
#endif // defined(FEATURE_HW_INTRINSICS) && defined(TARGET_XARCH)
        unsigned vectorRegSize = maxSIMDStructBytes();
        assert(vectorRegSize >= TARGET_POINTER_SIZE);
        return vectorRegSize;
#else  // !FEATURE_SIMD
        return TARGET_POINTER_SIZE;
#endif // !FEATURE_SIMD
    }

    // Use to determine if a struct *might* be a SIMD type. As this function only takes a size, many
    // structs will fit the criteria.
    bool structSizeMightRepresentSIMDType(size_t structSize)
    {
#ifdef FEATURE_SIMD
        // Do not use maxSIMDStructBytes as that api in R2R on X86 and X64 may notify the JIT
        // about the size of a struct under the assumption that the struct size needs to be recorded.
        // By using largestEnregisterableStructSize here, the detail of whether or not Vector256<T> is
        // enregistered or not will not be messaged to the R2R compiler.
        return (structSize >= minSIMDStructBytes()) && (structSize <= largestEnregisterableStructSize());
#else
        return false;
#endif // FEATURE_SIMD
    }

#ifdef FEATURE_SIMD
    static bool vnEncodesResultTypeForSIMDIntrinsic(SIMDIntrinsicID intrinsicId);
#endif // !FEATURE_SIMD
#ifdef FEATURE_HW_INTRINSICS
    static bool vnEncodesResultTypeForHWIntrinsic(NamedIntrinsic hwIntrinsicID);
#endif // FEATURE_HW_INTRINSICS

private:
    // Returns true if the TYP_SIMD locals on stack are aligned at their
    // preferred byte boundary specified by getSIMDTypeAlignment().
    //
    // As per the Intel manual, the preferred alignment for AVX vectors is
    // 32-bytes. It is not clear whether additional stack space used in
    // aligning stack is worth the benefit and for now will use 16-byte
    // alignment for AVX 256-bit vectors with unaligned load/stores to/from
    // memory. On x86, the stack frame is aligned to 4 bytes. We need to extend
    // existing support for double (8-byte) alignment to 16 or 32 byte
    // alignment for frames with local SIMD vars, if that is determined to be
    // profitable.
    //
    // On Amd64 and SysV, RSP+8 is aligned on entry to the function (before
    // prolog has run). This means that in RBP-based frames RBP will be 16-byte
    // aligned. For RSP-based frames these are only sometimes aligned, depending
    // on the frame size.
    //
    bool isSIMDTypeLocalAligned(unsigned varNum)
    {
#if defined(FEATURE_SIMD) && ALIGN_SIMD_TYPES
        LclVarDsc* lcl = lvaGetDesc(varNum);

        if (varTypeIsSIMD(lcl->GetType()))
        {
            int alignment = getSIMDTypeAlignment(lcl->GetType());
            if (alignment <= STACK_ALIGN)
            {
                bool rbpBased;
                int  off = lvaFrameAddress(varNum, &rbpBased);
                // On SysV and Winx64 ABIs RSP+8 will be 16-byte aligned at the
                // first instruction of a function. If our frame is RBP based
                // then RBP will always be 16 bytes aligned, so we can simply
                // check the offset.
                if (rbpBased)
                {
                    return (off % alignment) == 0;
                }

                // For RSP-based frame the alignment of RSP depends on our
                // locals. rsp+8 is aligned on entry and we just subtract frame
                // size so it is not hard to compute. Note that the compiler
                // tries hard to make sure the frame size means RSP will be
                // 16-byte aligned, but for leaf functions without locals (i.e.
                // frameSize = 0) it will not be.
                int frameSize = codeGen->genTotalFrameSize();
                return ((8 - frameSize + off) % alignment) == 0;
            }
        }
#endif // FEATURE_SIMD

        return false;
    }

#ifdef DEBUG
    // Answer the question: Is a particular ISA supported?
    // Use this api when asking the question so that future
    // ISA questions can be asked correctly or when asserting
    // support/nonsupport for an instruction set
    bool compIsaSupportedDebugOnly(CORINFO_InstructionSet isa) const
    {
#if defined(TARGET_XARCH) || defined(TARGET_ARM64)
        return (opts.compSupportsISA & (1ULL << isa)) != 0;
#else
        return false;
#endif
    }
#endif // DEBUG

    bool notifyInstructionSetUsage(CORINFO_InstructionSet isa, bool supported) const;

    // Answer the question: Is a particular ISA allowed to be used implicitly by optimizations?
    // The result of this api call will exactly match the target machine
    // on which the function is executed (except for CoreLib, where there are special rules)
    bool compExactlyDependsOn(CORINFO_InstructionSet isa) const
    {
#if defined(TARGET_XARCH) || defined(TARGET_ARM64)
        uint64_t isaBit = (1ULL << isa);
        if ((opts.compSupportsISAReported & isaBit) == 0)
        {
            if (notifyInstructionSetUsage(isa, (opts.compSupportsISA & isaBit) != 0))
                ((Compiler*)this)->opts.compSupportsISAExactly |= isaBit;
            ((Compiler*)this)->opts.compSupportsISAReported |= isaBit;
        }
        return (opts.compSupportsISAExactly & isaBit) != 0;
#else
        return false;
#endif
    }

    // Ensure that code will not execute if an instruction set is useable. Call only
    // if the instruction set has previously reported as unuseable, but when
    // that that status has not yet been recorded to the AOT compiler
    void compVerifyInstructionSetUnuseable(CORINFO_InstructionSet isa)
    {
        // use compExactlyDependsOn to capture are record the use of the isa
        bool isaUseable = compExactlyDependsOn(isa);
        // Assert that the is unuseable. If true, this function should never be called.
        assert(!isaUseable);
    }

    // Answer the question: Is a particular ISA allowed to be used implicitly by optimizations?
    // The result of this api call will match the target machine if the result is true
    // If the result is false, then the target machine may have support for the instruction
    bool compOpportunisticallyDependsOn(CORINFO_InstructionSet isa) const
    {
        if ((opts.compSupportsISA & (1ULL << isa)) != 0)
        {
            return compExactlyDependsOn(isa);
        }
        else
        {
            return false;
        }
    }

    // Answer the question: Is a particular ISA supported for explicit hardware intrinsics?
    bool compHWIntrinsicDependsOn(CORINFO_InstructionSet isa) const
    {
        // Report intent to use the ISA to the EE
        compExactlyDependsOn(isa);
        return ((opts.compSupportsISA & (1ULL << isa)) != 0);
    }

    bool canUseVexEncoding() const
    {
#ifdef TARGET_XARCH
        return compOpportunisticallyDependsOn(InstructionSet_AVX);
#else
        return false;
#endif
    }

    /*
    XXXXXXXXXXXXXXXXXXXXXXXXXXXXXXXXXXXXXXXXXXXXXXXXXXXXXXXXXXXXXXXXXXXXXXXXXXXXXXX
    XXXXXXXXXXXXXXXXXXXXXXXXXXXXXXXXXXXXXXXXXXXXXXXXXXXXXXXXXXXXXXXXXXXXXXXXXXXXXXX
    XX                                                                           XX
    XX                           Compiler                                        XX
    XX                                                                           XX
    XX   Generic info about the compilation and the method being compiled.       XX
    XX   It is responsible for driving the other phases.                         XX
    XX   It is also responsible for all the memory management.                   XX
    XX                                                                           XX
    XXXXXXXXXXXXXXXXXXXXXXXXXXXXXXXXXXXXXXXXXXXXXXXXXXXXXXXXXXXXXXXXXXXXXXXXXXXXXXX
    XXXXXXXXXXXXXXXXXXXXXXXXXXXXXXXXXXXXXXXXXXXXXXXXXXXXXXXXXXXXXXXXXXXXXXXXXXXXXXX
    */

public:
    Compiler* InlineeCompiler; // The Compiler instance for the inlinee

    InlineResult* compInlineResult; // The result of importing the inlinee method.

    bool compDoAggressiveInlining; // If true, mark every method as CORINFO_FLG_FORCEINLINE
    bool compJmpOpUsed;            // Does the method do a JMP
    bool compLongUsed;             // Does the method use TYP_LONG
    bool compFloatingPointUsed;    // Does the method use TYP_FLOAT or TYP_DOUBLE
    bool compTailCallUsed;         // Does the method do a tailcall
    bool compLocallocUsed;         // Does the method use localloc.
    bool compLocallocOptimized;    // Does the method have an optimized localloc
    bool compQmarkUsed;            // Does the method use GT_QMARK/GT_COLON
    bool compQmarkRationalized;    // Is it allowed to use a GT_QMARK/GT_COLON node.
    bool compHasBackwardJump;      // Does the method (or some inlinee) have a lexically backwards jump?
    bool compSwitchedToOptimized;  // Codegen initially was Tier0 but jit switched to FullOpts
    bool compSwitchedToMinOpts;    // Codegen initially was Tier1/FullOpts but jit switched to MinOpts
    bool compSuppressedZeroInit;   // There are vars with lvSuppressedZeroInit set

// NOTE: These values are only reliable after
//       the importing is completely finished.

#ifdef DEBUG
    // State information - which phases have completed?
    // These are kept together for easy discoverability

    bool    bRangeAllowStress;
    bool    compCodeGenDone;
    int64_t compNumStatementLinksTraversed; // # of links traversed while doing debug checks
    bool    fgNormalizeEHDone;              // Has the flowgraph EH normalization phase been done?
    size_t  compSizeEstimate;               // The estimated size of the method as per `gtSetEvalOrder`.
    size_t  compCycleEstimate;              // The estimated cycle count of the method as per `gtSetEvalOrder`
#endif                                      // DEBUG

    bool fgLocalVarLivenessDone; // Note that this one is used outside of debug.
    bool fgLocalVarLivenessChanged;
    bool compLSRADone;
    bool compRationalIRForm;

    bool compUsesThrowHelper; // There is a call to a THROW_HELPER for the compiled method.

    bool compGeneratingProlog;
    bool compGeneratingEpilog;
    bool compNeedsGSSecurityCookie; // There is an unsafe buffer (or localloc) on the stack.
                                    // Insert cookie on frame and code to check the cookie, like VC++ -GS.
    bool compGSReorderStackLayout;  // There is an unsafe buffer on the stack, reorder locals and make local
    // copies of susceptible parameters to avoid buffer overrun attacks through locals/params
    bool getNeedsGSSecurityCookie() const
    {
        return compNeedsGSSecurityCookie;
    }
    void setNeedsGSSecurityCookie()
    {
        compNeedsGSSecurityCookie = true;
    }

    FrameLayoutState lvaDoneFrameLayout; // The highest frame layout state that we've completed. During
                                         // frame layout calculations, this is the level we are currently
                                         // computing.

    //---------------------------- JITing options -----------------------------

    enum codeOptimize
    {
        BLENDED_CODE,
        SMALL_CODE,
        FAST_CODE,

        COUNT_OPT_CODE
    };

    struct Options
    {
        JitFlags* jitFlags; // all flags passed from the EE

        // The instruction sets that the compiler is allowed to emit.
        uint64_t compSupportsISA;
        // The instruction sets that were reported to the VM as being used by the current method. Subset of
        // compSupportsISA.
        uint64_t compSupportsISAReported;
        // The instruction sets that the compiler is allowed to take advantage of implicitly during optimizations.
        // Subset of compSupportsISA.
        // The instruction sets available in compSupportsISA and not available in compSupportsISAExactly can be only
        // used via explicit hardware intrinsics.
        uint64_t compSupportsISAExactly;

        void setSupportedISAs(CORINFO_InstructionSetFlags isas)
        {
            compSupportsISA = isas.GetFlagsRaw();
        }

        unsigned compFlags; // method attributes
        unsigned instrCount;
        unsigned lvRefCount;

        codeOptimize compCodeOpt; // what type of code optimizations

        bool compUseCMOV;

// optimize maximally and/or favor speed over size?

#define DEFAULT_MIN_OPTS_CODE_SIZE 60000
#define DEFAULT_MIN_OPTS_INSTR_COUNT 20000
#define DEFAULT_MIN_OPTS_BB_COUNT 2000
#define DEFAULT_MIN_OPTS_LV_NUM_COUNT 2000
#define DEFAULT_MIN_OPTS_LV_REF_COUNT 8000

// Maximun number of locals before turning off the inlining
#define MAX_LV_NUM_COUNT_FOR_INLINING 512

        bool compMinOpts;
        bool compMinOptsIsSet;
#ifdef DEBUG
        mutable bool compMinOptsIsUsed;

        bool MinOpts() const
        {
            assert(compMinOptsIsSet);
            compMinOptsIsUsed = true;
            return compMinOpts;
        }
        bool IsMinOptsSet()
        {
            return compMinOptsIsSet;
        }
#else  // !DEBUG
        bool MinOpts() const
        {
            return compMinOpts;
        }
        bool IsMinOptsSet()
        {
            return compMinOptsIsSet;
        }
#endif // !DEBUG

        bool OptimizationDisabled() const
        {
            return MinOpts() || compDbgCode;
        }
        bool OptimizationEnabled() const
        {
            return !OptimizationDisabled();
        }

        void SetMinOpts(bool val)
        {
            assert(!compMinOptsIsUsed);
            assert(!compMinOptsIsSet || (compMinOpts == val));
            compMinOpts      = val;
            compMinOptsIsSet = true;
        }

        // true if the CLFLG_* for an optimization is set.
        bool OptEnabled(unsigned optFlag)
        {
            return !!(compFlags & optFlag);
        }

#ifdef FEATURE_READYTORUN_COMPILER
        bool IsReadyToRun()
        {
            return jitFlags->IsSet(JitFlags::JIT_FLAG_READYTORUN);
        }
#else
        bool IsReadyToRun()
        {
            return false;
        }
#endif

#ifdef FEATURE_ON_STACK_REPLACEMENT
        bool IsOSR() const
        {
            return jitFlags->IsSet(JitFlags::JIT_FLAG_OSR);
        }
#else
        bool IsOSR() const
        {
            return false;
        }
#endif

        // true if we should use the PINVOKE_{BEGIN,END} helpers instead of generating
        // PInvoke transitions inline.
        bool ShouldUsePInvokeHelpers()
        {
            return jitFlags->IsSet(JitFlags::JIT_FLAG_USE_PINVOKE_HELPERS);
        }

        // true if we should use insert the REVERSE_PINVOKE_{ENTER,EXIT} helpers in the method
        // prolog/epilog
        bool IsReversePInvoke()
        {
            return jitFlags->IsSet(JitFlags::JIT_FLAG_REVERSE_PINVOKE);
        }

        bool compScopeInfo; // Generate the LocalVar info ?
        bool compDbgCode;   // Generate debugger-friendly code?
        bool compDbgInfo;   // Gather debugging info?
        bool compDbgEnC;

#ifdef PROFILING_SUPPORTED
        bool compNoPInvokeInlineCB;
#else
        static const bool compNoPInvokeInlineCB;
#endif

#ifdef DEBUG
        bool compGcChecks; // Check arguments and return values to ensure they are sane
#endif

#if defined(DEBUG) && defined(TARGET_XARCH)

        bool compStackCheckOnRet; // Check stack pointer on return to ensure it is correct.

#endif // defined(DEBUG) && defined(TARGET_XARCH)

#if defined(DEBUG) && defined(TARGET_X86)

        bool compStackCheckOnCall; // Check stack pointer after call to ensure it is correct. Only for x86.

#endif // defined(DEBUG) && defined(TARGET_X86)

        bool compReloc; // Generate relocs for pointers in code, true for all ngen/prejit codegen

#ifdef DEBUG
#if defined(TARGET_XARCH)
        bool compEnablePCRelAddr; // Whether absolute addr be encoded as PC-rel offset by RyuJIT where possible
#endif
#endif // DEBUG

#ifdef UNIX_AMD64_ABI
        // This flag  is indicating if there is a need to align the frame.
        // On AMD64-Windows, if there are calls, 4 slots for the outgoing ars are allocated, except for
        // FastTailCall. This slots makes the frame size non-zero, so alignment logic will be called.
        // On AMD64-Unix, there are no such slots. There is a possibility to have calls in the method with frame size of
        // 0. The frame alignment logic won't kick in. This flags takes care of the AMD64-Unix case by remembering that
        // there are calls and making sure the frame alignment logic is executed.
        bool compNeedToAlignFrame;
#endif // UNIX_AMD64_ABI

        bool compProcedureSplitting; // Separate cold code from hot code

        bool genFPorder; // Preserve FP order (operations are non-commutative)
        bool genFPopt;   // Can we do frame-pointer-omission optimization?
        bool altJit;     // True if we are an altjit and are compiling this method

#ifdef OPT_CONFIG
        bool optRepeat; // Repeat optimizer phases k times
#endif

#ifdef DEBUG
        bool compProcedureSplittingEH; // Separate cold code from hot code for functions with EH
        bool dspCode;                  // Display native code generated
        bool dspEHTable;               // Display the EH table reported to the VM
        bool dspDebugInfo;             // Display the Debug info reported to the VM
        bool dspInstrs;                // Display the IL instructions intermixed with the native code output
        bool dspLines;                 // Display source-code lines intermixed with native code output
        bool dmpHex;                   // Display raw bytes in hex of native code output
        bool varNames;                 // Display variables names in native code output
        bool disAsm;                   // Display native code as it is generated
        bool disAsmSpilled;            // Display native code when any register spilling occurs
        bool disasmWithGC;             // Display GC info interleaved with disassembly.
        bool disDiffable;              // Makes the Disassembly code 'diff-able'
        bool disAddr;                  // Display process address next to each instruction in disassembly code
        bool disAsm2;                  // Display native code after it is generated using external disassembler
        bool dspOrder;                 // Display names of each of the methods that we ngen/jit
        bool dspUnwind;                // Display the unwind info output
        bool dspDiffable;     // Makes the Jit Dump 'diff-able' (currently uses same COMPlus_* flag as disDiffable)
        bool compLongAddress; // Force using large pseudo instructions for long address
                              // (IF_LARGEJMP/IF_LARGEADR/IF_LARGLDC)
        bool dspGCtbls;       // Display the GC tables
#endif

        bool compExpandCallsEarly; // True if we should expand virtual call targets early for this method

// Default numbers used to perform loop alignment. All the numbers are choosen
// based on experimenting with various benchmarks.

// Default minimum loop block weight required to enable loop alignment.
#define DEFAULT_ALIGN_LOOP_MIN_BLOCK_WEIGHT 4

// By default a loop will be aligned at 32B address boundary to get better
// performance as per architecture manuals.
#define DEFAULT_ALIGN_LOOP_BOUNDARY 0x20

// For non-adaptive loop alignment, by default, only align a loop whose size is
// at most 3 times the alignment block size. If the loop is bigger than that, it is most
// likely complicated enough that loop alignment will not impact performance.
#define DEFAULT_MAX_LOOPSIZE_FOR_ALIGN DEFAULT_ALIGN_LOOP_BOUNDARY * 3

#ifdef DEBUG
        // Loop alignment variables

        // If set, for non-adaptive alignment, ensure loop jmps are not on or cross alignment boundary.
        bool compJitAlignLoopForJcc;
#endif
        // For non-adaptive alignment, minimum loop size (in bytes) for which alignment will be done.
        unsigned short compJitAlignLoopMaxCodeSize;

        // Minimum weight needed for the first block of a loop to make it a candidate for alignment.
        unsigned short compJitAlignLoopMinBlockWeight;

        // For non-adaptive alignment, address boundary (power of 2) at which loop alignment should
        // be done. By default, 32B.
        unsigned short compJitAlignLoopBoundary;

        // Padding limit to align a loop.
        unsigned short compJitAlignPaddingLimit;

        // If set, perform adaptive loop alignment that limits number of padding based on loop size.
        bool compJitAlignLoopAdaptive;

#ifdef LATE_DISASM
        bool doLateDisasm; // Run the late disassembler
#endif                     // LATE_DISASM

#if DUMP_GC_TABLES && !defined(DEBUG)
#pragma message("NOTE: this non-debug build has GC ptr table dumping always enabled!")
        static const bool dspGCtbls = true;
#endif

#ifdef PROFILING_SUPPORTED
        // Whether to emit Enter/Leave/TailCall hooks using a dummy stub (DummyProfilerELTStub()).
        // This option helps make the JIT behave as if it is running under a profiler.
        bool compJitELTHookEnabled;
#endif // PROFILING_SUPPORTED

#if FEATURE_TAILCALL_OPT
        // Whether opportunistic or implicit tail call optimization is enabled.
        bool compTailCallOpt;
        // Whether optimization of transforming a recursive tail call into a loop is enabled.
        bool compTailCallLoopOpt;
#endif

#if FEATURE_FASTTAILCALL
        // Whether fast tail calls are allowed.
        bool compFastTailCalls;
#endif // FEATURE_FASTTAILCALL

#if defined(TARGET_ARM64)
        // Decision about whether to save FP/LR registers with callee-saved registers (see
        // COMPlus_JitSaveFpLrWithCalleSavedRegisters).
        int compJitSaveFpLrWithCalleeSavedRegisters;
#endif // defined(TARGET_ARM64)

#ifdef CONFIGURABLE_ARM_ABI
        bool compUseSoftFP = false;
#else
#ifdef ARM_SOFTFP
        static const bool compUseSoftFP = true;
#else  // !ARM_SOFTFP
        static const bool compUseSoftFP = false;
#endif // ARM_SOFTFP
#endif // CONFIGURABLE_ARM_ABI
    } opts;

    static bool                s_pAltJitExcludeAssembliesListInitialized;
    static AssemblyNamesList2* s_pAltJitExcludeAssembliesList;

#ifdef DEBUG
    static bool                s_pJitDisasmIncludeAssembliesListInitialized;
    static AssemblyNamesList2* s_pJitDisasmIncludeAssembliesList;

    static bool       s_pJitFunctionFileInitialized;
    static MethodSet* s_pJitMethodSet;
#endif // DEBUG

#ifdef DEBUG
// silence warning of cast to greater size. It is easier to silence than construct code the compiler is happy with, and
// it is safe in this case
#pragma warning(push)
#pragma warning(disable : 4312)

    template <typename T>
    T dspPtr(T p)
    {
        return (p == ZERO) ? ZERO : (opts.dspDiffable ? T(0xD1FFAB1E) : p);
    }

    template <typename T>
    T dspOffset(T o)
    {
        return (o == ZERO) ? ZERO : (opts.dspDiffable ? T(0xD1FFAB1E) : o);
    }
#pragma warning(pop)

    static int dspTreeID(GenTree* tree)
    {
        return tree->gtTreeID;
    }

    static void printStmtID(Statement* stmt)
    {
        assert(stmt != nullptr);
        printf(FMT_STMT, stmt->GetID());
    }

    static void printTreeID(GenTree* tree)
    {
        if (tree == nullptr)
        {
            printf("[------]");
        }
        else
        {
            printf("[%06d]", dspTreeID(tree));
        }
    }

#endif // DEBUG

// clang-format off
#define STRESS_MODES                                                                            \
                                                                                                \
        STRESS_MODE(NONE)                                                                       \
                                                                                                \
        /* "Variations" stress areas which we try to mix up with each other. */                 \
        /* These should not be exhaustively used as they might */                               \
        /* hide/trivialize other areas */                                                       \
                                                                                                \
        STRESS_MODE(REGS)                                                                       \
        STRESS_MODE(DBL_ALN)                                                                    \
        STRESS_MODE(LCL_FLDS)                                                                   \
        STRESS_MODE(UNROLL_LOOPS)                                                               \
        STRESS_MODE(MAKE_CSE)                                                                   \
        STRESS_MODE(LEGACY_INLINE)                                                              \
        STRESS_MODE(CLONE_EXPR)                                                                 \
        STRESS_MODE(USE_CMOV)                                                                   \
        STRESS_MODE(FOLD)                                                                       \
        STRESS_MODE(MERGED_RETURNS)                                                             \
        STRESS_MODE(BB_PROFILE)                                                                 \
        STRESS_MODE(OPT_BOOLS_GC)                                                               \
        STRESS_MODE(REMORPH_TREES)                                                              \
        STRESS_MODE(64RSLT_MUL)                                                                 \
        STRESS_MODE(DO_WHILE_LOOPS)                                                             \
        STRESS_MODE(MIN_OPTS)                                                                   \
        STRESS_MODE(REVERSE_FLAG)     /* Will set GTF_REVERSE_OPS whenever we can */            \
        STRESS_MODE(REVERSE_COMMA)    /* Will reverse commas created  with gtNewCommaNode */    \
        STRESS_MODE(TAILCALL)         /* Will make the call as a tailcall whenever legal */     \
        STRESS_MODE(CATCH_ARG)        /* Will spill catch arg */                                \
        STRESS_MODE(UNSAFE_BUFFER_CHECKS)                                                       \
        STRESS_MODE(NULL_OBJECT_CHECK)                                                          \
        STRESS_MODE(PINVOKE_RESTORE_ESP)                                                        \
        STRESS_MODE(RANDOM_INLINE)                                                              \
        STRESS_MODE(SWITCH_CMP_BR_EXPANSION)                                                    \
        STRESS_MODE(GENERIC_VARN)                                                               \
        STRESS_MODE(PROFILER_CALLBACKS) /* Will generate profiler hooks for ELT callbacks */    \
        STRESS_MODE(BYREF_PROMOTION) /* Change undoPromotion decisions for byrefs */            \
        STRESS_MODE(PROMOTE_FEWER_STRUCTS)/* Don't promote some structs that can be promoted */ \
                                                                                                \
        /* After COUNT_VARN, stress level 2 does all of these all the time */                   \
                                                                                                \
        STRESS_MODE(COUNT_VARN)                                                                 \
                                                                                                \
        /* "Check" stress areas that can be exhaustively used if we */                          \
        /*  dont care about performance at all */                                               \
                                                                                                \
        STRESS_MODE(FORCE_INLINE) /* Treat every method as AggressiveInlining */                \
        STRESS_MODE(CHK_FLOW_UPDATE)                                                            \
        STRESS_MODE(EMITTER)                                                                    \
        STRESS_MODE(CHK_REIMPORT)                                                               \
        STRESS_MODE(FLATFP)                                                                     \
        STRESS_MODE(GENERIC_CHECK)                                                              \
        STRESS_MODE(COUNT)

    enum                compStressArea
    {
#define STRESS_MODE(mode) STRESS_##mode,
        STRESS_MODES
#undef STRESS_MODE
    };
// clang-format on

#ifdef DEBUG
    static const LPCWSTR s_compStressModeNames[STRESS_COUNT + 1];
    BYTE                 compActiveStressModes[STRESS_COUNT];
#endif // DEBUG

#define MAX_STRESS_WEIGHT 100

    bool compStressCompile(compStressArea stressArea, unsigned weightPercentage);
    bool compStressCompileHelper(compStressArea stressArea, unsigned weightPercentage);

#ifdef DEBUG

    bool compInlineStress()
    {
        return compStressCompile(STRESS_LEGACY_INLINE, 50);
    }

    bool compRandomInlineStress()
    {
        return compStressCompile(STRESS_RANDOM_INLINE, 50);
    }

    bool compPromoteFewerStructs(unsigned lclNum);

#endif // DEBUG

    bool compTailCallStress()
    {
#ifdef DEBUG
        // Do not stress tailcalls in IL stubs as the runtime creates several IL
        // stubs to implement the tailcall mechanism, which would then
        // recursively create more IL stubs.
        return !opts.jitFlags->IsSet(JitFlags::JIT_FLAG_IL_STUB) &&
               (JitConfig.TailcallStress() != 0 || compStressCompile(STRESS_TAILCALL, 5));
#else
        return false;
#endif
    }

    const char* compGetTieringName(bool wantShortName = false) const;
    const char* compGetStressMessage() const;

    codeOptimize compCodeOpt() const
    {
#if 0
        // Switching between size & speed has measurable throughput impact
        // (3.5% on NGen CoreLib when measured). It used to be enabled for
        // DEBUG, but should generate identical code between CHK & RET builds,
        // so that's not acceptable.
        // TODO-Throughput: Figure out what to do about size vs. speed & throughput.
        //                  Investigate the cause of the throughput regression.

        return opts.compCodeOpt;
#else
        return BLENDED_CODE;
#endif
    }

    //--------------------- Info about the procedure --------------------------

    struct Info
    {
        COMP_HANDLE           compCompHnd;
        CORINFO_MODULE_HANDLE compScopeHnd;
        CORINFO_CLASS_HANDLE  compClassHnd;
        CORINFO_METHOD_HANDLE compMethodHnd;
        CORINFO_METHOD_INFO*  compMethodInfo;

        bool hasCircularClassConstraints;
        bool hasCircularMethodConstraints;

#if defined(DEBUG) || defined(LATE_DISASM) || DUMP_FLOWGRAPHS

        const char* compMethodName;
        const char* compClassName;
        const char* compFullName;
        double      compPerfScore;
        int         compMethodSuperPMIIndex; // useful when debugging under SuperPMI

#endif // defined(DEBUG) || defined(LATE_DISASM) || DUMP_FLOWGRAPHS

#if defined(DEBUG) || defined(INLINE_DATA)
        // Method hash is logically const, but computed
        // on first demand.
        mutable unsigned compMethodHashPrivate;
        unsigned         compMethodHash() const;
#endif // defined(DEBUG) || defined(INLINE_DATA)

#ifdef PSEUDORANDOM_NOP_INSERTION
        // things for pseudorandom nop insertion
        unsigned  compChecksum;
        CLRRandom compRNG;
#endif

        // The following holds the FLG_xxxx flags for the method we're compiling.
        unsigned compFlags;

        // The following holds the class attributes for the method we're compiling.
        unsigned compClassAttr;

        const BYTE*     compCode;
        IL_OFFSET       compILCodeSize;     // The IL code size
        IL_OFFSET       compILImportSize;   // Estimated amount of IL actually imported
        IL_OFFSET       compILEntry;        // The IL entry point (normally 0)
        PatchpointInfo* compPatchpointInfo; // Patchpoint data for OSR (normally nullptr)
        UNATIVE_OFFSET  compNativeCodeSize; // The native code size, after instructions are issued. This
        // is less than (compTotalHotCodeSize + compTotalColdCodeSize) only if:
        // (1) the code is not hot/cold split, and we issued less code than we expected, or
        // (2) the code is hot/cold split, and we issued less code than we expected
        // in the cold section (the hot section will always be padded out to compTotalHotCodeSize).

        bool compIsStatic : 1;           // Is the method static (no 'this' pointer)?
        bool compIsVarArgs : 1;          // Does the method have varargs parameters?
        bool compInitMem : 1;            // Is the CORINFO_OPT_INIT_LOCALS bit set in the method info options?
        bool compProfilerCallback : 1;   // JIT inserted a profiler Enter callback
        bool compPublishStubParam : 1;   // EAX captured in prolog will be available through an intrinsic
        bool compHasNextCallRetAddr : 1; // The NextCallReturnAddress intrinsic is used.

        var_types      compRetType; // Return type of the method as declared in IL
        ReturnTypeDesc retDesc;
        ClassLayout*   retLayout;

        var_types GetRetSigType() const
        {
            return compRetType;
        }

        ClassLayout* GetRetLayout() const
        {
            assert(varTypeIsStruct(compRetType));
            return retLayout;
        }

        unsigned compILargsCount; // Number of arguments (incl. implicit but not hidden)
        unsigned compArgsCount;   // Number of arguments (incl. implicit and     hidden)

        unsigned GetParamCount() const
        {
            return compArgsCount;
        }

#if FEATURE_FASTTAILCALL
        unsigned compArgStackSize; // Incoming argument stack size in bytes
#endif                             // FEATURE_FASTTAILCALL

        unsigned compRetBuffArg; // position of hidden return param var (0, 1) (BAD_VAR_NUM means not present);
        int compTypeCtxtArg; // position of hidden param for type context for generic code (CORINFO_CALLCONV_PARAMTYPE)
        unsigned       compThisArg; // position of implicit this pointer param (not to be confused with lvaArg0Var)
        unsigned       compILlocalsCount; // Number of vars : args + locals (incl. implicit but not hidden)
        unsigned       compLocalsCount;   // Number of vars : args + locals (incl. implicit and     hidden)
        unsigned       compMaxStack;
        UNATIVE_OFFSET compTotalHotCodeSize;  // Total number of bytes of Hot Code in the method
        UNATIVE_OFFSET compTotalColdCodeSize; // Total number of bytes of Cold Code in the method

        unsigned compUnmanagedCallCountWithGCTransition; // count of unmanaged calls with GC transition.

        CorInfoCallConvExtension compCallConv; // The entry-point calling convention for this method.

        unsigned compLvFrameListRoot; // lclNum for the Frame root
        unsigned compXcptnsCount;     // Number of exception-handling clauses read in the method's IL.
                                      // You should generally use compHndBBtabCount instead: it is the
                                      // current number of EH clauses (after additions like synchronized
        // methods and funclets, and removals like unreachable code deletion).

        Target::ArgOrder compArgOrder;

        bool compMatchedVM; // true if the VM is "matched": either the JIT is a cross-compiler
                            // and the VM expects that, or the JIT is a "self-host" compiler
                            // (e.g., x86 hosted targeting x86) and the VM expects that.

        /*  The following holds IL scope information about local variables.
         */

        unsigned     compVarScopesCount;
        VarScopeDsc* compVarScopes;

        /* The following holds information about instr offsets for
         * which we need to report IP-mappings
         */

        IL_OFFSET*                   compStmtOffsets; // sorted
        unsigned                     compStmtOffsetsCount;
        ICorDebugInfo::BoundaryTypes compStmtOffsetsImplicit;

#define CPU_X86 0x0100 // The generic X86 CPU
#define CPU_X86_PENTIUM_4 0x0110

#define CPU_X64 0x0200       // The generic x64 CPU
#define CPU_AMD_X64 0x0210   // AMD x64 CPU
#define CPU_INTEL_X64 0x0240 // Intel x64 CPU

#define CPU_ARM 0x0300   // The generic ARM CPU
#define CPU_ARM64 0x0400 // The generic ARM64 CPU

        unsigned genCPU; // What CPU are we running on

        // Number of class profile probes in this method
        unsigned compClassProbeCount;

    } info;

    bool compEnregStructLocals()
    {
        return (JitConfig.JitEnregStructLocals() != 0);
    }

    // Returns true if the method requires a PInvoke prolog and epilog
    bool compMethodRequiresPInvokeFrame()
    {
        return (info.compUnmanagedCallCountWithGCTransition > 0);
    }

#if defined(DEBUG)

    void compDispLocalVars();

#endif // DEBUG

private:
    class ClassLayoutTable* m_classLayoutTable;

    class ClassLayoutTable* typCreateClassLayoutTable();
    class ClassLayoutTable* typGetClassLayoutTable();

public:
    bool typIsLayoutNum(unsigned layoutNum);
    // Get the layout having the specified layout number.
    ClassLayout* typGetLayoutByNum(unsigned layoutNum);
    // Get the layout number of the specified layout.
    unsigned typGetLayoutNum(ClassLayout* layout);
    // Get the layout having the specified size but no class handle.
    ClassLayout* typGetBlkLayout(unsigned blockSize);
    // Get the number of a layout having the specified size but no class handle.
    unsigned typGetBlkLayoutNum(unsigned blockSize);
    // Get the layout for the specified class handle.
    ClassLayout* typGetObjLayout(CORINFO_CLASS_HANDLE classHandle);
    // Get the number of a layout for the specified class handle.
    unsigned typGetObjLayoutNum(CORINFO_CLASS_HANDLE classHandle);
    // Get the struct type for the specified class handle.
    var_types typGetStructType(CORINFO_CLASS_HANDLE classHandle, var_types* elementType = nullptr);
    // Get the struct type for the specified layout.
    var_types typGetStructType(ClassLayout* layout);
    // Get the layout of a STRUCT typed node.
    ClassLayout* typGetStructLayout(GenTree* node);
    // Get the layout of a Vector2/3/4/T/NT type.
    ClassLayout* typGetVectorLayout(GenTree* node);
    ClassLayout* typGetVectorLayout(var_types simdType, var_types elementType);

//-------------------------- Global Compiler Data ------------------------------------

#ifdef DEBUG
private:
    static LONG s_compMethodsCount; // to produce unique label names
#endif

public:
#ifdef DEBUG
    LONG     compMethodID;
    unsigned compGenTreeID;
    unsigned compStatementID;
    unsigned compBasicBlockID;
#endif

    BasicBlock* compCurBB;   // the current basic block in process
    Statement*  compCurStmt; // the current statement in process

    //  The following is used to create the 'method JIT info' block.
    size_t compInfoBlkSize;
    BYTE*  compInfoBlkAddr;

    EHblkDsc* compHndBBtab;           // array of EH data
    unsigned  compHndBBtabCount;      // element count of used elements in EH data array
    unsigned  compHndBBtabAllocCount; // element count of allocated elements in EH data array

#if defined(TARGET_X86)

    //-------------------------------------------------------------------------
    //  Tracking of region covered by the monitor in synchronized methods
    void* syncStartEmitCookie; // the emitter cookie for first instruction after the call to MON_ENTER
    void* syncEndEmitCookie;   // the emitter cookie for first instruction after the call to MON_EXIT

#endif // !TARGET_X86

    Phases      mostRecentlyActivePhase; // the most recently active phase
    PhaseChecks activePhaseChecks;       // the currently active phase checks

    //-------------------------------------------------------------------------
    //  The following keeps track of how many bytes of local frame space we've
    //  grabbed so far in the current function, and how many argument bytes we
    //  need to pop when we return.
    //

    unsigned compLclFrameSize; // secObject+lclBlk+locals+temps

    // Count of callee-saved regs we pushed in the prolog.
    // Does not include EBP for isFramePointerUsed() and double-aligned frames.
    // In case of Amd64 this doesn't include float regs saved on stack.
    unsigned compCalleeRegsPushed;

#if defined(TARGET_XARCH)
    // Mask of callee saved float regs on stack.
    regMaskTP compCalleeFPRegsSavedMask;
#endif
#ifdef TARGET_AMD64
// Quirk for VS debug-launch scenario to work:
// Bytes of padding between save-reg area and locals.
#define VSQUIRK_STACK_PAD (2 * REGSIZE_BYTES)
    unsigned compVSQuirkStackPaddingNeeded;
#endif

    unsigned compArgSize; // total size of arguments in bytes (including register args (lvIsRegArg))

    unsigned compMapILargNum(unsigned ILargNum);      // map accounting for hidden args
    unsigned compMapILvarNum(unsigned ILvarNum);      // map accounting for hidden args
    unsigned compMap2ILvarNum(unsigned varNum) const; // map accounting for hidden args

    //-------------------------------------------------------------------------

    static void compStartup();  // One-time initialization
    static void compShutdown(); // One-time finalization

    void compInit(ArenaAllocator*       pAlloc,
                  CORINFO_METHOD_HANDLE methodHnd,
                  COMP_HANDLE           compHnd,
                  CORINFO_METHOD_INFO*  methodInfo,
                  InlineInfo*           inlineInfo = nullptr);
    void compDone();

    static void compDisplayStaticSizes(FILE* fout);

    //------------ Some utility functions --------------

    void* compGetHelperFtn(CorInfoHelpFunc ftnNum,         /* IN  */
                           void**          ppIndirection); /* OUT */

    // Components used by the compiler may write unit test suites, and
    // have them run within this method.  They will be run only once per process, and only
    // in debug.  (Perhaps should be under the control of a COMPlus_ flag.)
    // These should fail by asserting.
    INDEBUG(void compDoComponentUnitTestsOnce();)

    int compCompile(CORINFO_MODULE_HANDLE classPtr,
                    void**                methodCodePtr,
                    uint32_t*             methodCodeSize,
                    JitFlags*             compileFlags);
    void compCompileFinish();
    int compCompileHelper(CORINFO_MODULE_HANDLE classPtr,
                          COMP_HANDLE           compHnd,
                          CORINFO_METHOD_INFO*  methodInfo,
                          void**                methodCodePtr,
                          uint32_t*             methodCodeSize,
                          JitFlags*             compileFlag);

    ArenaAllocator* compGetArenaAllocator();

    void generatePatchpointInfo();

#if MEASURE_MEM_ALLOC
    static bool s_dspMemStats; // Display per-phase memory statistics for every function
#endif                         // MEASURE_MEM_ALLOC

#if LOOP_HOIST_STATS
    unsigned m_loopsConsidered;
    bool     m_curLoopHasHoistedExpression;
    unsigned m_loopsWithHoistedExpressions;
    unsigned m_totalHoistedExpressions;

    void AddLoopHoistStats();
    void PrintPerMethodLoopHoistStats();

    static CritSecObject s_loopHoistStatsLock; // This lock protects the data structures below.
    static unsigned      s_loopsConsidered;
    static unsigned      s_loopsWithHoistedExpressions;
    static unsigned      s_totalHoistedExpressions;

    static void PrintAggregateLoopHoistStats(FILE* f);
#endif // LOOP_HOIST_STATS

    bool compIsForInlining() const;
    bool compDonotInline();

#ifdef DEBUG
    // Get the default fill char value we randomize this value when JitStress is enabled.
    static unsigned char compGetJitDefaultFill(Compiler* comp);

    const char* compLocalVarName(unsigned varNum, unsigned offs);
    VarName compVarName(regNumber reg, bool isFloatReg = false);
    const char* compRegVarName(regNumber reg, bool displayVar = false, bool isFloatReg = false);
    void compDspSrcLinesByNativeIP(UNATIVE_OFFSET curIP);
    void compDspSrcLinesByLineNum(unsigned line, bool seek = false);
#endif // DEBUG

    //-------------------------------------------------------------------------

    struct VarScopeListNode
    {
        VarScopeDsc*             data;
        VarScopeListNode*        next;
        static VarScopeListNode* Create(VarScopeDsc* value, CompAllocator alloc)
        {
            VarScopeListNode* node = new (alloc) VarScopeListNode;
            node->data             = value;
            node->next             = nullptr;
            return node;
        }
    };

    struct VarScopeMapInfo
    {
        VarScopeListNode*       head;
        VarScopeListNode*       tail;
        static VarScopeMapInfo* Create(VarScopeListNode* node, CompAllocator alloc)
        {
            VarScopeMapInfo* info = new (alloc) VarScopeMapInfo;
            info->head            = node;
            info->tail            = node;
            return info;
        }
    };

    // Max value of scope count for which we would use linear search; for larger values we would use hashtable lookup.
    static const unsigned MAX_LINEAR_FIND_LCL_SCOPELIST = 32;

    typedef JitHashTable<unsigned, JitSmallPrimitiveKeyFuncs<unsigned>, VarScopeMapInfo*> VarNumToScopeDscMap;

    // Map to keep variables' scope indexed by varNum containing it's scope dscs at the index.
    VarNumToScopeDscMap* compVarScopeMap;

    VarScopeDsc* compFindLocalVar(unsigned varNum, unsigned lifeBeg, unsigned lifeEnd);

    VarScopeDsc* compFindLocalVar(unsigned varNum, unsigned offs);

    VarScopeDsc* compFindLocalVarLinear(unsigned varNum, unsigned offs);

    void compInitVarScopeMap();

    VarScopeDsc** compEnterScopeList; // List has the offsets where variables
                                      // enter scope, sorted by instr offset
    unsigned compNextEnterScope;

    VarScopeDsc** compExitScopeList; // List has the offsets where variables
                                     // go out of scope, sorted by instr offset
    unsigned compNextExitScope;

    void compInitScopeLists();

    void compResetScopeLists();

    VarScopeDsc* compGetNextEnterScope(unsigned offs, bool scan = false);

    VarScopeDsc* compGetNextExitScope(unsigned offs, bool scan = false);

    void compProcessScopesUntil(unsigned   offset,
                                VARSET_TP* inScope,
                                void (Compiler::*enterScopeFn)(VARSET_TP* inScope, VarScopeDsc*),
                                void (Compiler::*exitScopeFn)(VARSET_TP* inScope, VarScopeDsc*));

#ifdef DEBUG
    void compDispScopeLists();
#endif // DEBUG

    bool compIsProfilerHookNeeded();

    //-------------------------------------------------------------------------
    /*               Statistical Data Gathering                               */

    void compJitStats(); // call this function and enable
                         // various ifdef's below for statistical data

#if CALL_ARG_STATS
    void        compCallArgStats();
    static void compDispCallArgStats(FILE* fout);
#endif

    //-------------------------------------------------------------------------

protected:
#ifdef DEBUG
    bool skipMethod();
#endif

    ArenaAllocator* compArenaAllocator;

public:
    void compFunctionTraceStart();
    void compFunctionTraceEnd(void* methodCodePtr, ULONG methodCodeSize, bool isNYI);

protected:
    size_t compMaxUncheckedOffsetForNullObject;

    void compInitOptions(JitFlags* compileFlags);

    void compSetProcessor();
    void compInitDebuggingInfo();
    void compSetOptimizationLevel();
#ifdef TARGET_ARMARCH
    bool compRsvdRegCheck(FrameLayoutState curState);
#endif
    void compCompile(void** methodCodePtr, uint32_t* methodCodeSize, JitFlags* compileFlags);

    // Clear annotations produced during optimizations; to be used between iterations when repeating opts.
    void ResetOptAnnotations();

    // Regenerate loop descriptors; to be used between iterations when repeating opts.
    void RecomputeLoopInfo();

#ifdef PROFILING_SUPPORTED
    // Data required for generating profiler Enter/Leave/TailCall hooks

    bool  compProfilerHookNeeded; // Whether profiler Enter/Leave/TailCall hook needs to be generated for the method
    void* compProfilerMethHnd;    // Profiler handle of the method being compiled. Passed as param to ELT callbacks
    bool  compProfilerMethHndIndirected; // Whether compProfilerHandle is pointer to the handle or is an actual handle
#endif

#ifdef TARGET_AMD64
    void compQuirkForPPP(); // Check if this method should be Quirked for the PPP issue
#endif

public:
    // Assumes called as part of process shutdown; does any compiler-specific work associated with that.
    static void ProcessShutdownWork(ICorStaticInfo* statInfo);

    CompAllocator getAllocator(CompMemKind cmk = CMK_Generic)
    {
        return CompAllocator(compArenaAllocator, cmk);
    }

    CompAllocator getAllocatorGC()
    {
        return getAllocator(CMK_GC);
    }

    CompAllocator getAllocatorLoopHoist()
    {
        return getAllocator(CMK_LoopHoist);
    }

#ifdef DEBUG
    CompAllocator getAllocatorDebugOnly()
    {
        return getAllocator(CMK_DebugOnly);
    }
#endif // DEBUG

public:
    // Returns TRUE if child is equal to or a subtype of parent.
    INDEBUG(bool tiCompatibleWith(const typeInfo& pChild, const typeInfo& pParent) const;)

    // The following is used to track liveness of local variables, initialization
    // of valueclass constructors, and type safe use of IL instructions.

    // dynamic state info needed for verification
    EntryState verCurrentState;

    void impSetCurrentState(BasicBlock* block);

#ifdef DEBUG
    typeInfo verMakeTypeInfo(CORINFO_CLASS_HANDLE clsHnd);
    typeInfo verMakeTypeInfo(CorInfoType ciType, CORINFO_CLASS_HANDLE clsHnd);

    bool verCheckTailCallConstraint(OPCODE                  opcode,
                                    CORINFO_RESOLVED_TOKEN* pResolvedToken,
                                    CORINFO_RESOLVED_TOKEN* pConstrainedResolvedToken // Is this a "constrained." call
                                                                                      // on a type parameter?
                                    );

    // One line log function. Default level is 0. Increasing it gives you
    // more log information

    // levels are currently unused: #define JITDUMP(level,...)                     ();
    void JitLogEE(unsigned level, const char* fmt, ...);

    bool compDebugBreak;

    bool compJitHaltMethod();

#endif

    /*
    XXXXXXXXXXXXXXXXXXXXXXXXXXXXXXXXXXXXXXXXXXXXXXXXXXXXXXXXXXXXXXXXXXXXXXXXXXXXXXX
    XXXXXXXXXXXXXXXXXXXXXXXXXXXXXXXXXXXXXXXXXXXXXXXXXXXXXXXXXXXXXXXXXXXXXXXXXXXXXXX
    XX                                                                           XX
    XX                   GS Security checks for unsafe buffers                   XX
    XX                                                                           XX
    XXXXXXXXXXXXXXXXXXXXXXXXXXXXXXXXXXXXXXXXXXXXXXXXXXXXXXXXXXXXXXXXXXXXXXXXXXXXXXX
    XXXXXXXXXXXXXXXXXXXXXXXXXXXXXXXXXXXXXXXXXXXXXXXXXXXXXXXXXXXXXXXXXXXXXXXXXXXXXXX
    */
public:
    struct ShadowParamVarInfo
    {
        FixedBitVect* assignGroup; // the closure set of variables whose values depend on each other
        unsigned      shadowLclNum;

#ifdef DEBUG
        void Print()
        {
            printf("assignGroup [%p]; shadowCopy: %V02u;\n", assignGroup, shadowLclNum);
        }
#endif
    };

    GSCookie*           gsGlobalSecurityCookieAddr; // Address of global cookie for unsafe buffer checks
    GSCookie            gsGlobalSecurityCookieVal;  // Value of global cookie if addr is NULL
    ShadowParamVarInfo* gsShadowVarInfo;            // Table used by shadow param analysis code

    void gsGSChecksInitCookie();   // Grabs cookie variable
    void gsCopyShadowParams();     // Identify vulnerable params and create dhadow copies
    bool gsFindVulnerableParams(); // Shadow param analysis code
    void gsParamsToShadows();      // Insert copy code and replave param uses by shadow

    static fgWalkPreFn gsMarkPtrsAndAssignGroups; // Shadow param analysis tree-walk
    static fgWalkPreFn gsReplaceShadowParams;     // Shadow param replacement tree-walk

#define DEFAULT_MAX_INLINE_SIZE 100 // Methods with >  DEFAULT_MAX_INLINE_SIZE IL bytes will never be inlined.
                                    // This can be overwritten by setting complus_JITInlineSize env variable.

#define DEFAULT_MAX_INLINE_DEPTH 20 // Methods at more than this level deep will not be inlined

#define DEFAULT_MAX_LOCALLOC_TO_LOCAL_SIZE 32 // fixed locallocs of this size or smaller will convert to local buffers

private:
#ifdef FEATURE_JIT_METHOD_PERF
    JitTimer*                  pCompJitTimer;         // Timer data structure (by phases) for current compilation.
    static CompTimeSummaryInfo s_compJitTimerSummary; // Summary of the Timer information for the whole run.

    static LPCWSTR JitTimeLogCsv();        // Retrieve the file name for CSV from ConfigDWORD.
    static LPCWSTR compJitTimeLogFilename; // If a log file for JIT time is desired, filename to write it to.
#endif
    void BeginPhase(Phases phase); // Indicate the start of the given phase.
    void EndPhase(Phases phase);   // Indicate the end of the given phase.

#if MEASURE_CLRAPI_CALLS
    // Thin wrappers that call into JitTimer (if present).
    inline void CLRApiCallEnter(unsigned apix);
    inline void CLRApiCallLeave(unsigned apix);

public:
    inline void CLR_API_Enter(API_ICorJitInfo_Names ename);
    inline void CLR_API_Leave(API_ICorJitInfo_Names ename);

private:
#endif

#if defined(DEBUG) || defined(INLINE_DATA)
    // These variables are associated with maintaining SQM data about compile time.
    unsigned __int64 m_compCyclesAtEndOfInlining; // The thread-virtualized cycle count at the end of the inlining phase
                                                  // in the current compilation.
    unsigned __int64 m_compCycles;                // Net cycle count for current compilation
    DWORD m_compTickCountAtEndOfInlining; // The result of GetTickCount() (# ms since some epoch marker) at the end of
                                          // the inlining phase in the current compilation.
#endif                                    // defined(DEBUG) || defined(INLINE_DATA)

    // Records the SQM-relevant (cycles and tick count).  Should be called after inlining is complete.
    // (We do this after inlining because this marks the last point at which the JIT is likely to cause
    // type-loading and class initialization).
    void RecordStateAtEndOfInlining();
    // Assumes being called at the end of compilation.  Update the SQM state.
    void RecordStateAtEndOfCompilation();

public:
#if FUNC_INFO_LOGGING
    static LPCWSTR compJitFuncInfoFilename; // If a log file for per-function information is required, this is the
                                            // filename to write it to.
    static FILE* compJitFuncInfoFile;       // And this is the actual FILE* to write to.
#endif                                      // FUNC_INFO_LOGGING

#if MEASURE_NOWAY
    void RecordNowayAssert(const char* filename, unsigned line, const char* condStr);
#endif // MEASURE_NOWAY

#ifndef FEATURE_TRACELOGGING
    // Should we actually fire the noway assert body and the exception handler?
    bool compShouldThrowOnNoway();
#else  // FEATURE_TRACELOGGING
    // Should we actually fire the noway assert body and the exception handler?
    bool compShouldThrowOnNoway(const char* filename, unsigned line);

    // Telemetry instance to use per method compilation.
    JitTelemetry compJitTelemetry;

    // Get common parameters that have to be logged with most telemetry data.
    void compGetTelemetryDefaults(const char** assemblyName,
                                  const char** scopeName,
                                  const char** methodName,
                                  unsigned*    methodHash);
#endif // !FEATURE_TRACELOGGING

    // The "FieldSeqStore", for canonicalizing field sequences.  See the definition of FieldSeqStore for
    // operations.
    FieldSeqStore* m_fieldSeqStore;

    FieldSeqStore* GetFieldSeqStore()
    {
        Compiler* compRoot = impInlineRoot();
        if (compRoot->m_fieldSeqStore == nullptr)
        {
            compRoot->m_fieldSeqStore = new (this, CMK_FieldSeqStore) FieldSeqStore(compRoot);
        }
        return compRoot->m_fieldSeqStore;
    }

    typedef JitHashTable<GenTree*, JitPtrKeyFuncs<GenTree>, FieldSeqNode*> NodeToFieldSeqMap;

    // Some nodes of "TYP_BYREF" or "TYP_I_IMPL" actually represent the address of a field within a struct, but since
    // the offset of the field is zero, there's no "GT_ADD" node.  We normally attach a field sequence to the constant
    // that is added, but what do we do when that constant is zero, and is thus not present?  We use this mechanism to
    // attach the field sequence directly to the address node.
    NodeToFieldSeqMap* m_zeroOffsetFieldMap;

    NodeToFieldSeqMap* GetZeroOffsetFieldMap()
    {
        // Don't need to worry about inlining here
        if (m_zeroOffsetFieldMap == nullptr)
        {
            // Create a CompAllocator that labels sub-structure with CMK_ZeroOffsetFieldMap, and use that for
            // allocation.
            CompAllocator ialloc(getAllocator(CMK_ZeroOffsetFieldMap));
            m_zeroOffsetFieldMap = new (ialloc) NodeToFieldSeqMap(ialloc);
        }
        return m_zeroOffsetFieldMap;
    }

    // Requires that "op1" is a node of type "TYP_BYREF" or "TYP_I_IMPL".  We are dereferencing this with the fields in
    // "fieldSeq", whose offsets are required all to be zero.  Ensures that any field sequence annotation currently on
    // "op1" or its components is augmented by appending "fieldSeq".  In practice, if "op1" is a GT_LCL_FLD, it has
    // a field sequence as a member; otherwise, it may be the addition of an a byref and a constant, where the const
    // has a field sequence -- in this case "fieldSeq" is appended to that of the constant; otherwise, we
    // record the the field sequence using the ZeroOffsetFieldMap described above.
    //
    // One exception above is that "op1" is a node of type "TYP_REF" where "op1" is a GT_LCL_VAR.
    // This happens when System.Object vtable pointer is a regular field at offset 0 in System.Private.CoreLib in
    // CoreRT. Such case is handled same as the default case.
    void fgAddFieldSeqForZeroOffset(GenTree* op1, FieldSeqNode* fieldSeq);

    NodeToUnsignedMap* m_memorySsaMap[MemoryKindCount];

    // In some cases, we want to assign intermediate SSA #'s to memory states, and know what nodes create those memory
    // states. (We do this for try blocks, where, if the try block doesn't do a call that loses track of the memory
    // state, all the possible memory states are possible initial states of the corresponding catch block(s).)
    NodeToUnsignedMap* GetMemorySsaMap(MemoryKind memoryKind)
    {
        if (memoryKind == GcHeap && byrefStatesMatchGcHeapStates)
        {
            // Use the same map for GCHeap and ByrefExposed when their states match.
            memoryKind = ByrefExposed;
        }

        assert(memoryKind < MemoryKindCount);
        Compiler* compRoot = impInlineRoot();
        if (compRoot->m_memorySsaMap[memoryKind] == nullptr)
        {
            CompAllocator ialloc(getAllocator(CMK_SSA));
            compRoot->m_memorySsaMap[memoryKind] = new (ialloc) NodeToUnsignedMap(ialloc);
        }
        return compRoot->m_memorySsaMap[memoryKind];
    }

    // The Refany type is the only struct type whose structure is implicitly assumed by IL.  We need its fields.
    CORINFO_CLASS_HANDLE m_refAnyClass;
    CORINFO_FIELD_HANDLE GetRefanyDataField()
    {
        if (m_refAnyClass == nullptr)
        {
            m_refAnyClass = info.compCompHnd->getBuiltinClass(CLASSID_TYPED_BYREF);
        }
        return info.compCompHnd->getFieldInClass(m_refAnyClass, 0);
    }
    CORINFO_FIELD_HANDLE GetRefanyTypeField()
    {
        if (m_refAnyClass == nullptr)
        {
            m_refAnyClass = info.compCompHnd->getBuiltinClass(CLASSID_TYPED_BYREF);
        }
        return info.compCompHnd->getFieldInClass(m_refAnyClass, 1);
    }

#if VARSET_COUNTOPS
    static BitSetSupport::BitSetOpCounter m_varsetOpCounter;
#endif
#if ALLVARSET_COUNTOPS
    static BitSetSupport::BitSetOpCounter m_allvarsetOpCounter;
#endif

    static HelperCallProperties s_helperCallProperties;

    bool abiMorphStackStructArg(CallArgInfo* argInfo, GenTree* arg);
    void abiMorphStackLclArgPromoted(CallArgInfo* argInfo, GenTreeLclVar* arg);
    void abiMorphMkRefAnyToFieldList(CallArgInfo* argInfo, GenTreeOp* mkrefany);
    GenTreeFieldList* abiMakeFieldList(GenTree* arg);
    void abiMorphSingleRegStructArg(CallArgInfo* argInfo, GenTree* arg);
    GenTree* abiMorphSingleRegLclArgPromoted(GenTreeLclVar* arg, var_types argRegType, unsigned argSize);
#ifndef TARGET_X86
    void abiMorphArgs2ndPass(GenTreeCall* call);
    GenTree* abiMorphMkRefAnyToStore(unsigned tempLclNum, GenTreeOp* mkrefany);
#if FEATURE_MULTIREG_ARGS
    bool abiCanMorphMultiRegLclArgPromoted(CallArgInfo* argInfo, LclVarDsc* lcl);
    GenTree* abiMorphMultiRegLclArgPromoted(CallArgInfo* argInfo, LclVarDsc* lcl);
    GenTree* abiMorphMultiRegStructArg(CallArgInfo* argInfo, GenTree* arg);
#ifdef FEATURE_SIMD
    GenTree* abiMorphMultiRegSimdArg(CallArgInfo* argInfo, GenTree* arg);
#endif
    GenTree* abiMorphMultiRegLclArg(CallArgInfo* argInfo, GenTreeLclVarCommon* arg);
    GenTree* abiMorphMultiRegObjArg(CallArgInfo* argInfo, GenTreeObj* arg);
    GenTree* abiMakeIndirAddrMultiUse(GenTree** addrInOut, ssize_t* addrOffsetOut, unsigned indirSize);
    GenTree* abiNewMultiLoadIndir(GenTree* addr, ssize_t addrOffset, unsigned indirSize);
#endif
    unsigned abiAllocateStructArgTemp(ClassLayout* argLayout);
    void abiFreeAllStructArgTemps();
#if TARGET_64BIT
    void abiMorphImplicitByRefStructArg(GenTreeCall* call, CallArgInfo* argInfo);
#endif
#endif // !TARGET_X86

    bool killGCRefs(GenTree* tree);
}; // end of class Compiler

#ifdef TARGET_ARM64
// TODO-MIKE-Cleanup: It's not clear if storing immediates directly inside GenTreeInstr
// is a good idea. It does avoid the need for "containment" but there's not enough space
// in GenTreeInstr to store a 64 bit bitmask immediate so it has to be stored in its
// encoded form so anyone who cares about the value has to decode it first. But then
// there's not a lot going on post lowering that involves looking at immediates so it's
// not such a big issue.
// And at least in theory, storing the encoded immediate is good for throughput, since
// the rather expensive encoding is done only once, in lowering. Except that currently
// the emitter interface requires decoded immediates, only for the emitter to encode it
// again...
ssize_t DecodeBitmaskImm(unsigned encoded, emitAttr size);
#endif

struct GenTreeInstr : public GenTree
{
    using Use = GenTreeUse;

private:
#if defined(TARGET_ARM64)
    static constexpr unsigned NUM_OPS_BITS = 2;
    static constexpr unsigned INS_BITS     = 9;
    static constexpr unsigned SIZE_BITS    = 9;
    static constexpr unsigned OPT_BITS     = 4;
#elif defined(TARGET_ARM)
    static constexpr unsigned NUM_OPS_BITS = 2;
    static constexpr unsigned INS_BITS     = 9;
    static constexpr unsigned SIZE_BITS    = 9;
    static constexpr unsigned OPT_BITS     = 3;
#elif defined(TARGET_XARCH)
    // TODO-MIKE-Cleanup: Wishful thinking... it may be nice to use GenTreeInstr on x86/64
    // but compared to ARM there aren't many interesting use cases and x86/64 instructions
    // are problematic due the possibility of having a 32 bit immediate and a 32 bit address
    // mode displacement.
    // There's just not enough room for both imm32 and disp32, no matter how things are packed.
    // Except if we steal some bits from GenTree, value numbers aren't normally needed in and
    // post lowering.
    static constexpr unsigned NUM_OPS_BITS = 2;
    static constexpr unsigned INS_BITS     = 10;
    static constexpr unsigned SIZE_BITS    = 9;
#endif

    static_assert_no_msg(INS_count <= (1 << INS_BITS));
    static_assert_no_msg(EA_BYREF < (1 << SIZE_BITS));
#if defined(TARGET_ARM64)
    static_assert_no_msg(INS_OPTS_SXTX < (1 << OPT_BITS));
#elif defined(TARGET_ARM)
    static_assert_no_msg(INS_OPTS_ROR < (1 << OPT_BITS));
#endif

    unsigned    m_numOps : NUM_OPS_BITS;
    instruction m_ins : INS_BITS;
    // TODO-MIKE-Cleanup: Using emitAttr for size is overkill, all we need is to be able to control
    // the instruction size (32/64 bit) independently from type so we can potentially take advantage
    // of the implicit zero extension that 32 bit instructions perform. But there's no need to do
    // this for GC types so the GC info conveyed by emitAttr isn't necessary.
    emitAttr m_size : SIZE_BITS;
#ifdef TARGET_ARMARCH
    insOpts m_opt : OPT_BITS;
#endif
    unsigned m_imm;

    union {
        Use  m_inlineUses[3];
        Use* m_uses;
    };

public:
    GenTreeInstr(var_types type, instruction ins, GenTree* op1)
        : GenTree(GT_INSTR, type)
        , m_numOps(1)
        , m_ins(ins)
        , m_size(emitActualTypeSize(type))
#ifdef TARGET_ARMARCH
        , m_opt(INS_OPTS_NONE)
#endif
        , m_imm(0)
        , m_inlineUses{op1}
    {
    }

    GenTreeInstr(var_types type, instruction ins, GenTree* op1, GenTree* op2)
        : GenTree(GT_INSTR, type)
        , m_numOps(2)
        , m_ins(ins)
        , m_size(emitActualTypeSize(type))
#ifdef TARGET_ARMARCH
        , m_opt(INS_OPTS_NONE)
#endif
        , m_imm(0)
        , m_inlineUses{op1, op2}
    {
    }

    GenTreeInstr(GenTreeInstr* from, Compiler* compiler)
        : GenTree(from->GetOper(), from->GetType())
        , m_ins(from->m_ins)
        , m_size(from->m_size)
#ifdef TARGET_ARMARCH
        , m_opt(from->m_opt)
#endif
        , m_imm(from->m_imm)
    {
        SetNumOps(from->m_numOps, compiler->getAllocator(CMK_ASTNode));

        for (unsigned i = 0; i < from->m_numOps; i++)
        {
            SetOp(i, compiler->gtCloneExpr(from->GetOp(i)));
        }
    }

    instruction GetIns() const
    {
        return m_ins;
    }

    emitAttr GetSize() const
    {
        return m_size;
    }

#ifdef TARGET_ARMARCH
    insOpts GetOption() const
    {
        return m_opt;
    }

    void SetOption(insOpts opt)
    {
        m_opt = opt;
    }
#endif

    void SetIns(instruction ins)
    {
        assert(ins < INS_count);

        m_ins  = ins;
        m_size = emitActualTypeSize(GetType());
#ifdef TARGET_ARMARCH
        m_opt = INS_OPTS_NONE;
#endif
    }

    void SetIns(instruction ins,
                emitAttr    size
#ifdef TARGET_ARMARCH
                ,
                insOpts opt = INS_OPTS_NONE
#endif
                )
    {
        assert(ins < INS_count);
        assert(size <= EA_BYREF);
#if defined(TARGET_ARM64)
        assert(opt <= INS_OPTS_SXTX);
#elif defined(TARGET_ARM)
        assert(opt <= INS_OPTS_ROR);
#endif

        m_ins  = ins;
        m_size = size;
#ifdef TARGET_ARMARCH
        m_opt = opt;
#endif
    }

    unsigned GetImmediate() const
    {
        return m_imm;
    }

    void SetImmediate(unsigned imm)
    {
        m_imm = imm;
    }

    unsigned GetNumOps() const
    {
        return m_numOps;
    }

    void SetNumOps(unsigned numOps)
    {
        m_numOps = static_cast<uint16_t>(numOps);
        assert(HasInlineUses());

        new (m_inlineUses) Use[numOps]();
    }

    void SetNumOps(unsigned numOps, CompAllocator alloc)
    {
        assert(numOps < UINT16_MAX);
        assert(m_numOps == 0);

        m_numOps = static_cast<uint16_t>(numOps);

        if (HasInlineUses())
        {
            new (m_inlineUses) Use[numOps]();
        }
        else
        {
            m_uses = new (alloc) Use[numOps]();
        }
    }

    GenTree* GetOp(unsigned index) const
    {
        return GetUse(index).GetNode();
    }

    void SetOp(unsigned index, GenTree* node)
    {
        assert(node != nullptr);
        GetUse(index).SetNode(node);
    }

    const Use& GetUse(unsigned index) const
    {
        assert(index < m_numOps);
        return GetUses()[index];
    }

    Use& GetUse(unsigned index)
    {
        assert(index < m_numOps);
        return GetUses()[index];
    }

    IteratorPair<Use*> Uses()
    {
        Use* uses = GetUses();
        return MakeIteratorPair(uses, uses + GetNumOps());
    }

    static bool Equals(GenTreeInstr* instr1, GenTreeInstr* instr2)
    {
        if ((instr1->GetType() != instr2->GetType()) || (instr1->m_ins != instr2->m_ins) ||
            (instr1->m_size != instr2->m_size) ||
#ifdef TARGET_ARMARCH
            (instr1->m_opt != instr2->m_opt) ||
#endif
            (instr1->m_numOps != instr2->m_numOps))
        {
            return false;
        }

        for (unsigned i = 0; i < instr1->m_numOps; i++)
        {
            if (!Compare(instr1->GetOp(i), instr2->GetOp(i)))
            {
                return false;
            }
        }

        return true;
    }

    // Delete some functions inherited from GenTree to avoid accidental use, at least
    // when the node object is accessed via GenTreeInstr* rather than GenTree*.
    GenTree*           gtGetOp1() const          = delete;
    GenTree*           gtGetOp2() const          = delete;
    GenTree*           gtGetOp2IfPresent() const = delete;
    GenTreeUnOp*       AsUnOp()                  = delete;
    const GenTreeUnOp* AsUnOp() const            = delete;
    GenTreeOp*         AsOp()                    = delete;
    const GenTreeOp*   AsOp() const              = delete;

private:
    bool HasInlineUses() const
    {
        return m_numOps <= _countof(m_inlineUses);
    }

    Use* GetUses()
    {
        return HasInlineUses() ? m_inlineUses : m_uses;
    }

    const Use* GetUses() const
    {
        return HasInlineUses() ? m_inlineUses : m_uses;
    }

#if DEBUGGABLE_GENTREE
public:
    GenTreeInstr() : GenTree()
    {
    }
#endif
};

//---------------------------------------------------------------------------------------------------------------------
// GenTreeVisitor: a flexible tree walker implemented using the curiously-recurring-template pattern.
//
// This class implements a configurable walker for IR trees. There are five configuration options (defaults values are
// shown in parentheses):
//
// - ComputeStack (false): when true, the walker will push each node onto the `m_ancestors` stack. "Ancestors" is a bit
//                         of a misnomer, as the first entry will always be the current node.
//
// - DoPreOrder (false): when true, the walker will invoke `TVisitor::PreOrderVisit` with the current node as an
//                       argument before visiting the node's operands.
//
// - DoPostOrder (false): when true, the walker will invoke `TVisitor::PostOrderVisit` with the current node as an
//                        argument after visiting the node's operands.
//
// - DoLclVarsOnly (false): when true, the walker will only invoke `TVisitor::PreOrderVisit` for lclVar nodes.
//                          `DoPreOrder` must be true if this option is true.
//
// - UseExecutionOrder (false): when true, then walker will visit a node's operands in execution order (e.g. if a
//                              binary operator has the `GTF_REVERSE_OPS` flag set, the second operand will be
//                              visited before the first).
//
// At least one of `DoPreOrder` and `DoPostOrder` must be specified.
//
// A simple pre-order visitor might look something like the following:
//
//     class CountingVisitor final : public GenTreeVisitor<CountingVisitor>
//     {
//     public:
//         enum
//         {
//             DoPreOrder = true
//         };
//
//         unsigned m_count;
//
//         CountingVisitor(Compiler* compiler)
//             : GenTreeVisitor<CountingVisitor>(compiler), m_count(0)
//         {
//         }
//
//         Compiler::fgWalkResult PreOrderVisit(GenTree* node)
//         {
//             m_count++;
//         }
//     };
//
// This visitor would then be used like so:
//
//     CountingVisitor countingVisitor(compiler);
//     countingVisitor.WalkTree(root);
//
template <typename TVisitor>
class GenTreeVisitor
{
protected:
    typedef Compiler::fgWalkResult fgWalkResult;

    enum
    {
        ComputeStack      = false,
        DoPreOrder        = false,
        DoPostOrder       = false,
        DoLclVarsOnly     = false,
        UseExecutionOrder = false,
    };

    Compiler*            m_compiler;
    ArrayStack<GenTree*> m_ancestors;

    GenTreeVisitor(Compiler* compiler) : m_compiler(compiler), m_ancestors(compiler->getAllocator(CMK_ArrayStack))
    {
        assert(compiler != nullptr);

        static_assert_no_msg(TVisitor::DoPreOrder || TVisitor::DoPostOrder);
        static_assert_no_msg(!TVisitor::DoLclVarsOnly || TVisitor::DoPreOrder);
    }

    fgWalkResult PreOrderVisit(GenTree** use, GenTree* user)
    {
        return fgWalkResult::WALK_CONTINUE;
    }

    fgWalkResult PostOrderVisit(GenTree** use, GenTree* user)
    {
        return fgWalkResult::WALK_CONTINUE;
    }

public:
    fgWalkResult WalkTree(GenTree** use, GenTree* user)
    {
        assert(use != nullptr);

        GenTree* node = *use;

        if (TVisitor::ComputeStack)
        {
            m_ancestors.Push(node);
        }

        fgWalkResult result = fgWalkResult::WALK_CONTINUE;
        if (TVisitor::DoPreOrder && !TVisitor::DoLclVarsOnly)
        {
            result = reinterpret_cast<TVisitor*>(this)->PreOrderVisit(use, user);
            if (result == fgWalkResult::WALK_ABORT)
            {
                return result;
            }

            node = *use;
            if ((node == nullptr) || (result == fgWalkResult::WALK_SKIP_SUBTREES))
            {
                goto DONE;
            }
        }

        switch (node->OperGet())
        {
            // Leaf lclVars
            case GT_LCL_VAR:
            case GT_LCL_FLD:
            case GT_LCL_VAR_ADDR:
            case GT_LCL_FLD_ADDR:
                if (TVisitor::DoLclVarsOnly)
                {
                    result = reinterpret_cast<TVisitor*>(this)->PreOrderVisit(use, user);
                    if (result == fgWalkResult::WALK_ABORT)
                    {
                        return result;
                    }
                }
                FALLTHROUGH;

            // Leaf nodes
            case GT_CATCH_ARG:
            case GT_LABEL:
            case GT_FTN_ADDR:
            case GT_RET_EXPR:
            case GT_CNS_INT:
            case GT_CNS_LNG:
            case GT_CNS_DBL:
            case GT_CNS_STR:
            case GT_MEMORYBARRIER:
            case GT_JMP:
            case GT_JCC:
            case GT_SETCC:
            case GT_NO_OP:
            case GT_START_NONGC:
            case GT_START_PREEMPTGC:
            case GT_PROF_HOOK:
#if !defined(FEATURE_EH_FUNCLETS)
            case GT_END_LFIN:
#endif // !FEATURE_EH_FUNCLETS
            case GT_PHI_ARG:
            case GT_JMPTABLE:
            case GT_CLS_VAR:
            case GT_CLS_VAR_ADDR:
            case GT_ARGPLACE:
            case GT_PHYSREG:
            case GT_EMITNOP:
            case GT_PINVOKE_PROLOG:
            case GT_PINVOKE_EPILOG:
            case GT_IL_OFFSET:
                break;

            // Lclvar unary operators
            case GT_STORE_LCL_VAR:
            case GT_STORE_LCL_FLD:
                if (TVisitor::DoLclVarsOnly)
                {
                    result = reinterpret_cast<TVisitor*>(this)->PreOrderVisit(use, user);
                    if (result == fgWalkResult::WALK_ABORT)
                    {
                        return result;
                    }
                }
                FALLTHROUGH;

            // Standard unary operators
            case GT_NOT:
            case GT_NEG:
            case GT_BSWAP:
            case GT_BSWAP16:
            case GT_COPY:
            case GT_RELOAD:
            case GT_ARR_LENGTH:
            case GT_CAST:
            case GT_BITCAST:
            case GT_CKFINITE:
            case GT_LCLHEAP:
            case GT_ADDR:
            case GT_IND:
            case GT_OBJ:
            case GT_BLK:
            case GT_BOX:
            case GT_ALLOCOBJ:
            case GT_INIT_VAL:
            case GT_JTRUE:
            case GT_SWITCH:
            case GT_NULLCHECK:
            case GT_PUTARG_REG:
            case GT_PUTARG_STK:
            case GT_RETURNTRAP:
            case GT_NOP:
            case GT_RETURN:
            case GT_RETFILT:
            case GT_RUNTIMELOOKUP:
            case GT_KEEPALIVE:
            case GT_INC_SATURATE:
            {
                GenTreeUnOp* const unOp = node->AsUnOp();
                if (unOp->gtOp1 != nullptr)
                {
                    result = WalkTree(&unOp->gtOp1, unOp);
                    if (result == fgWalkResult::WALK_ABORT)
                    {
                        return result;
                    }
                }
                break;
            }

            // Special nodes
            case GT_PHI:
                for (GenTreePhi::Use& use : node->AsPhi()->Uses())
                {
                    result = WalkTree(&use.NodeRef(), node);
                    if (result == fgWalkResult::WALK_ABORT)
                    {
                        return result;
                    }
                }
                break;

            case GT_FIELD_LIST:
                for (GenTreeFieldList::Use& use : node->AsFieldList()->Uses())
                {
                    result = WalkTree(&use.NodeRef(), node);
                    if (result == fgWalkResult::WALK_ABORT)
                    {
                        return result;
                    }
                }
                break;

#ifdef FEATURE_SIMD
            case GT_SIMD:
                if (TVisitor::UseExecutionOrder && node->AsSIMD()->IsBinary() && node->IsReverseOp())
                {
                    result = WalkTree(&node->AsSIMD()->GetUse(1).NodeRef(), node);
                    if (result == fgWalkResult::WALK_ABORT)
                    {
                        return result;
                    }
                    result = WalkTree(&node->AsSIMD()->GetUse(0).NodeRef(), node);
                    if (result == fgWalkResult::WALK_ABORT)
                    {
                        return result;
                    }
                }
                else
                {
                    for (GenTreeSIMD::Use& use : node->AsSIMD()->Uses())
                    {
                        result = WalkTree(&use.NodeRef(), node);
                        if (result == fgWalkResult::WALK_ABORT)
                        {
                            return result;
                        }
                    }
                }
                break;
#endif

#ifdef FEATURE_HW_INTRINSICS
            case GT_HWINTRINSIC:
                if (TVisitor::UseExecutionOrder && node->AsHWIntrinsic()->IsBinary() && node->IsReverseOp())
                {
                    result = WalkTree(&node->AsHWIntrinsic()->GetUse(1).NodeRef(), node);
                    if (result == fgWalkResult::WALK_ABORT)
                    {
                        return result;
                    }
                    result = WalkTree(&node->AsHWIntrinsic()->GetUse(0).NodeRef(), node);
                    if (result == fgWalkResult::WALK_ABORT)
                    {
                        return result;
                    }
                }
                else
                {
                    for (GenTreeHWIntrinsic::Use& use : node->AsHWIntrinsic()->Uses())
                    {
                        result = WalkTree(&use.NodeRef(), node);
                        if (result == fgWalkResult::WALK_ABORT)
                        {
                            return result;
                        }
                    }
                }
                break;
#endif

            case GT_INSTR:
                for (GenTreeInstr::Use& use : node->AsInstr()->Uses())
                {
                    result = WalkTree(&use.NodeRef(), node);
                    if (result == fgWalkResult::WALK_ABORT)
                    {
                        return result;
                    }
                }
                break;

            case GT_CMPXCHG:
            {
                GenTreeCmpXchg* const cmpXchg = node->AsCmpXchg();

                result = WalkTree(&cmpXchg->gtOpLocation, cmpXchg);
                if (result == fgWalkResult::WALK_ABORT)
                {
                    return result;
                }
                result = WalkTree(&cmpXchg->gtOpValue, cmpXchg);
                if (result == fgWalkResult::WALK_ABORT)
                {
                    return result;
                }
                result = WalkTree(&cmpXchg->gtOpComparand, cmpXchg);
                if (result == fgWalkResult::WALK_ABORT)
                {
                    return result;
                }
                break;
            }

            case GT_ARR_BOUNDS_CHECK:
#ifdef FEATURE_SIMD
            case GT_SIMD_CHK:
#endif // FEATURE_SIMD
#ifdef FEATURE_HW_INTRINSICS
            case GT_HW_INTRINSIC_CHK:
#endif // FEATURE_HW_INTRINSICS
            {
                GenTreeBoundsChk* const boundsChk = node->AsBoundsChk();

                result = WalkTree(&boundsChk->gtIndex, boundsChk);
                if (result == fgWalkResult::WALK_ABORT)
                {
                    return result;
                }
                result = WalkTree(&boundsChk->gtArrLen, boundsChk);
                if (result == fgWalkResult::WALK_ABORT)
                {
                    return result;
                }
                break;
            }

            case GT_FIELD:
                result = WalkTree(&node->AsField()->gtFldObj, node);
                if (result == fgWalkResult::WALK_ABORT)
                {
                    return result;
                }
                break;

            case GT_ARR_ELEM:
            {
                GenTreeArrElem* const arrElem = node->AsArrElem();

                result = WalkTree(&arrElem->gtArrObj, arrElem);
                if (result == fgWalkResult::WALK_ABORT)
                {
                    return result;
                }

                const unsigned rank = arrElem->gtArrRank;
                for (unsigned dim = 0; dim < rank; dim++)
                {
                    result = WalkTree(&arrElem->gtArrInds[dim], arrElem);
                    if (result == fgWalkResult::WALK_ABORT)
                    {
                        return result;
                    }
                }
                break;
            }

            case GT_ARR_OFFSET:
            {
                GenTreeArrOffs* const arrOffs = node->AsArrOffs();

                result = WalkTree(&arrOffs->gtOffset, arrOffs);
                if (result == fgWalkResult::WALK_ABORT)
                {
                    return result;
                }
                result = WalkTree(&arrOffs->gtIndex, arrOffs);
                if (result == fgWalkResult::WALK_ABORT)
                {
                    return result;
                }
                result = WalkTree(&arrOffs->gtArrObj, arrOffs);
                if (result == fgWalkResult::WALK_ABORT)
                {
                    return result;
                }
                break;
            }

            case GT_DYN_BLK:
            {
                GenTreeDynBlk* const dynBlock = node->AsDynBlk();

                GenTree** op1Use = &dynBlock->gtOp1;
                GenTree** op2Use = &dynBlock->gtDynamicSize;

                if (TVisitor::UseExecutionOrder && dynBlock->gtEvalSizeFirst)
                {
                    std::swap(op1Use, op2Use);
                }

                result = WalkTree(op1Use, dynBlock);
                if (result == fgWalkResult::WALK_ABORT)
                {
                    return result;
                }
                result = WalkTree(op2Use, dynBlock);
                if (result == fgWalkResult::WALK_ABORT)
                {
                    return result;
                }
                break;
            }

            case GT_STORE_DYN_BLK:
            {
                GenTreeDynBlk* const dynBlock = node->AsDynBlk();

                GenTree** op1Use = &dynBlock->gtOp1;
                GenTree** op2Use = &dynBlock->gtOp2;
                GenTree** op3Use = &dynBlock->gtDynamicSize;

                if (TVisitor::UseExecutionOrder)
                {
                    if (dynBlock->IsReverseOp())
                    {
                        std::swap(op1Use, op2Use);
                    }
                    if (dynBlock->gtEvalSizeFirst)
                    {
                        std::swap(op3Use, op2Use);
                        std::swap(op2Use, op1Use);
                    }
                }

                result = WalkTree(op1Use, dynBlock);
                if (result == fgWalkResult::WALK_ABORT)
                {
                    return result;
                }
                result = WalkTree(op2Use, dynBlock);
                if (result == fgWalkResult::WALK_ABORT)
                {
                    return result;
                }
                result = WalkTree(op3Use, dynBlock);
                if (result == fgWalkResult::WALK_ABORT)
                {
                    return result;
                }
                break;
            }

            case GT_CALL:
            {
                GenTreeCall* const call = node->AsCall();

                if (call->gtCallThisArg != nullptr)
                {
                    result = WalkTree(&call->gtCallThisArg->NodeRef(), call);
                    if (result == fgWalkResult::WALK_ABORT)
                    {
                        return result;
                    }
                }

                for (GenTreeCall::Use& use : call->Args())
                {
                    result = WalkTree(&use.NodeRef(), call);
                    if (result == fgWalkResult::WALK_ABORT)
                    {
                        return result;
                    }
                }

                for (GenTreeCall::Use& use : call->LateArgs())
                {
                    result = WalkTree(&use.NodeRef(), call);
                    if (result == fgWalkResult::WALK_ABORT)
                    {
                        return result;
                    }
                }

                if (call->gtCallType == CT_INDIRECT)
                {
                    if (call->gtCallCookie != nullptr)
                    {
                        result = WalkTree(&call->gtCallCookie, call);
                        if (result == fgWalkResult::WALK_ABORT)
                        {
                            return result;
                        }
                    }

                    result = WalkTree(&call->gtCallAddr, call);
                    if (result == fgWalkResult::WALK_ABORT)
                    {
                        return result;
                    }
                }

                if (call->gtControlExpr != nullptr)
                {
                    result = WalkTree(&call->gtControlExpr, call);
                    if (result == fgWalkResult::WALK_ABORT)
                    {
                        return result;
                    }
                }

                break;
            }

            // Binary nodes
            default:
            {
                assert(node->OperIsBinary());

                GenTreeOp* const op = node->AsOp();

                GenTree** op1Use = &op->gtOp1;
                GenTree** op2Use = &op->gtOp2;

                if (TVisitor::UseExecutionOrder && node->IsReverseOp())
                {
                    std::swap(op1Use, op2Use);
                }

                if (*op1Use != nullptr)
                {
                    result = WalkTree(op1Use, op);
                    if (result == fgWalkResult::WALK_ABORT)
                    {
                        return result;
                    }
                }

                if (*op2Use != nullptr)
                {
                    result = WalkTree(op2Use, op);
                    if (result == fgWalkResult::WALK_ABORT)
                    {
                        return result;
                    }
                }
                break;
            }
        }

    DONE:
        // Finally, visit the current node
        if (TVisitor::DoPostOrder)
        {
            result = reinterpret_cast<TVisitor*>(this)->PostOrderVisit(use, user);
        }

        if (TVisitor::ComputeStack)
        {
            m_ancestors.Pop();
        }

        return result;
    }
};

template <bool computeStack, bool doPreOrder, bool doPostOrder, bool doLclVarsOnly, bool useExecutionOrder>
class GenericTreeWalker final
    : public GenTreeVisitor<GenericTreeWalker<computeStack, doPreOrder, doPostOrder, doLclVarsOnly, useExecutionOrder>>
{
public:
    enum
    {
        ComputeStack      = computeStack,
        DoPreOrder        = doPreOrder,
        DoPostOrder       = doPostOrder,
        DoLclVarsOnly     = doLclVarsOnly,
        UseExecutionOrder = useExecutionOrder,
    };

private:
    Compiler::fgWalkData* m_walkData;

public:
    GenericTreeWalker(Compiler::fgWalkData* walkData)
        : GenTreeVisitor<GenericTreeWalker<computeStack, doPreOrder, doPostOrder, doLclVarsOnly, useExecutionOrder>>(
              walkData->compiler)
        , m_walkData(walkData)
    {
        assert(walkData != nullptr);

        if (computeStack)
        {
            walkData->parentStack = &this->m_ancestors;
        }
    }

    Compiler::fgWalkResult PreOrderVisit(GenTree** use, GenTree* user)
    {
        m_walkData->parent = user;
        return m_walkData->wtprVisitorFn(use, m_walkData);
    }

    Compiler::fgWalkResult PostOrderVisit(GenTree** use, GenTree* user)
    {
        m_walkData->parent = user;
        return m_walkData->wtpoVisitorFn(use, m_walkData);
    }
};

// A dominator tree visitor implemented using the curiously-recurring-template pattern, similar to GenTreeVisitor.
template <typename TVisitor>
class DomTreeVisitor
{
protected:
    Compiler* const    m_compiler;
    DomTreeNode* const m_domTree;

    DomTreeVisitor(Compiler* compiler, DomTreeNode* domTree) : m_compiler(compiler), m_domTree(domTree)
    {
    }

    void Begin()
    {
    }

    void PreOrderVisit(BasicBlock* block)
    {
    }

    void PostOrderVisit(BasicBlock* block)
    {
    }

    void End()
    {
    }

public:
    //------------------------------------------------------------------------
    // WalkTree: Walk the dominator tree, starting from fgFirstBB.
    //
    // Notes:
    //    This performs a non-recursive, non-allocating walk of the tree by using
    //    DomTreeNode's firstChild and nextSibling links to locate the children of
    //    a node and BasicBlock's bbIDom parent link to go back up the tree when
    //    no more children are left.
    //
    //    Forests are also supported, provided that all the roots are chained via
    //    DomTreeNode::nextSibling to fgFirstBB.
    //
    void WalkTree()
    {
        static_cast<TVisitor*>(this)->Begin();

        for (BasicBlock *next, *block = m_compiler->fgFirstBB; block != nullptr; block = next)
        {
            static_cast<TVisitor*>(this)->PreOrderVisit(block);

            next = m_domTree[block->bbNum].firstChild;

            if (next != nullptr)
            {
                assert(next->bbIDom == block);
                continue;
            }

            do
            {
                static_cast<TVisitor*>(this)->PostOrderVisit(block);

                next = m_domTree[block->bbNum].nextSibling;

                if (next != nullptr)
                {
                    assert(next->bbIDom == block->bbIDom);
                    break;
                }

                block = block->bbIDom;

            } while (block != nullptr);
        }

        static_cast<TVisitor*>(this)->End();
    }
};

/*
XXXXXXXXXXXXXXXXXXXXXXXXXXXXXXXXXXXXXXXXXXXXXXXXXXXXXXXXXXXXXXXXXXXXXXXXXXXXXXX
XXXXXXXXXXXXXXXXXXXXXXXXXXXXXXXXXXXXXXXXXXXXXXXXXXXXXXXXXXXXXXXXXXXXXXXXXXXXXXX
XX                                                                           XX
XX                   Miscellaneous Compiler stuff                            XX
XX                                                                           XX
XXXXXXXXXXXXXXXXXXXXXXXXXXXXXXXXXXXXXXXXXXXXXXXXXXXXXXXXXXXXXXXXXXXXXXXXXXXXXXX
XXXXXXXXXXXXXXXXXXXXXXXXXXXXXXXXXXXXXXXXXXXXXXXXXXXXXXXXXXXXXXXXXXXXXXXXXXXXXXX
*/

/*****************************************************************************
 *
 *  Variables to keep track of total code amounts.
 */

#if DISPLAY_SIZES

extern size_t grossVMsize;
extern size_t grossNCsize;
extern size_t totalNCsize;

extern unsigned genMethodICnt;
extern unsigned genMethodNCnt;
extern size_t   gcHeaderISize;
extern size_t   gcPtrMapISize;
extern size_t   gcHeaderNSize;
extern size_t   gcPtrMapNSize;

#endif // DISPLAY_SIZES

/*****************************************************************************
 *
 *  Variables to keep track of basic block counts (more data on 1 BB methods)
 */

#if COUNT_BASIC_BLOCKS
extern Histogram bbCntTable;
extern Histogram bbOneBBSizeTable;
#endif

/*****************************************************************************
 *
 *  Used by optFindNaturalLoops to gather statistical information such as
 *   - total number of natural loops
 *   - number of loops with 1, 2, ... exit conditions
 *   - number of loops that have an iterator (for like)
 *   - number of loops that have a constant iterator
 */

#if COUNT_LOOPS

extern unsigned totalLoopMethods;        // counts the total number of methods that have natural loops
extern unsigned maxLoopsPerMethod;       // counts the maximum number of loops a method has
extern unsigned totalLoopOverflows;      // # of methods that identified more loops than we can represent
extern unsigned totalLoopCount;          // counts the total number of natural loops
extern unsigned totalUnnatLoopCount;     // counts the total number of (not-necessarily natural) loops
extern unsigned totalUnnatLoopOverflows; // # of methods that identified more unnatural loops than we can represent
extern unsigned iterLoopCount;           // counts the # of loops with an iterator (for like)
extern unsigned simpleTestLoopCount;     // counts the # of loops with an iterator and a simple loop condition (iter <
                                         // const)
extern unsigned  constIterLoopCount;     // counts the # of loops with a constant iterator (for like)
extern bool      hasMethodLoops;         // flag to keep track if we already counted a method as having loops
extern unsigned  loopsThisMethod;        // counts the number of loops in the current method
extern bool      loopOverflowThisMethod; // True if we exceeded the max # of loops in the method.
extern Histogram loopCountTable;         // Histogram of loop counts
extern Histogram loopExitCountTable;     // Histogram of loop exit counts

#endif // COUNT_LOOPS

/*****************************************************************************
 * variables to keep track of how many iterations we go in a dataflow pass
 */

#if DATAFLOW_ITER

extern unsigned CSEiterCount; // counts the # of iteration for the CSE dataflow
extern unsigned CFiterCount;  // counts the # of iteration for the Const Folding dataflow

#endif // DATAFLOW_ITER

#if MEASURE_BLOCK_SIZE
extern size_t genFlowNodeSize;
extern size_t genFlowNodeCnt;
#endif // MEASURE_BLOCK_SIZE

#if MEASURE_NODE_SIZE
struct NodeSizeStats
{
    void Init()
    {
        genTreeNodeCnt        = 0;
        genTreeNodeSize       = 0;
        genTreeNodeActualSize = 0;
    }

    // Count of tree nodes allocated.
    unsigned __int64 genTreeNodeCnt;

    // The size we allocate.
    unsigned __int64 genTreeNodeSize;

    // The actual size of the node. Note that the actual size will likely be smaller
    // than the allocated size, but we sometimes use SetOper()/ChangeOper() to change
    // a smaller node to a larger one. TODO-Cleanup: add stats on
    // SetOper()/ChangeOper() usage to quantify this.
    unsigned __int64 genTreeNodeActualSize;
};
extern NodeSizeStats genNodeSizeStats;        // Total node size stats
extern NodeSizeStats genNodeSizeStatsPerFunc; // Per-function node size stats
extern Histogram     genTreeNcntHist;
extern Histogram     genTreeNsizHist;
#endif // MEASURE_NODE_SIZE

/*****************************************************************************
 *  Count fatal errors (including noway_asserts).
 */

#if MEASURE_FATAL
extern unsigned fatal_badCode;
extern unsigned fatal_noWay;
extern unsigned fatal_implLimitation;
extern unsigned fatal_NOMEM;
extern unsigned fatal_noWayAssertBody;
#ifdef DEBUG
extern unsigned fatal_noWayAssertBodyArgs;
#endif // DEBUG
extern unsigned fatal_NYI;
#endif // MEASURE_FATAL

extern const BYTE genTypeSizes[];
extern const BYTE genTypeAlignments[];
extern const BYTE genTypeStSzs[];
extern const BYTE genActualTypes[];

/*****************************************************************************/

// foreach_block: An iterator over all blocks in the function.
//    __compiler: the Compiler* object
//    __block   : a BasicBlock*, already declared, that gets updated each iteration.

#define foreach_block(__compiler, __block)                                                                             \
    for ((__block) = (__compiler)->fgFirstBB; (__block); (__block) = (__block)->bbNext)

/*****************************************************************************/
/*****************************************************************************/

#ifdef DEBUG
void dumpConvertedVarSet(Compiler* comp, VARSET_VALARG_TP vars);
#endif // DEBUG

#include "compiler.hpp" // All the shared inline functions

/*****************************************************************************/
#endif //_COMPILER_H_
/*****************************************************************************/<|MERGE_RESOLUTION|>--- conflicted
+++ resolved
@@ -1947,6 +1947,12 @@
 #ifdef FEATURE_HW_INTRINSICS
     GenTreeHWIntrinsic* gtNewZeroSimdHWIntrinsicNode(ClassLayout* layout);
     GenTreeHWIntrinsic* gtNewZeroSimdHWIntrinsicNode(var_types type, var_types baseType);
+
+    GenTreeHWIntrinsic* gtNewSimdGetElementNode(var_types elementType, unsigned simdSize, GenTree* op1, GenTree* op2);
+
+    GenTreeHWIntrinsic* gtNewSimdWithElementNode(
+        var_types type, var_types simdBaseType, unsigned simdSize, GenTree* op1, GenTree* op2, GenTree* op3);
+
     GenTreeHWIntrinsic* gtNewSimdHWIntrinsicNode(var_types      type,
                                                  NamedIntrinsic hwIntrinsicID,
                                                  var_types      baseType,
@@ -1981,77 +1987,10 @@
                                                  GenTree*       op5);
     GenTreeHWIntrinsic* gtNewSimdHWIntrinsicNode(var_types      type,
                                                  NamedIntrinsic hwIntrinsicID,
-<<<<<<< HEAD
                                                  var_types      baseType,
                                                  unsigned       size,
                                                  unsigned       numOps,
                                                  GenTree**      ops);
-=======
-                                                 CorInfoType    simdBaseJitType,
-                                                 unsigned       simdSize);
-
-    GenTreeHWIntrinsic* gtNewSimdCreateBroadcastNode(
-        var_types type, GenTree* op1, CorInfoType simdBaseJitType, unsigned simdSize, bool isSimdAsHWIntrinsic);
-
-    GenTreeHWIntrinsic* gtNewSimdGetElementNode(var_types   type,
-                                                GenTree*    op1,
-                                                GenTree*    op2,
-                                                CorInfoType simdBaseJitType,
-                                                unsigned    simdSize,
-                                                bool        isSimdAsHWIntrinsic);
-
-    GenTreeHWIntrinsic* gtNewSimdWithElementNode(var_types   type,
-                                                 GenTree*    op1,
-                                                 GenTree*    op2,
-                                                 GenTree*    op3,
-                                                 CorInfoType simdBaseJitType,
-                                                 unsigned    simdSize,
-                                                 bool        isSimdAsHWIntrinsic);
-
-    GenTreeHWIntrinsic* gtNewSimdAsHWIntrinsicNode(var_types      type,
-                                                   NamedIntrinsic hwIntrinsicID,
-                                                   CorInfoType    simdBaseJitType,
-                                                   unsigned       simdSize)
-    {
-        GenTreeHWIntrinsic* node = gtNewSimdHWIntrinsicNode(type, hwIntrinsicID, simdBaseJitType, simdSize);
-        node->gtFlags |= GTF_SIMDASHW_OP;
-        return node;
-    }
-
-    GenTreeHWIntrinsic* gtNewSimdAsHWIntrinsicNode(
-        var_types type, GenTree* op1, NamedIntrinsic hwIntrinsicID, CorInfoType simdBaseJitType, unsigned simdSize)
-    {
-        GenTreeHWIntrinsic* node = gtNewSimdHWIntrinsicNode(type, op1, hwIntrinsicID, simdBaseJitType, simdSize);
-        node->gtFlags |= GTF_SIMDASHW_OP;
-        return node;
-    }
-
-    GenTreeHWIntrinsic* gtNewSimdAsHWIntrinsicNode(var_types      type,
-                                                   GenTree*       op1,
-                                                   GenTree*       op2,
-                                                   NamedIntrinsic hwIntrinsicID,
-                                                   CorInfoType    simdBaseJitType,
-                                                   unsigned       simdSize)
-    {
-        GenTreeHWIntrinsic* node = gtNewSimdHWIntrinsicNode(type, op1, op2, hwIntrinsicID, simdBaseJitType, simdSize);
-        node->gtFlags |= GTF_SIMDASHW_OP;
-        return node;
-    }
-
-    GenTreeHWIntrinsic* gtNewSimdAsHWIntrinsicNode(var_types      type,
-                                                   GenTree*       op1,
-                                                   GenTree*       op2,
-                                                   GenTree*       op3,
-                                                   NamedIntrinsic hwIntrinsicID,
-                                                   CorInfoType    simdBaseJitType,
-                                                   unsigned       simdSize)
-    {
-        GenTreeHWIntrinsic* node =
-            gtNewSimdHWIntrinsicNode(type, op1, op2, op3, hwIntrinsicID, simdBaseJitType, simdSize);
-        node->gtFlags |= GTF_SIMDASHW_OP;
-        return node;
-    }
->>>>>>> 34dff2d3
 
     GenTreeHWIntrinsic* gtNewScalarHWIntrinsicNode(var_types type, NamedIntrinsic hwIntrinsicID, GenTree* op1);
     GenTreeHWIntrinsic* gtNewScalarHWIntrinsicNode(var_types      type,
@@ -3144,9 +3083,8 @@
                                               GenTree*                    newobjThis);
 
     GenTree* impSimdAsHWIntrinsicGetCtorThis(ClassLayout* layout, GenTree* newobjThis);
-
+    GenTree* impSimdAsHWIntrinsicGetItem(const HWIntrinsicSignature& sig, ClassLayout* layout);
     GenTree* impSimdAsHWIntrinsicMultiply(const HWIntrinsicSignature& sig, GenTree* op1, GenTree* op2);
-
     GenTree* impSimdAsHWIntrinsicCndSel(ClassLayout* layout, GenTree* op1, GenTree* op2, GenTree* op3);
 
     GenTree* impSpecialIntrinsic(NamedIntrinsic              intrinsic,
@@ -4746,7 +4684,6 @@
     static MorphAddrContext s_CopyBlockMAC;
 
 #ifdef FEATURE_SIMD
-<<<<<<< HEAD
     class SIMDCoalescingBuffer
     {
         Statement* m_firstStmt;
@@ -4755,7 +4692,7 @@
         unsigned   m_index;
 
         GenTreeLclVar* IsSIMDField(GenTree* node);
-        GenTreeLclVar* IsSIMDGetItem(GenTree* node);
+        GenTreeLclVar* IsSIMDGetElement(GenTree* node);
 
         bool Add(Compiler* compiler, Statement* stmt, GenTreeOp* asg, GenTreeLclVar* simdLclVar);
 
@@ -4763,21 +4700,6 @@
         SIMDCoalescingBuffer() : m_index(0)
         {
         }
-=======
-    GenTree* getSIMDStructFromField(GenTree*     tree,
-                                    CorInfoType* simdBaseJitTypeOut,
-                                    unsigned*    indexOut,
-                                    unsigned*    simdSizeOut,
-                                    bool         ignoreUsedInSIMDIntrinsic = false);
-    GenTree* fgMorphFieldAssignToSimdSetElement(GenTree* tree);
-    GenTree* fgMorphFieldToSimdGetElement(GenTree* tree);
-    bool fgMorphCombineSIMDFieldAssignments(BasicBlock* block, Statement* stmt);
-    void impMarkContiguousSIMDFieldAssignments(Statement* stmt);
-
-    // fgPreviousCandidateSIMDFieldAsgStmt is only used for tracking previous simd field assignment
-    // in function: Complier::impMarkContiguousSIMDFieldAssignments.
-    Statement* fgPreviousCandidateSIMDFieldAsgStmt;
->>>>>>> 34dff2d3
 
         static bool AreContiguousMemoryLocations(GenTree* l1, GenTree* l2);
         static void ChangeToSIMDMem(Compiler* compiler, GenTree* tree, var_types simdType);
@@ -7179,34 +7101,8 @@
                                                   var_types*            baseType,
                                                   unsigned*             sizeBytes);
 
-<<<<<<< HEAD
     GenTree* impSIMDPopStack(var_types type);
     GenTree* impSIMDPopStackAddr(var_types type);
-=======
-    // Pops and returns GenTree node from importers type stack.
-    // Normalizes TYP_STRUCT value in case of GT_CALL, GT_RET_EXPR and arg nodes.
-    GenTree* impSIMDPopStack(var_types type, bool expectAddr = false, CORINFO_CLASS_HANDLE structType = nullptr);
-
-    // Transforms operands and returns the SIMD intrinsic to be applied on
-    // transformed operands to obtain given relop result.
-    SIMDIntrinsicID impSIMDRelOp(SIMDIntrinsicID      relOpIntrinsicId,
-                                 CORINFO_CLASS_HANDLE typeHnd,
-                                 unsigned             simdVectorSize,
-                                 CorInfoType*         inOutBaseJitType,
-                                 GenTree**            op1,
-                                 GenTree**            op2);
-
-#if defined(TARGET_XARCH)
-
-    // Transforms operands and returns the SIMD intrinsic to be applied on
-    // transformed operands to obtain == comparison result.
-    SIMDIntrinsicID impSIMDLongRelOpEqual(CORINFO_CLASS_HANDLE typeHnd,
-                                          unsigned             simdVectorSize,
-                                          GenTree**            op1,
-                                          GenTree**            op2);
-
-#endif // defined(TARGET_XARCH)
->>>>>>> 34dff2d3
 
     void setLclRelatedToSIMDIntrinsic(GenTree* tree);
 
