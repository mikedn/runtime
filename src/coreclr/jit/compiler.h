// Licensed to the .NET Foundation under one or more agreements.
// The .NET Foundation licenses this file to you under the MIT license.

/*XXXXXXXXXXXXXXXXXXXXXXXXXXXXXXXXXXXXXXXXXXXXXXXXXXXXXXXXXXXXXXXXXXXXXXXXXXXXX
XXXXXXXXXXXXXXXXXXXXXXXXXXXXXXXXXXXXXXXXXXXXXXXXXXXXXXXXXXXXXXXXXXXXXXXXXXXXXXX
XX                                                                           XX
XX                           Compiler                                        XX
XX                                                                           XX
XX  Represents the method data we are currently JIT-compiling.               XX
XX  An instance of this class is created for every method we JIT.            XX
XX  This contains all the info needed for the method. So allocating a        XX
XX  a new instance per method makes it thread-safe.                          XX
XX  It should be used to do all the memory management for the compiler run.  XX
XX                                                                           XX
XXXXXXXXXXXXXXXXXXXXXXXXXXXXXXXXXXXXXXXXXXXXXXXXXXXXXXXXXXXXXXXXXXXXXXXXXXXXXXX
XXXXXXXXXXXXXXXXXXXXXXXXXXXXXXXXXXXXXXXXXXXXXXXXXXXXXXXXXXXXXXXXXXXXXXXXXXXXXXX
*/

/*****************************************************************************/
#ifndef _COMPILER_H_
#define _COMPILER_H_
/*****************************************************************************/

#include "jit.h"
#include "opcode.h"
#include "varset.h"
#include "jitstd.h"
#include "jithashtable.h"
#include "gentree.h"
#include "lir.h"
#include "block.h"
#include "inline.h"
#include "jiteh.h"
#include "instr.h"
#include "regalloc.h"
#include "sm.h"
#include "cycletimer.h"
#include "blockset.h"
#include "arraystack.h"
#include "hashbv.h"
#include "jitexpandarray.h"
#include "valuenum.h"
#include "jittelemetry.h"
#include "namedintrinsiclist.h"
#ifdef LATE_DISASM
#include "disasm.h"
#endif

#include "codegeninterface.h"
#include "regset.h"
#include "jitgcinfo.h"

#if DUMP_GC_TABLES && defined(JIT32_GCENCODER)
#include "gcdump.h"
#endif

#include "emit.h"

#include "hwintrinsic.h"
#include "simd.h"
#include "simdashwintrinsic.h"

/*****************************************************************************
 *                  Forward declarations
 */

struct InfoHdr;            // defined in GCInfo.h
struct escapeMapping_t;    // defined in fgdiagnostic.cpp
class emitter;             // defined in emit.h
struct ShadowParamVarInfo; // defined in GSChecks.cpp
struct InitVarDscInfo;     // defined in register_arg_convention.h
class FgStack;             // defined in fgbasic.cpp
class Instrumentor;        // defined in fgprofile.cpp
class SpanningTreeVisitor; // defined in fgprofile.cpp
#if FEATURE_ANYCSE
class CSE_DataFlow; // defined in OptCSE.cpp
#endif
#ifdef DEBUG
struct IndentStack;
#endif

class Lowering; // defined in lower.h

// The following are defined in this file, Compiler.h

class Compiler;

/*****************************************************************************
 *                  Unwind info
 */

#include "unwind.h"

/*****************************************************************************/

//
// Declare global operator new overloads that use the compiler's arena allocator
//

// I wanted to make the second argument optional, with default = CMK_Unknown, but that
// caused these to be ambiguous with the global placement new operators.
void* __cdecl operator new(size_t n, Compiler* context, CompMemKind cmk);
void* __cdecl operator new[](size_t n, Compiler* context, CompMemKind cmk);

// Requires the definitions of "operator new" so including "LoopCloning.h" after the definitions.
#include "loopcloning.h"

/*****************************************************************************/

/* This is included here and not earlier as it needs the definition of "CSE"
 * which is defined in the section above */

/*****************************************************************************/

unsigned genLog2(unsigned value);
unsigned genLog2(unsigned __int64 value);

var_types genActualType(var_types type);
var_types genUnsignedType(var_types type);
var_types genSignedType(var_types type);

unsigned ReinterpretHexAsDecimal(unsigned);

/*****************************************************************************/

const unsigned FLG_CCTOR = (CORINFO_FLG_CONSTRUCTOR | CORINFO_FLG_STATIC);

#ifdef DEBUG
const int BAD_STK_OFFS = 0xBAADF00D; // for LclVarDsc::lvStkOffs
#endif

//------------------------------------------------------------------------
// HFA info shared by LclVarDsc and fgArgTabEntry
//------------------------------------------------------------------------
#ifdef FEATURE_HFA
inline bool IsHfa(CorInfoHFAElemType kind)
{
    return kind != CORINFO_HFA_ELEM_NONE;
}
inline var_types HfaTypeFromElemKind(CorInfoHFAElemType kind)
{
    switch (kind)
    {
        case CORINFO_HFA_ELEM_FLOAT:
            return TYP_FLOAT;
        case CORINFO_HFA_ELEM_DOUBLE:
            return TYP_DOUBLE;
#ifdef FEATURE_SIMD
        case CORINFO_HFA_ELEM_VECTOR64:
            return TYP_SIMD8;
        case CORINFO_HFA_ELEM_VECTOR128:
            return TYP_SIMD16;
#endif
        case CORINFO_HFA_ELEM_NONE:
            return TYP_UNDEF;
        default:
            assert(!"Invalid HfaElemKind");
            return TYP_UNDEF;
    }
}
inline CorInfoHFAElemType HfaElemKindFromType(var_types type)
{
    switch (type)
    {
        case TYP_FLOAT:
            return CORINFO_HFA_ELEM_FLOAT;
        case TYP_DOUBLE:
            return CORINFO_HFA_ELEM_DOUBLE;
#ifdef FEATURE_SIMD
        case TYP_SIMD8:
            return CORINFO_HFA_ELEM_VECTOR64;
        case TYP_SIMD16:
            return CORINFO_HFA_ELEM_VECTOR128;
#endif
        case TYP_UNDEF:
            return CORINFO_HFA_ELEM_NONE;
        default:
            assert(!"Invalid HFA Type");
            return CORINFO_HFA_ELEM_NONE;
    }
}
#endif // FEATURE_HFA

// The following holds the Local var info (scope information)
typedef const char* VarName; // Actual ASCII string
struct VarScopeDsc
{
    unsigned vsdVarNum; // (remapped) LclVarDsc number
    unsigned vsdLVnum;  // 'which' in eeGetLVinfo().
                        // Also, it is the index of this entry in the info.compVarScopes array,
                        // which is useful since the array is also accessed via the
                        // compEnterScopeList and compExitScopeList sorted arrays.

    IL_OFFSET vsdLifeBeg; // instr offset of beg of life
    IL_OFFSET vsdLifeEnd; // instr offset of end of life

#ifdef DEBUG
    VarName vsdName; // name of the var
#endif
};

// This class stores information associated with a LclVar SSA definition.
class LclSsaVarDsc
{
    // The basic block where the definition occurs. Definitions of uninitialized variables
    // are considered to occur at the start of the first basic block (fgFirstBB).
    //
    // TODO-Cleanup: In the case of uninitialized variables the block is set to nullptr by
    // SsaBuilder and changed to fgFirstBB during value numbering. It would be useful to
    // investigate and perhaps eliminate this rather unexpected behavior.
    BasicBlock* m_block;
    // The GT_ASG node that generates the definition, or nullptr for definitions
    // of uninitialized variables.
    GenTreeOp* m_asg;

public:
    LclSsaVarDsc() : m_block(nullptr), m_asg(nullptr)
    {
    }

    LclSsaVarDsc(BasicBlock* block, GenTreeOp* asg) : m_block(block), m_asg(asg)
    {
        assert((asg == nullptr) || asg->OperIs(GT_ASG));
    }

    BasicBlock* GetBlock() const
    {
        return m_block;
    }

    void SetBlock(BasicBlock* block)
    {
        m_block = block;
    }

    GenTreeOp* GetAssignment() const
    {
        return m_asg;
    }

    void SetAssignment(GenTreeOp* asg)
    {
        assert((asg == nullptr) || asg->OperIs(GT_ASG));
        m_asg = asg;
    }

    ValueNumPair m_vnPair;
};

// This class stores information associated with a memory SSA definition.
class SsaMemDef
{
public:
    ValueNumPair m_vnPair;
};

//------------------------------------------------------------------------
// SsaDefArray: A resizable array of SSA definitions.
//
// Unlike an ordinary resizable array implementation, this allows only element
// addition (by calling AllocSsaNum) and has special handling for RESERVED_SSA_NUM
// (basically it's a 1-based array). The array doesn't impose any particular
// requirements on the elements it stores and AllocSsaNum forwards its arguments
// to the array element constructor, this way the array supports both LclSsaVarDsc
// and SsaMemDef elements.
//
template <typename T>
class SsaDefArray
{
    T*       m_array;
    unsigned m_arraySize;
    unsigned m_count;

    static_assert_no_msg(SsaConfig::RESERVED_SSA_NUM == 0);
    static_assert_no_msg(SsaConfig::FIRST_SSA_NUM == 1);

    // Get the minimum valid SSA number.
    unsigned GetMinSsaNum() const
    {
        return SsaConfig::FIRST_SSA_NUM;
    }

    // Increase (double) the size of the array.
    void GrowArray(CompAllocator alloc)
    {
        unsigned oldSize = m_arraySize;
        unsigned newSize = max(2, oldSize * 2);

        T* newArray = alloc.allocate<T>(newSize);

        for (unsigned i = 0; i < oldSize; i++)
        {
            newArray[i] = m_array[i];
        }

        m_array     = newArray;
        m_arraySize = newSize;
    }

public:
    // Construct an empty SsaDefArray.
    SsaDefArray() : m_array(nullptr), m_arraySize(0), m_count(0)
    {
    }

    // Reset the array (used only if the SSA form is reconstructed).
    void Reset()
    {
        m_count = 0;
    }

    // Allocate a new SSA number (starting with SsaConfig::FIRST_SSA_NUM).
    template <class... Args>
    unsigned AllocSsaNum(CompAllocator alloc, Args&&... args)
    {
        if (m_count == m_arraySize)
        {
            GrowArray(alloc);
        }

        unsigned ssaNum    = GetMinSsaNum() + m_count;
        m_array[m_count++] = T(std::forward<Args>(args)...);

        // Ensure that the first SSA number we allocate is SsaConfig::FIRST_SSA_NUM
        assert((ssaNum == SsaConfig::FIRST_SSA_NUM) || (m_count > 1));

        return ssaNum;
    }

    // Get the number of SSA definitions in the array.
    unsigned GetCount() const
    {
        return m_count;
    }

    // Get a pointer to the SSA definition at the specified index.
    T* GetSsaDefByIndex(unsigned index)
    {
        assert(index < m_count);
        return &m_array[index];
    }

    // Check if the specified SSA number is valid.
    bool IsValidSsaNum(unsigned ssaNum) const
    {
        return (GetMinSsaNum() <= ssaNum) && (ssaNum < (GetMinSsaNum() + m_count));
    }

    // Get a pointer to the SSA definition associated with the specified SSA number.
    T* GetSsaDef(unsigned ssaNum)
    {
        assert(ssaNum != SsaConfig::RESERVED_SSA_NUM);
        return GetSsaDefByIndex(ssaNum - GetMinSsaNum());
    }
};

enum RefCountState
{
    RCS_INVALID, // not valid to get/set ref counts
    RCS_EARLY,   // early counts for struct promotion and struct passing
    RCS_NORMAL,  // normal ref counts (from lvaMarkRefs onward)
};

class LclVarDsc
{
public:
    // The constructor. Most things can just be zero'ed.
    //
    // Initialize the ArgRegs to REG_STK.
    // Morph will update if this local is passed in a register.
    LclVarDsc()
        : _lvArgReg(REG_STK)
        ,
#if FEATURE_MULTIREG_ARGS
        _lvOtherArgReg(REG_STK)
        ,
#endif // FEATURE_MULTIREG_ARGS
        lvClassHnd(NO_CLASS_HANDLE)
        ,
#if ASSERTION_PROP
        lvRefBlks(BlockSetOps::UninitVal())
        ,
#endif // ASSERTION_PROP
        lvPerSsaData()
    {
    }

    // note this only packs because var_types is a typedef of unsigned char
    var_types lvType : 5; // TYP_INT/LONG/FLOAT/DOUBLE/REF

    unsigned char lvIsParam : 1;           // is this a parameter?
    unsigned char lvIsRegArg : 1;          // is this an argument that was passed by register?
    unsigned char lvFramePointerBased : 1; // 0 = off of REG_SPBASE (e.g., ESP), 1 = off of REG_FPBASE (e.g., EBP)

    unsigned char lvOnFrame : 1;  // (part of) the variable lives on the frame
    unsigned char lvRegister : 1; // assigned to live in a register? For RyuJIT backend, this is only set if the
                                  // variable is in the same register for the entire function.
    unsigned char lvTracked : 1;  // is this a tracked variable?
    bool          lvTrackedNonStruct()
    {
        return lvTracked && lvType != TYP_STRUCT;
    }
    unsigned char lvPinned : 1; // is this a pinned variable?

    unsigned char lvMustInit : 1;    // must be initialized
    unsigned char lvAddrExposed : 1; // The address of this variable is "exposed" -- passed as an argument, stored in a
                                     // global location, etc.
                                     // We cannot reason reliably about the value of the variable.
    unsigned char lvDoNotEnregister : 1; // Do not enregister this variable.
    unsigned char lvFieldAccessed : 1;   // The var is a struct local, and a field of the variable is accessed.  Affects
                                         // struct promotion.
    unsigned char lvLiveInOutOfHndlr : 1; // The variable is live in or out of an exception handler, and therefore must
                                          // be on the stack (at least at those boundaries.)

    unsigned char lvInSsa : 1; // The variable is in SSA form (set by SsaBuilder)

#ifdef DEBUG
    // These further document the reasons for setting "lvDoNotEnregister".  (Note that "lvAddrExposed" is one of the
    // reasons;
    // also, lvType == TYP_STRUCT prevents enregistration.  At least one of the reasons should be true.
    unsigned char lvLclFieldExpr : 1;    // The variable is not a struct, but was accessed like one (e.g., reading a
                                         // particular byte from an int).
    unsigned char lvLclBlockOpAddr : 1;  // The variable was written to via a block operation that took its address.
    unsigned char lvLiveAcrossUCall : 1; // The variable is live across an unmanaged call.
#endif
    unsigned char lvIsCSE : 1;                // Indicates if this LclVar is a CSE variable.
    unsigned char lvHasLdAddrOp : 1;          // has ldloca or ldarga opcode on this local.
    unsigned char lvHasILStoreOp : 1;         // there is at least one STLOC or STARG on this local
    unsigned char lvHasMultipleILStoreOp : 1; // there is more than one STLOC on this local

    unsigned char lvIsTemp : 1; // Short-lifetime compiler temp

#if defined(TARGET_AMD64) || defined(TARGET_ARM64)
    unsigned char lvIsImplicitByRef : 1; // Set if the argument is an implicit byref.
#endif                                   // defined(TARGET_AMD64) || defined(TARGET_ARM64)

    bool IsParam() const
    {
        return lvIsParam;
    }

    bool IsRegParam() const
    {
        return lvIsRegArg;
    }

    bool IsImplicitByRefParam() const
    {
#if defined(TARGET_AMD64) || defined(TARGET_ARM64)
        assert(!lvIsImplicitByRef || lvIsParam);
        assert(!lvIsImplicitByRef || varTypeIsStruct(lvType) || (lvType == TYP_BYREF));

        return lvIsImplicitByRef;
#else
        return false;
#endif
    }

    ClassLayout* GetImplicitByRefParamLayout() const
    {
        assert(IsImplicitByRefParam());
#if defined(TARGET_AMD64) || defined(TARGET_ARM64)
        assert(m_layout != nullptr);
        return m_layout;
#else
        return nullptr;
#endif
    }

#if OPT_BOOL_OPS
    unsigned char lvIsBoolean : 1; // set if variable is boolean
#endif
    unsigned char lvSingleDef : 1; // variable has a single def
                                   // before lvaMarkLocalVars: identifies ref type locals that can get type updates
                                   // after lvaMarkLocalVars: identifies locals that are suitable for optAddCopies

#if ASSERTION_PROP
    unsigned char lvDisqualify : 1;   // variable is no longer OK for add copy optimization
    unsigned char lvVolatileHint : 1; // hint for AssertionProp
#endif

#ifndef TARGET_64BIT
    unsigned char lvStructDoubleAlign : 1; // Must we double align this struct?
#endif                                     // !TARGET_64BIT
#ifdef TARGET_64BIT
    unsigned char lvQuirkToLong : 1; // Quirk to allocate this LclVar as a 64-bit long
#endif
#ifdef DEBUG
    unsigned char lvKeepType : 1;       // Don't change the type of this variable
    unsigned char lvNoLclFldStress : 1; // Can't apply local field stress on this one
#endif
    unsigned char lvIsPtr : 1; // Might this be used in an address computation? (used by buffer overflow security
                               // checks)
    unsigned char lvIsUnsafeBuffer : 1; // Does this contain an unsafe buffer requiring buffer overflow security checks?
    unsigned char lvPromoted : 1; // True when this local is a promoted struct, a normed struct, or a "split" long on a
                                  // 32-bit target.  For implicit byref parameters, this gets hijacked between
    // fgRetypeImplicitByRefParams and fgMarkDemotedImplicitByRefParams to indicate whether
    // references to the arg are being rewritten as references to a promoted shadow local.
    unsigned char lvIsStructField : 1;     // Is this local var a field of a promoted struct local?
    unsigned char lvOverlappingFields : 1; // True when we have a struct with possibly overlapping fields
    unsigned char lvContainsHoles : 1;     // True when we have a promoted struct that contains holes
    unsigned char lvCustomLayout : 1;      // True when this struct has "CustomLayout"

    unsigned char lvIsMultiRegArg : 1; // true if this is a multireg LclVar struct used in an argument context
    unsigned char lvIsMultiRegRet : 1; // true if this is a multireg LclVar struct assigned from a multireg call

#ifdef FEATURE_HFA
    CorInfoHFAElemType _lvHfaElemKind : 3; // What kind of an HFA this is (CORINFO_HFA_ELEM_NONE if it is not an HFA).
#endif                                     // FEATURE_HFA

#ifdef DEBUG
    // TODO-Cleanup: See the note on lvSize() - this flag is only in use by asserts that are checking for struct
    // types, and is needed because of cases where TYP_STRUCT is bashed to an integral type.
    // Consider cleaning this up so this workaround is not required.
    unsigned char lvUnusedStruct : 1; // All references to this promoted struct are through its field locals.
                                      // I.e. there is no longer any reference to the struct directly.
                                      // In this case we can simply remove this struct local.
#endif

    unsigned char lvLRACandidate : 1; // Tracked for linear scan register allocation purposes

#ifdef FEATURE_SIMD
    // Note that both SIMD vector args and locals are marked as lvSIMDType = true, but the
    // type of an arg node is TYP_BYREF and a local node is TYP_SIMD*.
    unsigned char lvSIMDType : 1;            // This is a SIMD struct
    unsigned char lvUsedInSIMDIntrinsic : 1; // This tells lclvar is used for simd intrinsic
    var_types     lvBaseType : 5;            // Note: this only packs because var_types is a typedef of unsigned char
#endif                                       // FEATURE_SIMD
    unsigned char lvRegStruct : 1;           // This is a reg-sized non-field-addressed struct.

    var_types GetSIMDBaseType()
    {
#ifdef FEATURE_SIMD
        return lvBaseType;
#else
        return TYP_UNDEF;
#endif
    }

    unsigned char lvClassIsExact : 1; // lvClassHandle is the exact type

#ifdef DEBUG
    unsigned char lvClassInfoUpdated : 1; // true if this var has updated class handle or exactness
#endif

    unsigned char lvImplicitlyReferenced : 1; // true if there are non-IR references to this local (prolog, epilog, gc,
                                              // eh)

    unsigned char lvSuppressedZeroInit : 1; // local needs zero init if we transform tail call to loop

    unsigned char lvHasExplicitInit : 1; // The local is explicitly initialized and doesn't need zero initialization in
                                         // the prolog. If the local has gc pointers, there are no gc-safe points
                                         // between the prolog and the explicit initialization.

    // TODO-MIKE-Cleanup/Fix: This is pretty much bogus. Only VN Copy Prop uses this and for the wrong reasons.
    // It assumes that if this is set then the local is live, because "this" is supposed to always be live.
    // Except that isn't really true, "this" is always live only in certain methods (e.g. those that need
    // it for the generic context). Also, if "this" is stored to, a copy of "this" is created and lvIsThisPtr
    // is set on that copy, not on the original "this" local. And that copy doesn't have the same "always live"
    // behavior as the "this" param itself.
    // This is primarily a cleanup issue, LclVarDsc already contains too much information and the last thing
    // it needs is such bogus info.
    // It's also a bug but it requires rather exotic IL code to reproduce it (see copy-prop-test.il test).
    unsigned char lvIsThisPtr : 1;

    union {
        unsigned lvFieldLclStart; // The index of the local var representing the first field in the promoted struct
                                  // local.  For implicit byref parameters, this gets hijacked between
                                  // fgRetypeImplicitByRefParams and fgMarkDemotedImplicitByRefParams to point to the
                                  // struct local created to model the parameter's struct promotion, if any.
        unsigned lvParentLcl; // The index of the local var representing the parent (i.e. the promoted struct local).
                              // Valid on promoted struct local fields.
    };

    unsigned char lvFieldCnt; //  Number of fields in the promoted VarDsc.
    unsigned char lvFldOffset;
    unsigned char lvFldOrdinal;

    bool IsPromoted() const
    {
        return lvPromoted;
    }

    bool IsPromotedField() const
    {
        return lvIsStructField;
    }

    unsigned GetPromotedFieldCount() const
    {
        assert(lvPromoted);
        return lvFieldCnt;
    }

    unsigned GetPromotedFieldLclNum(unsigned ordinal) const
    {
        assert(lvPromoted && (ordinal < lvFieldCnt));
        return lvFieldLclStart + ordinal;
    }

    unsigned GetPromotedFieldParentLclNum() const
    {
        assert(lvIsStructField);
        return lvParentLcl;
    }

    unsigned GetPromotedFieldOrdinal() const
    {
        assert(lvIsStructField);
        return lvFldOrdinal;
    }

    unsigned GetPromotedFieldOffset() const
    {
        assert(lvIsStructField);
        return lvFldOffset;
    }

    CORINFO_FIELD_HANDLE GetPromotedFieldHandle() const
    {
        assert(lvIsStructField);
        return lvFieldHnd;
    }

#if FEATURE_MULTIREG_ARGS
    regNumber lvRegNumForSlot(unsigned slotNum)
    {
        if (slotNum == 0)
        {
            return (regNumber)_lvArgReg;
        }
        else if (slotNum == 1)
        {
            return GetOtherArgReg();
        }
        else
        {
            assert(false && "Invalid slotNum!");
        }

        unreached();
    }
#endif // FEATURE_MULTIREG_ARGS

    bool lvIsHfa() const
    {
#ifdef FEATURE_HFA
        return IsHfa(_lvHfaElemKind);
#else
        return false;
#endif
    }

    bool lvIsHfaRegArg() const
    {
#ifdef FEATURE_HFA
        return lvIsRegArg && lvIsHfa();
#else
        return false;
#endif
    }

    //------------------------------------------------------------------------------
    // lvHfaSlots: Get the number of slots used by an HFA local
    //
    // Return Value:
    //    On Arm64 - Returns 1-4 indicating the number of register slots used by the HFA
    //    On Arm32 - Returns the total number of single FP register slots used by the HFA, max is 8
    //
    unsigned lvHfaSlots() const
    {
        assert(lvIsHfa());
        assert(varTypeIsStruct(lvType));
        unsigned slots = 0;
#ifdef TARGET_ARM
        slots = lvExactSize / sizeof(float);
        assert(slots <= 8);
#elif defined(TARGET_ARM64)
        switch (_lvHfaElemKind)
        {
            case CORINFO_HFA_ELEM_NONE:
                assert(!"lvHfaSlots called for non-HFA");
                break;
            case CORINFO_HFA_ELEM_FLOAT:
                assert((lvExactSize % 4) == 0);
                slots = lvExactSize >> 2;
                break;
            case CORINFO_HFA_ELEM_DOUBLE:
            case CORINFO_HFA_ELEM_VECTOR64:
                assert((lvExactSize % 8) == 0);
                slots = lvExactSize >> 3;
                break;
            case CORINFO_HFA_ELEM_VECTOR128:
                assert((lvExactSize % 16) == 0);
                slots = lvExactSize >> 4;
                break;
            default:
                unreached();
        }
        assert(slots <= 4);
#endif //  TARGET_ARM64
        return slots;
    }

private:
    regNumberSmall _lvRegNum; // Used to store the register this variable is in (or, the low register of a
                              // register pair). It is set during codegen any time the
                              // variable is enregistered (lvRegister is only set
                              // to non-zero if the variable gets the same register assignment for its entire
                              // lifetime).
#if !defined(TARGET_64BIT)
    regNumberSmall _lvOtherReg; // Used for "upper half" of long var.
#endif                          // !defined(TARGET_64BIT)

    regNumberSmall _lvArgReg; // The (first) register in which this argument is passed.

#if FEATURE_MULTIREG_ARGS
    regNumberSmall _lvOtherArgReg; // Used for the second part of the struct passed in a register.
                                   // Note this is defined but not used by ARM32
#endif                             // FEATURE_MULTIREG_ARGS

    regNumberSmall _lvArgInitReg; // the register into which the argument is moved at entry

public:
    // The register number is stored in a small format (8 bits), but the getters return and the setters take
    // a full-size (unsigned) format, to localize the casts here.

    /////////////////////

    regNumber GetRegNum() const
    {
        return (regNumber)_lvRegNum;
    }

    void SetRegNum(regNumber reg)
    {
        _lvRegNum = (regNumberSmall)reg;
        assert(_lvRegNum == reg);
    }

/////////////////////

#if defined(TARGET_64BIT)

    regNumber GetOtherReg() const
    {
        assert(!"shouldn't get here"); // can't use "unreached();" because it's NORETURN, which causes C4072
                                       // "unreachable code" warnings
        return REG_NA;
    }

    void SetOtherReg(regNumber reg)
    {
        assert(!"shouldn't get here"); // can't use "unreached();" because it's NORETURN, which causes C4072
                                       // "unreachable code" warnings
    }
#else  // !TARGET_64BIT

    regNumber GetOtherReg() const
    {
        return (regNumber)_lvOtherReg;
    }

    void SetOtherReg(regNumber reg)
    {
        _lvOtherReg = (regNumberSmall)reg;
        assert(_lvOtherReg == reg);
    }
#endif // !TARGET_64BIT

    /////////////////////

    regNumber GetArgReg() const
    {
        return (regNumber)_lvArgReg;
    }

    void SetArgReg(regNumber reg)
    {
        _lvArgReg = (regNumberSmall)reg;
        assert(_lvArgReg == reg);
    }

#if FEATURE_MULTIREG_ARGS

    regNumber GetOtherArgReg() const
    {
        return (regNumber)_lvOtherArgReg;
    }

    void SetOtherArgReg(regNumber reg)
    {
        _lvOtherArgReg = (regNumberSmall)reg;
        assert(_lvOtherArgReg == reg);
    }
#endif // FEATURE_MULTIREG_ARGS

#ifdef FEATURE_SIMD
    // Is this is a SIMD struct?
    bool lvIsSIMDType() const
    {
        return lvSIMDType;
    }

    // Is this is a SIMD struct which is used for SIMD intrinsic?
    bool lvIsUsedInSIMDIntrinsic() const
    {
        return lvUsedInSIMDIntrinsic;
    }
#else
    // If feature_simd not enabled, return false
    bool lvIsSIMDType() const
    {
        return false;
    }
    bool lvIsUsedInSIMDIntrinsic() const
    {
        return false;
    }
#endif

    /////////////////////

    regNumber GetArgInitReg() const
    {
        return (regNumber)_lvArgInitReg;
    }

    void SetArgInitReg(regNumber reg)
    {
        _lvArgInitReg = (regNumberSmall)reg;
        assert(_lvArgInitReg == reg);
    }

    /////////////////////

    bool lvIsRegCandidate() const
    {
        return lvLRACandidate != 0;
    }

    bool lvIsInReg() const
    {
        return lvIsRegCandidate() && (GetRegNum() != REG_STK);
    }

    regMaskTP lvRegMask() const
    {
        regMaskTP regMask = RBM_NONE;
        if (varTypeUsesFloatReg(TypeGet()))
        {
            if (GetRegNum() != REG_STK)
            {
                regMask = genRegMaskFloat(GetRegNum(), TypeGet());
            }
        }
        else
        {
            if (GetRegNum() != REG_STK)
            {
                regMask = genRegMask(GetRegNum());
            }
        }
        return regMask;
    }

    unsigned short lvVarIndex; // variable tracking index

private:
    unsigned short m_lvRefCnt; // unweighted (real) reference count.  For implicit by reference
                               // parameters, this gets hijacked from fgResetImplicitByRefRefCount
                               // through fgMarkDemotedImplicitByRefParams, to provide a static
                               // appearance count (computed during address-exposed analysis)
                               // that abiMakeImplicityByRefStructArgCopy consults during global morph
                               // to determine if eliding its copy is legal.

    BasicBlock::weight_t m_lvRefCntWtd; // weighted reference count

public:
    unsigned short lvRefCnt(RefCountState state = RCS_NORMAL) const;
    void incLvRefCnt(unsigned short delta, RefCountState state = RCS_NORMAL);
    void setLvRefCnt(unsigned short newValue, RefCountState state = RCS_NORMAL);

    BasicBlock::weight_t lvRefCntWtd(RefCountState state = RCS_NORMAL) const;
    void incLvRefCntWtd(BasicBlock::weight_t delta, RefCountState state = RCS_NORMAL);
    void setLvRefCntWtd(BasicBlock::weight_t newValue, RefCountState state = RCS_NORMAL);

private:
    int lvStkOffs; // stack offset of home in bytes.

public:
    int GetStackOffset() const
    {
        return lvStkOffs;
    }

    void SetStackOffset(int offset)
    {
        lvStkOffs = offset;
    }

    unsigned lvExactSize; // (exact) size of the type in bytes

    // Is this a promoted struct?
    // This method returns true only for structs (including SIMD structs), not for
    // locals that are split on a 32-bit target.
    // It is only necessary to use this:
    //   1) if only structs are wanted, and
    //   2) if Lowering has already been done.
    // Otherwise lvPromoted is valid.
    bool lvPromotedStruct()
    {
#if !defined(TARGET_64BIT)
        return (lvPromoted && !varTypeIsLong(lvType));
#else  // defined(TARGET_64BIT)
        return lvPromoted;
#endif // defined(TARGET_64BIT)
    }

    unsigned lvSize() const;

    size_t lvArgStackSize() const;

    unsigned lvSlotNum; // original slot # (if remapped)

    // TODO-MIKE-Cleanup: Maybe lvImpTypeInfo can be replaced with CORINFO_CLASS_HANDLE
    // since the rest of the bits in typeInfo aren't very useful, they can be recreated
    // from the local's type. Also:
    //   - For primitive type locals this is not supposed to be set/used.
    //   - For struct type locals this is a duplicate of m_layout.
    //   - For REF type locals this is similar to lvClassHnd (but not identical).
    //   - Only "normed type" locals truly need this.
    typeInfo lvImpTypeInfo;

    // class handle for the local or null if not known or not a class,
    // for a struct handle use `GetStructHnd()`.
    CORINFO_CLASS_HANDLE lvClassHnd;

    CORINFO_FIELD_HANDLE lvFieldHnd; // field handle for promoted struct fields

private:
    ClassLayout* m_layout; // layout info for structs

public:
#if ASSERTION_PROP
    BlockSet   lvRefBlks;          // Set of blocks that contain refs
    Statement* lvDefStmt;          // Pointer to the statement with the single definition
    void       lvaDisqualifyVar(); // Call to disqualify a local variable from use in optAddCopies
#endif
    var_types GetType() const
    {
        return lvType;
    }

    void SetType(var_types type)
    {
        assert((TYP_UNDEF < type) && (type < TYP_UNKNOWN) && !varTypeIsStruct(type));
        lvType = type;
    }

    var_types TypeGet() const
    {
        return (var_types)lvType;
    }
    bool lvStackAligned() const
    {
        assert(lvIsStructField);
        return ((lvFldOffset % TARGET_POINTER_SIZE) == 0);
    }
    bool lvNormalizeOnLoad() const
    {
        return varTypeIsSmall(TypeGet()) &&
               // lvIsStructField is treated the same as the aliased local, see fgMorphNormalizeLclVarStore.
               (lvIsParam || lvAddrExposed || lvIsStructField);
    }

    bool lvNormalizeOnStore() const
    {
        return varTypeIsSmall(TypeGet()) &&
               // lvIsStructField is treated the same as the aliased local, see fgMorphNormalizeLclVarStore.
               !(lvIsParam || lvAddrExposed || lvIsStructField);
    }

    void incRefCnts(BasicBlock::weight_t weight,
                    Compiler*            pComp,
                    RefCountState        state     = RCS_NORMAL,
                    bool                 propagate = true);
    bool IsFloatRegType() const
    {
        return varTypeUsesFloatReg(lvType) || lvIsHfaRegArg();
    }

    var_types GetHfaType() const
    {
#ifdef FEATURE_HFA
        assert(lvIsHfa());
        return HfaTypeFromElemKind(_lvHfaElemKind);
#else
        return TYP_UNDEF;
#endif // FEATURE_HFA
    }

    void SetHfaType(var_types type)
    {
#ifdef FEATURE_HFA
        CorInfoHFAElemType elemKind = HfaElemKindFromType(type);
        _lvHfaElemKind              = elemKind;
        // Ensure we've allocated enough bits.
        assert(_lvHfaElemKind == elemKind);
#endif // FEATURE_HFA
    }

    var_types lvaArgType();

    // Returns true if this variable contains GC pointers (including being a GC pointer itself).
    bool HasGCPtr()
    {
        return varTypeIsGC(lvType) || ((lvType == TYP_STRUCT) && m_layout->HasGCPtr());
    }

    // Returns the layout of a struct variable.
    ClassLayout* GetLayout() const
    {
        assert(varTypeIsStruct(lvType));
        return m_layout;
    }

    // Sets the layout of a struct variable.
    void SetLayout(ClassLayout* layout)
    {
        assert(varTypeIsStruct(lvType));
        m_layout = layout;
    }

    SsaDefArray<LclSsaVarDsc> lvPerSsaData;

    // Returns the address of the per-Ssa data for the given ssaNum (which is required
    // not to be the SsaConfig::RESERVED_SSA_NUM, which indicates that the variable is
    // not an SSA variable).
    LclSsaVarDsc* GetPerSsaData(unsigned ssaNum)
    {
        return lvPerSsaData.GetSsaDef(ssaNum);
    }

    //------------------------------------------------------------------------
    // GetRegisterType: Determine register type for that local var.
    //
    // Arguments:
    //    tree - node that uses the local, its type is checked first.
    //
    // Return Value:
    //    TYP_UNDEF if the layout is enregistrable, register type otherwise.
    //
    var_types GetRegisterType(const GenTreeLclVarCommon* tree) const
    {
        var_types targetType = tree->gtType;

#ifdef DEBUG
        // Ensure that lclVar nodes are typed correctly.
        if (tree->OperIs(GT_STORE_LCL_VAR) && lvNormalizeOnStore())
        {
            // TODO: update that assert to work with TypeGet() == TYP_STRUCT case.
            // assert(targetType == genActualType(TypeGet()));
        }
#endif

        if (targetType != TYP_STRUCT)
        {
            return targetType;
        }
        return GetLayout()->GetRegisterType();
    }

    bool CanBeReplacedWithItsField(Compiler* comp) const;

#ifdef DEBUG
public:
    const char* lvReason;

    void PrintVarReg() const
    {
        printf("%s", getRegName(GetRegNum()));
    }
#endif // DEBUG

}; // class LclVarDsc

/*
XXXXXXXXXXXXXXXXXXXXXXXXXXXXXXXXXXXXXXXXXXXXXXXXXXXXXXXXXXXXXXXXXXXXXXXXXXXXXXX
XXXXXXXXXXXXXXXXXXXXXXXXXXXXXXXXXXXXXXXXXXXXXXXXXXXXXXXXXXXXXXXXXXXXXXXXXXXXXXX
XX                                                                           XX
XX                           TempsInfo                                       XX
XX                                                                           XX
XX  The temporary lclVars allocated by the compiler for code generation      XX
XX                                                                           XX
XXXXXXXXXXXXXXXXXXXXXXXXXXXXXXXXXXXXXXXXXXXXXXXXXXXXXXXXXXXXXXXXXXXXXXXXXXXXXXX
XXXXXXXXXXXXXXXXXXXXXXXXXXXXXXXXXXXXXXXXXXXXXXXXXXXXXXXXXXXXXXXXXXXXXXXXXXXXXXX
*/

/*****************************************************************************
 *
 *  The following keeps track of temporaries allocated in the stack frame
 *  during code-generation (after register allocation). These spill-temps are
 *  only used if we run out of registers while evaluating a tree.
 *
 *  These are different from the more common temps allocated by lvaGrabTemp().
 */

class TempDsc
{
public:
    TempDsc* tdNext;

private:
    int tdOffs;
#ifdef DEBUG
    static const int BAD_TEMP_OFFSET = 0xDDDDDDDD; // used as a sentinel "bad value" for tdOffs in DEBUG
#endif                                             // DEBUG

    int       tdNum;
    BYTE      tdSize;
    var_types tdType;

public:
    TempDsc(int _tdNum, unsigned _tdSize, var_types _tdType) : tdNum(_tdNum), tdSize((BYTE)_tdSize), tdType(_tdType)
    {
#ifdef DEBUG
        // temps must have a negative number (so they have a different number from all local variables)
        assert(tdNum < 0);
        tdOffs = BAD_TEMP_OFFSET;
#endif // DEBUG
        if (tdNum != _tdNum)
        {
            IMPL_LIMITATION("too many spill temps");
        }
    }

#ifdef DEBUG
    bool tdLegalOffset() const
    {
        return tdOffs != BAD_TEMP_OFFSET;
    }
#endif // DEBUG

    int tdTempOffs() const
    {
        assert(tdLegalOffset());
        return tdOffs;
    }
    void tdSetTempOffs(int offs)
    {
        tdOffs = offs;
        assert(tdLegalOffset());
    }
    void tdAdjustTempOffs(int offs)
    {
        tdOffs += offs;
        assert(tdLegalOffset());
    }

    int tdTempNum() const
    {
        assert(tdNum < 0);
        return tdNum;
    }
    unsigned tdTempSize() const
    {
        return tdSize;
    }
    var_types tdTempType() const
    {
        return tdType;
    }
};

// interface to hide linearscan implementation from rest of compiler
class LinearScanInterface
{
public:
    virtual void doLinearScan()                                = 0;
    virtual void recordVarLocationsAtStartOfBB(BasicBlock* bb) = 0;
    virtual bool willEnregisterLocalVars() const               = 0;
};

LinearScanInterface* getLinearScanAllocator(Compiler* comp);

// Information about arrays: their element type and size, and the offset of the first element.
struct ArrayInfo
{
    GenTree*       m_arrayExpr;
    GenTree*       m_elemOffsetExpr;
    GenTreeIntCon* m_elemOffsetConst;
    unsigned       m_elemTypeNum;

    ArrayInfo() : m_arrayExpr(nullptr), m_elemOffsetExpr(nullptr), m_elemOffsetConst(nullptr), m_elemTypeNum(0)
    {
    }
};

// This enumeration names the phases into which we divide compilation.  The phases should completely
// partition a compilation.
enum Phases
{
#define CompPhaseNameMacro(enum_nm, string_nm, short_nm, hasChildren, parent, measureIR) enum_nm,
#include "compphases.h"
    PHASE_NUMBER_OF
};

extern const char*   PhaseNames[];
extern const char*   PhaseEnums[];
extern const LPCWSTR PhaseShortNames[];

// Specify which checks should be run after each phase
//
enum class PhaseChecks
{
    CHECK_NONE,
    CHECK_ALL
};

// Specify compiler data that a phase might modify
enum class PhaseStatus : unsigned
{
    MODIFIED_NOTHING,
    MODIFIED_EVERYTHING
};

// The following enum provides a simple 1:1 mapping to CLR API's
enum API_ICorJitInfo_Names
{
#define DEF_CLR_API(name) API_##name,
#include "ICorJitInfo_API_names.h"
    API_COUNT
};

//---------------------------------------------------------------
// Compilation time.
//

// A "CompTimeInfo" is a structure for tracking the compilation time of one or more methods.
// We divide a compilation into a sequence of contiguous phases, and track the total (per-thread) cycles
// of the compilation, as well as the cycles for each phase.  We also track the number of bytecodes.
// If there is a failure in reading a timer at any point, the "CompTimeInfo" becomes invalid, as indicated
// by "m_timerFailure" being true.
// If FEATURE_JIT_METHOD_PERF is not set, we define a minimal form of this, enough to let other code compile.
struct CompTimeInfo
{
#ifdef FEATURE_JIT_METHOD_PERF
    // The string names of the phases.
    static const char* PhaseNames[];

    static bool PhaseHasChildren[];
    static int  PhaseParent[];
    static bool PhaseReportsIRSize[];

    unsigned         m_byteCodeBytes;
    unsigned __int64 m_totalCycles;
    unsigned __int64 m_invokesByPhase[PHASE_NUMBER_OF];
    unsigned __int64 m_cyclesByPhase[PHASE_NUMBER_OF];
#if MEASURE_CLRAPI_CALLS
    unsigned __int64 m_CLRinvokesByPhase[PHASE_NUMBER_OF];
    unsigned __int64 m_CLRcyclesByPhase[PHASE_NUMBER_OF];
#endif

    unsigned m_nodeCountAfterPhase[PHASE_NUMBER_OF];

    // For better documentation, we call EndPhase on
    // non-leaf phases.  We should also call EndPhase on the
    // last leaf subphase; obviously, the elapsed cycles between the EndPhase
    // for the last leaf subphase and the EndPhase for an ancestor should be very small.
    // We add all such "redundant end phase" intervals to this variable below; we print
    // it out in a report, so we can verify that it is, indeed, very small.  If it ever
    // isn't, this means that we're doing something significant between the end of the last
    // declared subphase and the end of its parent.
    unsigned __int64 m_parentPhaseEndSlop;
    bool             m_timerFailure;

#if MEASURE_CLRAPI_CALLS
    // The following measures the time spent inside each individual CLR API call.
    unsigned         m_allClrAPIcalls;
    unsigned         m_perClrAPIcalls[API_ICorJitInfo_Names::API_COUNT];
    unsigned __int64 m_allClrAPIcycles;
    unsigned __int64 m_perClrAPIcycles[API_ICorJitInfo_Names::API_COUNT];
    unsigned __int32 m_maxClrAPIcycles[API_ICorJitInfo_Names::API_COUNT];
#endif // MEASURE_CLRAPI_CALLS

    CompTimeInfo(unsigned byteCodeBytes);
#endif
};

#ifdef FEATURE_JIT_METHOD_PERF

#if MEASURE_CLRAPI_CALLS
struct WrapICorJitInfo;
#endif

// This class summarizes the JIT time information over the course of a run: the number of methods compiled,
// and the total and maximum timings.  (These are instances of the "CompTimeInfo" type described above).
// The operation of adding a single method's timing to the summary may be performed concurrently by several
// threads, so it is protected by a lock.
// This class is intended to be used as a singleton type, with only a single instance.
class CompTimeSummaryInfo
{
    // This lock protects the fields of all CompTimeSummaryInfo(s) (of which we expect there to be one).
    static CritSecObject s_compTimeSummaryLock;

    int          m_numMethods;
    int          m_totMethods;
    CompTimeInfo m_total;
    CompTimeInfo m_maximum;

    int          m_numFilteredMethods;
    CompTimeInfo m_filtered;

    // This can use what ever data you want to determine if the value to be added
    // belongs in the filtered section (it's always included in the unfiltered section)
    bool IncludedInFilteredData(CompTimeInfo& info);

public:
    // This is the unique CompTimeSummaryInfo object for this instance of the runtime.
    static CompTimeSummaryInfo s_compTimeSummary;

    CompTimeSummaryInfo()
        : m_numMethods(0), m_totMethods(0), m_total(0), m_maximum(0), m_numFilteredMethods(0), m_filtered(0)
    {
    }

    // Assumes that "info" is a completed CompTimeInfo for a compilation; adds it to the summary.
    // This is thread safe.
    void AddInfo(CompTimeInfo& info, bool includePhases);

    // Print the summary information to "f".
    // This is not thread-safe; assumed to be called by only one thread.
    void Print(FILE* f);
};

// A JitTimer encapsulates a CompTimeInfo for a single compilation. It also tracks the start of compilation,
// and when the current phase started.  This is intended to be part of a Compilation object.
//
class JitTimer
{
    unsigned __int64 m_start;         // Start of the compilation.
    unsigned __int64 m_curPhaseStart; // Start of the current phase.
#if MEASURE_CLRAPI_CALLS
    unsigned __int64 m_CLRcallStart;   // Start of the current CLR API call (if any).
    unsigned __int64 m_CLRcallInvokes; // CLR API invokes under current outer so far
    unsigned __int64 m_CLRcallCycles;  // CLR API  cycles under current outer so far.
    int              m_CLRcallAPInum;  // The enum/index of the current CLR API call (or -1).
    static double    s_cyclesPerSec;   // Cached for speedier measurements
#endif
#ifdef DEBUG
    Phases m_lastPhase; // The last phase that was completed (or (Phases)-1 to start).
#endif
    CompTimeInfo m_info; // The CompTimeInfo for this compilation.

    static CritSecObject s_csvLock; // Lock to protect the time log file.
    void PrintCsvMethodStats(Compiler* comp);

private:
    void* operator new(size_t);
    void* operator new[](size_t);
    void operator delete(void*);
    void operator delete[](void*);

public:
    // Initialized the timer instance
    JitTimer(unsigned byteCodeSize);

    static JitTimer* Create(Compiler* comp, unsigned byteCodeSize)
    {
        return ::new (comp, CMK_Unknown) JitTimer(byteCodeSize);
    }

    static void PrintCsvHeader();

    // Ends the current phase (argument is for a redundant check).
    void EndPhase(Compiler* compiler, Phases phase);

#if MEASURE_CLRAPI_CALLS
    // Start and end a timed CLR API call.
    void CLRApiCallEnter(unsigned apix);
    void CLRApiCallLeave(unsigned apix);
#endif // MEASURE_CLRAPI_CALLS

    // Completes the timing of the current method, which is assumed to have "byteCodeBytes" bytes of bytecode,
    // and adds it to "sum".
    void Terminate(Compiler* comp, CompTimeSummaryInfo& sum, bool includePhases);

    // Attempts to query the cycle counter of the current thread.  If successful, returns "true" and sets
    // *cycles to the cycle counter value.  Otherwise, returns false and sets the "m_timerFailure" flag of
    // "m_info" to true.
    bool GetThreadCycles(unsigned __int64* cycles)
    {
        bool res = CycleTimer::GetThreadCyclesS(cycles);
        if (!res)
        {
            m_info.m_timerFailure = true;
        }
        return res;
    }
};
#endif // FEATURE_JIT_METHOD_PERF

//------------------- Function/Funclet info -------------------------------
enum FuncKind : BYTE
{
    FUNC_ROOT,    // The main/root function (always id==0)
    FUNC_HANDLER, // a funclet associated with an EH handler (finally, fault, catch, filter handler)
    FUNC_FILTER,  // a funclet associated with an EH filter
    FUNC_COUNT
};

class emitLocation;

struct FuncInfoDsc
{
    FuncKind       funKind;
    BYTE           funFlags;   // Currently unused, just here for padding
    unsigned short funEHIndex; // index, into the ebd table, of innermost EH clause corresponding to this
                               // funclet. It is only valid if funKind field indicates this is a
                               // EH-related funclet: FUNC_HANDLER or FUNC_FILTER

#if defined(TARGET_AMD64)

    // TODO-AMD64-Throughput: make the AMD64 info more like the ARM info to avoid having this large static array.
    emitLocation* startLoc;
    emitLocation* endLoc;
    emitLocation* coldStartLoc; // locations for the cold section, if there is one.
    emitLocation* coldEndLoc;
    UNWIND_INFO   unwindHeader;
    // Maximum of 255 UNWIND_CODE 'nodes' and then the unwind header. If there are an odd
    // number of codes, the VM or Zapper will 4-byte align the whole thing.
    BYTE     unwindCodes[offsetof(UNWIND_INFO, UnwindCode) + (0xFF * sizeof(UNWIND_CODE))];
    unsigned unwindCodeSlot;

#elif defined(TARGET_X86)

#if defined(TARGET_UNIX)
    emitLocation* startLoc;
    emitLocation* endLoc;
    emitLocation* coldStartLoc; // locations for the cold section, if there is one.
    emitLocation* coldEndLoc;
#endif // TARGET_UNIX

#elif defined(TARGET_ARMARCH)

    UnwindInfo  uwi;     // Unwind information for this function/funclet's hot  section
    UnwindInfo* uwiCold; // Unwind information for this function/funclet's cold section
                         //   Note: we only have a pointer here instead of the actual object,
                         //   to save memory in the JIT case (compared to the NGEN case),
                         //   where we don't have any cold section.
                         //   Note 2: we currently don't support hot/cold splitting in functions
                         //   with EH, so uwiCold will be NULL for all funclets.

#if defined(TARGET_UNIX)
    emitLocation* startLoc;
    emitLocation* endLoc;
    emitLocation* coldStartLoc; // locations for the cold section, if there is one.
    emitLocation* coldEndLoc;
#endif // TARGET_UNIX

#endif // TARGET_ARMARCH

#if defined(TARGET_UNIX)
    jitstd::vector<CFI_CODE>* cfiCodes;
#endif // TARGET_UNIX

    // Eventually we may want to move rsModifiedRegsMask, lvaOutgoingArgSize, and anything else
    // that isn't shared between the main function body and funclets.
};

/*
XXXXXXXXXXXXXXXXXXXXXXXXXXXXXXXXXXXXXXXXXXXXXXXXXXXXXXXXXXXXXXXXXXXXXXXXXXXXXXX
XXXXXXXXXXXXXXXXXXXXXXXXXXXXXXXXXXXXXXXXXXXXXXXXXXXXXXXXXXXXXXXXXXXXXXXXXXXXXXX
XX                                                                           XX
XX   The big guy. The sections are currently organized as :                  XX
XX                                                                           XX
XX    o  GenTree and BasicBlock                                              XX
XX    o  LclVarsInfo                                                         XX
XX    o  Importer                                                            XX
XX    o  FlowGraph                                                           XX
XX    o  Optimizer                                                           XX
XX    o  RegAlloc                                                            XX
XX    o  EEInterface                                                         XX
XX    o  TempsInfo                                                           XX
XX    o  RegSet                                                              XX
XX    o  GCInfo                                                              XX
XX    o  Instruction                                                         XX
XX    o  ScopeInfo                                                           XX
XX    o  PrologScopeInfo                                                     XX
XX    o  CodeGenerator                                                       XX
XX    o  UnwindInfo                                                          XX
XX    o  Compiler                                                            XX
XX    o  typeInfo                                                            XX
XX                                                                           XX
XXXXXXXXXXXXXXXXXXXXXXXXXXXXXXXXXXXXXXXXXXXXXXXXXXXXXXXXXXXXXXXXXXXXXXXXXXXXXXX
XXXXXXXXXXXXXXXXXXXXXXXXXXXXXXXXXXXXXXXXXXXXXXXXXXXXXXXXXXXXXXXXXXXXXXXXXXXXXXX
*/

struct HWIntrinsicInfo;

class Compiler
{
    friend class emitter;
    friend class UnwindInfo;
    friend class UnwindFragmentInfo;
    friend class UnwindEpilogInfo;
    friend class JitTimer;
    friend class LinearScan;
    friend class CallInfo;
    friend class Rationalizer;
    friend class Phase;
    friend class Lowering;
    friend class CSE_DataFlow;
    friend class CSE_Heuristic;
    friend class CodeGenInterface;
    friend class CodeGen;
    friend class LclVarDsc;
    friend class TempDsc;
    friend class LIR;
    friend class ObjectAllocator;
    friend class LocalAddressVisitor;
    friend struct GenTree;

#ifdef FEATURE_HW_INTRINSICS
    friend struct HWIntrinsicInfo;
#endif // FEATURE_HW_INTRINSICS

#ifndef TARGET_64BIT
    friend class DecomposeLongs;
#endif // !TARGET_64BIT

    /*
    XXXXXXXXXXXXXXXXXXXXXXXXXXXXXXXXXXXXXXXXXXXXXXXXXXXXXXXXXXXXXXXXXXXXXXXXXXXXXXX
    XXXXXXXXXXXXXXXXXXXXXXXXXXXXXXXXXXXXXXXXXXXXXXXXXXXXXXXXXXXXXXXXXXXXXXXXXXXXXXX
    XX                                                                           XX
    XX  Misc structs definitions                                                 XX
    XX                                                                           XX
    XXXXXXXXXXXXXXXXXXXXXXXXXXXXXXXXXXXXXXXXXXXXXXXXXXXXXXXXXXXXXXXXXXXXXXXXXXXXXXX
    XXXXXXXXXXXXXXXXXXXXXXXXXXXXXXXXXXXXXXXXXXXXXXXXXXXXXXXXXXXXXXXXXXXXXXXXXXXXXXX
    */

public:
    hashBvGlobalData hbvGlobalData; // Used by the hashBv bitvector package.

#ifdef DEBUG
    bool verbose;
    bool verboseTrees;
    bool shouldUseVerboseTrees();
    bool asciiTrees; // If true, dump trees using only ASCII characters
    bool shouldDumpASCIITrees();
    bool verboseSsa; // If true, produce especially verbose dump output in SSA construction.
    bool shouldUseVerboseSsa();
    bool treesBeforeAfterMorph; // If true, print trees before/after morphing (paired by an intra-compilation id:
    int  morphNum;              // This counts the the trees that have been morphed, allowing us to label each uniquely.
    bool doExtraSuperPmiQueries;
    void makeExtraStructQueries(CORINFO_CLASS_HANDLE structHandle, int level); // Make queries recursively 'level' deep.

    const char* VarNameToStr(VarName name)
    {
        return name;
    }

    DWORD expensiveDebugCheckLevel;
#endif

    //-------------------------------------------------------------------------
    // Functions to handle homogeneous floating-point aggregates (HFAs) in ARM/ARM64.
    // HFAs are one to four element structs where each element is the same
    // type, either all float or all double. We handle HVAs (one to four elements of
    // vector types) uniformly with HFAs. HFAs are treated specially
    // in the ARM/ARM64 Procedure Call Standards, specifically, they are passed in
    // floating-point registers instead of the general purpose registers.
    //

    bool IsHfa(CORINFO_CLASS_HANDLE hClass);
    var_types GetHfaType(CORINFO_CLASS_HANDLE hClass);
    unsigned GetHfaCount(CORINFO_CLASS_HANDLE hClass);

    //-------------------------------------------------------------------------
    // The following is used for validating format of EH table
    //

    struct EHNodeDsc;
    typedef struct EHNodeDsc* pEHNodeDsc;

    EHNodeDsc* ehnTree; // root of the tree comprising the EHnodes.
    EHNodeDsc* ehnNext; // root of the tree comprising the EHnodes.

    struct EHNodeDsc
    {
        enum EHBlockType
        {
<<<<<<< HEAD
=======
            return this->numRegs;
        }

        return 0;
    }

    unsigned floatRegCount() const
    {
#if defined(UNIX_AMD64_ABI)
        if (this->isStruct)
        {
            return this->structFloatRegs;
        }
#endif // defined(UNIX_AMD64_ABI)

        if (this->isPassedInFloatRegisters())
        {
            return this->numRegs;
        }

        return 0;
    }

    // Get the number of bytes that this argument is occupying on the stack,
    // including padding up to the target pointer size for platforms
    // where a stack argument can't take less.
    unsigned GetStackByteSize() const
    {
        if (!IsSplit() && numRegs > 0)
        {
            return 0;
        }

        assert(!IsHfaArg() || !IsSplit());

        assert(GetByteSize() > TARGET_POINTER_SIZE * numRegs);
        const unsigned stackByteSize = GetByteSize() - TARGET_POINTER_SIZE * numRegs;
        return stackByteSize;
    }

    var_types GetHfaType() const
    {
#ifdef FEATURE_HFA
        return HfaTypeFromElemKind(_hfaElemKind);
#else
        return TYP_UNDEF;
#endif // FEATURE_HFA
    }

    void SetHfaType(var_types type, unsigned hfaSlots)
    {
#ifdef FEATURE_HFA
        if (type != TYP_UNDEF)
        {
            // We must already have set the passing mode.
            assert(numRegs != 0 || GetStackByteSize() != 0);
            // We originally set numRegs according to the size of the struct, but if the size of the
            // hfaType is not the same as the pointer size, we need to correct it.
            // Note that hfaSlots is the number of registers we will use. For ARM, that is twice
            // the number of "double registers".
            unsigned numHfaRegs = hfaSlots;
#ifdef TARGET_ARM
            if (type == TYP_DOUBLE)
            {
                // Must be an even number of registers.
                assert((numRegs & 1) == 0);
                numHfaRegs = hfaSlots / 2;
            }
#endif // TARGET_ARM

            if (!IsHfaArg())
            {
                // We haven't previously set this; do so now.
                CorInfoHFAElemType elemKind = HfaElemKindFromType(type);
                _hfaElemKind                = elemKind;
                // Ensure we've allocated enough bits.
                assert(_hfaElemKind == elemKind);
                if (isPassedInRegisters())
                {
                    numRegs = numHfaRegs;
                }
            }
            else
            {
                // We've already set this; ensure that it's consistent.
                if (isPassedInRegisters())
                {
                    assert(numRegs == numHfaRegs);
                }
                assert(type == HfaTypeFromElemKind(_hfaElemKind));
            }
        }
#endif // FEATURE_HFA
    }

#ifdef TARGET_ARM
    void SetIsBackFilled(bool backFilled)
    {
        isBackFilled = backFilled;
    }

    bool IsBackFilled() const
    {
        return isBackFilled;
    }
#else  // !TARGET_ARM
    void SetIsBackFilled(bool backFilled)
    {
    }

    bool IsBackFilled() const
    {
        return false;
    }
#endif // !TARGET_ARM

    bool isPassedInRegisters() const
    {
        return !IsSplit() && (numRegs != 0);
    }

    bool isPassedInFloatRegisters() const
    {
#ifdef TARGET_X86
        return false;
#else
        return isValidFloatArgReg(GetRegNum());
#endif
    }

    // Can we replace the struct type of this node with a primitive type for argument passing?
    bool TryPassAsPrimitive() const
    {
        return !IsSplit() && ((numRegs == 1) || (m_byteSize <= TARGET_POINTER_SIZE));
    }

#if defined(DEBUG_ARG_SLOTS)
    // Returns the number of "slots" used, where for this purpose a
    // register counts as a slot.
    unsigned getSlotCount() const
    {
        if (isBackFilled)
        {
            assert(isPassedInRegisters());
            assert(numRegs == 1);
        }
        else if (GetRegNum() == REG_STK)
        {
            assert(!isPassedInRegisters());
            assert(numRegs == 0);
        }
        else
        {
            assert(numRegs > 0);
        }
        return numSlots + numRegs;
    }
#endif

#if defined(DEBUG_ARG_SLOTS)
    // Returns the size as a multiple of pointer-size.
    // For targets without HFAs, this is the same as getSlotCount().
    unsigned getSize() const
    {
        unsigned size = getSlotCount();
#ifdef FEATURE_HFA
        if (IsHfaRegArg())
        {
#ifdef TARGET_ARM
            // We counted the number of regs, but if they are DOUBLE hfa regs we have to double the size.
            if (GetHfaType() == TYP_DOUBLE)
            {
                assert(!IsSplit());
                size <<= 1;
            }
#elif defined(TARGET_ARM64)
            // We counted the number of regs, but if they are FLOAT hfa regs we have to halve the size,
            // or if they are SIMD16 vector hfa regs we have to double the size.
            if (GetHfaType() == TYP_FLOAT)
            {
                // Round up in case of odd HFA count.
                size = (size + 1) >> 1;
            }
#ifdef FEATURE_SIMD
            else if (GetHfaType() == TYP_SIMD16)
            {
                size <<= 1;
            }
#endif // FEATURE_SIMD
#endif // TARGET_ARM64
        }
#endif // FEATURE_HFA
        return size;
    }

#endif // DEBUG_ARG_SLOTS

private:
    unsigned m_byteOffset;

    // byte size that this argument takes including the padding after.
    // For example, 1-byte arg on x64 with 8-byte alignment
    // will have `m_byteSize == 8`, the same arg on apple arm64 will have `m_byteSize == 1`.
    unsigned m_byteSize;

    unsigned m_byteAlignment; // usually 4 or 8 bytes (slots/registers).

public:
    void SetByteOffset(unsigned byteOffset)
    {
        DEBUG_ARG_SLOTS_ASSERT(byteOffset / TARGET_POINTER_SIZE == slotNum);
        m_byteOffset = byteOffset;
    }

    unsigned GetByteOffset() const
    {
        DEBUG_ARG_SLOTS_ASSERT(m_byteOffset / TARGET_POINTER_SIZE == slotNum);
        return m_byteOffset;
    }

    void SetByteSize(unsigned byteSize, bool isStruct, bool isFloatHfa)
    {

#ifdef OSX_ARM64_ABI
        unsigned roundedByteSize;
        // Only struct types need extension or rounding to pointer size, but HFA<float> does not.
        if (isStruct && !isFloatHfa)
        {
            roundedByteSize = roundUp(byteSize, TARGET_POINTER_SIZE);
        }
        else
        {
            roundedByteSize = byteSize;
        }
#else  // OSX_ARM64_ABI
        unsigned roundedByteSize = roundUp(byteSize, TARGET_POINTER_SIZE);
#endif // OSX_ARM64_ABI

#if !defined(TARGET_ARM)
        // Arm32 could have a struct with 8 byte alignment
        // which rounded size % 8 is not 0.
        assert(m_byteAlignment != 0);
        assert(roundedByteSize % m_byteAlignment == 0);
#endif // TARGET_ARM

#if defined(DEBUG_ARG_SLOTS)
        if (!isStruct)
        {
            assert(roundedByteSize == getSlotCount() * TARGET_POINTER_SIZE);
        }
#endif
        m_byteSize = roundedByteSize;
    }

    unsigned GetByteSize() const
    {
        return m_byteSize;
    }

    void SetByteAlignment(unsigned byteAlignment)
    {
        m_byteAlignment = byteAlignment;
    }

    unsigned GetByteAlignment() const
    {
        return m_byteAlignment;
    }

    // Set the register numbers for a multireg argument.
    // There's nothing to do on x64/Ux because the structDesc has already been used to set the
    // register numbers.
    void SetMultiRegNums()
    {
#if FEATURE_MULTIREG_ARGS && !defined(UNIX_AMD64_ABI)
        if (numRegs == 1)
        {
            return;
        }

        regNumber argReg = GetRegNum(0);
#ifdef TARGET_ARM
        unsigned int regSize = (GetHfaType() == TYP_DOUBLE) ? 2 : 1;
#else
        unsigned int regSize = 1;
#endif

        if (numRegs > MAX_ARG_REG_COUNT)
            NO_WAY("Multireg argument exceeds the maximum length");

        for (unsigned int regIndex = 1; regIndex < numRegs; regIndex++)
        {
            argReg = (regNumber)(argReg + regSize);
            setRegNum(regIndex, argReg);
        }
#endif // FEATURE_MULTIREG_ARGS && !defined(UNIX_AMD64_ABI)
    }

#ifdef DEBUG
    // Check that the value of 'isStruct' is consistent.
    // A struct arg must be one of the following:
    // - A node of struct type,
    // - A GT_FIELD_LIST, or
    // - A node of a scalar type, passed in a single register or slot
    //   (or two slots in the case of a struct pass on the stack as TYP_DOUBLE).
    //
    void checkIsStruct() const
    {
        GenTree* node = GetNode();
        if (isStruct)
        {
            if (!varTypeIsStruct(node) && !node->OperIs(GT_FIELD_LIST))
            {
                // This is the case where we are passing a struct as a primitive type.
                // On most targets, this is always a single register or slot.
                // However, on ARM this could be two slots if it is TYP_DOUBLE.
                bool isPassedAsPrimitiveType =
                    ((numRegs == 1) || ((numRegs == 0) && (GetByteSize() <= TARGET_POINTER_SIZE)));
#ifdef TARGET_ARM
                if (!isPassedAsPrimitiveType)
                {
                    if (node->TypeGet() == TYP_DOUBLE && numRegs == 0 && (numSlots == 2))
                    {
                        isPassedAsPrimitiveType = true;
                    }
                }
#endif // TARGET_ARM
                assert(isPassedAsPrimitiveType);
            }
        }
        else
        {
            assert(!varTypeIsStruct(node));
        }
    }

    void Dump() const;
#endif
};

//-------------------------------------------------------------------------
//
//  The class fgArgInfo is used to handle the arguments
//  when morphing a GT_CALL node.
//

class fgArgInfo
{
    Compiler*    compiler; // Back pointer to the compiler instance so that we can allocate memory
    GenTreeCall* callTree; // Back pointer to the GT_CALL node for this fgArgInfo
    unsigned     argCount; // Updatable arg count value
#if defined(DEBUG_ARG_SLOTS)
    unsigned nextSlotNum; // Updatable slot count value
#endif
    unsigned nextStackByteOffset;
    unsigned stkLevel; // Stack depth when we make this call (for x86)

#if defined(UNIX_X86_ABI)
    bool     alignmentDone; // Updateable flag, set to 'true' after we've done any required alignment.
    unsigned stkSizeBytes;  // Size of stack used by this call, in bytes. Calculated during fgMorphArgs().
    unsigned padStkAlign;   // Stack alignment in bytes required before arguments are pushed for this call.
                            // Computed dynamically during codegen, based on stkSizeBytes and the current
                            // stack level (genStackLevel) when the first stack adjustment is made for
                            // this call.
#endif

#if FEATURE_FIXED_OUT_ARGS
    unsigned outArgSize; // Size of the out arg area for the call, will be at least MIN_ARG_AREA_FOR_CALL
#endif

    unsigned        argTableSize; // size of argTable array (equal to the argCount when done with fgMorphArgs)
    bool            hasRegArgs;   // true if we have one or more register arguments
    bool            hasStackArgs; // true if we have one or more stack arguments
    bool            argsComplete; // marker for state
    bool            argsSorted;   // marker for state
    bool            needsTemps;   // one or more arguments must be copied to a temp by EvalArgsToTemps
    fgArgTabEntry** argTable;     // variable sized array of per argument descrption: (i.e. argTable[argTableSize])

private:
    void AddArg(fgArgTabEntry* curArgTabEntry);

public:
    fgArgInfo(Compiler* comp, GenTreeCall* call, unsigned argCount);
    fgArgInfo(GenTreeCall* newCall, GenTreeCall* oldCall);

    fgArgTabEntry* AddRegArg(unsigned          argNum,
                             GenTree*          node,
                             GenTreeCall::Use* use,
                             regNumber         regNum,
                             unsigned          numRegs,
                             unsigned          byteSize,
                             unsigned          byteAlignment,
                             bool              isStruct,
                             bool              isFloatHfa,
                             bool              isVararg = false);

#ifdef UNIX_AMD64_ABI
    fgArgTabEntry* AddRegArg(unsigned                                                         argNum,
                             GenTree*                                                         node,
                             GenTreeCall::Use*                                                use,
                             regNumber                                                        regNum,
                             unsigned                                                         numRegs,
                             unsigned                                                         byteSize,
                             unsigned                                                         byteAlignment,
                             const bool                                                       isStruct,
                             const bool                                                       isFloatHfa,
                             const bool                                                       isVararg,
                             const regNumber                                                  otherRegNum,
                             const unsigned                                                   structIntRegs,
                             const unsigned                                                   structFloatRegs,
                             const SYSTEMV_AMD64_CORINFO_STRUCT_REG_PASSING_DESCRIPTOR* const structDescPtr = nullptr);
#endif // UNIX_AMD64_ABI

    fgArgTabEntry* AddStkArg(unsigned          argNum,
                             GenTree*          node,
                             GenTreeCall::Use* use,
                             unsigned          numSlots,
                             unsigned          byteSize,
                             unsigned          byteAlignment,
                             bool              isStruct,
                             bool              isFloatHfa,
                             bool              isVararg = false);

    void RemorphReset();
    void UpdateRegArg(fgArgTabEntry* argEntry, GenTree* node, bool reMorphing);
    void UpdateStkArg(fgArgTabEntry* argEntry, GenTree* node, bool reMorphing);

    void SplitArg(unsigned argNum, unsigned numRegs, unsigned numSlots);

    void EvalToTmp(fgArgTabEntry* curArgTabEntry, unsigned tmpNum, GenTree* newNode);

    void ArgsComplete();

    void SortArgs();

    void EvalArgsToTemps();

    unsigned ArgCount() const
    {
        return argCount;
    }
    fgArgTabEntry** ArgTable() const
    {
        return argTable;
    }

#if defined(DEBUG_ARG_SLOTS)
    unsigned GetNextSlotNum() const
    {
        return nextSlotNum;
    }
#endif

    unsigned GetNextSlotByteOffset() const
    {
        return nextStackByteOffset;
    }

    bool HasRegArgs() const
    {
        return hasRegArgs;
    }
    bool NeedsTemps() const
    {
        return needsTemps;
    }
    bool HasStackArgs() const
    {
        return hasStackArgs;
    }
    bool AreArgsComplete() const
    {
        return argsComplete;
    }
#if FEATURE_FIXED_OUT_ARGS
    unsigned GetOutArgSize() const
    {
        return outArgSize;
    }
    void SetOutArgSize(unsigned newVal)
    {
        outArgSize = newVal;
    }
#endif // FEATURE_FIXED_OUT_ARGS

#if defined(UNIX_X86_ABI)
    void ComputeStackAlignment(unsigned curStackLevelInBytes)
    {
        padStkAlign = AlignmentPad(curStackLevelInBytes, STACK_ALIGN);
    }

    unsigned GetStkAlign() const
    {
        return padStkAlign;
    }

    void SetStkSizeBytes(unsigned newStkSizeBytes)
    {
        stkSizeBytes = newStkSizeBytes;
    }

    unsigned GetStkSizeBytes() const
    {
        return stkSizeBytes;
    }

    bool IsStkAlignmentDone() const
    {
        return alignmentDone;
    }

    void SetStkAlignmentDone()
    {
        alignmentDone = true;
    }
#endif // defined(UNIX_X86_ABI)

    // Get the fgArgTabEntry for the arg at position argNum.
    fgArgTabEntry* GetArgEntry(unsigned argNum, bool reMorphing = true) const
    {
        fgArgTabEntry* curArgTabEntry = nullptr;

        if (!reMorphing)
        {
            // The arg table has not yet been sorted.
            curArgTabEntry = argTable[argNum];
            assert(curArgTabEntry->argNum == argNum);
            return curArgTabEntry;
        }

        for (unsigned i = 0; i < argCount; i++)
        {
            curArgTabEntry = argTable[i];
            if (curArgTabEntry->argNum == argNum)
            {
                return curArgTabEntry;
            }
        }
        noway_assert(!"GetArgEntry: argNum not found");
        return nullptr;
    }
    void SetNeedsTemps()
    {
        needsTemps = true;
    }

    // Get the node for the arg at position argIndex.
    // Caller must ensure that this index is a valid arg index.
    GenTree* GetArgNode(unsigned argIndex) const
    {
        return GetArgEntry(argIndex)->GetNode();
    }

    void Dump(Compiler* compiler) const;
};

#ifdef DEBUG
// XXXXXXXXXXXXXXXXXXXXXXXXXXXXXXXXXXXXXXXXXXXXXXXXXXXXXXXXXXXXXXXXXXXXXXXXXXXXXX
// We have the ability to mark source expressions with "Test Labels."
// These drive assertions within the JIT, or internal JIT testing.  For example, we could label expressions
// that should be CSE defs, and other expressions that should uses of those defs, with a shared label.

enum TestLabel // This must be kept identical to System.Runtime.CompilerServices.JitTestLabel.TestLabel.
{
    TL_SsaName,
    TL_VN,        // Defines a "VN equivalence class".  (For full VN, including exceptions thrown).
    TL_VNNorm,    // Like above, but uses the non-exceptional value of the expression.
    TL_CSE_Def,   //  This must be identified in the JIT as a CSE def
    TL_CSE_Use,   //  This must be identified in the JIT as a CSE use
    TL_LoopHoist, // Expression must (or must not) be hoisted out of the loop.
};

struct TestLabelAndNum
{
    TestLabel m_tl;
    ssize_t   m_num;

    TestLabelAndNum() : m_tl(TestLabel(0)), m_num(0)
    {
    }
};

typedef JitHashTable<GenTree*, JitPtrKeyFuncs<GenTree>, TestLabelAndNum> NodeToTestDataMap;

// XXXXXXXXXXXXXXXXXXXXXXXXXXXXXXXXXXXXXXXXXXXXXXXXXXXXXXXXXXXXXXXXXXXXXXXXXXXXXX
#endif // DEBUG

/*
XXXXXXXXXXXXXXXXXXXXXXXXXXXXXXXXXXXXXXXXXXXXXXXXXXXXXXXXXXXXXXXXXXXXXXXXXXXXXXX
XXXXXXXXXXXXXXXXXXXXXXXXXXXXXXXXXXXXXXXXXXXXXXXXXXXXXXXXXXXXXXXXXXXXXXXXXXXXXXX
XX                                                                           XX
XX   The big guy. The sections are currently organized as :                  XX
XX                                                                           XX
XX    o  GenTree and BasicBlock                                              XX
XX    o  LclVarsInfo                                                         XX
XX    o  Importer                                                            XX
XX    o  FlowGraph                                                           XX
XX    o  Optimizer                                                           XX
XX    o  RegAlloc                                                            XX
XX    o  EEInterface                                                         XX
XX    o  TempsInfo                                                           XX
XX    o  RegSet                                                              XX
XX    o  GCInfo                                                              XX
XX    o  Instruction                                                         XX
XX    o  ScopeInfo                                                           XX
XX    o  PrologScopeInfo                                                     XX
XX    o  CodeGenerator                                                       XX
XX    o  UnwindInfo                                                          XX
XX    o  Compiler                                                            XX
XX    o  typeInfo                                                            XX
XX                                                                           XX
XXXXXXXXXXXXXXXXXXXXXXXXXXXXXXXXXXXXXXXXXXXXXXXXXXXXXXXXXXXXXXXXXXXXXXXXXXXXXXX
XXXXXXXXXXXXXXXXXXXXXXXXXXXXXXXXXXXXXXXXXXXXXXXXXXXXXXXXXXXXXXXXXXXXXXXXXXXXXXX
*/

struct HWIntrinsicInfo;

class Compiler
{
    friend class emitter;
    friend class UnwindInfo;
    friend class UnwindFragmentInfo;
    friend class UnwindEpilogInfo;
    friend class JitTimer;
    friend class LinearScan;
    friend class fgArgInfo;
    friend class Rationalizer;
    friend class Phase;
    friend class Lowering;
    friend class CSE_DataFlow;
    friend class CSE_Heuristic;
    friend class CodeGenInterface;
    friend class CodeGen;
    friend class LclVarDsc;
    friend class TempDsc;
    friend class LIR;
    friend class ObjectAllocator;
    friend class LocalAddressVisitor;
    friend struct GenTree;

#ifdef FEATURE_HW_INTRINSICS
    friend struct HWIntrinsicInfo;
#endif // FEATURE_HW_INTRINSICS

#ifndef TARGET_64BIT
    friend class DecomposeLongs;
#endif // !TARGET_64BIT

    /*
    XXXXXXXXXXXXXXXXXXXXXXXXXXXXXXXXXXXXXXXXXXXXXXXXXXXXXXXXXXXXXXXXXXXXXXXXXXXXXXX
    XXXXXXXXXXXXXXXXXXXXXXXXXXXXXXXXXXXXXXXXXXXXXXXXXXXXXXXXXXXXXXXXXXXXXXXXXXXXXXX
    XX                                                                           XX
    XX  Misc structs definitions                                                 XX
    XX                                                                           XX
    XXXXXXXXXXXXXXXXXXXXXXXXXXXXXXXXXXXXXXXXXXXXXXXXXXXXXXXXXXXXXXXXXXXXXXXXXXXXXXX
    XXXXXXXXXXXXXXXXXXXXXXXXXXXXXXXXXXXXXXXXXXXXXXXXXXXXXXXXXXXXXXXXXXXXXXXXXXXXXXX
    */

public:
    hashBvGlobalData hbvGlobalData; // Used by the hashBv bitvector package.

#ifdef DEBUG
    bool verbose;
    bool verboseTrees;
    bool shouldUseVerboseTrees();
    bool asciiTrees; // If true, dump trees using only ASCII characters
    bool shouldDumpASCIITrees();
    bool verboseSsa; // If true, produce especially verbose dump output in SSA construction.
    bool shouldUseVerboseSsa();
    bool treesBeforeAfterMorph; // If true, print trees before/after morphing (paired by an intra-compilation id:
    int  morphNum;              // This counts the the trees that have been morphed, allowing us to label each uniquely.
    bool doExtraSuperPmiQueries;
    void makeExtraStructQueries(CORINFO_CLASS_HANDLE structHandle, int level); // Make queries recursively 'level' deep.

    const char* VarNameToStr(VarName name)
    {
        return name;
    }

    DWORD expensiveDebugCheckLevel;
#endif

#if FEATURE_MULTIREG_RET
    GenTree* impAssignMultiRegTypeToVar(GenTree*             op,
                                        CORINFO_CLASS_HANDLE hClass DEBUGARG(CorInfoCallConvExtension callConv));
#endif // FEATURE_MULTIREG_RET

    GenTree* impAssignSmallStructTypeToVar(GenTree* op, CORINFO_CLASS_HANDLE hClass);

#ifdef ARM_SOFTFP
    bool isSingleFloat32Struct(CORINFO_CLASS_HANDLE hClass);
#endif // ARM_SOFTFP

#ifdef TARGET_X86
    bool isTrivialPointerSizedStruct(CORINFO_CLASS_HANDLE clsHnd) const;
#endif // TARGET_X86

    //-------------------------------------------------------------------------
    // Functions to handle homogeneous floating-point aggregates (HFAs) in ARM/ARM64.
    // HFAs are one to four element structs where each element is the same
    // type, either all float or all double. We handle HVAs (one to four elements of
    // vector types) uniformly with HFAs. HFAs are treated specially
    // in the ARM/ARM64 Procedure Call Standards, specifically, they are passed in
    // floating-point registers instead of the general purpose registers.
    //

    bool IsHfa(CORINFO_CLASS_HANDLE hClass);
    bool IsHfa(GenTree* tree);

    var_types GetHfaType(GenTree* tree);
    unsigned GetHfaCount(GenTree* tree);

    var_types GetHfaType(CORINFO_CLASS_HANDLE hClass);
    unsigned GetHfaCount(CORINFO_CLASS_HANDLE hClass);

    bool IsMultiRegReturnedType(CORINFO_CLASS_HANDLE hClass, CorInfoCallConvExtension callConv);

    //-------------------------------------------------------------------------
    // The following is used for validating format of EH table
    //

    struct EHNodeDsc;
    typedef struct EHNodeDsc* pEHNodeDsc;

    EHNodeDsc* ehnTree; // root of the tree comprising the EHnodes.
    EHNodeDsc* ehnNext; // root of the tree comprising the EHnodes.

    struct EHNodeDsc
    {
        enum EHBlockType
        {
>>>>>>> 672b46fd
            TryNode,
            FilterNode,
            HandlerNode,
            FinallyNode,
            FaultNode
        };

        EHBlockType ehnBlockType;   // kind of EH block
        IL_OFFSET   ehnStartOffset; // IL offset of start of the EH block
        IL_OFFSET ehnEndOffset; // IL offset past end of the EH block. (TODO: looks like verInsertEhNode() sets this to
                                // the last IL offset, not "one past the last one", i.e., the range Start to End is
                                // inclusive).
        pEHNodeDsc ehnNext;     // next (non-nested) block in sequential order
        pEHNodeDsc ehnChild;    // leftmost nested block
        union {
            pEHNodeDsc ehnTryNode;     // for filters and handlers, the corresponding try node
            pEHNodeDsc ehnHandlerNode; // for a try node, the corresponding handler node
        };
        pEHNodeDsc ehnFilterNode; // if this is a try node and has a filter, otherwise 0
        pEHNodeDsc ehnEquivalent; // if blockType=tryNode, start offset and end offset is same,

        void ehnSetTryNodeType()
        {
            ehnBlockType = TryNode;
        }
        void ehnSetFilterNodeType()
        {
            ehnBlockType = FilterNode;
        }
        void ehnSetHandlerNodeType()
        {
            ehnBlockType = HandlerNode;
        }
        void ehnSetFinallyNodeType()
        {
            ehnBlockType = FinallyNode;
        }
        void ehnSetFaultNodeType()
        {
            ehnBlockType = FaultNode;
        }

        bool ehnIsTryBlock()
        {
            return ehnBlockType == TryNode;
        }
        bool ehnIsFilterBlock()
        {
            return ehnBlockType == FilterNode;
        }
        bool ehnIsHandlerBlock()
        {
            return ehnBlockType == HandlerNode;
        }
        bool ehnIsFinallyBlock()
        {
            return ehnBlockType == FinallyNode;
        }
        bool ehnIsFaultBlock()
        {
            return ehnBlockType == FaultNode;
        }

        // returns true if there is any overlap between the two nodes
        static bool ehnIsOverlap(pEHNodeDsc node1, pEHNodeDsc node2)
        {
            if (node1->ehnStartOffset < node2->ehnStartOffset)
            {
                return (node1->ehnEndOffset >= node2->ehnStartOffset);
            }
            else
            {
                return (node1->ehnStartOffset <= node2->ehnEndOffset);
            }
        }

        // fails with BADCODE if inner is not completely nested inside outer
        static bool ehnIsNested(pEHNodeDsc inner, pEHNodeDsc outer)
        {
            return ((inner->ehnStartOffset >= outer->ehnStartOffset) && (inner->ehnEndOffset <= outer->ehnEndOffset));
        }
    };

//-------------------------------------------------------------------------
// Exception handling functions
//

#if !defined(FEATURE_EH_FUNCLETS)

    bool ehNeedsShadowSPslots()
    {
        return (info.compXcptnsCount || opts.compDbgEnC);
    }

    // 0 for methods with no EH
    // 1 for methods with non-nested EH, or where only the try blocks are nested
    // 2 for a method with a catch within a catch
    // etc.
    unsigned ehMaxHndNestingCount;

#endif // !FEATURE_EH_FUNCLETS

    static bool jitIsBetween(unsigned value, unsigned start, unsigned end);
    static bool jitIsBetweenInclusive(unsigned value, unsigned start, unsigned end);

    bool bbInCatchHandlerILRange(BasicBlock* blk);
    bool bbInFilterILRange(BasicBlock* blk);
    bool bbInTryRegions(unsigned regionIndex, BasicBlock* blk);
    bool bbInExnFlowRegions(unsigned regionIndex, BasicBlock* blk);
    bool bbInHandlerRegions(unsigned regionIndex, BasicBlock* blk);
    bool bbInCatchHandlerRegions(BasicBlock* tryBlk, BasicBlock* hndBlk);
    unsigned short bbFindInnermostCommonTryRegion(BasicBlock* bbOne, BasicBlock* bbTwo);

    unsigned short bbFindInnermostTryRegionContainingHandlerRegion(unsigned handlerIndex);
    unsigned short bbFindInnermostHandlerRegionContainingTryRegion(unsigned tryIndex);

    // Returns true if "block" is the start of a try region.
    bool bbIsTryBeg(BasicBlock* block);

    // Returns true if "block" is the start of a handler or filter region.
    bool bbIsHandlerBeg(BasicBlock* block);

    // Returns true iff "block" is where control flows if an exception is raised in the
    // try region, and sets "*regionIndex" to the index of the try for the handler.
    // Differs from "IsHandlerBeg" in the case of filters, where this is true for the first
    // block of the filter, but not for the filter's handler.
    bool bbIsExFlowBlock(BasicBlock* block, unsigned* regionIndex);

    bool ehHasCallableHandlers();

    // Return the EH descriptor for the given region index.
    EHblkDsc* ehGetDsc(unsigned regionIndex);

    // Return the EH index given a region descriptor.
    unsigned ehGetIndex(EHblkDsc* ehDsc);

    // Return the EH descriptor index of the enclosing try, for the given region index.
    unsigned ehGetEnclosingTryIndex(unsigned regionIndex);

    // Return the EH descriptor index of the enclosing handler, for the given region index.
    unsigned ehGetEnclosingHndIndex(unsigned regionIndex);

    // Return the EH descriptor for the most nested 'try' region this BasicBlock is a member of (or nullptr if this
    // block is not in a 'try' region).
    EHblkDsc* ehGetBlockTryDsc(BasicBlock* block);

    // Return the EH descriptor for the most nested filter or handler region this BasicBlock is a member of (or nullptr
    // if this block is not in a filter or handler region).
    EHblkDsc* ehGetBlockHndDsc(BasicBlock* block);

    // Return the EH descriptor for the most nested region that may handle exceptions raised in this BasicBlock (or
    // nullptr if this block's exceptions propagate to caller).
    EHblkDsc* ehGetBlockExnFlowDsc(BasicBlock* block);

    EHblkDsc* ehIsBlockTryLast(BasicBlock* block);
    EHblkDsc* ehIsBlockHndLast(BasicBlock* block);
    bool ehIsBlockEHLast(BasicBlock* block);

    bool ehBlockHasExnFlowDsc(BasicBlock* block);

    // Return the region index of the most nested EH region this block is in.
    unsigned ehGetMostNestedRegionIndex(BasicBlock* block, bool* inTryRegion);

    // Find the true enclosing try index, ignoring 'mutual protect' try. Uses IL ranges to check.
    unsigned ehTrueEnclosingTryIndexIL(unsigned regionIndex);

    // Return the index of the most nested enclosing region for a particular EH region. Returns NO_ENCLOSING_INDEX
    // if there is no enclosing region. If the returned index is not NO_ENCLOSING_INDEX, then '*inTryRegion'
    // is set to 'true' if the enclosing region is a 'try', or 'false' if the enclosing region is a handler.
    // (It can never be a filter.)
    unsigned ehGetEnclosingRegionIndex(unsigned regionIndex, bool* inTryRegion);

    // A block has been deleted. Update the EH table appropriately.
    void ehUpdateForDeletedBlock(BasicBlock* block);

    // Determine whether a block can be deleted while preserving the EH normalization rules.
    bool ehCanDeleteEmptyBlock(BasicBlock* block);

    // Update the 'last' pointers in the EH table to reflect new or deleted blocks in an EH region.
    void ehUpdateLastBlocks(BasicBlock* oldLast, BasicBlock* newLast);

    // For a finally handler, find the region index that the BBJ_CALLFINALLY lives in that calls the handler,
    // or NO_ENCLOSING_INDEX if the BBJ_CALLFINALLY lives in the main function body. Normally, the index
    // is the same index as the handler (and the BBJ_CALLFINALLY lives in the 'try' region), but for AMD64 the
    // BBJ_CALLFINALLY lives in the enclosing try or handler region, whichever is more nested, or the main function
    // body. If the returned index is not NO_ENCLOSING_INDEX, then '*inTryRegion' is set to 'true' if the
    // BBJ_CALLFINALLY lives in the returned index's 'try' region, or 'false' if lives in the handler region. (It never
    // lives in a filter.)
    unsigned ehGetCallFinallyRegionIndex(unsigned finallyIndex, bool* inTryRegion);

    // Find the range of basic blocks in which all BBJ_CALLFINALLY will be found that target the 'finallyIndex' region's
    // handler. Set begBlk to the first block, and endBlk to the block after the last block of the range
    // (nullptr if the last block is the last block in the program).
    // Precondition: 'finallyIndex' is the EH region of a try/finally clause.
    void ehGetCallFinallyBlockRange(unsigned finallyIndex, BasicBlock** begBlk, BasicBlock** endBlk);

#ifdef DEBUG
    // Given a BBJ_CALLFINALLY block and the EH region index of the finally it is calling, return
    // 'true' if the BBJ_CALLFINALLY is in the correct EH region.
    bool ehCallFinallyInCorrectRegion(BasicBlock* blockCallFinally, unsigned finallyIndex);
#endif // DEBUG

#if defined(FEATURE_EH_FUNCLETS)
    // Do we need a PSPSym in the main function? For codegen purposes, we only need one
    // if there is a filter that protects a region with a nested EH clause (such as a
    // try/catch nested in the 'try' body of a try/filter/filter-handler). See
    // genFuncletProlog() for more details. However, the VM seems to use it for more
    // purposes, maybe including debugging. Until we are sure otherwise, always create
    // a PSPSym for functions with any EH.
    bool ehNeedsPSPSym() const
    {
#ifdef TARGET_X86
        return false;
#else  // TARGET_X86
        return compHndBBtabCount > 0;
#endif // TARGET_X86
    }

    bool     ehAnyFunclets();  // Are there any funclets in this function?
    unsigned ehFuncletCount(); // Return the count of funclets in the function

    unsigned bbThrowIndex(BasicBlock* blk); // Get the index to use as the cache key for sharing throw blocks

#else  // !FEATURE_EH_FUNCLETS

    bool ehAnyFunclets()
    {
        return false;
    }
    unsigned ehFuncletCount()
    {
        return 0;
    }

    unsigned bbThrowIndex(BasicBlock* blk)
    {
        return blk->bbTryIndex;
    } // Get the index to use as the cache key for sharing throw blocks
#endif // !FEATURE_EH_FUNCLETS

    // Returns a flowList representing the "EH predecessors" of "blk".  These are the normal predecessors of
    // "blk", plus one special case: if "blk" is the first block of a handler, considers the predecessor(s) of the first
    // first block of the corresponding try region to be "EH predecessors".  (If there is a single such predecessor,
    // for example, we want to consider that the immediate dominator of the catch clause start block, so it's
    // convenient to also consider it a predecessor.)
    flowList* BlockPredsWithEH(BasicBlock* blk);

    // This table is useful for memoization of the method above.
    typedef JitHashTable<BasicBlock*, JitPtrKeyFuncs<BasicBlock>, flowList*> BlockToFlowListMap;
    BlockToFlowListMap* m_blockToEHPreds;
    BlockToFlowListMap* GetBlockToEHPreds()
    {
        if (m_blockToEHPreds == nullptr)
        {
            m_blockToEHPreds = new (getAllocator()) BlockToFlowListMap(getAllocator());
        }
        return m_blockToEHPreds;
    }

    void* ehEmitCookie(BasicBlock* block);
    UNATIVE_OFFSET ehCodeOffset(BasicBlock* block);

    EHblkDsc* ehInitHndRange(BasicBlock* src, IL_OFFSET* hndBeg, IL_OFFSET* hndEnd, bool* inFilter);

    EHblkDsc* ehInitTryRange(BasicBlock* src, IL_OFFSET* tryBeg, IL_OFFSET* tryEnd);

    EHblkDsc* ehInitHndBlockRange(BasicBlock* blk, BasicBlock** hndBeg, BasicBlock** hndLast, bool* inFilter);

    EHblkDsc* ehInitTryBlockRange(BasicBlock* blk, BasicBlock** tryBeg, BasicBlock** tryLast);

    void fgSetTryBeg(EHblkDsc* handlerTab, BasicBlock* newTryBeg);

    void fgSetTryEnd(EHblkDsc* handlerTab, BasicBlock* newTryLast);

    void fgSetHndEnd(EHblkDsc* handlerTab, BasicBlock* newHndLast);

    void fgSkipRmvdBlocks(EHblkDsc* handlerTab);

    void fgAllocEHTable();

    void fgRemoveEHTableEntry(unsigned XTnum);

#if defined(FEATURE_EH_FUNCLETS)

    EHblkDsc* fgAddEHTableEntry(unsigned XTnum);

#endif // FEATURE_EH_FUNCLETS

#if !FEATURE_EH
    void fgRemoveEH();
#endif // !FEATURE_EH

    void fgSortEHTable();

    // Causes the EH table to obey some well-formedness conditions, by inserting
    // empty BB's when necessary:
    //   * No block is both the first block of a handler and the first block of a try.
    //   * No block is the first block of multiple 'try' regions.
    //   * No block is the last block of multiple EH regions.
    void fgNormalizeEH();
    bool fgNormalizeEHCase1();
    bool fgNormalizeEHCase2();
    bool fgNormalizeEHCase3();

#ifdef DEBUG
    void dispIncomingEHClause(unsigned num, const CORINFO_EH_CLAUSE& clause);
    void dispOutgoingEHClause(unsigned num, const CORINFO_EH_CLAUSE& clause);
    void fgVerifyHandlerTab();
    void fgDispHandlerTab();
#endif // DEBUG

    bool fgNeedToSortEHTable;

    void verInitEHTree(unsigned numEHClauses);
    void verInsertEhNode(CORINFO_EH_CLAUSE* clause, EHblkDsc* handlerTab);
    void verInsertEhNodeInTree(EHNodeDsc** ppRoot, EHNodeDsc* node);
    void verInsertEhNodeParent(EHNodeDsc** ppRoot, EHNodeDsc* node);
    void verCheckNestingLevel(EHNodeDsc* initRoot);

    /*
    XXXXXXXXXXXXXXXXXXXXXXXXXXXXXXXXXXXXXXXXXXXXXXXXXXXXXXXXXXXXXXXXXXXXXXXXXXXXXXX
    XXXXXXXXXXXXXXXXXXXXXXXXXXXXXXXXXXXXXXXXXXXXXXXXXXXXXXXXXXXXXXXXXXXXXXXXXXXXXXX
    XX                                                                           XX
    XX                        GenTree and BasicBlock                             XX
    XX                                                                           XX
    XX  Functions to allocate and display the GenTrees and BasicBlocks           XX
    XX                                                                           XX
    XXXXXXXXXXXXXXXXXXXXXXXXXXXXXXXXXXXXXXXXXXXXXXXXXXXXXXXXXXXXXXXXXXXXXXXXXXXXXXX
    XXXXXXXXXXXXXXXXXXXXXXXXXXXXXXXXXXXXXXXXXXXXXXXXXXXXXXXXXXXXXXXXXXXXXXXXXXXXXXX
    */

    // Functions to create nodes
    Statement* gtNewStmt(GenTree* expr = nullptr, IL_OFFSETX offset = BAD_IL_OFFSET);

    // For unary opers.
    GenTree* gtNewOperNode(genTreeOps oper, var_types type, GenTree* op1, bool doSimplifications = TRUE);

    // For binary opers.
    GenTreeOp* gtNewOperNode(genTreeOps oper, var_types type, GenTree* op1, GenTree* op2);

    GenTreeQmark* gtNewQmarkNode(var_types type, GenTree* cond, GenTree* colon);

    GenTree* gtNewLargeOperNode(genTreeOps oper,
                                var_types  type = TYP_I_IMPL,
                                GenTree*   op1  = nullptr,
                                GenTree*   op2  = nullptr);

    GenTreeIntCon* gtNewIconNode(ssize_t value, var_types type = TYP_INT);
    GenTreeIntCon* gtNewIconNode(unsigned fieldOffset, FieldSeqNode* fieldSeq);

    GenTree* gtNewPhysRegNode(regNumber reg, var_types type);

    GenTree* gtNewJmpTableNode();

    GenTree* gtNewIndOfIconHandleNode(var_types indType, size_t value, unsigned iconFlags, bool isInvariant);

    GenTree* gtNewIconHandleNode(size_t value, unsigned flags, FieldSeqNode* fields = nullptr);

    unsigned gtTokenToIconFlags(unsigned token);

    GenTree* gtNewIconEmbHndNode(void* value, void* pValue, unsigned flags, void* compileTimeHandle);

    GenTree* gtNewIconEmbScpHndNode(CORINFO_MODULE_HANDLE scpHnd);
    GenTree* gtNewIconEmbClsHndNode(CORINFO_CLASS_HANDLE clsHnd);
    GenTree* gtNewIconEmbMethHndNode(CORINFO_METHOD_HANDLE methHnd);
    GenTree* gtNewIconEmbFldHndNode(CORINFO_FIELD_HANDLE fldHnd);

    GenTree* gtNewStringLiteralNode(InfoAccessType iat, void* pValue);

    GenTree* gtNewLconNode(__int64 value);

    GenTree* gtNewDconNode(double value, var_types type = TYP_DOUBLE);

    GenTree* gtNewSconNode(int CPX, CORINFO_MODULE_HANDLE scpHandle);

    GenTree* gtNewZeroConNode(var_types type);

    GenTree* gtNewOneConNode(var_types type);

#ifdef FEATURE_SIMD
    GenTree* gtNewSIMDVectorZero(var_types simdType, var_types baseType, unsigned size);
#endif

    GenTreeUnOp* gtNewBitCastNode(var_types type, GenTree* arg);

    void gtInitStructCopyAsg(GenTreeOp* asg);

    GenTreeObj* gtNewObjNode(CORINFO_CLASS_HANDLE structHnd, GenTree* addr);
    GenTreeObj* gtNewObjNode(ClassLayout* layout, GenTree* addr);
    GenTreeObj* gtNewObjNode(var_types type, ClassLayout* layout, GenTree* addr);

    GenTreeCall::Use* gtNewCallArgs(GenTree* node);
    GenTreeCall::Use* gtNewCallArgs(GenTree* node1, GenTree* node2);
    GenTreeCall::Use* gtNewCallArgs(GenTree* node1, GenTree* node2, GenTree* node3);
    GenTreeCall::Use* gtNewCallArgs(GenTree* node1, GenTree* node2, GenTree* node3, GenTree* node4);
    GenTreeCall::Use* gtPrependNewCallArg(GenTree* node, GenTreeCall::Use* args);
    GenTreeCall::Use* gtInsertNewCallArgAfter(GenTree* node, GenTreeCall::Use* after);

    GenTreeCall* gtNewCallNode(gtCallTypes           callType,
                               CORINFO_METHOD_HANDLE handle,
                               var_types             type,
                               GenTreeCall::Use*     args,
                               IL_OFFSETX            ilOffset = BAD_IL_OFFSET);

    GenTreeCall* gtNewIndCallNode(GenTree*          addr,
                                  var_types         type,
                                  GenTreeCall::Use* args,
                                  IL_OFFSETX        ilOffset = BAD_IL_OFFSET);

    GenTreeCall* gtNewHelperCallNode(unsigned helper, var_types type, GenTreeCall::Use* args = nullptr);

    GenTreeCall* gtNewRuntimeLookupHelperCallNode(CORINFO_RUNTIME_LOOKUP* pRuntimeLookup,
                                                  GenTree*                ctxTree,
                                                  void*                   compileTimeHandle);

    GenTreeLclVar* gtNewLclvNode(unsigned lnum, var_types type DEBUGARG(IL_OFFSETX ILoffs = BAD_IL_OFFSET));
    GenTreeLclVar* gtNewLclLNode(unsigned lnum, var_types type DEBUGARG(IL_OFFSETX ILoffs = BAD_IL_OFFSET));

    GenTreeLclVar* gtNewLclVarAddrNode(unsigned lclNum, var_types type = TYP_I_IMPL);
    GenTreeLclFld* gtNewLclFldAddrNode(unsigned      lclNum,
                                       unsigned      lclOffs,
                                       FieldSeqNode* fieldSeq,
                                       var_types     type = TYP_I_IMPL);

#ifdef FEATURE_SIMD
    GenTreeSIMD* gtNewSIMDNode(
        var_types type, SIMDIntrinsicID simdIntrinsicID, var_types baseType, unsigned size, GenTree* op1);
    GenTreeSIMD* gtNewSIMDNode(
        var_types type, SIMDIntrinsicID simdIntrinsicID, var_types baseType, unsigned size, GenTree* op1, GenTree* op2);
    GenTreeSIMD* gtNewSIMDNode(var_types       type,
                               SIMDIntrinsicID simdIntrinsicID,
                               var_types       baseType,
                               unsigned        size,
                               unsigned        numOps,
                               GenTree**       ops);
    void SetOpLclRelatedToSIMDIntrinsic(GenTree* op);
#endif

#ifdef FEATURE_HW_INTRINSICS
    GenTreeHWIntrinsic* gtNewSimdHWIntrinsicNode(var_types      type,
                                                 NamedIntrinsic hwIntrinsicID,
                                                 var_types      baseType,
                                                 unsigned       size);
    GenTreeHWIntrinsic* gtNewSimdHWIntrinsicNode(
        var_types type, NamedIntrinsic hwIntrinsicID, var_types baseType, unsigned size, GenTree* op1);
    GenTreeHWIntrinsic* gtNewSimdHWIntrinsicNode(
        var_types type, NamedIntrinsic hwIntrinsicID, var_types baseType, unsigned size, GenTree* op1, GenTree* op2);
    GenTreeHWIntrinsic* gtNewSimdHWIntrinsicNode(var_types      type,
                                                 NamedIntrinsic hwIntrinsicID,
                                                 var_types      baseType,
                                                 unsigned       size,
                                                 GenTree*       op1,
                                                 GenTree*       op2,
                                                 GenTree*       op3);
    GenTreeHWIntrinsic* gtNewSimdHWIntrinsicNode(var_types      type,
                                                 NamedIntrinsic hwIntrinsicID,
                                                 var_types      baseType,
                                                 unsigned       size,
                                                 GenTree*       op1,
                                                 GenTree*       op2,
                                                 GenTree*       op3,
                                                 GenTree*       op4);
    GenTreeHWIntrinsic* gtNewSimdHWIntrinsicNode(var_types      type,
                                                 NamedIntrinsic hwIntrinsicID,
                                                 var_types      baseType,
                                                 unsigned       size,
                                                 GenTree*       op1,
                                                 GenTree*       op2,
                                                 GenTree*       op3,
                                                 GenTree*       op4,
                                                 GenTree*       op5);

    GenTreeHWIntrinsic* gtNewSimdCreateBroadcastNode(
        var_types type, GenTree* op1, var_types baseType, unsigned size, bool isSimdAsHWIntrinsic);

    GenTreeHWIntrinsic* gtNewSimdAsHWIntrinsicNode(var_types      type,
                                                   NamedIntrinsic hwIntrinsicID,
                                                   var_types      baseType,
                                                   unsigned       size)
    {
        GenTreeHWIntrinsic* node = gtNewSimdHWIntrinsicNode(type, hwIntrinsicID, baseType, size);
        node->gtFlags |= GTF_SIMDASHW_OP;
        return node;
    }

    GenTreeHWIntrinsic* gtNewSimdAsHWIntrinsicNode(
        var_types type, NamedIntrinsic hwIntrinsicID, var_types baseType, unsigned size, GenTree* op1)
    {
        GenTreeHWIntrinsic* node = gtNewSimdHWIntrinsicNode(type, hwIntrinsicID, baseType, size, op1);
        node->gtFlags |= GTF_SIMDASHW_OP;
        return node;
    }

    GenTreeHWIntrinsic* gtNewSimdAsHWIntrinsicNode(
        var_types type, NamedIntrinsic hwIntrinsicID, var_types baseType, unsigned size, GenTree* op1, GenTree* op2)
    {
        GenTreeHWIntrinsic* node = gtNewSimdHWIntrinsicNode(type, hwIntrinsicID, baseType, size, op1, op2);
        node->gtFlags |= GTF_SIMDASHW_OP;
        return node;
    }

    GenTreeHWIntrinsic* gtNewSimdAsHWIntrinsicNode(var_types      type,
                                                   NamedIntrinsic hwIntrinsicID,
                                                   var_types      baseType,
                                                   unsigned       size,
                                                   GenTree*       op1,
                                                   GenTree*       op2,
                                                   GenTree*       op3)
    {
        GenTreeHWIntrinsic* node = gtNewSimdHWIntrinsicNode(type, hwIntrinsicID, baseType, size, op1, op2, op3);
        node->gtFlags |= GTF_SIMDASHW_OP;
        return node;
    }

    GenTreeHWIntrinsic* gtNewScalarHWIntrinsicNode(var_types type, NamedIntrinsic hwIntrinsicID, GenTree* op1);
    GenTreeHWIntrinsic* gtNewScalarHWIntrinsicNode(var_types      type,
                                                   NamedIntrinsic hwIntrinsicID,
                                                   GenTree*       op1,
                                                   GenTree*       op2);
    GenTreeHWIntrinsic* gtNewScalarHWIntrinsicNode(
        var_types type, NamedIntrinsic hwIntrinsicID, GenTree* op1, GenTree* op2, GenTree* op3);
    CORINFO_CLASS_HANDLE gtGetStructHandleForHWSIMD(var_types simdType, var_types simdBaseType);
    var_types getBaseTypeFromArgIfNeeded(NamedIntrinsic       intrinsic,
                                         CORINFO_CLASS_HANDLE clsHnd,
                                         CORINFO_SIG_INFO*    sig,
                                         var_types            baseType);
#endif // FEATURE_HW_INTRINSICS

    GenTree* gtNewMustThrowException(unsigned helper, var_types type, CORINFO_CLASS_HANDLE clsHnd);

    GenTreeLclFld* gtNewLclFldNode(unsigned lnum, var_types type, unsigned offset);
    GenTreeRetExpr* gtNewRetExpr(GenTreeCall* call, var_types type);

    GenTreeField* gtNewFieldRef(var_types typ, CORINFO_FIELD_HANDLE fldHnd, GenTree* obj = nullptr, DWORD offset = 0);

    GenTreeIndex* gtNewArrayIndex(var_types type, GenTree* arr, GenTree* ind);
    GenTreeIndex* gtNewStringIndex(GenTree* arr, GenTree* ind);

    GenTreeArrLen* gtNewArrLen(GenTree* arr, uint8_t lenOffs, BasicBlock* block);
    GenTreeBoundsChk* gtNewArrBoundsChk(GenTree* index, GenTree* length, SpecialCodeKind kind);

    GenTreeIndir* gtNewIndir(var_types typ, GenTree* addr);

    GenTree* gtNewNullCheck(GenTree* addr, BasicBlock* basicBlock);

    void gtChangeOperToNullCheck(GenTree* tree, BasicBlock* block);

    GenTreeOp* gtNewAssignNode(GenTree* dst, GenTree* src);

    GenTree* gtNewTempAssign(unsigned tmp, GenTree* val);

    GenTree* gtNewNothingNode();

    GenTree* gtUnusedValNode(GenTree* expr);

    GenTreeCast* gtNewCastNode(var_types typ, GenTree* op1, bool fromUnsigned, var_types castType);

    GenTreeAllocObj* gtNewAllocObjNode(
        unsigned int helper, bool helperHasSideEffects, CORINFO_CLASS_HANDLE clsHnd, var_types type, GenTree* op1);

    GenTreeAllocObj* gtNewAllocObjNode(CORINFO_RESOLVED_TOKEN* pResolvedToken, BOOL useParent);

    GenTree* gtNewRuntimeLookup(CORINFO_GENERIC_HANDLE hnd, CorInfoGenericHandleType hndTyp, GenTree* lookupTree);

    GenTreeIndir* gtNewMethodTableLookup(GenTree* obj);

    //------------------------------------------------------------------------
    // Other GenTree functions

    GenTree* gtClone(GenTree* tree, bool complexOK = false);

    // If `tree` is a lclVar with lclNum `varNum`, return an IntCns with value `varVal`; otherwise,
    // create a copy of `tree`, adding specified flags, replacing uses of lclVar `deepVarNum` with
    // IntCnses with value `deepVarVal`.
    GenTree* gtCloneExpr(
        GenTree* tree, unsigned addFlags, unsigned varNum, int varVal, unsigned deepVarNum, int deepVarVal);

    // Create a copy of `tree`, optionally adding specifed flags, and optionally mapping uses of local
    // `varNum` to int constants with value `varVal`.
    GenTree* gtCloneExpr(GenTree* tree, unsigned addFlags = 0, unsigned varNum = BAD_VAR_NUM, int varVal = 0)
    {
        return gtCloneExpr(tree, addFlags, varNum, varVal, varNum, varVal);
    }

    Statement* gtCloneStmt(Statement* stmt)
    {
        GenTree* exprClone = gtCloneExpr(stmt->GetRootNode());
        return gtNewStmt(exprClone, stmt->GetILOffsetX());
    }

    // Internal helper for cloning a call
    GenTreeCall* gtCloneExprCallHelper(GenTreeCall* call,
                                       unsigned     addFlags   = 0,
                                       unsigned     deepVarNum = BAD_VAR_NUM,
                                       int          deepVarVal = 0);

    // Create copy of an inline or guarded devirtualization candidate tree.
    GenTreeCall* gtCloneCandidateCall(GenTreeCall* call);

    void gtUpdateSideEffects(Statement* stmt, GenTree* tree);

    void gtUpdateTreeAncestorsSideEffects(GenTree* tree);

    void gtUpdateStmtSideEffects(Statement* stmt);

    void gtUpdateNodeSideEffects(GenTree* tree);

    void gtUpdateNodeOperSideEffects(GenTree* tree);

    // Returns "true" iff the complexity (not formally defined, but first interpretation
    // is #of nodes in subtree) of "tree" is greater than "limit".
    // (This is somewhat redundant with the "GetCostEx()/GetCostSz()" fields, but can be used
    // before they have been set.)
    bool gtComplexityExceeds(GenTree* tree, unsigned limit);

    bool gtCompareTree(GenTree* op1, GenTree* op2);

    GenTree* gtReverseCond(GenTree* tree);

    bool gtHasRef(GenTree* tree, ssize_t lclNum);

    bool gtHasAddressTakenLocals(GenTree* tree);

    unsigned gtSetCallArgsOrder(const GenTreeCall::UseList& args, bool lateArgs, int* callCostEx, int* callCostSz);

    void gtWalkOp(GenTree** op1, GenTree** op2, GenTree* base, bool constOnly);

#ifdef DEBUG
    unsigned gtHashValue(GenTree* tree);

    GenTree* gtWalkOpEffectiveVal(GenTree* op);
#endif

    void gtPrepareCost(GenTree* tree);
    bool gtIsLikelyRegVar(GenTree* tree);

    // Returns true iff the secondNode can be swapped with firstNode.
    bool gtCanSwapOrder(GenTree* firstNode, GenTree* secondNode);

    // Given an address expression, compute its costs and addressing mode opportunities,
    // and mark addressing mode candidates as GTF_DONT_CSE.
    // TODO-Throughput - Consider actually instantiating these early, to avoid
    // having to re-run the algorithm that looks for them (might also improve CQ).
    bool gtMarkAddrMode(GenTree* addr, int* costEx, int* costSz, var_types type);

    unsigned gtSetEvalOrder(GenTree* tree);

    void gtSetStmtInfo(Statement* stmt);

    // Returns "true" iff "node" has any of the side effects in "flags".
    bool gtNodeHasSideEffects(GenTree* node, unsigned flags);

    // Returns "true" iff "tree" or its (transitive) children have any of the side effects in "flags".
    bool gtTreeHasSideEffects(GenTree* tree, unsigned flags);

    // Appends 'expr' in front of 'list'
    //    'list' will typically start off as 'nullptr'
    //    when 'list' is non-null a GT_COMMA node is used to insert 'expr'
    GenTree* gtBuildCommaList(GenTree* list, GenTree* expr);

    void gtExtractSideEffList(GenTree*  expr,
                              GenTree** pList,
                              unsigned  flags      = GTF_SIDE_EFFECT,
                              bool      ignoreRoot = false);

    GenTree* gtGetThisArg(GenTreeCall* call);

    // Static fields of struct types (and sometimes the types that those are reduced to) are represented by having the
    // static field contain an object pointer to the boxed struct.  This simplifies the GC implementation...but
    // complicates the JIT somewhat.  This predicate returns "true" iff a node with type "fieldNodeType", representing
    // the given "fldHnd", is such an object pointer.
    bool gtIsStaticFieldPtrToBoxedStruct(var_types fieldNodeType, CORINFO_FIELD_HANDLE fldHnd);

    // If returns "true", "addr" may represent the address of a static or instance field
    // (or a field of such a field, in the case of an object field of type struct).
    // If returns "true", then either "*pObj" is set to the object reference,
    // or "*pStatic" is set to the baseAddr or offset to be added to the "*pFldSeq"
    // Only one of "*pObj" or "*pStatic" will be set, the other one will be null.
    // The boolean return value only indicates that "this" *may* be a field address
    // -- the field sequence must also be checked.
    // If it is a field address, the field sequence will be a sequence of length >= 1,
    // starting with an instance or static field, and optionally continuing with struct fields.
    bool optIsFieldAddr(GenTree* addr, GenTree** pObj, GenTree** pStatic, FieldSeqNode** pFldSeq);

    // Requires "indir" to be a GT_IND.
    // Returns true if it is an array index expression. If it returns true, sets *arrayInfo to the
    // array information.
    bool optIsArrayElem(GenTreeIndir* indir, ArrayInfo* arrayInfo);
    bool optIsArrayElemAddr(GenTree* addr, ArrayInfo* arrayInfo);

    // Return true if call is a recursive call; return false otherwise.
    // Note when inlining, this looks for calls back to the root method.
    bool gtIsRecursiveCall(GenTreeCall* call)
    {
        return gtIsRecursiveCall(call->gtCallMethHnd);
    }

    bool gtIsRecursiveCall(CORINFO_METHOD_HANDLE callMethodHandle)
    {
        return (callMethodHandle == impInlineRoot()->info.compMethodHnd);
    }

    //-------------------------------------------------------------------------

    GenTree* gtFoldExpr(GenTree* tree);
    GenTree*
#ifdef __clang__
        // TODO-Amd64-Unix: Remove this when the clang optimizer is fixed and/or the method implementation is
        // refactored in a simpler code. This is a workaround for a bug in the clang-3.5 optimizer. The issue is that in
        // release build the optimizer is mistyping (or just wrongly decides to use 32 bit operation for a corner case
        // of MIN_LONG) the args of the (ltemp / lval2) to int (it does a 32 bit div operation instead of 64 bit) - see
        // the implementation of the method in gentree.cpp. For the case of lval1 and lval2 equal to MIN_LONG
        // (0x8000000000000000) this results in raising a SIGFPE. The method implementation is rather complex. Disable
        // optimizations for now.
        __attribute__((optnone))
#endif // __clang__
        gtFoldExprConst(GenTree* tree);
    GenTree* gtFoldExprSpecial(GenTree* tree);
    GenTree* gtFoldBoxNullable(GenTree* tree);
    GenTree* gtFoldExprCompare(GenTree* tree);
    GenTree* gtCreateHandleCompare(genTreeOps             oper,
                                   GenTree*               op1,
                                   GenTree*               op2,
                                   CorInfoInlineTypeCheck typeCheckInliningResult);
    GenTree* gtFoldExprCall(GenTreeCall* call);
    GenTree* gtFoldTypeCompare(GenTree* tree);
    GenTree* gtFoldTypeEqualityCall(CorInfoIntrinsics methodID, GenTree* op1, GenTree* op2);

    // Options to control behavior of gtTryRemoveBoxUpstreamEffects
    enum BoxRemovalOptions
    {
        BR_REMOVE_AND_NARROW, // remove effects, minimize remaining work, return possibly narrowed source tree
        BR_REMOVE_AND_NARROW_WANT_TYPE_HANDLE, // remove effects and minimize remaining work, return type handle tree
        BR_REMOVE_BUT_NOT_NARROW,              // remove effects, return original source tree
        BR_DONT_REMOVE,                        // check if removal is possible, return copy source tree
        BR_DONT_REMOVE_WANT_TYPE_HANDLE,       // check if removal is possible, return type handle tree
        BR_MAKE_LOCAL_COPY                     // revise box to copy to temp local and return local's address
    };

    GenTree* gtTryRemoveBoxUpstreamEffects(GenTree* tree, BoxRemovalOptions options = BR_REMOVE_AND_NARROW);
    GenTree* gtOptimizeEnumHasFlag(GenTree* thisOp, GenTree* flagOp);

    //-------------------------------------------------------------------------
    // Get the handle, if any.
    CORINFO_CLASS_HANDLE gtGetStructHandleIfPresent(GenTree* tree);
    // Get the handle, and assert if not found.
    CORINFO_CLASS_HANDLE gtGetStructHandle(GenTree* tree);
    // Get the handle for a ref type.
    CORINFO_CLASS_HANDLE gtGetClassHandle(GenTree* tree, bool* pIsExact, bool* pIsNonNull);
    // Get the class handle for an helper call
    CORINFO_CLASS_HANDLE gtGetHelperCallClassHandle(GenTreeCall* call, bool* pIsExact, bool* pIsNonNull);
    // Get the element handle for an array of ref type.
    CORINFO_CLASS_HANDLE gtGetArrayElementClassHandle(GenTree* array);
    // Get a class handle from a helper call argument
    CORINFO_CLASS_HANDLE gtGetHelperArgClassHandle(GenTree* array);
    // Get the class handle for a field
    CORINFO_CLASS_HANDLE gtGetFieldClassHandle(CORINFO_FIELD_HANDLE fieldHnd, bool* pIsExact, bool* pIsNonNull);
    // Check if this tree is a gc static base helper call
    bool gtIsStaticGCBaseHelperCall(GenTree* tree);

//-------------------------------------------------------------------------
// Functions to display the trees

#ifdef DEBUG
    void gtDispNode(GenTree* tree, IndentStack* indentStack, __in_z const char* msg, bool isLIR);
    int gtDispNodeHeader(GenTree* tree, IndentStack* indentStack, int msgLength);

    void gtDispConst(GenTree* tree);
    void gtDispLeaf(GenTree* tree, IndentStack* indentStack);
    void gtDispNodeName(GenTree* tree);
#if FEATURE_MULTIREG_RET
    unsigned gtDispRegCount(GenTree* tree);
#endif
    void gtDispRegVal(GenTree* tree);
    void gtDispZeroFieldSeq(GenTree* tree);
    void gtDispVN(GenTree* tree);
    void gtDispCommonEndLine(GenTree* tree);

    enum IndentInfo
    {
        IINone,
        IIArc,
        IIArcTop,
        IIArcBottom,
        IIEmbedded,
        IIError,
        IndentInfoCount
    };
    void gtDispChild(GenTree*             child,
                     IndentStack*         indentStack,
                     IndentInfo           arcType,
                     __in_opt const char* msg     = nullptr,
                     bool                 topOnly = false);
    void gtDispTree(GenTree*             tree,
                    IndentStack*         indentStack = nullptr,
                    __in_opt const char* msg         = nullptr,
                    bool                 topOnly     = false,
                    bool                 isLIR       = false);
    void gtGetLclVarNameInfo(unsigned lclNum, const char** ilKindOut, const char** ilNameOut, unsigned* ilNumOut);
    int gtGetLclVarName(unsigned lclNum, char* buf, unsigned buf_remaining);
    char* gtGetLclVarName(unsigned lclNum);
    void gtDispLclVar(unsigned lclNum, bool padForBiggestDisp = true);
    void gtDispLclVarStructType(unsigned lclNum);
    void gtDispClassLayout(ClassLayout* layout, var_types type);
    void gtDispStmt(Statement* stmt, const char* msg = nullptr);
    void gtDispBlockStmts(BasicBlock* block);
    void gtGetCallArgMsg(GenTreeCall* call, GenTree* arg, unsigned argNum, char* buf, unsigned bufLength);
    void gtGetCallArgMsg(GenTreeCall* call, CallArgInfo* argInfo, GenTree* arg, char* buf, unsigned bufLength);
    void gtDispFieldSeq(FieldSeqNode* pfsn);

    void gtDispRange(LIR::ReadOnlyRange const& range);

    void gtDispTreeRange(LIR::Range& containingRange, GenTree* tree);

    void gtDispLIRNode(GenTree* node, const char* prefixMsg = nullptr);
#endif

    // For tree walks

    enum fgWalkResult
    {
        WALK_CONTINUE,
        WALK_SKIP_SUBTREES,
        WALK_ABORT
    };
    struct fgWalkData;
    typedef fgWalkResult(fgWalkPreFn)(GenTree** pTree, fgWalkData* data);
    typedef fgWalkResult(fgWalkPostFn)(GenTree** pTree, fgWalkData* data);

#ifdef DEBUG
    static fgWalkPreFn gtAssertColonCond;
#endif
    static fgWalkPreFn gtMarkColonCond;
    static fgWalkPreFn gtClearColonCond;

    struct FindLinkData
    {
        GenTree*  nodeToFind;
        GenTree** result;
        GenTree*  parent;
    };

    FindLinkData gtFindLink(Statement* stmt, GenTree* node);
    bool gtHasCatchArg(GenTree* tree);

    typedef ArrayStack<GenTree*> GenTreeStack;

    static bool gtHasCallOnStack(GenTreeStack* parentStack);

//=========================================================================
// BasicBlock functions
#ifdef DEBUG
    // This is a debug flag we will use to assert when creating block during codegen
    // as this interferes with procedure splitting. If you know what you're doing, set
    // it to true before creating the block. (DEBUG only)
    bool fgSafeBasicBlockCreation;
#endif

    BasicBlock* bbNewBasicBlock(BBjumpKinds jumpKind);

    /*
    XXXXXXXXXXXXXXXXXXXXXXXXXXXXXXXXXXXXXXXXXXXXXXXXXXXXXXXXXXXXXXXXXXXXXXXXXXXXXXX
    XXXXXXXXXXXXXXXXXXXXXXXXXXXXXXXXXXXXXXXXXXXXXXXXXXXXXXXXXXXXXXXXXXXXXXXXXXXXXXX
    XX                                                                           XX
    XX                           LclVarsInfo                                     XX
    XX                                                                           XX
    XX   The variables to be used by the code generator.                         XX
    XX                                                                           XX
    XXXXXXXXXXXXXXXXXXXXXXXXXXXXXXXXXXXXXXXXXXXXXXXXXXXXXXXXXXXXXXXXXXXXXXXXXXXXXXX
    XXXXXXXXXXXXXXXXXXXXXXXXXXXXXXXXXXXXXXXXXXXXXXXXXXXXXXXXXXXXXXXXXXXXXXXXXXXXXXX
    */

    //
    // For both PROMOTION_TYPE_NONE and PROMOTION_TYPE_DEPENDENT the struct will
    // be placed in the stack frame and it's fields must be laid out sequentially.
    //
    // For PROMOTION_TYPE_INDEPENDENT each of the struct's fields is replaced by
    //  a local variable that can be enregistered or placed in the stack frame.
    //  The fields do not need to be laid out sequentially
    //
    enum lvaPromotionType
    {
        PROMOTION_TYPE_NONE,        // The struct local is not promoted
        PROMOTION_TYPE_INDEPENDENT, // The struct local is promoted,
                                    //   and its field locals are independent of its parent struct local.
        PROMOTION_TYPE_DEPENDENT    // The struct local is promoted,
                                    //   but its field locals depend on its parent struct local.
    };

    /*****************************************************************************/

    enum FrameLayoutState
    {
        NO_FRAME_LAYOUT,
        INITIAL_FRAME_LAYOUT,
        PRE_REGALLOC_FRAME_LAYOUT,
        REGALLOC_FRAME_LAYOUT,
        TENTATIVE_FRAME_LAYOUT,
        FINAL_FRAME_LAYOUT
    };

public:
    RefCountState lvaRefCountState; // Current local ref count state

    bool lvaLocalVarRefCounted() const
    {
        return lvaRefCountState == RCS_NORMAL;
    }

    bool     lvaTrackedFixed; // true: We cannot add new 'tracked' variable
    unsigned lvaCount;        // total number of locals, which includes function arguments,
                              // special arguments, IL local variables, and JIT temporary variables

    unsigned   lvaRefCount; // total number of references to locals
    LclVarDsc* lvaTable;    // variable descriptor table
    unsigned   lvaTableCnt; // lvaTable size (>= lvaCount)

    unsigned lvaTrackedCount;             // actual # of locals being tracked
    unsigned lvaTrackedCountInSizeTUnits; // min # of size_t's sufficient to hold a bit for all the locals being tracked

#ifdef DEBUG
    VARSET_TP lvaTrackedVars; // set of tracked variables
#endif
#ifndef TARGET_64BIT
    VARSET_TP lvaLongVars; // set of long (64-bit) variables
#endif
    VARSET_TP lvaFloatVars; // set of floating-point (32-bit and 64-bit) variables

    unsigned lvaCurEpoch; // VarSets are relative to a specific set of tracked var indices.
                          // It that changes, this changes.  VarSets from different epochs
                          // cannot be meaningfully combined.

    unsigned GetCurLVEpoch()
    {
        return lvaCurEpoch;
    }

    // reverse map of tracked number to var number
    unsigned  lvaTrackedToVarNumSize;
    unsigned* lvaTrackedToVarNum;

#if DOUBLE_ALIGN
#ifdef DEBUG
    // # of procs compiled a with double-aligned stack
    static unsigned s_lvaDoubleAlignedProcsCount;
#endif
#endif

    // Getters and setters for address-exposed and do-not-enregister local var properties.
    bool lvaVarAddrExposed(unsigned varNum);
    void lvaSetVarAddrExposed(unsigned varNum);
    void lvaSetVarLiveInOutOfHandler(unsigned varNum);
    bool lvaVarDoNotEnregister(unsigned varNum);

    bool lvaEnregEHVars;
    bool lvaEnregMultiRegVars;

#ifdef DEBUG
    // Reasons why we can't enregister.  Some of these correspond to debug properties of local vars.
    enum DoNotEnregisterReason
    {
        DNER_AddrExposed,
        DNER_IsStruct,
        DNER_LocalField,
        DNER_LiveInOutOfHandler,
        DNER_LiveAcrossUnmanagedCall,
        DNER_BlockOp,     // Is read or written via a block operation that explicitly takes the address.
        DNER_IsStructArg, // Is a struct passed as an argument in a way that requires a stack location.
        DNER_DepField,    // It is a field of a dependently promoted struct
        DNER_NoRegVars,   // opts.compFlags & CLFLG_REGVAR is not set
        DNER_MinOptsGC,   // It is a GC Ref and we are compiling MinOpts
#if !defined(TARGET_64BIT)
        DNER_LongParamField, // It is a decomposed field of a long parameter.
#endif
#ifdef JIT32_GCENCODER
        DNER_PinningRef,
#endif
    };

#endif
    void lvaSetVarDoNotEnregister(unsigned varNum DEBUGARG(DoNotEnregisterReason reason));

    unsigned lvaVarargsHandleArg;
#ifdef TARGET_X86
    unsigned lvaVarargsBaseOfStkArgs; // Pointer (computed based on incoming varargs handle) to the start of the stack
                                      // arguments
#endif                                // TARGET_X86

    unsigned lvaInlinedPInvokeFrameVar; // variable representing the InlinedCallFrame
    unsigned lvaReversePInvokeFrameVar; // variable representing the reverse PInvoke frame
#if FEATURE_FIXED_OUT_ARGS
    unsigned lvaPInvokeFrameRegSaveVar; // variable representing the RegSave for PInvoke inlining.
#endif
    unsigned lvaMonAcquired; // boolean variable introduced into in synchronized methods
                             // that tracks whether the lock has been taken

    unsigned lvaArg0Var; // The lclNum of arg0. Normally this will be info.compThisArg.
                         // However, if there is a "ldarga 0" or "starg 0" in the IL,
                         // we will redirect all "ldarg(a) 0" and "starg 0" to this temp.

#if FEATURE_FIXED_OUT_ARGS
    unsigned            lvaOutgoingArgSpaceVar;  // dummy TYP_LCLBLK var for fixed outgoing argument space
    PhasedVar<unsigned> lvaOutgoingArgSpaceSize; // size of fixed outgoing argument space
#endif                                           // FEATURE_FIXED_OUT_ARGS

    static unsigned GetOutgoingArgByteSize(unsigned sizeWithoutPadding)
    {
        return roundUp(sizeWithoutPadding, TARGET_POINTER_SIZE);
    }

    // Variable representing the return address. The helper-based tailcall
    // mechanism passes the address of the return address to a runtime helper
    // where it is used to detect tail-call chains.
    unsigned lvaRetAddrVar;

#if defined(DEBUG) && defined(TARGET_XARCH)

    unsigned lvaReturnSpCheck; // Stores SP to confirm it is not corrupted on return.

#endif // defined(DEBUG) && defined(TARGET_XARCH)

#if defined(DEBUG) && defined(TARGET_X86)

    unsigned lvaCallSpCheck; // Stores SP to confirm it is not corrupted after every call.

#endif // defined(DEBUG) && defined(TARGET_X86)

    bool lvaGenericsContextInUse;

    bool lvaKeepAliveAndReportThis(); // Synchronized instance method of a reference type, or
                                      // CORINFO_GENERICS_CTXT_FROM_THIS?
    bool lvaReportParamTypeArg();     // Exceptions and CORINFO_GENERICS_CTXT_FROM_PARAMTYPEARG?

//-------------------------------------------------------------------------
// All these frame offsets are inter-related and must be kept in sync

#if !defined(FEATURE_EH_FUNCLETS)
    // This is used for the callable handlers
    unsigned lvaShadowSPslotsVar; // TYP_BLK variable for all the shadow SP slots
#endif                            // FEATURE_EH_FUNCLETS

    int lvaCachedGenericContextArgOffs;
    int lvaCachedGenericContextArgOffset(); // For CORINFO_CALLCONV_PARAMTYPE and if generic context is passed as
                                            // THIS pointer

#ifdef JIT32_GCENCODER

    unsigned lvaLocAllocSPvar; // variable which stores the value of ESP after the the last alloca/localloc

#endif // JIT32_GCENCODER

    unsigned lvaNewObjArrayArgs; // variable with arguments for new MD array helper

    // TODO-Review: Prior to reg predict we reserve 24 bytes for Spill temps.
    //              after the reg predict we will use a computed maxTmpSize
    //              which is based upon the number of spill temps predicted by reg predict
    //              All this is necessary because if we under-estimate the size of the spill
    //              temps we could fail when encoding instructions that reference stack offsets for ARM.
    //
    // Pre codegen max spill temp size.
    static const unsigned MAX_SPILL_TEMP_SIZE = 24;

    //-------------------------------------------------------------------------

    unsigned lvaGetMaxSpillTempSize();
#ifdef TARGET_ARM
    bool lvaIsPreSpilled(unsigned lclNum, regMaskTP preSpillMask);
#endif // TARGET_ARM
    void lvaAssignFrameOffsets(FrameLayoutState curState);
    void lvaFixVirtualFrameOffsets();
    void lvaUpdateArgWithInitialReg(LclVarDsc* varDsc);
    void lvaUpdateArgsWithInitialReg();
    void lvaAssignVirtualFrameOffsetsToArgs();
#ifdef UNIX_AMD64_ABI
    int lvaAssignVirtualFrameOffsetToArg(unsigned lclNum, unsigned argSize, int argOffs, int* callerArgOffset);
#else  // !UNIX_AMD64_ABI
    int lvaAssignVirtualFrameOffsetToArg(unsigned lclNum, unsigned argSize, int argOffs);
#endif // !UNIX_AMD64_ABI
    void lvaAssignVirtualFrameOffsetsToLocals();
    int lvaAllocLocalAndSetVirtualOffset(unsigned lclNum, unsigned size, int stkOffs);
#ifdef TARGET_AMD64
    // Returns true if compCalleeRegsPushed (including RBP if used as frame pointer) is even.
    bool lvaIsCalleeSavedIntRegCountEven();
#endif
    void lvaAlignFrame();
    void lvaAssignFrameOffsetsToPromotedStructs();
    int lvaAllocateTemps(int stkOffs, bool mustDoubleAlign);

#ifdef DEBUG
    void lvaDumpRegLocation(unsigned lclNum);
    void lvaDumpFrameLocation(unsigned lclNum);
    void lvaDumpEntry(unsigned lclNum, FrameLayoutState curState, size_t refCntWtdWidth = 6);
    void lvaTableDump(FrameLayoutState curState = NO_FRAME_LAYOUT); // NO_FRAME_LAYOUT means use the current frame
                                                                    // layout state defined by lvaDoneFrameLayout
#endif

// Limit frames size to 1GB. The maximum is 2GB in theory - make it intentionally smaller
// to avoid bugs from borderline cases.
#define MAX_FrameSize 0x3FFFFFFF
    void lvaIncrementFrameSize(unsigned size);

    unsigned lvaFrameSize(FrameLayoutState curState);

    // Returns the caller-SP-relative offset for the SP/FP relative offset determined by FP based.
    int lvaToCallerSPRelativeOffset(int offs, bool isFpBased) const;

    // Returns the caller-SP-relative offset for the local variable "varNum."
    int lvaGetCallerSPRelativeOffset(unsigned varNum);

    // Returns the SP-relative offset for the local variable "varNum". Illegal to ask this for functions with localloc.
    int lvaGetSPRelativeOffset(unsigned varNum);

    int lvaToInitialSPRelativeOffset(unsigned offset, bool isFpBased);
    int lvaGetInitialSPRelativeOffset(unsigned varNum);

    // True if this is an OSR compilation and this local is potentially
    // located on the original method stack frame.
    bool lvaIsOSRLocal(unsigned varNum);

    //------------------------ For splitting types ----------------------------

    void lvaInitTypeRef();

    void lvaInitArgs(InitVarDscInfo* varDscInfo);
    void lvaInitThisPtr(InitVarDscInfo* varDscInfo);
    void lvaInitRetBuffArg(InitVarDscInfo* varDscInfo, bool useFixedRetBufReg);
    void lvaInitUserArgs(InitVarDscInfo* varDscInfo, unsigned skipArgs, unsigned takeArgs);
    void lvaInitGenericsCtxt(InitVarDscInfo* varDscInfo);
    void lvaInitVarArgsHandle(InitVarDscInfo* varDscInfo);

    void lvaInitVarDsc(LclVarDsc* varDsc, unsigned varNum, CorInfoType corInfoType, CORINFO_CLASS_HANDLE typeHnd);

    var_types lvaGetActualType(unsigned lclNum);
    var_types lvaGetRealType(unsigned lclNum);

    //-------------------------------------------------------------------------

    void lvaInit();

    LclVarDsc* lvaGetDesc(unsigned lclNum)
    {
        assert(lclNum < lvaCount);
        return &lvaTable[lclNum];
    }

    LclVarDsc* lvaGetDesc(const GenTreeLclVarCommon* lclVar)
    {
        assert(lclVar->GetLclNum() < lvaCount);
        return &lvaTable[lclVar->GetLclNum()];
    }

    unsigned lvaTrackedIndexToLclNum(unsigned trackedIndex)
    {
        assert(trackedIndex < lvaTrackedCount);
        unsigned lclNum = lvaTrackedToVarNum[trackedIndex];
        assert(lclNum < lvaCount);
        return lclNum;
    }

    LclVarDsc* lvaGetDescByTrackedIndex(unsigned trackedIndex)
    {
        return lvaGetDesc(lvaTrackedIndexToLclNum(trackedIndex));
    }

    unsigned lvaLclSize(unsigned varNum);
    unsigned lvaLclExactSize(unsigned varNum);

    bool lvaHaveManyLocals() const;

    unsigned lvaNewTemp(var_types type, bool shortLifetime DEBUGARG(const char* reason));
    unsigned lvaNewTemp(ClassLayout* layout, bool shortLifetime DEBUGARG(const char* reason));
    unsigned lvaNewTemp(CORINFO_CLASS_HANDLE classHandle, bool shortLifetime DEBUGARG(const char* reason));

    unsigned lvaGrabTemp(bool shortLifetime DEBUGARG(const char* reason));
    unsigned lvaGrabTemps(unsigned cnt DEBUGARG(const char* reason));
    unsigned lvaGrabTempWithImplicitUse(bool shortLifetime DEBUGARG(const char* reason));

    void lvaSortByRefCount();

    void lvaMarkLocalVars(); // Local variable ref-counting
    void lvaComputeRefCounts(bool isRecompute, bool setSlotNumbers);
    void lvaMarkLocalVars(BasicBlock* block, bool isRecompute);

    void lvaAllocOutgoingArgSpaceVar(); // Set up lvaOutgoingArgSpaceVar

    VARSET_VALRET_TP lvaStmtLclMask(Statement* stmt);

#ifdef DEBUG
    struct lvaStressLclFldArgs
    {
        Compiler* m_pCompiler;
        bool      m_bFirstPass;
    };

    static fgWalkPreFn lvaStressLclFldCB;
    void               lvaStressLclFld();

    void lvaDispVarSet(VARSET_VALARG_TP set, VARSET_VALARG_TP allVars);
    void lvaDispVarSet(VARSET_VALARG_TP set);

#ifdef TARGET_ARMARCH
    unsigned lvaStressLclFldGetAlignment(GenTreeLclVar* lclNode);
#endif
#endif

#ifdef TARGET_ARM
    int lvaFrameAddress(int varNum, bool mustBeFPBased, regNumber* pBaseReg, int addrModeOffset, bool isFloatUsage);
#else
    int lvaFrameAddress(int varNum, bool* pFPbased);
#endif

    bool lvaIsParameter(unsigned varNum);
    bool lvaIsRegArgument(unsigned varNum);
    bool lvaIsOriginalThisArg(unsigned varNum); // Is this varNum the original this argument?
    bool lvaIsOriginalThisReadOnly();           // return true if there is no place in the code
                                                // that writes to arg0

    bool lvaIsImplicitByRefLocal(unsigned varNum)
    {
        return lvaGetDesc(varNum)->IsImplicitByRefParam();
    }

    // Returns true if this local var is a multireg struct
    bool lvaIsMultiregStruct(LclVarDsc* varDsc, bool isVararg);

    void lvaSetStruct(unsigned lclNum, ClassLayout* layout, bool checkUnsafeBuffer);
    void lvaSetStruct(unsigned varNum, CORINFO_CLASS_HANDLE typeHnd, bool unsafeValueClsCheck);
    void lvaSetStructUsedAsVarArg(unsigned varNum);

    // If the local is TYP_REF, set or update the associated class information.
    void lvaSetClass(unsigned varNum, CORINFO_CLASS_HANDLE clsHnd, bool isExact = false);
    void lvaSetClass(unsigned varNum, GenTree* tree, CORINFO_CLASS_HANDLE stackHandle = nullptr);
    void lvaUpdateClass(unsigned varNum, CORINFO_CLASS_HANDLE clsHnd, bool isExact = false);
    void lvaUpdateClass(unsigned varNum, GenTree* tree, CORINFO_CLASS_HANDLE stackHandle = nullptr);

#define MAX_NumOfFieldsInPromotableStruct 4 // Maximum number of fields in promotable struct

    // Info about struct type fields.
    struct lvaStructFieldInfo
    {
        CORINFO_FIELD_HANDLE fldHnd;
        unsigned char        fldOffset;
        unsigned char        fldOrdinal;
        var_types            fldType;
        unsigned             fldSize;
        CORINFO_CLASS_HANDLE fldTypeHnd;

        lvaStructFieldInfo()
            : fldHnd(nullptr), fldOffset(0), fldOrdinal(0), fldType(TYP_UNDEF), fldSize(0), fldTypeHnd(nullptr)
        {
        }
    };

    // Info about a struct type, instances of which may be candidates for promotion.
    struct lvaStructPromotionInfo
    {
        CORINFO_CLASS_HANDLE typeHnd;
        bool                 canPromote;
        bool                 containsHoles;
        bool                 customLayout;
        bool                 fieldsSorted;
        unsigned char        fieldCnt;
        lvaStructFieldInfo   fields[MAX_NumOfFieldsInPromotableStruct];

        lvaStructPromotionInfo(CORINFO_CLASS_HANDLE typeHnd = nullptr)
            : typeHnd(typeHnd)
            , canPromote(false)
            , containsHoles(false)
            , customLayout(false)
            , fieldsSorted(false)
            , fieldCnt(0)
        {
        }
    };

    struct lvaFieldOffsetCmp
    {
        bool operator()(const lvaStructFieldInfo& field1, const lvaStructFieldInfo& field2);
    };

    // This class is responsible for checking validity and profitability of struct promotion.
    // If it is both legal and profitable, then TryPromoteStructVar promotes the struct and initializes
    // nessesary information for fgMorphStructField to use.
    class StructPromotionHelper
    {
    public:
        StructPromotionHelper(Compiler* compiler);

        bool CanPromoteStructType(CORINFO_CLASS_HANDLE typeHnd);
        bool TryPromoteStructVar(unsigned lclNum);
        void Clear()
        {
            structPromotionInfo.typeHnd = NO_CLASS_HANDLE;
        }

#ifdef DEBUG
        void CheckRetypedAsScalar(CORINFO_FIELD_HANDLE fieldHnd, var_types requestedType);
#endif // DEBUG

#ifdef TARGET_ARM
        bool GetRequiresScratchVar();
#endif // TARGET_ARM

    private:
        bool CanPromoteStructVar(unsigned lclNum);
        bool ShouldPromoteStructVar(unsigned lclNum);
        void PromoteStructVar(unsigned lclNum);
        void SortStructFields();

        lvaStructFieldInfo GetFieldInfo(CORINFO_FIELD_HANDLE fieldHnd, BYTE ordinal);
        bool TryPromoteStructField(lvaStructFieldInfo& outerFieldInfo);

    private:
        Compiler*              compiler;
        lvaStructPromotionInfo structPromotionInfo;

#ifdef DEBUG
        typedef JitHashTable<CORINFO_FIELD_HANDLE, JitPtrKeyFuncs<CORINFO_FIELD_STRUCT_>, var_types>
                                 RetypedAsScalarFieldsMap;
        RetypedAsScalarFieldsMap retypedFieldsMap;
#endif // DEBUG
    };

    StructPromotionHelper* structPromotionHelper;

#if !defined(TARGET_64BIT)
    void lvaPromoteLongVars();
#endif // !defined(TARGET_64BIT)
    unsigned lvaGetFieldLocal(const LclVarDsc* varDsc, unsigned int fldOffset);
    lvaPromotionType lvaGetPromotionType(const LclVarDsc* varDsc);
    lvaPromotionType lvaGetPromotionType(unsigned varNum);
    lvaPromotionType lvaGetParentPromotionType(const LclVarDsc* varDsc);
    lvaPromotionType lvaGetParentPromotionType(unsigned varNum);
    bool lvaIsFieldOfDependentlyPromotedStruct(const LclVarDsc* varDsc);
    bool lvaIsGCTracked(const LclVarDsc* varDsc);

#if defined(FEATURE_SIMD)
    bool lvaMapSimd12ToSimd16(const LclVarDsc* varDsc)
    {
        assert(varDsc->lvType == TYP_SIMD12);
        assert(varDsc->lvExactSize == 12);

#if defined(TARGET_64BIT) && !defined(OSX_ARM64_ABI)
        assert(varDsc->lvSize() == 16);
#endif // defined(TARGET_64BIT)

        // We make local variable SIMD12 types 16 bytes instead of just 12.
        // lvSize() will return 16 bytes for SIMD12, even for fields.
        // However, we can't do that mapping if the var is a dependently promoted struct field.
        // Such a field must remain its exact size within its parent struct unless it is a single
        // field *and* it is the only field in a struct of 16 bytes.
        if (varDsc->lvSize() != 16)
        {
            return false;
        }
        if (lvaIsFieldOfDependentlyPromotedStruct(varDsc))
        {
            LclVarDsc* parentVarDsc = lvaGetDesc(varDsc->lvParentLcl);
            return (parentVarDsc->lvFieldCnt == 1) && (parentVarDsc->lvSize() == 16);
        }
        return true;
    }
#endif // defined(FEATURE_SIMD)

    unsigned lvaGSSecurityCookie; // LclVar number
    bool     lvaTempsHaveLargerOffsetThanVars();

    // Returns "true" iff local variable "lclNum" is in SSA form.
    bool lvaInSsa(unsigned lclNum)
    {
        assert(lclNum < lvaCount);
        return lvaTable[lclNum].lvInSsa;
    }

    unsigned lvaStubArgumentVar; // variable representing the secret stub argument coming in EAX

#if defined(FEATURE_EH_FUNCLETS)
    unsigned lvaPSPSym; // variable representing the PSPSym
#endif

    InlineInfo*     impInlineInfo;
    InlineStrategy* m_inlineStrategy;

    // The Compiler* that is the root of the inlining tree of which "this" is a member.
    Compiler* impInlineRoot();

#if defined(DEBUG) || defined(INLINE_DATA)
    unsigned __int64 getInlineCycleCount()
    {
        return m_compCycles;
    }
#endif // defined(DEBUG) || defined(INLINE_DATA)

    bool fgNoStructPromotion;      // Set to TRUE to turn off struct promotion for this method.
    bool fgNoStructParamPromotion; // Set to TRUE to turn off struct promotion for parameters this method.

    //=========================================================================
    //                          PROTECTED
    //=========================================================================

protected:
    //---------------- Local variable ref-counting ----------------------------

    void lvaMarkLclRefs(GenTree* tree, GenTree* user, BasicBlock* block, Statement* stmt, bool isRecompute);
    bool IsDominatedByExceptionalEntry(BasicBlock* block);
    void SetVolatileHint(LclVarDsc* varDsc);

    // Keeps the mapping from SSA #'s to VN's for the implicit memory variables.
    SsaDefArray<SsaMemDef> lvMemoryPerSsaData;

public:
    // Returns the address of the per-Ssa data for memory at the given ssaNum (which is required
    // not to be the SsaConfig::RESERVED_SSA_NUM, which indicates that the variable is
    // not an SSA variable).
    SsaMemDef* GetMemoryPerSsaData(unsigned ssaNum)
    {
        return lvMemoryPerSsaData.GetSsaDef(ssaNum);
    }

    /*
    XXXXXXXXXXXXXXXXXXXXXXXXXXXXXXXXXXXXXXXXXXXXXXXXXXXXXXXXXXXXXXXXXXXXXXXXXXXXXXX
    XXXXXXXXXXXXXXXXXXXXXXXXXXXXXXXXXXXXXXXXXXXXXXXXXXXXXXXXXXXXXXXXXXXXXXXXXXXXXXX
    XX                                                                           XX
    XX                           Importer                                        XX
    XX                                                                           XX
    XX   Imports the given method and converts it to semantic trees              XX
    XX                                                                           XX
    XXXXXXXXXXXXXXXXXXXXXXXXXXXXXXXXXXXXXXXXXXXXXXXXXXXXXXXXXXXXXXXXXXXXXXXXXXXXXXX
    XXXXXXXXXXXXXXXXXXXXXXXXXXXXXXXXXXXXXXXXXXXXXXXXXXXXXXXXXXXXXXXXXXXXXXXXXXXXXXX
    */

public:
    void impInit();
    void impImport();

    CORINFO_CLASS_HANDLE impGetRefAnyClass();
    CORINFO_CLASS_HANDLE impGetRuntimeArgumentHandle();
    CORINFO_CLASS_HANDLE impGetTypeHandleClass();
    CORINFO_CLASS_HANDLE impGetStringClass();
    CORINFO_CLASS_HANDLE impGetObjectClass();

    // Returns underlying type of handles returned by ldtoken instruction
    var_types GetRuntimeHandleUnderlyingType()
    {
        // RuntimeTypeHandle is backed by raw pointer on CoreRT and by object reference on other runtimes
        return IsTargetAbi(CORINFO_CORERT_ABI) ? TYP_I_IMPL : TYP_REF;
    }

    void impDevirtualizeCall(GenTreeCall*            call,
                             CORINFO_METHOD_HANDLE*  method,
                             unsigned*               methodFlags,
                             CORINFO_CONTEXT_HANDLE* contextHandle,
                             CORINFO_CONTEXT_HANDLE* exactContextHandle,
                             bool                    isLateDevirtualization,
                             bool                    isExplicitTailCall,
                             IL_OFFSETX              ilOffset = BAD_IL_OFFSET);

    void impLateDevirtualizeCall(GenTreeCall* call);

    //=========================================================================
    //                          PROTECTED
    //=========================================================================

protected:
    //-------------------- Stack manipulation ---------------------------------

    unsigned impStkSize; // Size of the full stack

#define SMALL_STACK_SIZE 16 // number of elements in impSmallStack

    bool impIsPrimitive(CorInfoType type);
    bool impILConsumesAddr(const BYTE* codeAddr);

    void impResolveToken(const BYTE* addr, CORINFO_RESOLVED_TOKEN* pResolvedToken, CorInfoTokenKind kind);

    void impPushOnStack(GenTree* tree, typeInfo ti);
    StackEntry impPopStack();
    GenTree* impPopStackCoerceArg(var_types signatureType);
    StackEntry& impStackTop(unsigned n = 0);
    unsigned impStackHeight();

    typeInfo impMakeTypeInfo(CorInfoType type, CORINFO_CLASS_HANDLE classHandle);

    GenTree* impImportLdvirtftn(GenTree* thisPtr, CORINFO_RESOLVED_TOKEN* pResolvedToken, CORINFO_CALL_INFO* pCallInfo);

    int impBoxPatternMatch(CORINFO_RESOLVED_TOKEN* pResolvedToken, const BYTE* codeAddr, const BYTE* codeEndp);
    void impImportAndPushBox(CORINFO_RESOLVED_TOKEN* pResolvedToken);

    void impImportNewObjArray(CORINFO_RESOLVED_TOKEN* pResolvedToken, CORINFO_CALL_INFO* pCallInfo);

    bool impCanPInvokeInline();
    bool impCanPInvokeInlineCallSite(BasicBlock* block);
    void impCheckForPInvokeCall(
        GenTreeCall* call, CORINFO_METHOD_HANDLE methHnd, CORINFO_SIG_INFO* sig, unsigned mflags, BasicBlock* block);
    GenTreeCall* impImportIndirectCall(CORINFO_SIG_INFO* sig, IL_OFFSETX ilOffset = BAD_IL_OFFSET);
    void impPopArgsForUnmanagedCall(GenTree* call, CORINFO_SIG_INFO* sig);

    void impInsertHelperCall(CORINFO_HELPER_DESC* helperCall);
    void impHandleAccessAllowed(CorInfoIsAccessAllowedResult result, CORINFO_HELPER_DESC* helperCall);
    void impHandleAccessAllowedInternal(CorInfoIsAccessAllowedResult result, CORINFO_HELPER_DESC* helperCall);

    var_types impImportCall(OPCODE                  opcode,
                            CORINFO_RESOLVED_TOKEN* pResolvedToken,
                            CORINFO_RESOLVED_TOKEN* pConstrainedResolvedToken, // Is this a "constrained." call on a
                                                                               // type parameter?
                            GenTree*           newobjThis,
                            int                prefixFlags,
                            CORINFO_CALL_INFO* callInfo,
                            IL_OFFSET          rawILOffset);

    CORINFO_CLASS_HANDLE impGetSpecialIntrinsicExactReturnType(CORINFO_METHOD_HANDLE specialIntrinsicHandle);

    void impInitializeStructCall(GenTreeCall* call, CORINFO_CLASS_HANDLE retClass);
#if FEATURE_MULTIREG_RET
    GenTree* impCanonicalizeMultiRegCall(GenTreeCall* call);
    GenTree* impCanonicalizeMultiRegReturnValue(GenTree* value, CORINFO_CLASS_HANDLE retClass);
#endif
    GenTree* impSpillPseudoReturnBufferCall(GenTree* value, CORINFO_CLASS_HANDLE retClass);

    GenTree* impInitClass(CORINFO_RESOLVED_TOKEN* pResolvedToken);

    GenTree* impImportStaticReadOnlyField(void* fldAddr, var_types lclTyp);

    GenTree* impImportFieldAccess(GenTree*                objPtr,
                                  CORINFO_RESOLVED_TOKEN* pResolvedToken,
                                  CORINFO_ACCESS_FLAGS    access,
                                  CORINFO_FIELD_INFO*     pFieldInfo,
                                  var_types               lclTyp,
                                  CORINFO_CLASS_HANDLE    structType,
                                  GenTree*                assg);

    GenTree* impImportStaticFieldAccess(CORINFO_RESOLVED_TOKEN* pResolvedToken,
                                        CORINFO_ACCESS_FLAGS    access,
                                        CORINFO_FIELD_INFO*     pFieldInfo,
                                        var_types               lclTyp);

    static void impBashVarAddrsToI(GenTree* tree1, GenTree* tree2 = nullptr);

    GenTree* impImplicitIorI4Cast(GenTree* tree, var_types dstTyp);

    GenTree* impImplicitR4orR8Cast(GenTree* tree, var_types dstTyp);

    void impImportLeave(BasicBlock* block);
    void impResetLeaveBlock(BasicBlock* block, unsigned jmpAddr);
    GenTree* impTypeIsAssignable(GenTree* typeTo, GenTree* typeFrom);
    GenTree* impIntrinsic(GenTree*                newobjThis,
                          CORINFO_CLASS_HANDLE    clsHnd,
                          CORINFO_METHOD_HANDLE   method,
                          CORINFO_SIG_INFO*       sig,
                          unsigned                methodFlags,
                          int                     memberRef,
                          bool                    readonlyCall,
                          bool                    tailCall,
                          CORINFO_RESOLVED_TOKEN* pContstrainedResolvedToken,
                          CORINFO_THIS_TRANSFORM  constraintCallThisTransform,
                          CorInfoIntrinsics*      pIntrinsicID,
                          bool*                   isSpecialIntrinsic = nullptr);
    GenTree* impMathIntrinsic(CORINFO_METHOD_HANDLE method,
                              CORINFO_SIG_INFO*     sig,
                              var_types             callType,
                              NamedIntrinsic        intrinsicName,
                              bool                  tailCall);
    NamedIntrinsic lookupNamedIntrinsic(CORINFO_METHOD_HANDLE method);
    GenTree* impUnsupportedNamedIntrinsic(unsigned              helper,
                                          CORINFO_METHOD_HANDLE method,
                                          CORINFO_SIG_INFO*     sig,
                                          bool                  mustExpand);

#ifdef FEATURE_HW_INTRINSICS
    GenTree* impHWIntrinsic(NamedIntrinsic        intrinsic,
                            CORINFO_CLASS_HANDLE  clsHnd,
                            CORINFO_METHOD_HANDLE method,
                            CORINFO_SIG_INFO*     sig,
                            bool                  mustExpand);
    GenTree* impSimdAsHWIntrinsic(NamedIntrinsic        intrinsic,
                                  CORINFO_CLASS_HANDLE  clsHnd,
                                  CORINFO_METHOD_HANDLE method,
                                  CORINFO_SIG_INFO*     sig,
                                  GenTree*              newobjThis);

protected:
    bool compSupportsHWIntrinsic(CORINFO_InstructionSet isa);

    GenTree* impSimdAsHWIntrinsicSpecial(NamedIntrinsic       intrinsic,
                                         CORINFO_CLASS_HANDLE clsHnd,
                                         CORINFO_SIG_INFO*    sig,
                                         var_types            retType,
                                         var_types            baseType,
                                         unsigned             simdSize,
                                         GenTree*             newobjThis);

    GenTree* impSimdAsHWIntrinsicCndSel(CORINFO_CLASS_HANDLE clsHnd,
                                        var_types            retType,
                                        var_types            baseType,
                                        unsigned             simdSize,
                                        GenTree*             op1,
                                        GenTree*             op2,
                                        GenTree*             op3);

    GenTree* impSpecialIntrinsic(NamedIntrinsic        intrinsic,
                                 CORINFO_CLASS_HANDLE  clsHnd,
                                 CORINFO_METHOD_HANDLE method,
                                 CORINFO_SIG_INFO*     sig,
                                 var_types             baseType,
                                 var_types             retType,
                                 unsigned              simdSize);

    GenTree* getArgForHWIntrinsic(var_types            argType,
                                  CORINFO_CLASS_HANDLE argClass,
                                  bool                 expectAddr = false,
                                  GenTree*             newobjThis = nullptr);
    GenTree* impNonConstFallback(NamedIntrinsic intrinsic, var_types simdType, var_types baseType);
    GenTree* addRangeCheckIfNeeded(
        NamedIntrinsic intrinsic, GenTree* immOp, bool mustExpand, int immLowerBound, int immUpperBound);

#ifdef TARGET_XARCH
    GenTree* impBaseIntrinsic(NamedIntrinsic        intrinsic,
                              CORINFO_CLASS_HANDLE  clsHnd,
                              CORINFO_METHOD_HANDLE method,
                              CORINFO_SIG_INFO*     sig,
                              var_types             baseType,
                              var_types             retType,
                              unsigned              simdSize);
    GenTree* impSSEIntrinsic(NamedIntrinsic intrinsic, CORINFO_METHOD_HANDLE method, CORINFO_SIG_INFO* sig);
    GenTree* impSSE2Intrinsic(NamedIntrinsic intrinsic, CORINFO_METHOD_HANDLE method, CORINFO_SIG_INFO* sig);
    GenTree* impAvxOrAvx2Intrinsic(NamedIntrinsic intrinsic, CORINFO_METHOD_HANDLE method, CORINFO_SIG_INFO* sig);
    GenTree* impBMI1OrBMI2Intrinsic(NamedIntrinsic intrinsic, CORINFO_METHOD_HANDLE method, CORINFO_SIG_INFO* sig);

    GenTree* impSimdAsHWIntrinsicRelOp(NamedIntrinsic       intrinsic,
                                       CORINFO_CLASS_HANDLE clsHnd,
                                       var_types            retType,
                                       var_types            baseType,
                                       unsigned             simdSize,
                                       GenTree*             op1,
                                       GenTree*             op2);
#endif // TARGET_XARCH
#endif // FEATURE_HW_INTRINSICS
    GenTree* impArrayAccessIntrinsic(CORINFO_CLASS_HANDLE clsHnd,
                                     CORINFO_SIG_INFO*    sig,
                                     int                  memberRef,
                                     bool                 readonlyCall,
                                     CorInfoIntrinsics    intrinsicID);
    GenTree* impInitializeArrayIntrinsic(CORINFO_SIG_INFO* sig);

    GenTree* impMethodPointer(CORINFO_RESOLVED_TOKEN* pResolvedToken, CORINFO_CALL_INFO* pCallInfo);

    GenTree* impTransformThis(GenTree*                thisPtr,
                              CORINFO_RESOLVED_TOKEN* pConstrainedResolvedToken,
                              CORINFO_THIS_TRANSFORM  transform);

    //----------------- Manipulating the trees and stmts ----------------------

    Statement* impStmtList; // Statements for the BB being imported.
    Statement* impLastStmt; // The last statement for the current BB.

public:
    enum
    {
        CHECK_SPILL_ALL  = -1,
        CHECK_SPILL_NONE = -2
    };

    void impBeginTreeList();
    void impEndTreeList(BasicBlock* block, Statement* firstStmt, Statement* lastStmt);
    void impEndTreeList(BasicBlock* block);
    void impAppendStmtCheck(Statement* stmt, unsigned chkLevel);
    void impAppendStmt(Statement* stmt, unsigned chkLevel);
    void impAppendStmt(Statement* stmt);
    void impInsertStmtBefore(Statement* stmt, Statement* stmtBefore);
    Statement* impAppendTree(GenTree* tree, unsigned chkLevel, IL_OFFSETX offset);
    void impInsertTreeBefore(GenTree* tree, IL_OFFSETX offset, Statement* stmtBefore);
    void impAssignTempGen(unsigned tmp, GenTree* val, unsigned curLevel);
    void impAssignTempGen(unsigned tmpNum, GenTree* val, ClassLayout* layout, unsigned curLevel);
    void impAssignTempGen(unsigned tmpNum, GenTree* val, CORINFO_CLASS_HANDLE structHnd, unsigned curLevel);
    Statement* impExtractLastStmt();
    GenTree* impCloneExpr(GenTree*             tree,
                          GenTree**            clone,
                          CORINFO_CLASS_HANDLE structHnd,
                          unsigned curLevel DEBUGARG(const char* reason));
    GenTree* impAssignStruct(GenTree* dest, GenTree* src, CORINFO_CLASS_HANDLE structHnd, unsigned curLevel);
    GenTree* impAssignStructPtr(GenTree* dest, GenTree* src, CORINFO_CLASS_HANDLE structHnd, unsigned curLevel);

    GenTree* impGetStructAddr(GenTree* structVal, CORINFO_CLASS_HANDLE structHnd, unsigned curLevel, bool willDeref);

    var_types impNormStructType(CORINFO_CLASS_HANDLE structHnd, var_types* simdBaseType = nullptr);

    GenTree* impCanonicalizeStructCallArg(GenTree* structVal, CORINFO_CLASS_HANDLE structHnd, unsigned curLevel);

    GenTree* impTokenToHandle(CORINFO_RESOLVED_TOKEN* pResolvedToken,
                              BOOL*                   pRuntimeLookup    = nullptr,
                              BOOL                    mustRestoreHandle = FALSE,
                              BOOL                    importParent      = FALSE);

    GenTree* impParentClassTokenToHandle(CORINFO_RESOLVED_TOKEN* pResolvedToken,
                                         BOOL*                   pRuntimeLookup    = nullptr,
                                         BOOL                    mustRestoreHandle = FALSE)
    {
        return impTokenToHandle(pResolvedToken, pRuntimeLookup, mustRestoreHandle, TRUE);
    }

    GenTree* impLookupToTree(CORINFO_RESOLVED_TOKEN* pResolvedToken,
                             CORINFO_LOOKUP*         pLookup,
                             unsigned                flags,
                             void*                   compileTimeHandle);

    GenTree* getRuntimeContextTree(CORINFO_RUNTIME_LOOKUP_KIND kind);

    GenTree* impRuntimeLookupToTree(CORINFO_RESOLVED_TOKEN* pResolvedToken,
                                    CORINFO_LOOKUP*         pLookup,
                                    void*                   compileTimeHandle);

    GenTree* impReadyToRunLookupToTree(CORINFO_CONST_LOOKUP* pLookup, unsigned flags, void* compileTimeHandle);

    GenTreeCall* impReadyToRunHelperToTree(CORINFO_RESOLVED_TOKEN* pResolvedToken,
                                           CorInfoHelpFunc         helper,
                                           var_types               type,
                                           GenTreeCall::Use*       args               = nullptr,
                                           CORINFO_LOOKUP_KIND*    pGenericLookupKind = nullptr);

    GenTree* impCastClassOrIsInstToTree(GenTree*                op1,
                                        GenTree*                op2,
                                        CORINFO_RESOLVED_TOKEN* pResolvedToken,
                                        bool                    isCastClass);

    GenTree* impOptimizeCastClassOrIsInst(GenTree* op1, CORINFO_RESOLVED_TOKEN* pResolvedToken, bool isCastClass);

    bool IsIntrinsicImplementedByUserCall(NamedIntrinsic intrinsicName);
    bool IsTargetIntrinsic(NamedIntrinsic intrinsicName);
    bool IsMathIntrinsic(NamedIntrinsic intrinsicName);
    bool IsMathIntrinsic(GenTree* tree);

private:
    //----------------- Importing the method ----------------------------------

    CORINFO_CONTEXT_HANDLE impTokenLookupContextHandle; // The context used for looking up tokens.

#ifdef DEBUG
    unsigned    impCurOpcOffs;
    const char* impCurOpcName;

    // For displaying instrs with generated native code (-n:B)
    Statement* impLastILoffsStmt; // oldest stmt added for which we did not call SetLastILOffset().
    void       impNoteLastILoffs();
#endif

    /* IL offset of the stmt currently being imported. It gets set to
       BAD_IL_OFFSET after it has been set in the appended trees. Then it gets
       updated at IL offsets for which we have to report mapping info.
       It also includes flag bits, so use jitGetILoffs()
       to get the actual IL offset value.
    */

    IL_OFFSETX impCurStmtOffs;
    void impCurStmtOffsSet(IL_OFFSET offs);

    void impNoteBranchOffs();

    unsigned impInitBlockLineInfo();

    GenTree* impCheckForNullPointer(GenTree* obj);
    bool impIsThis(GenTree* obj);
    bool impIsLDFTN_TOKEN(const BYTE* delegateCreateStart, const BYTE* newobjCodeAddr);
    bool impIsDUP_LDVIRTFTN_TOKEN(const BYTE* delegateCreateStart, const BYTE* newobjCodeAddr);
    bool impIsAnySTLOC(OPCODE opcode)
    {
        return ((opcode == CEE_STLOC) || (opcode == CEE_STLOC_S) ||
                ((opcode >= CEE_STLOC_0) && (opcode <= CEE_STLOC_3)));
    }

    GenTreeCall::Use* impPopCallArgs(unsigned count, CORINFO_SIG_INFO* sig, GenTreeCall::Use* prefixArgs = nullptr);

    bool impCheckImplicitArgumentCoercion(var_types sigType, var_types nodeType) const;

    GenTreeCall::Use* impPopReverseCallArgs(unsigned count, CORINFO_SIG_INFO* sig, unsigned skipReverseCount = 0);

    /*
     * Get current IL offset with stack-empty info incoporated
     */
    IL_OFFSETX impCurILOffset(IL_OFFSET offs, bool callInstruction = false);

    //---------------- Spilling the importer stack ----------------------------

    // The maximum number of bytes of IL processed without clean stack state.
    // It allows to limit the maximum tree size and depth.
    static const unsigned MAX_TREE_SIZE = 200;
    bool impCanSpillNow(OPCODE prevOpcode);

    // We keep a byte-per-block map (dynamically extended) in the top-level Compiler object of a compilation.
    JitExpandArray<bool> impPendingBlockMembers;

    // Return the byte for "b" (allocating/extending impPendingBlockMembers if necessary.)
    // Operates on the map in the top-level ancestor.
    bool impIsPendingBlockMember(BasicBlock* blk)
    {
        return impInlineRoot()->impPendingBlockMembers.Get(blk->bbInd());
    }

    // Set the byte for "b" to "val" (allocating/extending impPendingBlockMembers if necessary.)
    // Operates on the map in the top-level ancestor.
    void impSetPendingBlockMember(BasicBlock* blk, bool val)
    {
        impInlineRoot()->impPendingBlockMembers.Set(blk->bbInd(), val);
    }

    bool impCanReimport;

    void impSpillStackEntry(unsigned level DEBUGARG(const char* reason));

    void impSpillStackEnsure(bool spillLeaves = false);
    void impEvalSideEffects();
    void impSpillSpecialSideEff();
    void impSpillSideEffects(bool spillGlobEffects, unsigned chkLevel DEBUGARG(const char* reason));
    void               impSpillValueClasses();
    void               impSpillEvalStack();
    static fgWalkPreFn impFindValueClasses;
    void impSpillLclRefs(ssize_t lclNum);

    BasicBlock* impPushCatchArgOnStack(BasicBlock* hndBlk, CORINFO_CLASS_HANDLE clsHnd, bool isSingleBlockFilter);
    GenTree* impNewCatchArg();

    bool impBlockIsInALoop(BasicBlock* block);
    void impImportBlockCode(BasicBlock* block);

    void impAddPendingEHSuccessors(BasicBlock* block);

    void impImportBlockPending(BasicBlock* block);
    void impPushPendingBlock(BasicBlock* block);
    BasicBlock* impPopPendingBlock();

    var_types impGetNumericBinaryOpType(genTreeOps oper, bool fUnsigned, GenTree** pOp1, GenTree** pOp2);

    void impImportBlock(BasicBlock* block);
    bool impSpillStackAtBlockEnd(BasicBlock* block);

    // Assumes that "block" is a basic block that completes with a non-empty stack. We will assign the values
    // on the stack to local variables (the "spill temp" variables). The successor blocks will assume that
    // its incoming stack contents are in those locals. This requires "block" and its successors to agree on
    // the variables that will be used -- and for all the predecessors of those successors, and the
    // successors of those predecessors, etc. Call such a set of blocks closed under alternating
    // successor/predecessor edges a "spill clique." A block is a "predecessor" or "successor" member of the
    // clique (or, conceivably, both). Each block has a specified sequence of incoming and outgoing spill
    // temps. If "block" already has its outgoing spill temps assigned (they are always a contiguous series
    // of local variable numbers, so we represent them with the base local variable number), returns that.
    // Otherwise, picks a set of spill temps, and propagates this choice to all blocks in the spill clique of
    // which "block" is a member (asserting, in debug mode, that no block in this clique had its spill temps
    // chosen already. More precisely, that the incoming or outgoing spill temps are not chosen, depending
    // on which kind of member of the clique the block is).
    void impSetSpillCliqueState(BasicBlock* block, ImportSpillCliqueState* state);

    // Assumes that "block" is a basic block that completes with a non-empty stack. We have previously
    // assigned the values on the stack to local variables (the "spill temp" variables). The successor blocks
    // will assume that its incoming stack contents are in those locals. This requires "block" and its
    // successors to agree on the variables and their types that will be used.  The CLI spec allows implicit
    // conversions between 'int' and 'native int' or 'float' and 'double' stack types. So one predecessor can
    // push an int and another can push a native int.  For 64-bit we have chosen to implement this by typing
    // the "spill temp" as native int, and then importing (or re-importing as needed) so that all the
    // predecessors in the "spill clique" push a native int (sign-extending if needed), and all the
    // successors receive a native int. Similarly float and double are unified to double.
    // This routine is called after a type-mismatch is detected, and it will walk the spill clique to mark
    // blocks for re-importation as appropriate (both successors, so they get the right incoming type, and
    // predecessors, so they insert an upcast if needed).
    void impReimportSpillClique(BasicBlock* block);

    // When we compute a "spill clique" (see above) these byte-maps are allocated to have a byte per basic
    // block, and represent the predecessor and successor members of the clique currently being computed.
    // *** Access to these will need to be locked in a parallel compiler.
    JitExpandArray<uint8_t> impSpillCliqueMembers;

    enum SpillCliqueDir
    {
        SpillCliquePred,
        SpillCliqueSucc
    };

    // Abstract class for receiving a callback while walking a spill clique
    class SpillCliqueWalker
    {
    public:
        virtual void Visit(SpillCliqueDir predOrSucc, BasicBlock* blk) = 0;
    };

    // This is the heart of the algorithm for walking spill cliques. It invokes callback->Visit for each
    // predecessor or successor within the spill clique
    void impWalkSpillCliqueFromPred(BasicBlock* pred, SpillCliqueWalker* callback);

    bool impIsSpillCliqueMember(SpillCliqueDir predOrSucc, BasicBlock* block);
    bool impAddSpillCliqueMember(SpillCliqueDir predOrSucc, BasicBlock* block);

    void impPushLclVar(unsigned lclNum, IL_OFFSET offset);
    void impLoadArg(unsigned ilArgNum, IL_OFFSET offset);
    void impLoadLoc(unsigned ilLclNum, IL_OFFSET offset);
    bool impInlineReturnInstruction();
    void impReturnInstruction(int prefixFlags, OPCODE* opcode);

    // A free list of linked list nodes used to represent to-do stacks of basic blocks.
    struct BlockListNode
    {
        BasicBlock*    m_blk;
        BlockListNode* m_next;
        BlockListNode(BasicBlock* blk, BlockListNode* next = nullptr) : m_blk(blk), m_next(next)
        {
        }
        void* operator new(size_t sz, Compiler* comp);
    };
    BlockListNode* impBlockListNodeFreeList;
    BlockListNode* impPendingBlockStack;

    void FreeBlockListNode(BlockListNode* node);

    var_types mangleVarArgsType(var_types type);

#if FEATURE_VARARG
    regNumber getCallArgIntRegister(regNumber floatReg);
    regNumber getCallArgFloatRegister(regNumber intReg);
#endif // FEATURE_VARARG

#if defined(DEBUG)
    static unsigned jitTotalMethodCompiled;
#endif

#ifdef DEBUG
    static LONG jitNestingLevel;
#endif // DEBUG

<<<<<<< HEAD
    static GenTreeLclVar* impIsAddressInLocal(GenTree* tree);
=======
    static bool impIsAddressInLocal(const GenTree* tree, GenTree** lclVarTreeOut);
>>>>>>> 672b46fd

    void impMakeDiscretionaryInlineObservations(InlineInfo* pInlineInfo, InlineResult* inlineResult);

    // STATIC inlining decision based on the IL code.
    void impCanInlineIL(CORINFO_METHOD_HANDLE fncHandle,
                        CORINFO_METHOD_INFO*  methInfo,
                        bool                  forceInline,
                        InlineResult*         inlineResult);

    void impCheckCanInline(GenTreeCall*           call,
                           CORINFO_METHOD_HANDLE  fncHandle,
                           unsigned               methAttr,
                           CORINFO_CONTEXT_HANDLE exactContextHnd,
                           InlineCandidateInfo**  ppInlineCandidateInfo,
                           InlineResult*          inlineResult);

<<<<<<< HEAD
=======
    void impInlineRecordArgInfo(InlineInfo*   pInlineInfo,
                                GenTree*      curArgVal,
                                unsigned      argNum,
                                InlineResult* inlineResult);

    void impInlineInitVars(InlineInfo* pInlineInfo);

    unsigned impInlineFetchLocal(unsigned lclNum DEBUGARG(const char* reason));

    GenTree* impInlineFetchArg(unsigned lclNum, InlArgInfo* inlArgInfo, InlLclVarInfo* lclTypeInfo);

    bool impInlineIsThis(GenTree* tree, InlArgInfo* inlArgInfo);

>>>>>>> 672b46fd
    bool impInlineIsGuaranteedThisDerefBeforeAnySideEffects(GenTree*          additionalTree,
                                                            GenTreeCall::Use* additionalCallArgs,
                                                            GenTree*          dereferencedAddress);

    void impMarkInlineCandidate(GenTreeCall*           call,
                                CORINFO_CONTEXT_HANDLE exactContextHnd,
                                bool                   exactContextNeedsRuntimeLookup,
                                CORINFO_CALL_INFO*     callInfo);

    void impMarkInlineCandidateHelper(GenTreeCall*           call,
                                      CORINFO_CONTEXT_HANDLE exactContextHnd,
                                      bool                   exactContextNeedsRuntimeLookup,
                                      CORINFO_CALL_INFO*     callInfo);

    bool impTailCallRetTypeCompatible(GenTreeCall* call);

    bool impIsTailCallILPattern(
        bool tailPrefixed, OPCODE curOpcode, const BYTE* codeAddrOfNextOpcode, const BYTE* codeEnd, bool isRecursive);

    bool impIsImplicitTailCallCandidate(
        OPCODE curOpcode, const BYTE* codeAddrOfNextOpcode, const BYTE* codeEnd, int prefixFlags, bool isRecursive);

    bool impIsClassExact(CORINFO_CLASS_HANDLE classHnd);
    bool impCanSkipCovariantStoreCheck(GenTree* value, GenTree* array);

    CORINFO_RESOLVED_TOKEN* impAllocateToken(const CORINFO_RESOLVED_TOKEN& token);

    GenTree* impImportInitObj(GenTree* dstAddr, CORINFO_CLASS_HANDLE classHandle);
    GenTree* impImportCpObj(GenTree* dstAddr, GenTree* srcAddr, CORINFO_CLASS_HANDLE classHandle);
    GenTree* impImportInitBlk(GenTree* dstAddr, GenTree* initValue, GenTree* size, bool isVolatile);
    GenTree* impImportCpBlk(GenTree* dstAddr, GenTree* srcAddr, GenTree* size, bool isVolatile);

    GenTree* impImportPop(BasicBlock* block);

    /*
    XXXXXXXXXXXXXXXXXXXXXXXXXXXXXXXXXXXXXXXXXXXXXXXXXXXXXXXXXXXXXXXXXXXXXXXXXXXXXXX
    XXXXXXXXXXXXXXXXXXXXXXXXXXXXXXXXXXXXXXXXXXXXXXXXXXXXXXXXXXXXXXXXXXXXXXXXXXXXXXX
    XX                                                                           XX
    XX                           FlowGraph                                       XX
    XX                                                                           XX
    XX   Info about the basic-blocks, their contents and the flow analysis       XX
    XX                                                                           XX
    XXXXXXXXXXXXXXXXXXXXXXXXXXXXXXXXXXXXXXXXXXXXXXXXXXXXXXXXXXXXXXXXXXXXXXXXXXXXXXX
    XXXXXXXXXXXXXXXXXXXXXXXXXXXXXXXXXXXXXXXXXXXXXXXXXXXXXXXXXXXXXXXXXXXXXXXXXXXXXXX
    */

public:
    BasicBlock* fgFirstBB;        // Beginning of the basic block list
    BasicBlock* fgLastBB;         // End of the basic block list
    BasicBlock* fgFirstColdBlock; // First block to be placed in the cold section
    BasicBlock* fgEntryBB;        // For OSR, the original method's entry point
#if defined(FEATURE_EH_FUNCLETS)
    BasicBlock* fgFirstFuncletBB; // First block of outlined funclets (to allow block insertion before the funclets)
#endif
    BasicBlock* fgFirstBBScratch;   // Block inserted for initialization stuff. Is nullptr if no such block has been
                                    // created.
    BasicBlockList* fgReturnBlocks; // list of BBJ_RETURN blocks
    unsigned        fgEdgeCount;    // # of control flow edges between the BBs
    unsigned        fgBBcount;      // # of BBs in the method
#ifdef DEBUG
    unsigned fgBBcountAtCodegen; // # of BBs in the method at the start of codegen
#endif
    unsigned     fgBBNumMax;       // The max bbNum that has been assigned to basic blocks
    unsigned     fgDomBBcount;     // # of BBs for which we have dominator and reachability information
    BasicBlock** fgBBInvPostOrder; // The flow graph stored in an array sorted in topological order, needed to compute
                                   // dominance. Indexed by block number. Size: fgBBNumMax + 1.

    // After the dominance tree is computed, we cache a DFS preorder number and DFS postorder number to compute
    // dominance queries in O(1). fgDomTreePreOrder and fgDomTreePostOrder are arrays giving the block's preorder and
    // postorder number, respectively. The arrays are indexed by basic block number. (Note that blocks are numbered
    // starting from one. Thus, we always waste element zero. This makes debugging easier and makes the code less likely
    // to suffer from bugs stemming from forgetting to add or subtract one from the block number to form an array
    // index). The arrays are of size fgBBNumMax + 1.
    unsigned* fgDomTreePreOrder;
    unsigned* fgDomTreePostOrder;

    // Dominator tree used by SSA construction and copy propagation (the two are expected to use the same tree
    // in order to avoid the need for SSA reconstruction and an "out of SSA" phase).
    DomTreeNode* fgSsaDomTree;

    bool fgBBVarSetsInited;

    // Allocate array like T* a = new T[fgBBNumMax + 1];
    // Using helper so we don't keep forgetting +1.
    template <typename T>
    T* fgAllocateTypeForEachBlk(CompMemKind cmk = CMK_Unknown)
    {
        return getAllocator(cmk).allocate<T>(fgBBNumMax + 1);
    }

    // BlockSets are relative to a specific set of BasicBlock numbers. If that changes
    // (if the blocks are renumbered), this changes. BlockSets from different epochs
    // cannot be meaningfully combined. Note that new blocks can be created with higher
    // block numbers without changing the basic block epoch. These blocks *cannot*
    // participate in a block set until the blocks are all renumbered, causing the epoch
    // to change. This is useful if continuing to use previous block sets is valuable.
    // If the epoch is zero, then it is uninitialized, and block sets can't be used.
    unsigned fgCurBBEpoch;

    unsigned GetCurBasicBlockEpoch()
    {
        return fgCurBBEpoch;
    }

    // The number of basic blocks in the current epoch. When the blocks are renumbered,
    // this is fgBBcount. As blocks are added, fgBBcount increases, fgCurBBEpochSize remains
    // the same, until a new BasicBlock epoch is created, such as when the blocks are all renumbered.
    unsigned fgCurBBEpochSize;

    // The number of "size_t" elements required to hold a bitset large enough for fgCurBBEpochSize
    // bits. This is precomputed to avoid doing math every time BasicBlockBitSetTraits::GetArrSize() is called.
    unsigned fgBBSetCountInSizeTUnits;

    void NewBasicBlockEpoch()
    {
        INDEBUG(unsigned oldEpochArrSize = fgBBSetCountInSizeTUnits);

        // We have a new epoch. Compute and cache the size needed for new BlockSets.
        fgCurBBEpoch++;
        fgCurBBEpochSize = fgBBNumMax + 1;
        fgBBSetCountInSizeTUnits =
            roundUp(fgCurBBEpochSize, (unsigned)(sizeof(size_t) * 8)) / unsigned(sizeof(size_t) * 8);

#ifdef DEBUG
        // All BlockSet objects are now invalid!
        fgReachabilitySetsValid = false; // the bbReach sets are now invalid!
        fgEnterBlksSetValid     = false; // the fgEnterBlks set is now invalid!

        if (verbose)
        {
            unsigned epochArrSize = BasicBlockBitSetTraits::GetArrSize(this, sizeof(size_t));
            printf("\nNew BlockSet epoch %d, # of blocks (including unused BB00): %u, bitset array size: %u (%s)",
                   fgCurBBEpoch, fgCurBBEpochSize, epochArrSize, (epochArrSize <= 1) ? "short" : "long");
            if ((fgCurBBEpoch != 1) && ((oldEpochArrSize <= 1) != (epochArrSize <= 1)))
            {
                // If we're not just establishing the first epoch, and the epoch array size has changed such that we're
                // going to change our bitset representation from short (just a size_t bitset) to long (a pointer to an
                // array of size_t bitsets), then print that out.
                printf("; NOTE: BlockSet size was previously %s!", (oldEpochArrSize <= 1) ? "short" : "long");
            }
            printf("\n");
        }
#endif // DEBUG
    }

    void EnsureBasicBlockEpoch()
    {
        if (fgCurBBEpochSize != fgBBNumMax + 1)
        {
            NewBasicBlockEpoch();
        }
    }

    BasicBlock* fgNewBasicBlock(BBjumpKinds jumpKind);
    void fgEnsureFirstBBisScratch();
    bool fgFirstBBisScratch();
    bool fgBBisScratch(BasicBlock* block);

    void fgExtendEHRegionBefore(BasicBlock* block);
    void fgExtendEHRegionAfter(BasicBlock* block);

    BasicBlock* fgNewBBbefore(BBjumpKinds jumpKind, BasicBlock* block, bool extendRegion);

    BasicBlock* fgNewBBafter(BBjumpKinds jumpKind, BasicBlock* block, bool extendRegion);

    BasicBlock* fgNewBBinRegion(BBjumpKinds jumpKind,
                                unsigned    tryIndex,
                                unsigned    hndIndex,
                                BasicBlock* nearBlk,
                                bool        putInFilter = false,
                                bool        runRarely   = false,
                                bool        insertAtEnd = false);

    BasicBlock* fgNewBBinRegion(BBjumpKinds jumpKind,
                                BasicBlock* srcBlk,
                                bool        runRarely   = false,
                                bool        insertAtEnd = false);

    BasicBlock* fgNewBBinRegion(BBjumpKinds jumpKind);

    BasicBlock* fgNewBBinRegionWorker(BBjumpKinds jumpKind,
                                      BasicBlock* afterBlk,
                                      unsigned    xcptnIndex,
                                      bool        putInTryRegion);

    void fgInsertBBbefore(BasicBlock* insertBeforeBlk, BasicBlock* newBlk);
    void fgInsertBBafter(BasicBlock* insertAfterBlk, BasicBlock* newBlk);
    void fgUnlinkBlock(BasicBlock* block);

    unsigned fgMeasureIR();

    bool fgModified;         // True if the flow graph has been modified recently
    bool fgComputePredsDone; // Have we computed the bbPreds list
    bool fgCheapPredsValid;  // Is the bbCheapPreds list valid?
    bool fgDomsComputed;     // Have we computed the dominator sets?
    bool fgOptimizedFinally; // Did we optimize any try-finallys?

    bool fgHasSwitch; // any BBJ_SWITCH jumps?

    BlockSet fgEnterBlks; // Set of blocks which have a special transfer of control; the "entry" blocks plus EH handler
                          // begin blocks.

#ifdef DEBUG
    bool fgReachabilitySetsValid; // Are the bbReach sets valid?
    bool fgEnterBlksSetValid;     // Is the fgEnterBlks set valid?
#endif                            // DEBUG

    bool fgRemoveRestOfBlock; // true if we know that we will throw
    bool fgStmtRemoved;       // true if we remove statements -> need new DFA

    // There are two modes for ordering of the trees.
    //  - In FGOrderTree, the dominant ordering is the tree order, and the nodes contained in
    //    each tree and sub-tree are contiguous, and can be traversed (in gtNext/gtPrev order)
    //    by traversing the tree according to the order of the operands.
    //  - In FGOrderLinear, the dominant ordering is the linear order.

    enum FlowGraphOrder
    {
        FGOrderTree,
        FGOrderLinear
    };
    FlowGraphOrder fgOrder;

    // The following are boolean flags that keep track of the state of internal data structures

    bool                 fgStmtListThreaded;       // true if the node list is now threaded
    bool                 fgCanRelocateEHRegions;   // true if we are allowed to relocate the EH regions
    bool                 fgEdgeWeightsComputed;    // true after we have called fgComputeEdgeWeights
    bool                 fgHaveValidEdgeWeights;   // true if we were successful in computing all of the edge weights
    bool                 fgSlopUsedInEdgeWeights;  // true if their was some slop used when computing the edge weights
    bool                 fgRangeUsedInEdgeWeights; // true if some of the edgeWeight are expressed in Min..Max form
    bool                 fgNeedsUpdateFlowGraph;   // true if we need to run fgUpdateFlowGraph
    BasicBlock::weight_t fgCalledCount;            // count of the number of times this method was called
                                                   // This is derived from the profile data
                                                   // or is BB_UNITY_WEIGHT when we don't have profile data

#if defined(FEATURE_EH_FUNCLETS)
    bool fgFuncletsCreated; // true if the funclet creation phase has been run
#endif                      // FEATURE_EH_FUNCLETS

    bool fgGlobalMorph; // indicates if we are during the global morphing phase
                        // since fgMorphTree can be called from several places

    bool     impBoxTempInUse; // the temp below is valid and available
    unsigned impBoxTemp;      // a temporary that is used for boxing

#ifdef DEBUG
    bool jitFallbackCompile; // Are we doing a fallback compile? That is, have we executed a NO_WAY assert,
                             //   and we are trying to compile again in a "safer", minopts mode?
#endif

#if defined(DEBUG)
    unsigned impInlinedCodeSize;
    bool     fgPrintInlinedMethods;
#endif

    jitstd::vector<flowList*>* fgPredListSortVector;

    //-------------------------------------------------------------------------

    void fgInit();

    PhaseStatus fgImport();

    PhaseStatus fgTransformIndirectCalls();

    PhaseStatus fgTransformPatchpoints();

    PhaseStatus fgInline();

    PhaseStatus fgRemoveEmptyTry();

    PhaseStatus fgRemoveEmptyFinally();

    PhaseStatus fgMergeFinallyChains();

    PhaseStatus fgCloneFinally();

    void fgCleanupContinuation(BasicBlock* continuation);

#if defined(FEATURE_EH_FUNCLETS) && defined(TARGET_ARM)

    PhaseStatus fgUpdateFinallyTargetFlags();

    void fgClearAllFinallyTargetBits();

    void fgAddFinallyTargetFlags();

#endif // defined(FEATURE_EH_FUNCLETS) && defined(TARGET_ARM)

    PhaseStatus fgTailMergeThrows();
    void fgTailMergeThrowsFallThroughHelper(BasicBlock* predBlock,
                                            BasicBlock* nonCanonicalBlock,
                                            BasicBlock* canonicalBlock,
                                            flowList*   predEdge);
    void fgTailMergeThrowsJumpToHelper(BasicBlock* predBlock,
                                       BasicBlock* nonCanonicalBlock,
                                       BasicBlock* canonicalBlock,
                                       flowList*   predEdge);

#if defined(FEATURE_EH_FUNCLETS) && defined(TARGET_ARM)
    // Sometimes we need to defer updating the BBF_FINALLY_TARGET bit. fgNeedToAddFinallyTargetBits signals
    // when this is necessary.
    bool fgNeedToAddFinallyTargetBits;
#endif // defined(FEATURE_EH_FUNCLETS) && defined(TARGET_ARM)

    bool fgRetargetBranchesToCanonicalCallFinally(BasicBlock*      block,
                                                  BasicBlock*      handler,
                                                  BlockToBlockMap& continuationMap);

    GenTree* fgGetCritSectOfStaticMethod();

#if defined(FEATURE_EH_FUNCLETS)

    void fgAddSyncMethodEnterExit();

    GenTree* fgCreateMonitorTree(unsigned lvaMonitorBool, unsigned lvaThisVar, BasicBlock* block, bool enter);

    void fgConvertSyncReturnToLeave(BasicBlock* block);

#endif // FEATURE_EH_FUNCLETS

    void fgAddReversePInvokeEnterExit();

    bool fgMoreThanOneReturnBlock();

    // The number of separate return points in the method.
    unsigned fgReturnCount;

    void fgAddInternal();

    bool fgFoldConditional(BasicBlock* block);

    void fgMorphStmts(BasicBlock* block);
    void fgMorphBlocks();

    void fgMergeBlockReturn(BasicBlock* block);

    bool fgMorphBlockStmt(BasicBlock* block, Statement* stmt DEBUGARG(const char* msg));

    void fgSetOptions();

#ifdef DEBUG
    static fgWalkPreFn fgAssertNoQmark;
    void fgPreExpandQmarkChecks(GenTree* expr);
    void        fgPostExpandQmarkChecks();
    static void fgCheckQmarkAllowedForm(GenTree* tree);
#endif

    IL_OFFSET fgFindBlockILOffset(BasicBlock* block);

    BasicBlock* fgSplitBlockAtBeginning(BasicBlock* curr);
    BasicBlock* fgSplitBlockAtEnd(BasicBlock* curr);
    BasicBlock* fgSplitBlockAfterStatement(BasicBlock* curr, Statement* stmt);
    BasicBlock* fgSplitBlockAfterNode(BasicBlock* curr, GenTree* node); // for LIR
    BasicBlock* fgSplitEdge(BasicBlock* curr, BasicBlock* succ);

    Statement* fgNewStmtFromTree(GenTree* tree, BasicBlock* block, IL_OFFSETX offs);
    Statement* fgNewStmtFromTree(GenTree* tree);
    Statement* fgNewStmtFromTree(GenTree* tree, BasicBlock* block);
    Statement* fgNewStmtFromTree(GenTree* tree, IL_OFFSETX offs);

    GenTree* fgGetTopLevelQmark(GenTree* expr, GenTree** ppDst = nullptr);
    void fgExpandQmarkForCastInstOf(BasicBlock* block, Statement* stmt);
    void fgExpandQmarkStmt(BasicBlock* block, Statement* stmt);
    void fgExpandQmarkNodes();

    // Do "simple lowering."  This functionality is (conceptually) part of "general"
    // lowering that is distributed between fgMorph and the lowering phase of LSRA.
    void fgSimpleLowering();

    GenTree* fgInitThisClass();

    GenTreeCall* fgGetStaticsCCtorHelper(CORINFO_CLASS_HANDLE cls, CorInfoHelpFunc helper);

    GenTreeCall* fgGetSharedCCtor(CORINFO_CLASS_HANDLE cls);

    bool backendRequiresLocalVarLifetimes()
    {
        return !opts.MinOpts() || m_pLinearScan->willEnregisterLocalVars();
    }

    void fgLocalVarLiveness();

    void fgLocalVarLivenessInit();

    void fgPerNodeLocalVarLiveness(GenTree* node);
    void fgPerBlockLocalVarLiveness();

    VARSET_VALRET_TP fgGetHandlerLiveVars(BasicBlock* block);

    void fgLiveVarAnalysis(bool updateInternalOnly = false);

    void fgComputeLifeCall(VARSET_TP& life, GenTreeCall* call);

    void fgComputeLifeTrackedLocalUse(VARSET_TP& life, LclVarDsc& varDsc, GenTreeLclVarCommon* node);
    bool fgComputeLifeTrackedLocalDef(VARSET_TP&           life,
                                      VARSET_VALARG_TP     keepAliveVars,
                                      LclVarDsc&           varDsc,
                                      GenTreeLclVarCommon* node);
    bool fgComputeLifeUntrackedLocal(VARSET_TP&           life,
                                     VARSET_VALARG_TP     keepAliveVars,
                                     LclVarDsc&           varDsc,
                                     GenTreeLclVarCommon* lclVarNode);
    bool fgComputeLifeLocal(VARSET_TP& life, VARSET_VALARG_TP keepAliveVars, GenTree* lclVarNode);

    void fgComputeLife(VARSET_TP&       life,
                       GenTree*         startNode,
                       GenTree*         endNode,
                       VARSET_VALARG_TP volatileVars,
                       bool* pStmtInfoDirty DEBUGARG(bool* treeModf));

    void fgComputeLifeLIR(VARSET_TP& life, BasicBlock* block, VARSET_VALARG_TP volatileVars);

    bool fgTryRemoveNonLocal(GenTree* node, LIR::Range* blockRange);

    void fgRemoveDeadStoreLIR(GenTree* store, BasicBlock* block);
    bool fgRemoveDeadStore(GenTree**        pTree,
                           LclVarDsc*       varDsc,
                           VARSET_VALARG_TP life,
                           bool*            doAgain,
                           bool* pStmtInfoDirty DEBUGARG(bool* treeModf));

    void fgInterBlockLocalVarLiveness();

    // The presence of a partial definition presents some difficulties for SSA: this is both a use of some SSA name
    // of "x", and a def of a new SSA name for "x".  The tree only has one local variable for "x", so it has to choose
    // whether to treat that as the use or def.  It chooses the "use", and thus the old SSA name.  This map allows us
    // to record/recover the "def" SSA number, given the lcl var node for "x" in such a tree.
    typedef JitHashTable<GenTree*, JitPtrKeyFuncs<GenTree>, unsigned> NodeToUnsignedMap;
    NodeToUnsignedMap* m_opAsgnVarDefSsaNums;
    NodeToUnsignedMap* GetOpAsgnVarDefSsaNums()
    {
        if (m_opAsgnVarDefSsaNums == nullptr)
        {
            m_opAsgnVarDefSsaNums = new (getAllocator()) NodeToUnsignedMap(getAllocator());
        }
        return m_opAsgnVarDefSsaNums;
    }

    // Requires value numbering phase to have completed. Returns the value number ("gtVN") of the
    // "tree," EXCEPT in the case of GTF_VAR_USEASG, because the tree node's gtVN member is the
    // "use" VN. Performs a lookup into the map of (use asg tree -> def VN.) to return the "def's"
    // VN.
    inline ValueNum GetUseAsgDefVNOrTreeVN(GenTree* tree);

    // Requires that "lcl" has the GTF_VAR_DEF flag set.  Returns the SSA number of "lcl".
    // Except: assumes that lcl is a def, and if it is
    // a partial def (GTF_VAR_USEASG), looks up and returns the SSA number for the "def",
    // rather than the "use" SSA number recorded in the tree "lcl".
    inline unsigned GetSsaNumForLocalVarDef(GenTree* lcl);

    // Performs SSA conversion.
    void fgSsaBuild();

    // Reset any data structures to the state expected by "fgSsaBuild", so it can be run again.
    void fgResetForSsa();

    unsigned fgSsaPassesCompleted; // Number of times fgSsaBuild has been run.

    // Returns "true" if this is a special variable that is never zero initialized in the prolog.
    inline bool fgVarIsNeverZeroInitializedInProlog(unsigned varNum);

    // Returns "true" if the variable needs explicit zero initialization.
    inline bool fgVarNeedsExplicitZeroInit(unsigned varNum, bool bbInALoop, bool bbIsReturn);

    // The value numbers for this compilation.
    ValueNumStore* vnStore;

public:
    ValueNumStore* GetValueNumStore()
    {
        return vnStore;
    }

    // Do value numbering (assign a value number to each
    // tree node).
    void fgValueNumber();

    // Computes new GcHeap VN via the assignment H[elemTypeEq][arrVN][inx][fldSeq] = rhsVN.
    // Assumes that "elemTypeEq" is the (equivalence class rep) of the array element type.
    // The 'indType' is the indirection type of the lhs of the assignment and will typically
    // match the element type of the array or fldSeq.  When this type doesn't match
    // or if the fldSeq is 'NotAField' we invalidate the array contents H[elemTypeEq][arrVN]
    //
    ValueNum fgValueNumberArrIndexAssign(const VNFuncApp& elemAddr, ValueNum rhsVN, var_types indType);

    // Requires that "tree" is a GT_IND marked as an array index, and that its address argument
    // has been parsed to yield the other input arguments.  If evaluation of the address
    // can raise exceptions, those should be captured in the exception set "excVN."
    // Assumes that "elemTypeEq" is the (equivalence class rep) of the array element type.
    // Marks "tree" with the VN for H[elemTypeEq][arrVN][inx][fldSeq] (for the liberal VN; a new unique
    // VN for the conservative VN.)  Also marks the tree's argument as the address of an array element.
    // The type tree->TypeGet() will typically match the element type of the array or fldSeq.
    // When this type doesn't match or if the fldSeq is 'NotAField' we return a new unique VN

    // Requires "funcApp" to be a VNF_PtrToArrElem, and "addrXvn" to represent the exception set thrown
    // by evaluating the array index expression "tree".  Returns the value number resulting from
    // dereferencing the array in the current GcHeap state.  If "tree" is non-null, it must be the
    // "GT_IND" that does the dereference, and it is given the returned value number.
    ValueNum fgValueNumberArrIndexVal(const VNFuncApp& elemAddr, ValueNum addrXvn, var_types indType);

    // Compute the value number for a byref-exposed load of the given type via the given pointerVN.
    ValueNum fgValueNumberByrefExposedLoad(var_types type, ValueNum pointerVN);

    unsigned fgVNPassesCompleted; // Number of times fgValueNumber has been run.

    // Utility functions for fgValueNumber.

    // Perform value-numbering for the trees in "blk".
    void fgValueNumberBlock(BasicBlock* blk);

    // Requires that "entryBlock" is the entry block of loop "loopNum", and that "loopNum" is the
    // innermost loop of which "entryBlock" is the entry.  Returns the value number that should be
    // assumed for the memoryKind at the start "entryBlk".
    ValueNum fgMemoryVNForLoopSideEffects(MemoryKind memoryKind, BasicBlock* entryBlock, unsigned loopNum);

    // Called when an operation (performed by "tree", described by "msg") may cause the GcHeap to be mutated.
    // As GcHeap is a subset of ByrefExposed, this will also annotate the ByrefExposed mutation.
    void fgMutateGcHeap(GenTree* tree DEBUGARG(const char* msg));

    // Called when an operation (performed by "tree", described by "msg") may cause an address-exposed local to be
    // mutated.
    void fgMutateAddressExposedLocal(GenTree* tree DEBUGARG(const char* msg));

    // For a GC heap store at curTree, record the new curMemoryVN's and update curTree's MemorySsaMap.
    // As GcHeap is a subset of ByrefExposed, this will also record the ByrefExposed store.
    void recordGcHeapStore(GenTree* curTree, ValueNum gcHeapVN DEBUGARG(const char* msg));

    // For a store to an address-exposed local at curTree, record the new curMemoryVN and update curTree's MemorySsaMap.
    void recordAddressExposedLocalStore(GenTree* curTree, ValueNum memoryVN DEBUGARG(const char* msg));

    // Tree caused an update in the current memory VN.  If "tree" has an associated heap SSA #, record that
    // value in that SSA #.
    void fgValueNumberRecordMemorySsa(MemoryKind memoryKind, GenTree* tree);

    // The input 'tree' is a leaf node that is a constant
    // Assign the proper value number to the tree
    void fgValueNumberTreeConst(GenTree* tree);

    // Assumes that all inputs to "tree" have had value numbers assigned; assigns a VN to tree.
    // (With some exceptions: the VN of the lhs of an assignment is assigned as part of the
    // assignment.)
    void fgValueNumberTree(GenTree* tree);

    // Does value-numbering for a block assignment.
    void fgValueNumberBlockAssignment(GenTree* tree);

    // Does value-numbering for a cast tree.
    void fgValueNumberCastTree(GenTree* tree);

    // Does value-numbering for a bitcast tree.
    void fgValueNumberBitCastTree(GenTreeUnOp* tree);

    // Does value-numbering for an intrinsic tree.
    void fgValueNumberIntrinsic(GenTree* tree);

#ifdef FEATURE_SIMD
    // Does value-numbering for a GT_SIMD tree
    void fgValueNumberSimd(GenTreeSIMD* simdNode);
#endif // FEATURE_SIMD

#ifdef FEATURE_HW_INTRINSICS
    // Does value-numbering for a GT_HWINTRINSIC tree
    void fgValueNumberHWIntrinsic(GenTreeHWIntrinsic* hwIntrinsicNode);
#endif // FEATURE_HW_INTRINSICS

    // Does value-numbering for a call.  We interpret some helper calls.
    void fgValueNumberCall(GenTreeCall* call);

    // Does value-numbering for a helper "call" that has a VN function symbol "vnf".
    void fgValueNumberHelperCallFunc(GenTreeCall* call, VNFunc vnf, ValueNumPair vnpExc);

    // Requires "helpCall" to be a helper call.  Assigns it a value number;
    // we understand the semantics of some of the calls.  Returns "true" if
    // the call may modify the heap (we assume arbitrary memory side effects if so).
    bool fgValueNumberHelperCall(GenTreeCall* helpCall);

    // Requires that "helpFunc" is one of the pure Jit Helper methods.
    // Returns the corresponding VNFunc to use for value numbering
    VNFunc fgValueNumberJitHelperMethodVNFunc(CorInfoHelpFunc helpFunc);

    // Adds the exception set for the current tree node which has a memory indirection operation
    void fgValueNumberAddExceptionSetForIndirection(GenTree* tree, GenTree* baseAddr);

    // Adds the exception sets for the current tree node which is performing a division or modulus operation
    void fgValueNumberAddExceptionSetForDivision(GenTree* tree);

    // Adds the exception set for the current tree node which is performing a overflow checking operation
    void fgValueNumberAddExceptionSetForOverflow(GenTree* tree);

    // Adds the exception set for the current tree node which is performing a bounds check operation
    void fgValueNumberAddExceptionSetForBoundsCheck(GenTree* tree);

    // Adds the exception set for the current tree node which is performing a ckfinite operation
    void fgValueNumberAddExceptionSetForCkFinite(GenTree* tree);

    // Adds the exception sets for the current tree node
    void fgValueNumberAddExceptionSet(GenTree* tree);

    // These are the current value number for the memory implicit variables while
    // doing value numbering.  These are the value numbers under the "liberal" interpretation
    // of memory values; the "conservative" interpretation needs no VN, since every access of
    // memory yields an unknown value.
    ValueNum fgCurMemoryVN[MemoryKindCount];

    // Convert a BYTE which represents the VM's CorInfoGCtype to the JIT's var_types
    var_types getJitGCType(BYTE gcType);

    bool Compiler::isTrivialPointerSizedStruct(CORINFO_CLASS_HANDLE clsHnd) const;

    // Returns true if the provided type should be treated as a primitive type
    // for the unmanaged calling conventions.
    bool isNativePrimitiveStructType(CORINFO_CLASS_HANDLE clsHnd);

    // Get the "primitive" type that is is used when we are given a struct of size 'structSize'.
    // For pointer sized structs the 'clsHnd' is used to determine if the struct contains GC ref.
    // A "primitive" type is one of the scalar types: byte, short, int, long, ref, float, double
    // If we can't or shouldn't use a "primitive" type then TYP_UNKNOWN is returned.
    //
    // isVarArg is passed for use on Windows Arm64 to change the decision returned regarding
    // hfa types.
    //
    var_types getPrimitiveTypeForStruct(unsigned structSize, CORINFO_CLASS_HANDLE clsHnd, bool isVarArg);

    // Get the type that is used to pass values of the given struct type.
    // isVarArg is passed for use on Windows Arm64 to change the decision returned regarding
    // hfa types.
    //
    var_types getArgTypeForStruct(CORINFO_CLASS_HANDLE clsHnd,
                                  structPassingKind*   wbPassStruct,
                                  bool                 isVarArg,
                                  unsigned             structSize);

    // Get the type that is used to return values of the given struct type.
    // If the size is unknown, pass 0 and it will be determined from 'clsHnd'.
    var_types getReturnTypeForStruct(CORINFO_CLASS_HANDLE     clsHnd,
                                     CorInfoCallConvExtension callConv,
                                     structPassingKind*       wbPassStruct = nullptr,
                                     unsigned                 structSize   = 0);

#ifdef DEBUG
    // Print a representation of "vnp" or "vn" on standard output.
    // If "level" is non-zero, we also print out a partial expansion of the value.
    void vnpPrint(ValueNumPair vnp, unsigned level);
    void vnPrint(ValueNum vn, unsigned level);
#endif

    bool fgDominate(BasicBlock* b1, BasicBlock* b2); // Return true if b1 dominates b2

    // Dominator computation member functions
    // Not exposed outside Compiler
protected:
    bool fgReachable(BasicBlock* b1, BasicBlock* b2); // Returns true if block b1 can reach block b2

    // Compute immediate dominators, the dominator tree and and its pre/post-order travsersal numbers.
    void fgComputeDoms();

    void fgCompDominatedByExceptionalEntryBlocks();

    BlockSet_ValRet_T fgGetDominatorSet(BasicBlock* block); // Returns a set of blocks that dominate the given block.
    // Note: this is relatively slow compared to calling fgDominate(),
    // especially if dealing with a single block versus block check.

    void fgComputeReachabilitySets(); // Compute bbReach sets. (Also sets BBF_GC_SAFE_POINT flag on blocks.)

    void fgComputeEnterBlocksSet(); // Compute the set of entry blocks, 'fgEnterBlks'.

    bool fgRemoveUnreachableBlocks(); // Remove blocks determined to be unreachable by the bbReach sets.

    void fgComputeReachability(); // Perform flow graph node reachability analysis.

    BasicBlock* fgIntersectDom(BasicBlock* a, BasicBlock* b); // Intersect two immediate dominator sets.

    void fgDfsInvPostOrder(); // In order to compute dominance using fgIntersectDom, the flow graph nodes must be
                              // processed in topological sort, this function takes care of that.

    void fgDfsInvPostOrderHelper(BasicBlock* block, BlockSet& visited, unsigned* count);

    BlockSet_ValRet_T fgDomFindStartNodes(); // Computes which basic blocks don't have incoming edges in the flow graph.
                                             // Returns this as a set.

    INDEBUG(void fgDispDomTree(DomTreeNode* domTree);) // Helper that prints out the Dominator Tree in debug builds.

    DomTreeNode* fgBuildDomTree(); // Once we compute all the immediate dominator sets for each node in the flow graph
                                   // (performed by fgComputeDoms), this procedure builds the dominance tree represented
                                   // adjacency lists.

    // In order to speed up the queries of the form 'Does A dominates B', we can perform a DFS preorder and postorder
    // traversal of the dominance tree and the dominance query will become A dominates B iif preOrder(A) <= preOrder(B)
    // && postOrder(A) >= postOrder(B) making the computation O(1).
    void fgNumberDomTree(DomTreeNode* domTree);

    // When the flow graph changes, we need to update the block numbers, predecessor lists, reachability sets, and
    // dominators.
    void fgUpdateChangedFlowGraph(bool computeDoms = true);

public:
    // Compute the predecessors of the blocks in the control flow graph.
    void fgComputePreds();

    // Remove all predecessor information.
    void fgRemovePreds();

    // Compute the cheap flow graph predecessors lists. This is used in some early phases
    // before the full predecessors lists are computed.
    void fgComputeCheapPreds();

private:
    void fgAddCheapPred(BasicBlock* block, BasicBlock* blockPred);

    void fgRemoveCheapPred(BasicBlock* block, BasicBlock* blockPred);

public:
    enum GCPollType
    {
        GCPOLL_NONE,
        GCPOLL_CALL,
        GCPOLL_INLINE
    };

    // Initialize the per-block variable sets (used for liveness analysis).
    void fgInitBlockVarSets();

    PhaseStatus fgInsertGCPolls();
    BasicBlock* fgCreateGCPoll(GCPollType pollType, BasicBlock* block);

    // Requires that "block" is a block that returns from
    // a finally.  Returns the number of successors (jump targets of
    // of blocks in the covered "try" that did a "LEAVE".)
    unsigned fgNSuccsOfFinallyRet(BasicBlock* block);

    // Requires that "block" is a block that returns (in the sense of BBJ_EHFINALLYRET) from
    // a finally.  Returns its "i"th successor (jump targets of
    // of blocks in the covered "try" that did a "LEAVE".)
    // Requires that "i" < fgNSuccsOfFinallyRet(block).
    BasicBlock* fgSuccOfFinallyRet(BasicBlock* block, unsigned i);

private:
    // Factor out common portions of the impls of the methods above.
    void fgSuccOfFinallyRetWork(BasicBlock* block, unsigned i, BasicBlock** bres, unsigned* nres);

public:
    // For many purposes, it is desirable to be able to enumerate the *distinct* targets of a switch statement,
    // skipping duplicate targets.  (E.g., in flow analyses that are only interested in the set of possible targets.)
    // SwitchUniqueSuccSet contains the non-duplicated switch targets.
    // (Code that modifies the jump table of a switch has an obligation to call Compiler::UpdateSwitchTableTarget,
    // which in turn will call the "UpdateTarget" method of this type if a SwitchUniqueSuccSet has already
    // been computed for the switch block.  If a switch block is deleted or is transformed into a non-switch,
    // we leave the entry associated with the block, but it will no longer be accessed.)
    struct SwitchUniqueSuccSet
    {
        unsigned     numDistinctSuccs; // Number of distinct targets of the switch.
        BasicBlock** nonDuplicates;    // Array of "numDistinctSuccs", containing all the distinct switch target
                                       // successors.

        // The switch block "switchBlk" just had an entry with value "from" modified to the value "to".
        // Update "this" as necessary: if "from" is no longer an element of the jump table of "switchBlk",
        // remove it from "this", and ensure that "to" is a member.  Use "alloc" to do any required allocation.
        void UpdateTarget(CompAllocator alloc, BasicBlock* switchBlk, BasicBlock* from, BasicBlock* to);
    };

    typedef JitHashTable<BasicBlock*, JitPtrKeyFuncs<BasicBlock>, SwitchUniqueSuccSet> BlockToSwitchDescMap;

private:
    // Maps BasicBlock*'s that end in switch statements to SwitchUniqueSuccSets that allow
    // iteration over only the distinct successors.
    BlockToSwitchDescMap* m_switchDescMap;

public:
    BlockToSwitchDescMap* GetSwitchDescMap(bool createIfNull = true)
    {
        if ((m_switchDescMap == nullptr) && createIfNull)
        {
            m_switchDescMap = new (getAllocator()) BlockToSwitchDescMap(getAllocator());
        }
        return m_switchDescMap;
    }

    // Invalidate the map of unique switch block successors. For example, since the hash key of the map
    // depends on block numbers, we must invalidate the map when the blocks are renumbered, to ensure that
    // we don't accidentally look up and return the wrong switch data.
    void InvalidateUniqueSwitchSuccMap()
    {
        m_switchDescMap = nullptr;
    }

    // Requires "switchBlock" to be a block that ends in a switch.  Returns
    // the corresponding SwitchUniqueSuccSet.
    SwitchUniqueSuccSet GetDescriptorForSwitch(BasicBlock* switchBlk);

    // The switch block "switchBlk" just had an entry with value "from" modified to the value "to".
    // Update "this" as necessary: if "from" is no longer an element of the jump table of "switchBlk",
    // remove it from "this", and ensure that "to" is a member.
    void UpdateSwitchTableTarget(BasicBlock* switchBlk, BasicBlock* from, BasicBlock* to);

    // Remove the "SwitchUniqueSuccSet" of "switchBlk" in the BlockToSwitchDescMap.
    void fgInvalidateSwitchDescMapEntry(BasicBlock* switchBlk);

    BasicBlock* fgFirstBlockOfHandler(BasicBlock* block);

    flowList* fgGetPredForBlock(BasicBlock* block, BasicBlock* blockPred);

    flowList* fgGetPredForBlock(BasicBlock* block, BasicBlock* blockPred, flowList*** ptrToPred);

    flowList* fgSpliceOutPred(BasicBlock* block, BasicBlock* blockPred);

    flowList* fgRemoveRefPred(BasicBlock* block, BasicBlock* blockPred);

    flowList* fgRemoveAllRefPreds(BasicBlock* block, BasicBlock* blockPred);

    flowList* fgRemoveAllRefPreds(BasicBlock* block, flowList** ptrToPred);

    void fgRemoveBlockAsPred(BasicBlock* block);

    void fgChangeSwitchBlock(BasicBlock* oldSwitchBlock, BasicBlock* newSwitchBlock);

    void fgReplaceSwitchJumpTarget(BasicBlock* blockSwitch, BasicBlock* newTarget, BasicBlock* oldTarget);

    void fgReplaceJumpTarget(BasicBlock* block, BasicBlock* newTarget, BasicBlock* oldTarget);

    void fgReplacePred(BasicBlock* block, BasicBlock* oldPred, BasicBlock* newPred);

    flowList* fgAddRefPred(BasicBlock* block,
                           BasicBlock* blockPred,
                           flowList*   oldEdge           = nullptr,
                           bool        initializingPreds = false); // Only set to 'true' when we are computing preds in
                                                                   // fgComputePreds()

    void fgFindBasicBlocks();

    bool fgIsBetterFallThrough(BasicBlock* bCur, BasicBlock* bAlt);

    bool fgCheckEHCanInsertAfterBlock(BasicBlock* blk, unsigned regionIndex, bool putInTryRegion);

    BasicBlock* fgFindInsertPoint(unsigned    regionIndex,
                                  bool        putInTryRegion,
                                  BasicBlock* startBlk,
                                  BasicBlock* endBlk,
                                  BasicBlock* nearBlk,
                                  BasicBlock* jumpBlk,
                                  bool        runRarely);

    unsigned fgGetNestingLevel(BasicBlock* block, unsigned* pFinallyNesting = nullptr);

    void fgRemoveEmptyBlocks();

    void fgRemoveStmt(BasicBlock* block, Statement* stmt DEBUGARG(bool dumpStmt = true));

    bool fgCheckRemoveStmt(BasicBlock* block, Statement* stmt);

    void fgCreateLoopPreHeader(unsigned lnum);

    void fgUnreachableBlock(BasicBlock* block);

    void fgRemoveConditionalJump(BasicBlock* block);

    BasicBlock* fgLastBBInMainFunction();

    BasicBlock* fgEndBBAfterMainFunction();

    void fgUnlinkRange(BasicBlock* bBeg, BasicBlock* bEnd);

    void fgRemoveBlock(BasicBlock* block, bool unreachable);

    bool fgCanCompactBlocks(BasicBlock* block, BasicBlock* bNext);

    void fgCompactBlocks(BasicBlock* block, BasicBlock* bNext);

    void fgUpdateLoopsAfterCompacting(BasicBlock* block, BasicBlock* bNext);

    BasicBlock* fgConnectFallThrough(BasicBlock* bSrc, BasicBlock* bDst);

    bool fgRenumberBlocks();

    bool fgExpandRarelyRunBlocks();

    bool fgEhAllowsMoveBlock(BasicBlock* bBefore, BasicBlock* bAfter);

    void fgMoveBlocksAfter(BasicBlock* bStart, BasicBlock* bEnd, BasicBlock* insertAfterBlk);

    enum FG_RELOCATE_TYPE
    {
        FG_RELOCATE_TRY,    // relocate the 'try' region
        FG_RELOCATE_HANDLER // relocate the handler region (including the filter if necessary)
    };
    BasicBlock* fgRelocateEHRange(unsigned regionIndex, FG_RELOCATE_TYPE relocateType);

#if defined(FEATURE_EH_FUNCLETS)
#if defined(TARGET_ARM)
    void fgClearFinallyTargetBit(BasicBlock* block);
#endif // defined(TARGET_ARM)
    bool fgIsIntraHandlerPred(BasicBlock* predBlock, BasicBlock* block);
    bool fgAnyIntraHandlerPreds(BasicBlock* block);
    void fgInsertFuncletPrologBlock(BasicBlock* block);
    void fgCreateFuncletPrologBlocks();
    void fgCreateFunclets();
#else  // !FEATURE_EH_FUNCLETS
    bool fgRelocateEHRegions();
#endif // !FEATURE_EH_FUNCLETS

    bool fgOptimizeUncondBranchToSimpleCond(BasicBlock* block, BasicBlock* target);

    bool fgBlockEndFavorsTailDuplication(BasicBlock* block, unsigned lclNum);

    bool fgBlockIsGoodTailDuplicationCandidate(BasicBlock* block, unsigned* lclNum);

    bool fgOptimizeEmptyBlock(BasicBlock* block);

    bool fgOptimizeBranchToEmptyUnconditional(BasicBlock* block, BasicBlock* bDest);

    bool fgOptimizeBranch(BasicBlock* bJump);

    bool fgOptimizeSwitchBranches(BasicBlock* block);

    bool fgOptimizeBranchToNext(BasicBlock* block, BasicBlock* bNext, BasicBlock* bPrev);

    bool fgOptimizeSwitchJumps();
#ifdef DEBUG
    void fgPrintEdgeWeights();
#endif
    void                 fgComputeBlockAndEdgeWeights();
    BasicBlock::weight_t fgComputeMissingBlockWeights();
    void fgComputeCalledCount(BasicBlock::weight_t returnWeight);
    void fgComputeEdgeWeights();

    bool fgReorderBlocks();

    void fgDetermineFirstColdBlock();

    bool fgIsForwardBranch(BasicBlock* bJump, BasicBlock* bSrc = nullptr);

    bool fgUpdateFlowGraph(bool doTailDup = false);

    void fgFindOperOrder();

    // method that returns if you should split here
    typedef bool(fgSplitPredicate)(GenTree* tree, GenTree* parent, fgWalkData* data);

    void fgSetBlockOrder();

    void fgRemoveReturnBlock(BasicBlock* block);

    /* Helper code that has been factored out */
    inline void fgConvertBBToThrowBB(BasicBlock* block);

    bool gtIsSmallIntCastNeeded(GenTree* tree, var_types toType);
    GenTree* fgMorphNormalizeLclVarStore(GenTreeOp* asg);

    // The following check for loops that don't execute calls
    bool fgLoopCallMarked;

    void fgLoopCallTest(BasicBlock* srcBB, BasicBlock* dstBB);
    void fgLoopCallMark();

    void fgMarkLoopHead(BasicBlock* block);

    unsigned fgGetCodeEstimate(BasicBlock* block);

#if DUMP_FLOWGRAPHS
    const char* fgProcessEscapes(const char* nameIn, escapeMapping_t* map);
    FILE* fgOpenFlowGraphFile(bool* wbDontClose, Phases phase, LPCWSTR type);
    bool fgDumpFlowGraph(Phases phase);

#endif // DUMP_FLOWGRAPHS

#ifdef DEBUG
    void fgDispDoms();
    void fgDispReach();
    void fgDispBBLiveness(BasicBlock* block);
    void fgDispBBLiveness();
    void fgTableDispBasicBlock(BasicBlock* block, int ibcColWidth = 0);
    void fgDispBasicBlocks(BasicBlock* firstBlock, BasicBlock* lastBlock, bool dumpTrees);
    void fgDispBasicBlocks(bool dumpTrees = false);
    void fgDumpStmtTree(Statement* stmt, unsigned bbNum);
    void fgDumpBlock(BasicBlock* block);
    void fgDumpTrees(BasicBlock* firstBlock, BasicBlock* lastBlock);

    static fgWalkPreFn fgStress64RsltMulCB;
    void               fgStress64RsltMul();
    void               fgDebugCheckUpdate();
    void fgDebugCheckBBlist(bool checkBBNum = false, bool checkBBRefs = true);
    void fgDebugCheckBlockLinks();
    void fgDebugCheckLinks(bool morphTrees = false);
    void fgDebugCheckStmtsList(BasicBlock* block, bool morphTrees);
    void fgDebugCheckNodeLinks(BasicBlock* block, Statement* stmt);
    void fgDebugCheckNodesUniqueness();
    void fgDebugCheckLoopTable();

    void fgDebugCheckFlags(GenTree* tree);
    void fgDebugCheckDispFlags(GenTree* tree, unsigned dispFlags, unsigned debugFlags);
    void fgDebugCheckFlagsHelper(GenTree* tree, unsigned treeFlags, unsigned chkFlags);
    void fgDebugCheckTryFinallyExits();
    void fgDebugCheckProfileData();
    bool fgDebugCheckIncomingProfileData(BasicBlock* block);
    bool fgDebugCheckOutgoingProfileData(BasicBlock* block);
#endif

    bool fgProfileWeightsEqual(BasicBlock::weight_t weight1, BasicBlock::weight_t weight2);
    bool fgProfileWeightsConsistent(BasicBlock::weight_t weight1, BasicBlock::weight_t weight2);

    static GenTree* fgGetFirstNode(GenTree* tree);

    //--------------------- Walking the trees in the IR -----------------------

    struct fgWalkData
    {
        Compiler*     compiler;
        fgWalkPreFn*  wtprVisitorFn;
        fgWalkPostFn* wtpoVisitorFn;
        void*         pCallbackData; // user-provided data
        GenTree*      parent;        // parent of current node, provided to callback
        GenTreeStack* parentStack;   // stack of parent nodes, if asked for
        bool          wtprLclsOnly;  // whether to only visit lclvar nodes
#ifdef DEBUG
        bool printModified; // callback can use this
#endif
    };

    fgWalkResult fgWalkTreePre(GenTree**    pTree,
                               fgWalkPreFn* visitor,
                               void*        pCallBackData = nullptr,
                               bool         lclVarsOnly   = false,
                               bool         computeStack  = false);

    fgWalkResult fgWalkTree(GenTree**     pTree,
                            fgWalkPreFn*  preVisitor,
                            fgWalkPostFn* postVisitor,
                            void*         pCallBackData = nullptr);

    void fgWalkAllTreesPre(fgWalkPreFn* visitor, void* pCallBackData);

    //----- Postorder

    fgWalkResult fgWalkTreePost(GenTree**     pTree,
                                fgWalkPostFn* visitor,
                                void*         pCallBackData = nullptr,
                                bool          computeStack  = false);

    // An fgWalkPreFn that looks for expressions that have inline throws in
    // minopts mode. Basically it looks for tress with gtOverflowEx() or
    // GTF_IND_RNGCHK.  It returns WALK_ABORT if one is found.  It
    // returns WALK_SKIP_SUBTREES if GTF_EXCEPT is not set (assumes flags
    // properly propagated to parent trees).  It returns WALK_CONTINUE
    // otherwise.
    static fgWalkResult fgChkThrowCB(GenTree** pTree, Compiler::fgWalkData* data);
    static fgWalkResult fgChkLocAllocCB(GenTree** pTree, Compiler::fgWalkData* data);

    /**************************************************************************
     *                          PROTECTED
     *************************************************************************/

protected:
    friend class SsaBuilder;
    friend struct ValueNumberState;

    //--------------------- Detect the basic blocks ---------------------------

    BasicBlock** fgBBs; // Table of pointers to the BBs

    void        fgInitBBLookup();
    BasicBlock* fgLookupBB(unsigned addr);

    bool fgCanSwitchToOptimized();
    void fgSwitchToOptimized();

    bool fgMayExplicitTailCall();

    void fgFindJumpTargets(const BYTE* codeAddr, IL_OFFSET codeSize, FixedBitVect* jumpTarget);

    void fgMarkBackwardJump(BasicBlock* startBlock, BasicBlock* endBlock);

    void fgLinkBasicBlocks();

    unsigned fgMakeBasicBlocks(const BYTE* codeAddr, IL_OFFSET codeSize, FixedBitVect* jumpTarget);

    void fgCheckBasicBlockControlFlow();

    void fgControlFlowPermitted(BasicBlock* blkSrc,
                                BasicBlock* blkDest,
                                BOOL        IsLeave = false /* is the src a leave block */);

    bool fgFlowToFirstBlockOfInnerTry(BasicBlock* blkSrc, BasicBlock* blkDest, bool sibling);

    void fgObserveInlineConstants(OPCODE opcode, const FgStack& stack, bool isInlining);

    void fgAdjustForAddressExposedOrWrittenThis();

    unsigned fgStressBBProf()
    {
#ifdef DEBUG
        unsigned result = JitConfig.JitStressBBProf();
        if (result == 0)
        {
            if (compStressCompile(STRESS_BB_PROFILE, 15))
            {
                result = 1;
            }
        }
        return result;
#else
        return 0;
#endif
    }

    bool fgHaveProfileData();
    bool fgGetProfileWeightForBasicBlock(IL_OFFSET offset, BasicBlock::weight_t* weight);

    Instrumentor* fgCountInstrumentor;
    Instrumentor* fgClassInstrumentor;

    PhaseStatus fgPrepareToInstrumentMethod();
    PhaseStatus fgInstrumentMethod();
    PhaseStatus fgIncorporateProfileData();
    void        fgIncorporateBlockCounts();
    void        fgIncorporateEdgeCounts();

public:
    bool                                   fgProfileData_ILSizeMismatch;
    ICorJitInfo::PgoInstrumentationSchema* fgPgoSchema;
    BYTE*                                  fgPgoData;
    UINT32                                 fgPgoSchemaCount;
    HRESULT                                fgPgoQueryResult;
    UINT32                                 fgNumProfileRuns;
    UINT32                                 fgPgoBlockCounts;
    UINT32                                 fgPgoEdgeCounts;
    UINT32                                 fgPgoClassProfiles;

    void WalkSpanningTree(SpanningTreeVisitor* visitor);
    void fgSetProfileWeight(BasicBlock* block, BasicBlock::weight_t weight);
    void fgComputeProfileScale();

    // fgIsUsingProfileWeights - returns true if we have real profile data for this method
    //                           or if we have some fake profile data for the stress mode
    bool fgIsUsingProfileWeights()
    {
        return (fgHaveProfileData() || fgStressBBProf());
    }

    // fgProfileRunsCount - returns total number of scenario runs for the profile data
    //                      or BB_UNITY_WEIGHT_UNSIGNED when we aren't using profile data.
    unsigned fgProfileRunsCount()
    {
        return fgIsUsingProfileWeights() ? fgNumProfileRuns : BB_UNITY_WEIGHT_UNSIGNED;
    }

//-------- Insert a statement at the start or end of a basic block --------

#ifdef DEBUG
public:
    static bool fgBlockContainsStatementBounded(BasicBlock* block, Statement* stmt, bool answerOnBoundExceeded = true);
#endif

public:
    Statement* fgNewStmtAtBeg(BasicBlock* block, GenTree* tree);
    void fgInsertStmtAtEnd(BasicBlock* block, Statement* stmt);
    Statement* fgNewStmtAtEnd(BasicBlock* block, GenTree* tree);
    Statement* fgNewStmtNearEnd(BasicBlock* block, GenTree* tree);

private:
    void fgInsertStmtNearEnd(BasicBlock* block, Statement* stmt);
    void fgInsertStmtAtBeg(BasicBlock* block, Statement* stmt);
    void fgInsertStmtAfter(BasicBlock* block, Statement* insertionPoint, Statement* stmt);

public:
    void fgInsertStmtBefore(BasicBlock* block, Statement* insertionPoint, Statement* stmt);

private:
    Statement* fgInsertStmtListAfter(BasicBlock* block, Statement* stmtAfter, Statement* stmtList);

    //                  Create a new temporary variable to hold the result of *ppTree,
    //                  and transform the graph accordingly.
    GenTree* fgInsertCommaFormTemp(GenTree** ppTree, CORINFO_CLASS_HANDLE structType = nullptr);
    GenTree* fgMakeMultiUse(GenTree** ppTree);

private:
    //                  Recognize a bitwise rotation pattern and convert into a GT_ROL or a GT_ROR node.
    GenTree* fgRecognizeAndMorphBitwiseRotation(GenTree* tree);
    bool fgOperIsBitwiseRotationRoot(genTreeOps oper);

    //-------- Determine the order in which the trees will be evaluated -------

    GenTree* fgSetTreeSeq(GenTree* tree, bool isLIR = false);
    void fgCheckTreeSeq(GenTree* tree, bool isLIR = false);
    void fgSetStmtSeq(Statement* stmt);
    void fgSetBlockOrder(BasicBlock* block);

    //------------------------- Morphing --------------------------------------

    unsigned fgPtrArgCntMax;

public:
    //------------------------------------------------------------------------
    // fgGetPtrArgCntMax: Return the maximum number of pointer-sized stack arguments that calls inside this method
    // can push on the stack. This value is calculated during morph.
    //
    // Return Value:
    //    Returns fgPtrArgCntMax, that is a private field.
    //
    unsigned fgGetPtrArgCntMax() const
    {
        return fgPtrArgCntMax;
    }

    //------------------------------------------------------------------------
    // fgSetPtrArgCntMax: Set the maximum number of pointer-sized stack arguments that calls inside this method
    // can push on the stack. This function is used during StackLevelSetter to fix incorrect morph calculations.
    //
    void fgSetPtrArgCntMax(unsigned argCntMax)
    {
        fgPtrArgCntMax = argCntMax;
    }

    bool compCanEncodePtrArgCntMax();

private:
#ifndef TARGET_X86
    hashBv* m_abiStructArgTemps;
    hashBv* m_abiStructArgTempsInUse;
#endif

#if REARRANGE_ADDS
    void fgMoveOpsLeft(GenTree* tree);
#endif

    bool fgIsCommaThrow(GenTree* tree, bool forFolding = false);

    bool fgIsThrow(GenTree* tree);

    bool fgInDifferentRegions(BasicBlock* blk1, BasicBlock* blk2);
    bool fgIsBlockCold(BasicBlock* block);

    GenTree* fgMorphCastIntoHelper(GenTreeCast* cast, int helper);

    GenTree* fgMorphIntoHelperCall(GenTree* tree, int helper, GenTreeCall::Use* args, bool morphArgs = true);

    // A "MorphAddrContext" carries information from the surrounding context.  If we are evaluating a byref address,
    // it is useful to know whether the address will be immediately dereferenced, or whether the address value will
    // be used, perhaps by passing it as an argument to a called method.  This affects how null checking is done:
    // for sufficiently small offsets, we can rely on OS page protection to implicitly null-check addresses that we
    // know will be dereferenced.  To know that reliance on implicit null checking is sound, we must further know that
    // all offsets between the top-level indirection and the bottom are constant, and that their sum is sufficiently
    // small; hence the other fields of MorphAddrContext.
    enum MorphAddrContextKind
    {
        MACK_Ind,
        MACK_Addr,
    };
    struct MorphAddrContext
    {
        MorphAddrContextKind m_kind;
        bool                 m_allConstantOffsets; // Valid only for "m_kind == MACK_Ind".  True iff all offsets between
                                                   // top-level indirection and here have been constants.
        size_t m_totalOffset; // Valid only for "m_kind == MACK_Ind", and if "m_allConstantOffsets" is true.
                              // In that case, is the sum of those constant offsets.

        MorphAddrContext(MorphAddrContextKind kind) : m_kind(kind), m_allConstantOffsets(true), m_totalOffset(0)
        {
        }
    };

    // A MACK_CopyBlock context is immutable, so we can just make one of these and share it.
    static MorphAddrContext s_CopyBlockMAC;

#ifdef FEATURE_SIMD
    class SIMDCoalescingBuffer
    {
        Statement* m_firstStmt;
        Statement* m_lastStmt;
        unsigned   m_lclNum;
        unsigned   m_index;

        GenTreeLclVar* IsSIMDField(GenTree* node);
        GenTreeLclVar* IsSIMDGetItem(GenTree* node);

        bool Add(Compiler* compiler, Statement* stmt, GenTreeOp* asg, GenTreeLclVar* simdLclVar);

    public:
        SIMDCoalescingBuffer() : m_index(0)
        {
        }

        static bool AreContiguousMemoryLocations(GenTree* l1, GenTree* l2);
        static void ChangeToSIMDMem(Compiler* compiler, GenTree* tree, var_types simdType);

        void Mark(Compiler* compiler, Statement* stmt);
        bool Add(Compiler* compiler, Statement* stmt);
        void Coalesce(Compiler* compiler, BasicBlock* block);

        void Clear()
        {
            m_index = 0;
        }
    };

    SIMDCoalescingBuffer m_impSIMDCoalescingBuffer;
#endif // FEATURE_SIMD

    GenTree* fgMorphArrayIndex(GenTreeIndex* tree);
    GenTree* fgMorphCast(GenTreeCast* cast);
    void fgInitArgInfo(GenTreeCall* call);
    GenTreeCall* fgMorphArgs(GenTreeCall* call);

    GenTree* fgMorphLocalVar(GenTree* tree, bool forceRemorph);

public:
    bool fgAddrCouldBeNull(GenTree* addr);

private:
    GenTree* fgMorphField(GenTree* tree, MorphAddrContext* mac);
    GenTree* fgMorphStaticField(GenTreeField* field, MorphAddrContext* mac);
    bool fgCanFastTailCall(GenTreeCall* call, const char** failReason);
#if FEATURE_FASTTAILCALL
    bool fgCallHasMustCopyByrefParameter(CallInfo* callInfo);
#endif
    bool     fgCheckStmtAfterTailCall();
    GenTree* fgMorphTailCallViaHelpers(GenTreeCall* call, CORINFO_TAILCALL_HELPERS& help);
    bool fgCanTailCallViaJitHelper();
    void fgMorphTailCallViaJitHelper(GenTreeCall* call);
    GenTree* fgCreateCallDispatcherAndGetResult(GenTreeCall*          origCall,
                                                CORINFO_METHOD_HANDLE callTargetStubHnd,
                                                CORINFO_METHOD_HANDLE dispatcherHnd);
    GenTree* getLookupTree(CORINFO_RESOLVED_TOKEN* pResolvedToken,
                           CORINFO_LOOKUP*         pLookup,
                           unsigned                handleFlags,
                           void*                   compileTimeHandle);
    GenTree* getRuntimeLookupTree(CORINFO_RESOLVED_TOKEN* pResolvedToken,
                                  CORINFO_LOOKUP*         pLookup,
                                  void*                   compileTimeHandle);
    GenTree* getVirtMethodPointerTree(GenTree*                thisPtr,
                                      CORINFO_RESOLVED_TOKEN* pResolvedToken,
                                      CORINFO_CALL_INFO*      pCallInfo);
    GenTree* getTokenHandleTree(CORINFO_RESOLVED_TOKEN* pResolvedToken, bool parent);

    GenTree* fgMorphPotentialTailCall(GenTreeCall* call);
    GenTree* fgGetStubAddrArg(GenTreeCall* call);
    void fgMorphRecursiveFastTailCallIntoLoop(BasicBlock* block, GenTreeCall* recursiveTailCall);
    Statement* fgAssignRecursiveCallArgToCallerParam(GenTree*       arg,
                                                     fgArgTabEntry* argTabEntry,
                                                     BasicBlock*    block,
                                                     IL_OFFSETX     callILOffset,
                                                     Statement*     tmpAssignmentInsertionPoint,
                                                     Statement*     paramAssignmentInsertionPoint);
    GenTree* fgMorphCall(GenTreeCall* call);
<<<<<<< HEAD

=======
    GenTree* fgExpandVirtualVtableCallTarget(GenTreeCall* call);
    void fgMorphCallInline(GenTreeCall* call, InlineResult* result);
    void fgMorphCallInlineHelper(GenTreeCall* call, InlineResult* result);
#if DEBUG
    void fgNoteNonInlineCandidate(Statement* stmt, GenTreeCall* call);
    static fgWalkPreFn fgFindNonInlineCandidate;
#endif
>>>>>>> 672b46fd
    GenTree* fgOptimizeDelegateConstructor(GenTreeCall*            call,
                                           CORINFO_CONTEXT_HANDLE* ExactContextHnd,
                                           CORINFO_RESOLVED_TOKEN* ldftnToken);
    GenTree* fgMorphLeaf(GenTree* tree);
    void fgAssignSetVarDef(GenTree* tree);
    GenTree* fgMorphInitBlock(GenTreeOp* asg);
    GenTree* fgMorphPromoteLocalInitBlock(LclVarDsc* destLclVar, GenTree* initVal);
    GenTree* fgMorphInitBlockConstant(GenTreeIntCon* initVal,
                                      var_types      type,
                                      bool           extendToActualType,
                                      var_types      simdBaseType);
    GenTree* fgMorphBlkNode(GenTree* tree, bool isDest);
    GenTree* fgMorphStructAssignment(GenTreeOp* asg);
    GenTree* fgMorphCopyBlock(GenTreeOp* asg);
    GenTree* fgMorphForRegisterFP(GenTree* tree);
    GenTree* fgMorphSmpOp(GenTree* tree, MorphAddrContext* mac = nullptr);
    GenTree* fgMorphRetInd(GenTreeUnOp* ret);
    GenTree* fgMorphModToSubMulDiv(GenTreeOp* tree);
    GenTree* fgMorphSmpOpOptional(GenTreeOp* tree);
    GenTree* fgMorphConst(GenTree* tree);

    GenTreeLclVar* fgMorphTryFoldObjAsLclVar(GenTreeObj* obj);
    GenTree* fgMorphAssociative(GenTreeOp* tree);

public:
    GenTree* fgMorphTree(GenTree* tree, MorphAddrContext* mac = nullptr);

    INDEBUG(void fgMorphClearDebugNodeMorphed(GenTree* tree);)

private:
#if LOCAL_ASSERTION_PROP
    void fgKillDependentAssertionsSingle(unsigned lclNum DEBUGARG(GenTree* tree));
    void fgKillDependentAssertions(unsigned lclNum DEBUGARG(GenTree* tree));
#endif
    void fgMorphTreeDone(GenTree* tree, GenTree* oldTree = nullptr DEBUGARG(int morphNum = 0));

    Statement* fgMorphStmt;

    unsigned fgGetBigOffsetMorphingTemp(var_types type); // We cache one temp per type to be
                                                         // used when morphing big offset.

    //----------------------- Liveness analysis -------------------------------

    VARSET_TP fgCurUseSet; // vars used     by block (before an assignment)
    VARSET_TP fgCurDefSet; // vars assigned by block (before a use)

    MemoryKindSet fgCurMemoryUse;   // True iff the current basic block uses memory.
    MemoryKindSet fgCurMemoryDef;   // True iff the current basic block modifies memory.
    MemoryKindSet fgCurMemoryHavoc; // True if  the current basic block is known to set memory to a "havoc" value.

    bool byrefStatesMatchGcHeapStates; // True iff GcHeap and ByrefExposed memory have all the same def points.

    void fgMarkUseDef(GenTreeLclVarCommon* tree);

    void fgBeginScopeLife(VARSET_TP* inScope, VarScopeDsc* var);
    void fgEndScopeLife(VARSET_TP* inScope, VarScopeDsc* var);

    void fgMarkInScope(BasicBlock* block, VARSET_VALARG_TP inScope);
    void fgUnmarkInScope(BasicBlock* block, VARSET_VALARG_TP unmarkScope);

    void fgExtendDbgScopes();
    void fgExtendDbgLifetimes();

#ifdef DEBUG
    void fgDispDebugScopes();
#endif // DEBUG

    //-------------------------------------------------------------------------
    //
    //  The following keeps track of any code we've added for things like array
    //  range checking or explicit calls to enable GC, and so on.
    //
public:
    struct AddCodeDsc
    {
        AddCodeDsc*     acdNext;
        BasicBlock*     acdDstBlk; // block  to  which we jump
        unsigned        acdData;
        SpecialCodeKind acdKind; // what kind of a special block is this?
#if !FEATURE_FIXED_OUT_ARGS
        bool     acdStkLvlInit; // has acdStkLvl value been already set?
        unsigned acdStkLvl;     // stack level in stack slots.
#endif                          // !FEATURE_FIXED_OUT_ARGS
    };

private:
    static unsigned acdHelper(SpecialCodeKind codeKind);

    AddCodeDsc* fgAddCodeList;
    bool        fgAddCodeModf;
    bool        fgRngChkThrowAdded;
    AddCodeDsc* fgExcptnTargetCache[SCK_COUNT];

    BasicBlock* fgGetRngChkTarget(BasicBlock* block, SpecialCodeKind kind);

    BasicBlock* fgAddCodeRef(BasicBlock* srcBlk, unsigned refData, SpecialCodeKind kind);

public:
    AddCodeDsc* fgFindExcptnTarget(SpecialCodeKind kind, unsigned refData);

    bool fgUseThrowHelperBlocks();

    AddCodeDsc* fgGetAdditionalCodeDescriptors()
    {
        return fgAddCodeList;
    }

    void inlReplaceRetExpr(Statement* stmt);
    void inlFoldJTrue(BasicBlock* block);
    bool inlInlineCall(Statement* stmt, GenTreeCall* call);
    void inlInvokeInlineeCompiler(Statement* stmt, GenTreeCall* call, InlineResult* result);
    void inlAnalyzeInlineeReturn(InlineInfo* inlineInfo, unsigned returnBlockCount);
    bool inlImportReturn(InlineInfo* inlineInfo, GenTree* op2, CORINFO_CLASS_HANDLE retClsHnd);
    void inlUpdateRetSpillTempClass(InlineInfo* inlineInfo);
    unsigned inlCheckInlineDepthAndRecursion(const InlineInfo* inlineInfo);
    bool inlAnalyzeInlineeSignature(InlineInfo* inlineInfo);
    bool inlAnalyzeInlineeArg(InlineInfo* inlineInfo, unsigned argNum);
    GenTree* inlUseArg(InlineInfo* inlineInfo, unsigned ilArgNum);
    bool inlAnalyzeInlineeLocals(InlineInfo* inlineInfo);
    unsigned inlGetInlineeLocal(InlineInfo* inlineInfo, unsigned ilLocNum);
    unsigned inlAllocInlineeLocal(InlineInfo* inlineInfo, unsigned ilLocNum);
    void inlInsertInlineeCode(InlineInfo* pInlineInfo);
    Statement* inlInsertSingleBlockInlineeStatements(const InlineInfo* inlineInfo, Statement* stmtAfter);
    Statement* inlPrependStatements(InlineInfo* inlineInfo);
    Statement* inlInitInlineeArgs(const InlineInfo* inlineInfo, Statement* afterStmt);
    bool inlCanDiscardArgSideEffects(GenTree* argNode);
    Statement* inlInitInlineeLocals(const InlineInfo* inlineInfo, Statement* afterStmt);
    void inlNullOutInlineeGCLocals(const InlineInfo* inlineInfo, Statement* stmt);
    BasicBlock* inlSplitInlinerBlock(const InlineInfo* inlineInfo, Statement* stmtAfter);
    void inlInsertInlineeBlocks(const InlineInfo* inlineInfo, Statement* stmtAfter);
    void inlPropagateInlineeCompilerState();
    INDEBUG(void inlDebugCheckInlineCandidates();)

private:
    bool fgIsCodeAdded();

    bool fgIsThrowHlpBlk(BasicBlock* block);

#if !FEATURE_FIXED_OUT_ARGS
    unsigned fgThrowHlpBlkStkLevel(BasicBlock* block);
#endif // !FEATURE_FIXED_OUT_ARGS

    unsigned fgBigOffsetMorphingTemps[TYP_COUNT];

#ifdef DEBUG
    void               CheckNoTransformableIndirectCallsRemain();
    static fgWalkPreFn fgDebugCheckForTransformableIndirectCalls;
#endif

    void fgPromoteStructs();

    // Reset the refCount for implicit byrefs.
    void fgResetImplicitByRefRefCount();

    // Change implicit byrefs' types from struct to pointer, and for any that were
    // promoted, create new promoted struct temps.
    void fgRetypeImplicitByRefParams();

#if (defined(TARGET_AMD64) && !defined(UNIX_AMD64_ABI)) || defined(TARGET_ARM64) || defined(TARGET_X86)
    // Rewrite appearances of implicit byrefs (manifest the implied additional level of indirection)
    // or stack params of x86 varargs methods.
    void fgMorphIndirectParams(Statement* stmt);
#endif

    // Clear up annotations for any struct promotion temps created for implicit byrefs.
    void fgMarkDemotedImplicitByRefParams();

    void fgMarkAddressExposedLocals();

    static fgWalkPreFn  fgUpdateSideEffectsPre;
    static fgWalkPostFn fgUpdateSideEffectsPost;

    enum TypeProducerKind
    {
        TPK_Unknown = 0, // May not be a RuntimeType
        TPK_Handle  = 1, // RuntimeType via handle
        TPK_GetType = 2, // RuntimeType via Object.get_Type()
        TPK_Null    = 3, // Tree value is null
        TPK_Other   = 4  // RuntimeType via other means
    };

    TypeProducerKind gtGetTypeProducerKind(GenTree* tree);
    bool gtIsTypeHandleToRuntimeTypeHelper(GenTreeCall* call);
    bool gtIsTypeHandleToRuntimeTypeHandleHelper(GenTreeCall* call, CorInfoHelpFunc* pHelper = nullptr);
    bool gtIsActiveCSE_Candidate(GenTree* tree);

    bool fgIsBigOffset(size_t offset);

    /*
    XXXXXXXXXXXXXXXXXXXXXXXXXXXXXXXXXXXXXXXXXXXXXXXXXXXXXXXXXXXXXXXXXXXXXXXXXXXXXXX
    XXXXXXXXXXXXXXXXXXXXXXXXXXXXXXXXXXXXXXXXXXXXXXXXXXXXXXXXXXXXXXXXXXXXXXXXXXXXXXX
    XX                                                                           XX
    XX                           Optimizer                                       XX
    XX                                                                           XX
    XXXXXXXXXXXXXXXXXXXXXXXXXXXXXXXXXXXXXXXXXXXXXXXXXXXXXXXXXXXXXXXXXXXXXXXXXXXXXXX
    XXXXXXXXXXXXXXXXXXXXXXXXXXXXXXXXXXXXXXXXXXXXXXXXXXXXXXXXXXXXXXXXXXXXXXXXXXXXXXX
    */

public:
    void optInit();

    void optRemoveRangeCheck(GenTree* tree, Statement* stmt);
    bool optIsRangeCheckRemovable(GenTree* tree);

protected:
    static fgWalkPreFn optValidRangeCheckIndex;

    /**************************************************************************
     *
     *************************************************************************/

protected:
    // Do hoisting for all loops.
    void optHoistLoopCode();

    // To represent sets of VN's that have already been hoisted in outer loops.
    typedef JitHashTable<ValueNum, JitSmallPrimitiveKeyFuncs<ValueNum>, bool> VNToBoolMap;
    typedef VNToBoolMap VNSet;

    struct LoopHoistContext
    {
    private:
        // The set of variables hoisted in the current loop (or nullptr if there are none).
        VNSet* m_pHoistedInCurLoop;

    public:
        // Value numbers of expressions that have been hoisted in parent loops in the loop nest.
        VNSet m_hoistedInParentLoops;
        // Value numbers of expressions that have been hoisted in the current (or most recent) loop in the nest.
        // Previous decisions on loop-invariance of value numbers in the current loop.
        VNToBoolMap m_curLoopVnInvariantCache;

        VNSet* GetHoistedInCurLoop(Compiler* comp)
        {
            if (m_pHoistedInCurLoop == nullptr)
            {
                m_pHoistedInCurLoop = new (comp->getAllocatorLoopHoist()) VNSet(comp->getAllocatorLoopHoist());
            }
            return m_pHoistedInCurLoop;
        }

        VNSet* ExtractHoistedInCurLoop()
        {
            VNSet* res          = m_pHoistedInCurLoop;
            m_pHoistedInCurLoop = nullptr;
            return res;
        }

        LoopHoistContext(Compiler* comp)
            : m_pHoistedInCurLoop(nullptr)
            , m_hoistedInParentLoops(comp->getAllocatorLoopHoist())
            , m_curLoopVnInvariantCache(comp->getAllocatorLoopHoist())
        {
        }
    };

    // Do hoisting for loop "lnum" (an index into the optLoopTable), and all loops nested within it.
    // Tracks the expressions that have been hoisted by containing loops by temporary recording their
    // value numbers in "m_hoistedInParentLoops".  This set is not modified by the call.
    void optHoistLoopNest(unsigned lnum, LoopHoistContext* hoistCtxt);

    // Do hoisting for a particular loop ("lnum" is an index into the optLoopTable.)
    // Assumes that expressions have been hoisted in containing loops if their value numbers are in
    // "m_hoistedInParentLoops".
    //
    void optHoistThisLoop(unsigned lnum, LoopHoistContext* hoistCtxt);

    // Hoist all expressions in "blk" that are invariant in loop "lnum" (an index into the optLoopTable)
    // outside of that loop.  Exempt expressions whose value number is in "m_hoistedInParentLoops"; add VN's of hoisted
    // expressions to "hoistInLoop".
    void optHoistLoopBlocks(unsigned loopNum, ArrayStack<BasicBlock*>* blocks, LoopHoistContext* hoistContext);

    // Return true if the tree looks profitable to hoist out of loop 'lnum'.
    bool optIsProfitableToHoistableTree(GenTree* tree, unsigned lnum);

    // Performs the hoisting 'tree' into the PreHeader for loop 'lnum'
    void optHoistCandidate(GenTree* tree, unsigned lnum, LoopHoistContext* hoistCtxt);

    // Returns true iff the ValueNum "vn" represents a value that is loop-invariant in "lnum".
    //   Constants and init values are always loop invariant.
    //   VNPhi's connect VN's to the SSA definition, so we can know if the SSA def occurs in the loop.
    bool optVNIsLoopInvariant(ValueNum vn, unsigned lnum, VNToBoolMap* recordedVNs);

    // If "blk" is the entry block of a natural loop, returns true and sets "*pLnum" to the index of the loop
    // in the loop table.
    bool optBlockIsLoopEntry(BasicBlock* blk, unsigned* pLnum);

    // Records the set of "side effects" of all loops: fields (object instance and static)
    // written to, and SZ-array element type equivalence classes updated.
    void optComputeLoopSideEffects();

private:
    // Requires "lnum" to be the index of an outermost loop in the loop table.  Traverses the body of that loop,
    // including all nested loops, and records the set of "side effects" of the loop: fields (object instance and
    // static) written to, and SZ-array element type equivalence classes updated.
    void optComputeLoopNestSideEffects(unsigned lnum);

    // Given a loop number 'lnum' mark it and any nested loops as having 'memoryHavoc'
    void optRecordLoopNestsMemoryHavoc(unsigned lnum, MemoryKindSet memoryHavoc);

    // Add the side effects of "blk" (which is required to be within a loop) to all loops of which it is a part.
    // Returns false if we encounter a block that is not marked as being inside a loop.
    //
    bool optComputeLoopSideEffectsOfBlock(BasicBlock* blk);

    // Hoist the expression "expr" out of loop "lnum".
    void optPerformHoistExpr(GenTree* expr, unsigned lnum);

public:
    void optOptimizeBools();

private:
    GenTree* optIsBoolCond(GenTree* condBranch, GenTree** compPtr, bool* boolPtr);
#ifdef DEBUG
    void optOptimizeBoolsGcStress(BasicBlock* condBlock);
#endif
public:
    PhaseStatus optInvertLoops();    // Invert loops so they're entered at top and tested at bottom.
    PhaseStatus optOptimizeLayout(); // Optimize the BasicBlock layout of the method
    PhaseStatus optFindLoops();      // Finds loops and records them in the loop table

    // Optionally clone loops in the loop table.
    void optCloneLoops();

    // Clone loop "loopInd" in the loop table.
    void optCloneLoop(unsigned loopInd, LoopCloneContext* context);

    // Ensure that loop "loopInd" has a unique head block.  (If the existing entry has
    // non-loop predecessors other than the head entry, create a new, empty block that goes (only) to the entry,
    // and redirects the preds of the entry to this new block.)  Sets the weight of the newly created block to
    // "ambientWeight".
    void optEnsureUniqueHead(unsigned loopInd, BasicBlock::weight_t ambientWeight);

    void optUnrollLoops(); // Unrolls loops (needs to have cost info)

    void optRemoveRedundantZeroInits();

protected:
    // This enumeration describes what is killed by a call.

    enum callInterf
    {
        CALLINT_NONE,       // no interference                               (most helpers)
        CALLINT_REF_INDIRS, // kills GC ref indirections                     (SETFIELD OBJ)
        CALLINT_SCL_INDIRS, // kills non GC ref indirections                 (SETFIELD non-OBJ)
        CALLINT_ALL_INDIRS, // kills both GC ref and non GC ref indirections (SETFIELD STRUCT)
        CALLINT_ALL,        // kills everything                              (normal method call)
    };

public:
    // A "LoopDsc" describes a ("natural") loop.  We (currently) require the body of a loop to be a contiguous (in
    // bbNext order) sequence of basic blocks.  (At times, we may require the blocks in a loop to be "properly numbered"
    // in bbNext order; we use comparisons on the bbNum to decide order.)
    // The blocks that define the body are
    //   first <= top <= entry <= bottom   .
    // The "head" of the loop is a block outside the loop that has "entry" as a successor. We only support loops with a
    // single 'head' block. The meanings of these blocks are given in the definitions below. Also see the picture at
    // Compiler::optFindNaturalLoops().
    struct LoopDsc
    {
        BasicBlock* lpHead;  // HEAD of the loop (not part of the looping of the loop) -- has ENTRY as a successor.
        BasicBlock* lpFirst; // FIRST block (in bbNext order) reachable within this loop.  (May be part of a nested
                             // loop, but not the outer loop.)
        BasicBlock* lpTop;   // loop TOP (the back edge from lpBottom reaches here) (in most cases FIRST and TOP are the
                             // same)
        BasicBlock* lpEntry; // the ENTRY in the loop (in most cases TOP or BOTTOM)
        BasicBlock* lpBottom; // loop BOTTOM (from here we have a back edge to the TOP)
        BasicBlock* lpExit;   // if a single exit loop this is the EXIT (in most cases BOTTOM)

        callInterf   lpAsgCall;     // "callInterf" for calls in the loop
        ALLVARSET_TP lpAsgVars;     // set of vars assigned within the loop (all vars, not just tracked)
        varRefKinds  lpAsgInds : 8; // set of inds modified within the loop

        unsigned short lpFlags; // Mask of the LPFLG_* constants

        unsigned char lpExitCnt; // number of exits from the loop

        unsigned char lpParent;  // The index of the most-nested loop that completely contains this one,
                                 // or else BasicBlock::NOT_IN_LOOP if no such loop exists.
        unsigned char lpChild;   // The index of a nested loop, or else BasicBlock::NOT_IN_LOOP if no child exists.
                                 // (Actually, an "immediately" nested loop --
                                 // no other child of this loop is a parent of lpChild.)
        unsigned char lpSibling; // The index of another loop that is an immediate child of lpParent,
                                 // or else BasicBlock::NOT_IN_LOOP.  One can enumerate all the children of a loop
                                 // by following "lpChild" then "lpSibling" links.

#define LPFLG_DO_WHILE 0x0001 // it's a do-while loop (i.e ENTRY is at the TOP)
#define LPFLG_ONE_EXIT 0x0002 // the loop has only one exit

#define LPFLG_ITER 0x0004      // for (i = icon or lclVar; test_condition(); i++)
#define LPFLG_HOISTABLE 0x0008 // the loop is in a form that is suitable for hoisting expressions
#define LPFLG_CONST 0x0010     // for (i=icon;i<icon;i++){ ... } - constant loop

#define LPFLG_VAR_INIT 0x0020   // iterator is initialized with a local var (var # found in lpVarInit)
#define LPFLG_CONST_INIT 0x0040 // iterator is initialized with a constant (found in lpConstInit)

#define LPFLG_VAR_LIMIT 0x0100    // iterator is compared with a local var (var # found in lpVarLimit)
#define LPFLG_CONST_LIMIT 0x0200  // iterator is compared with a constant (found in lpConstLimit)
#define LPFLG_ARRLEN_LIMIT 0x0400 // iterator is compared with a.len or a[i].len (found in lpArrLenLimit)
#define LPFLG_SIMD_LIMIT 0x0080   // iterator is compared with vector element count (found in lpConstLimit)

#define LPFLG_HAS_PREHEAD 0x0800 // lpHead is known to be a preHead for this loop
#define LPFLG_REMOVED 0x1000     // has been removed from the loop table (unrolled or optimized away)
#define LPFLG_DONT_UNROLL 0x2000 // do not unroll this loop

#define LPFLG_ASGVARS_YES 0x4000 // "lpAsgVars" has been  computed
#define LPFLG_ASGVARS_INC 0x8000 // "lpAsgVars" is incomplete -- vars beyond those representable in an AllVarSet
                                 // type are assigned to.

        bool lpLoopHasMemoryHavoc[MemoryKindCount]; // The loop contains an operation that we assume has arbitrary
                                                    // memory side effects.  If this is set, the fields below
                                                    // may not be accurate (since they become irrelevant.)
        bool lpContainsCall;                        // True if executing the loop body *may* execute a call

        VARSET_TP lpVarInOut;  // The set of variables that are IN or OUT during the execution of this loop
        VARSET_TP lpVarUseDef; // The set of variables that are USE or DEF during the execution of this loop

        int lpHoistedExprCount; // The register count for the non-FP expressions from inside this loop that have been
                                // hoisted
        int lpLoopVarCount;     // The register count for the non-FP LclVars that are read/written inside this loop
        int lpVarInOutCount;    // The register count for the non-FP LclVars that are alive inside or across this loop

        int lpHoistedFPExprCount; // The register count for the FP expressions from inside this loop that have been
                                  // hoisted
        int lpLoopVarFPCount;     // The register count for the FP LclVars that are read/written inside this loop
        int lpVarInOutFPCount;    // The register count for the FP LclVars that are alive inside or across this loop

        typedef JitHashTable<CORINFO_FIELD_HANDLE, JitPtrKeyFuncs<struct CORINFO_FIELD_STRUCT_>, bool> FieldHandleSet;
        FieldHandleSet* lpFieldsModified; // This has entries (mappings to "true") for all static field and object
                                          // instance fields modified
                                          // in the loop.

        // The set of array element types that are modified in the loop.
        typedef JitHashTable<unsigned, JitSmallPrimitiveKeyFuncs<unsigned>, bool> TypeNumSet;
        TypeNumSet* lpArrayElemTypesModified;

        // Adds the variable liveness information for 'blk' to 'this' LoopDsc
        void AddVariableLiveness(Compiler* comp, BasicBlock* blk);

        inline void AddModifiedField(Compiler* comp, CORINFO_FIELD_HANDLE fldHnd);
        inline void AddModifiedElemType(Compiler* comp, unsigned elemTypeNum);

        /* The following values are set only for iterator loops, i.e. has the flag LPFLG_ITER set */

        GenTree*   lpIterTree;    // The "i = i <op> const" tree
        unsigned   lpIterVar();   // iterator variable #
        int        lpIterConst(); // the constant with which the iterator is incremented
        genTreeOps lpIterOper();  // the type of the operation on the iterator (ASG_ADD, ASG_SUB, etc.)
        void       VERIFY_lpIterTree();

        var_types lpIterOperType(); // For overflow instructions

        union {
            int lpConstInit; // initial constant value of iterator                           : Valid if LPFLG_CONST_INIT
            unsigned lpVarInit; // initial local var number to which we initialize the iterator : Valid if
                                // LPFLG_VAR_INIT
        };

        /* The following is for LPFLG_ITER loops only (i.e. the loop condition is "i RELOP const or var" */

        GenTree*   lpTestTree;   // pointer to the node containing the loop test
        genTreeOps lpTestOper(); // the type of the comparison between the iterator and the limit (GT_LE, GT_GE, etc.)
        void       VERIFY_lpTestTree();

        bool     lpIsReversed(); // true if the iterator node is the second operand in the loop condition
        GenTree* lpIterator();   // the iterator node in the loop test
        GenTree* lpLimit();      // the limit node in the loop test

        int lpConstLimit();    // limit   constant value of iterator - loop condition is "i RELOP const" : Valid if
                               // LPFLG_CONST_LIMIT
        unsigned lpVarLimit(); // the lclVar # in the loop condition ( "i RELOP lclVar" )                : Valid if
                               // LPFLG_VAR_LIMIT
        bool lpArrLenLimit(Compiler* comp, ArrIndex* index); // The array length in the loop condition ( "i RELOP
                                                             // arr.len" or "i RELOP arr[i][j].len" )  : Valid if
                                                             // LPFLG_ARRLEN_LIMIT

        // Returns "true" iff "*this" contains the blk.
        bool lpContains(BasicBlock* blk)
        {
            return lpFirst->bbNum <= blk->bbNum && blk->bbNum <= lpBottom->bbNum;
        }
        // Returns "true" iff "*this" (properly) contains the range [first, bottom] (allowing firsts
        // to be equal, but requiring bottoms to be different.)
        bool lpContains(BasicBlock* first, BasicBlock* bottom)
        {
            return lpFirst->bbNum <= first->bbNum && bottom->bbNum < lpBottom->bbNum;
        }

        // Returns "true" iff "*this" (properly) contains "lp2" (allowing firsts to be equal, but requiring
        // bottoms to be different.)
        bool lpContains(const LoopDsc& lp2)
        {
            return lpContains(lp2.lpFirst, lp2.lpBottom);
        }

        // Returns "true" iff "*this" is (properly) contained by the range [first, bottom]
        // (allowing firsts to be equal, but requiring bottoms to be different.)
        bool lpContainedBy(BasicBlock* first, BasicBlock* bottom)
        {
            return first->bbNum <= lpFirst->bbNum && lpBottom->bbNum < bottom->bbNum;
        }

        // Returns "true" iff "*this" is (properly) contained by "lp2"
        // (allowing firsts to be equal, but requiring bottoms to be different.)
        bool lpContainedBy(const LoopDsc& lp2)
        {
            return lpContains(lp2.lpFirst, lp2.lpBottom);
        }

        // Returns "true" iff "*this" is disjoint from the range [top, bottom].
        bool lpDisjoint(BasicBlock* first, BasicBlock* bottom)
        {
            return bottom->bbNum < lpFirst->bbNum || lpBottom->bbNum < first->bbNum;
        }
        // Returns "true" iff "*this" is disjoint from "lp2".
        bool lpDisjoint(const LoopDsc& lp2)
        {
            return lpDisjoint(lp2.lpFirst, lp2.lpBottom);
        }
        // Returns "true" iff the loop is well-formed (see code for defn).
        bool lpWellFormed()
        {
            return lpFirst->bbNum <= lpTop->bbNum && lpTop->bbNum <= lpEntry->bbNum &&
                   lpEntry->bbNum <= lpBottom->bbNum &&
                   (lpHead->bbNum < lpTop->bbNum || lpHead->bbNum > lpBottom->bbNum);
        }
    };

protected:
    bool fgMightHaveLoop(); // returns true if there are any backedges
    bool fgHasLoops;        // True if this method has any loops, set in fgComputeReachability

public:
    LoopDsc*      optLoopTable; // loop descriptor table
    unsigned char optLoopCount; // number of tracked loops

    bool optRecordLoop(BasicBlock*   head,
                       BasicBlock*   first,
                       BasicBlock*   top,
                       BasicBlock*   entry,
                       BasicBlock*   bottom,
                       BasicBlock*   exit,
                       unsigned char exitCnt);

protected:
    unsigned optCallCount;         // number of calls made in the method
    unsigned optIndirectCallCount; // number of virtual, interface and indirect calls made in the method
    unsigned optNativeCallCount;   // number of Pinvoke/Native calls made in the method
    unsigned optLoopsCloned;       // number of loops cloned in the current method.

#ifdef DEBUG
    unsigned optFindLoopNumberFromBeginBlock(BasicBlock* begBlk);
    void optPrintLoopInfo(unsigned      loopNum,
                          BasicBlock*   lpHead,
                          BasicBlock*   lpFirst,
                          BasicBlock*   lpTop,
                          BasicBlock*   lpEntry,
                          BasicBlock*   lpBottom,
                          unsigned char lpExitCnt,
                          BasicBlock*   lpExit,
                          unsigned      parentLoop = BasicBlock::NOT_IN_LOOP);
    void optPrintLoopInfo(unsigned lnum);
    void optPrintLoopRecording(unsigned lnum);

    void optCheckPreds();
#endif

    void optSetBlockWeights();

    void optMarkLoopBlocks(BasicBlock* begBlk, BasicBlock* endBlk, bool excludeEndBlk);

    void optUnmarkLoopBlocks(BasicBlock* begBlk, BasicBlock* endBlk);

    void optUpdateLoopsBeforeRemoveBlock(BasicBlock* block, bool skipUnmarkLoop = false);

    bool optIsLoopTestEvalIntoTemp(Statement* testStmt, Statement** newTestStmt);
    unsigned optIsLoopIncrTree(GenTree* incr);
    bool optCheckIterInLoopTest(unsigned loopInd, GenTree* test, BasicBlock* from, BasicBlock* to, unsigned iterVar);
    bool optComputeIterInfo(GenTree* incr, BasicBlock* from, BasicBlock* to, unsigned* pIterVar);
    bool optPopulateInitInfo(unsigned loopInd, GenTree* init, unsigned iterVar);
    bool optExtractInitTestIncr(
        BasicBlock* head, BasicBlock* bottom, BasicBlock* exit, GenTree** ppInit, GenTree** ppTest, GenTree** ppIncr);

    void optFindNaturalLoops();

    void optIdentifyLoopsForAlignment();

    // Ensures that all the loops in the loop nest rooted at "loopInd" (an index into the loop table) are 'canonical' --
    // each loop has a unique "top."  Returns "true" iff the flowgraph has been modified.
    bool optCanonicalizeLoopNest(unsigned char loopInd);

    // Ensures that the loop "loopInd" (an index into the loop table) is 'canonical' -- it has a unique "top,"
    // unshared with any other loop.  Returns "true" iff the flowgraph has been modified
    bool optCanonicalizeLoop(unsigned char loopInd);

    // Requires "l1" to be a valid loop table index, and not "BasicBlock::NOT_IN_LOOP".  Requires "l2" to be
    // a valid loop table index, or else "BasicBlock::NOT_IN_LOOP".  Returns true
    // iff "l2" is not NOT_IN_LOOP, and "l1" contains "l2".
    bool optLoopContains(unsigned l1, unsigned l2);

    // Requires "loopInd" to be a valid index into the loop table.

    // Updates the loop table by changing loop "loopInd", whose head is required
    // to be "from", to be "to".  Also performs this transformation for any
    // loop nested in "loopInd" that shares the same head as "loopInd".
    void optUpdateLoopHead(unsigned loopInd, BasicBlock* from, BasicBlock* to);

    // Updates the successors of "blk": if "blk2" is a successor of "blk", and there is a mapping for "blk2->blk3" in
    // "redirectMap", change "blk" so that "blk3" is this successor. Note that the predecessor lists are not updated.
    void optRedirectBlock(BasicBlock* blk, BlockToBlockMap* redirectMap);

    // Marks the containsCall information to "lnum" and any parent loops.
    void AddContainsCallAllContainingLoops(unsigned lnum);
    // Adds the variable liveness information from 'blk' to "lnum" and any parent loops.
    void AddVariableLivenessAllContainingLoops(unsigned lnum, BasicBlock* blk);
    // Adds "fldHnd" to the set of modified fields of "lnum" and any parent loops.
    void AddModifiedFieldAllContainingLoops(unsigned lnum, CORINFO_FIELD_HANDLE fldHnd);
    // Adds "elemType" to the set of modified array element types of "lnum" and any parent loops.
    void AddModifiedElemTypeAllContainingLoops(unsigned lnum, unsigned elemTypeNum);

    // Requires that "from" and "to" have the same "bbJumpKind" (perhaps because "to" is a clone
    // of "from".)  Copies the jump destination from "from" to "to".
    void optCopyBlkDest(BasicBlock* from, BasicBlock* to);

    // Returns true if 'block' is an entry block for any loop in 'optLoopTable'
    bool optIsLoopEntry(BasicBlock* block);

    // The depth of the loop described by "lnum" (an index into the loop table.) (0 == top level)
    unsigned optLoopDepth(unsigned lnum)
    {
        unsigned par = optLoopTable[lnum].lpParent;
        if (par == BasicBlock::NOT_IN_LOOP)
        {
            return 0;
        }
        else
        {
            return 1 + optLoopDepth(par);
        }
    }

    void optInvertWhileLoop(BasicBlock* block);

    bool optComputeLoopRep(int        constInit,
                           int        constLimit,
                           int        iterInc,
                           genTreeOps iterOper,
                           var_types  iterType,
                           genTreeOps testOper,
                           bool       unsignedTest,
                           bool       dupCond,
                           unsigned*  iterCount);

private:
    static fgWalkPreFn optIsVarAssgCB;

protected:
    bool optIsVarAssigned(BasicBlock* beg, BasicBlock* end, GenTree* skip, unsigned var);

    bool optIsVarAssgLoop(unsigned lnum, unsigned var);

    int optIsSetAssgLoop(unsigned lnum, ALLVARSET_VALARG_TP vars, varRefKinds inds = VR_NONE);

    bool optNarrowTree(GenTree* tree, var_types srct, var_types dstt, ValueNumPair vnpNarrow, bool doit);

    /**************************************************************************
     *                       Optimization conditions
     *************************************************************************/

    bool optFastCodeOrBlendedLoop(BasicBlock::weight_t bbWeight);
    bool optPentium4(void);
    bool optAvoidIncDec(BasicBlock::weight_t bbWeight);
    bool optAvoidIntMult(void);

#if FEATURE_ANYCSE

protected:
    //  The following is the upper limit on how many expressions we'll keep track
    //  of for the CSE analysis.
    //
    static const unsigned MAX_CSE_CNT = EXPSET_SZ;

    static const int MIN_CSE_COST = 2;

    // BitVec trait information only used by the optCSE_canSwap() method, for the  CSE_defMask and CSE_useMask.
    // This BitVec uses one bit per CSE candidate
    BitVecTraits* cseMaskTraits; // one bit per CSE candidate

    // BitVec trait information for computing CSE availability using the CSE_DataFlow algorithm.
    // Two bits are allocated per CSE candidate to compute CSE availability
    // plus an extra bit to handle the initial unvisited case.
    // (See CSE_DataFlow::EndMerge for an explaination of why this is necessary)
    //
    // The two bits per CSE candidate have the following meanings:
    //     11 - The CSE is available, and is also available when considering calls as killing availability.
    //     10 - The CSE is available, but is not available when considering calls as killing availability.
    //     00 - The CSE is not available
    //     01 - An illegal combination
    //
    BitVecTraits* cseLivenessTraits;

    EXPSET_TP cseCallKillsMask; // Computed once - A mask that is used to kill available CSEs at callsites

    /* Generic list of nodes - used by the CSE logic */

    struct treeLst
    {
        treeLst* tlNext;
        GenTree* tlTree;
    };

    struct treeStmtLst
    {
        treeStmtLst* tslNext;
        GenTree*     tslTree;  // tree node
        Statement*   tslStmt;  // statement containing the tree
        BasicBlock*  tslBlock; // block containing the statement
    };

    // The following logic keeps track of expressions via a simple hash table.

    struct CSEdsc
    {
        CSEdsc*  csdNextInBucket;  // used by the hash table
        size_t   csdHashKey;       // the orginal hashkey
        ssize_t  csdConstDefValue; // When we CSE similar constants, this is the value that we use as the def
        ValueNum csdConstDefVN;    // When we CSE similar constants, this is the ValueNumber that we use for the LclVar
                                   // assignment
        unsigned csdIndex;         // 1..optCSECandidateCount
        bool     csdIsSharedConst; // true if this CSE is a shared const
        bool     csdLiveAcrossCall;

        unsigned short csdDefCount; // definition   count
        unsigned short csdUseCount; // use          count  (excluding the implicit uses at defs)

        BasicBlock::weight_t csdDefWtCnt; // weighted def count
        BasicBlock::weight_t csdUseWtCnt; // weighted use count  (excluding the implicit uses at defs)

        GenTree*    csdTree;  // treenode containing the 1st occurrence
        Statement*  csdStmt;  // stmt containing the 1st occurrence
        BasicBlock* csdBlock; // block containing the 1st occurrence

        treeStmtLst* csdTreeList; // list of matching tree nodes: head
        treeStmtLst* csdTreeLast; // list of matching tree nodes: tail

        // ToDo: This can be removed when gtGetStructHandleIfPresent stops guessing
        // and GT_IND nodes always have valid struct handle.
        //
        CORINFO_CLASS_HANDLE csdStructHnd; // The class handle, currently needed to create a SIMD LclVar in PerformCSE
        bool                 csdStructHndMismatch;

        ValueNum defExcSetPromise; // The exception set that is now required for all defs of this CSE.
                                   // This will be set to NoVN if we decide to abandon this CSE

        ValueNum defExcSetCurrent; // The set of exceptions we currently can use for CSE uses.

        ValueNum defConservNormVN; // if all def occurrences share the same conservative normal value
                                   // number, this will reflect it; otherwise, NoVN.
                                   // not used for shared const CSE's
    };

    static const size_t s_optCSEhashSizeInitial;
    static const size_t s_optCSEhashGrowthFactor;
    static const size_t s_optCSEhashBucketSize;
    size_t              optCSEhashSize;                 // The current size of hashtable
    size_t              optCSEhashCount;                // Number of entries in hashtable
    size_t              optCSEhashMaxCountBeforeResize; // Number of entries before resize
    CSEdsc**            optCSEhash;
    CSEdsc**            optCSEtab;

    typedef JitHashTable<GenTree*, JitPtrKeyFuncs<GenTree>, GenTree*> NodeToNodeMap;

    NodeToNodeMap* optCseCheckedBoundMap; // Maps bound nodes to ancestor compares that should be
                                          // re-numbered with the bound to improve range check elimination

    // Given a compare, look for a cse candidate checked bound feeding it and add a map entry if found.
    void optCseUpdateCheckedBoundMap(GenTree* compare);

    void optCSEstop();

    CSEdsc* optCSEfindDsc(unsigned index);
    bool optUnmarkCSE(GenTree* tree);

    // user defined callback data for the tree walk function optCSE_MaskHelper()
    struct optCSE_MaskData
    {
        EXPSET_TP CSE_defMask;
        EXPSET_TP CSE_useMask;
    };

    // Treewalk helper for optCSE_DefMask and optCSE_UseMask
    static fgWalkPreFn optCSE_MaskHelper;

    // This function walks all the node for an given tree
    // and return the mask of CSE definitions and uses for the tree
    //
    void optCSE_GetMaskData(GenTree* tree, optCSE_MaskData* pMaskData);

    // Given a binary tree node return true if it is safe to swap the order of evaluation for op1 and op2.
    bool optCSE_canSwap(GenTree* firstNode, GenTree* secondNode);
    bool optCSE_canSwap(GenTree* tree);

    struct optCSEcostCmpEx
    {
        bool operator()(const CSEdsc* op1, const CSEdsc* op2);
    };
    struct optCSEcostCmpSz
    {
        bool operator()(const CSEdsc* op1, const CSEdsc* op2);
    };

    void optCleanupCSEs();

#ifdef DEBUG
    void optEnsureClearCSEInfo();
#endif // DEBUG

    static bool Is_Shared_Const_CSE(size_t key)
    {
        return ((key & TARGET_SIGN_BIT) != 0);
    }

    // returns the encoded key
    static size_t Encode_Shared_Const_CSE_Value(size_t key)
    {
        return TARGET_SIGN_BIT | (key >> CSE_CONST_SHARED_LOW_BITS);
    }

    // returns the orginal key
    static size_t Decode_Shared_Const_CSE_Value(size_t enckey)
    {
        assert(Is_Shared_Const_CSE(enckey));
        return (enckey & ~TARGET_SIGN_BIT) << CSE_CONST_SHARED_LOW_BITS;
    }

#endif // FEATURE_ANYCSE

#if FEATURE_VALNUM_CSE
    /**************************************************************************
     *                   Value Number based CSEs
     *************************************************************************/

public:
    void optOptimizeValnumCSEs();

protected:
    void     optValnumCSE_Init();
    unsigned optValnumCSE_Index(GenTree* tree, Statement* stmt);
    unsigned optValnumCSE_Locate();
    void     optValnumCSE_InitDataFlow();
    void     optValnumCSE_DataFlow();
    void     optValnumCSE_Availablity();
    void     optValnumCSE_Heuristic();

#endif // FEATURE_VALNUM_CSE

#if FEATURE_ANYCSE
    bool                 optDoCSE;             // True when we have found a duplicate CSE tree
    bool                 optValnumCSE_phase;   // True when we are executing the optValnumCSE_phase
    unsigned             optCSECandidateTotal; // Grand total of CSE candidates for both Lexical and ValNum
    unsigned             optCSECandidateCount; // Count of CSE's candidates, reset for Lexical and ValNum CSE's
    unsigned             optCSEstart;          // The first local variable number that is a CSE
    unsigned             optCSEcount;          // The total count of CSE's introduced.
    BasicBlock::weight_t optCSEweight;         // The weight of the current block when we are doing PerformCSE

    bool optIsCSEcandidate(GenTree* tree);

    // lclNumIsTrueCSE returns true if the LclVar was introduced by the CSE phase of the compiler
    //
    bool lclNumIsTrueCSE(unsigned lclNum) const
    {
        return ((optCSEcount > 0) && (lclNum >= optCSEstart) && (lclNum < optCSEstart + optCSEcount));
    }

    //  lclNumIsCSE returns true if the LclVar should be treated like a CSE with regards to constant prop.
    //
    bool lclNumIsCSE(unsigned lclNum) const
    {
        return lvaTable[lclNum].lvIsCSE;
    }

#ifdef DEBUG
    bool optConfigDisableCSE();
    bool optConfigDisableCSE2();
#endif
    void optOptimizeCSEs();

#endif // FEATURE_ANYCSE

    struct isVarAssgDsc
    {
        GenTree*     ivaSkip;
        ALLVARSET_TP ivaMaskVal; // Set of variables assigned to.  This is a set of all vars, not tracked vars.
#ifdef DEBUG
        void* ivaSelf;
#endif
        unsigned    ivaVar;            // Variable we are interested in, or -1
        varRefKinds ivaMaskInd;        // What kind of indirect assignments are there?
        callInterf  ivaMaskCall;       // What kind of calls are there?
        bool        ivaMaskIncomplete; // Variables not representable in ivaMaskVal were assigned to.
    };

    static callInterf optCallInterf(GenTreeCall* call);

public:
    // VN based copy propagation.
    typedef ArrayStack<GenTree*> GenTreePtrStack;
    typedef JitHashTable<unsigned, JitSmallPrimitiveKeyFuncs<unsigned>, GenTreePtrStack*> LclNumToGenTreePtrStack;

    // Kill set to track variables with intervening definitions.
    VARSET_TP optCopyPropKillSet;

    // Copy propagation functions.
    void optCopyProp(BasicBlock* block, Statement* stmt, GenTree* tree, LclNumToGenTreePtrStack* curSsaName);
    void optBlockCopyPropPopStacks(BasicBlock* block, LclNumToGenTreePtrStack* curSsaName);
    void optBlockCopyProp(BasicBlock* block, LclNumToGenTreePtrStack* curSsaName);
    unsigned optIsSsaLocal(GenTree* tree);
    int optCopyProp_LclVarScore(LclVarDsc* lclVarDsc, LclVarDsc* copyVarDsc, bool preferOp2);
    void optVnCopyProp();
    INDEBUG(void optDumpCopyPropStack(LclNumToGenTreePtrStack* curSsaName));

    /**************************************************************************
     *               Early value propagation
     *************************************************************************/
    struct SSAName
    {
        unsigned m_lvNum;
        unsigned m_ssaNum;

        SSAName(unsigned lvNum, unsigned ssaNum) : m_lvNum(lvNum), m_ssaNum(ssaNum)
        {
        }

        static unsigned GetHashCode(SSAName ssaNm)
        {
            return (ssaNm.m_lvNum << 16) | (ssaNm.m_ssaNum);
        }

        static bool Equals(SSAName ssaNm1, SSAName ssaNm2)
        {
            return (ssaNm1.m_lvNum == ssaNm2.m_lvNum) && (ssaNm1.m_ssaNum == ssaNm2.m_ssaNum);
        }
    };

#define OMF_HAS_NEWARRAY 0x00000001         // Method contains 'new' of an array
#define OMF_HAS_NEWOBJ 0x00000002           // Method contains 'new' of an object type.
#define OMF_HAS_ARRAYREF 0x00000004         // Method contains array element loads or stores.
#define OMF_HAS_NULLCHECK 0x00000008        // Method contains null check.
#define OMF_HAS_FATPOINTER 0x00000010       // Method contains call, that needs fat pointer transformation.
#define OMF_HAS_OBJSTACKALLOC 0x00000020    // Method contains an object allocated on the stack.
#define OMF_HAS_GUARDEDDEVIRT 0x00000040    // Method contains guarded devirtualization candidate
#define OMF_HAS_EXPRUNTIMELOOKUP 0x00000080 // Method contains a runtime lookup to an expandable dictionary.
#define OMF_HAS_PATCHPOINT 0x00000100       // Method contains patchpoints
#define OMF_NEEDS_GCPOLLS 0x00000200        // Method needs GC polls
#define OMF_HAS_FROZEN_STRING 0x00000400    // Method has a frozen string (REF constant int), currently only on CoreRT.

    bool doesMethodHaveFatPointer()
    {
        return (optMethodFlags & OMF_HAS_FATPOINTER) != 0;
    }

    void setMethodHasFatPointer()
    {
        optMethodFlags |= OMF_HAS_FATPOINTER;
    }

    void clearMethodHasFatPointer()
    {
        optMethodFlags &= ~OMF_HAS_FATPOINTER;
    }

    void addFatPointerCandidate(GenTreeCall* call);

    bool doesMethodHaveFrozenString() const
    {
        return (optMethodFlags & OMF_HAS_FROZEN_STRING) != 0;
    }

    void setMethodHasFrozenString()
    {
        optMethodFlags |= OMF_HAS_FROZEN_STRING;
    }

    bool doesMethodHaveGuardedDevirtualization() const
    {
        return (optMethodFlags & OMF_HAS_GUARDEDDEVIRT) != 0;
    }

    void setMethodHasGuardedDevirtualization()
    {
        optMethodFlags |= OMF_HAS_GUARDEDDEVIRT;
    }

    void clearMethodHasGuardedDevirtualization()
    {
        optMethodFlags &= ~OMF_HAS_GUARDEDDEVIRT;
    }

    void considerGuardedDevirtualization(GenTreeCall*            call,
                                         IL_OFFSETX              iloffset,
                                         bool                    isInterface,
                                         CORINFO_METHOD_HANDLE   baseMethod,
                                         CORINFO_CLASS_HANDLE    baseClass,
                                         CORINFO_CONTEXT_HANDLE* pContextHandle DEBUGARG(CORINFO_CLASS_HANDLE objClass)
                                             DEBUGARG(const char* objClassName));

    void addGuardedDevirtualizationCandidate(GenTreeCall*          call,
                                             CORINFO_METHOD_HANDLE methodHandle,
                                             CORINFO_CLASS_HANDLE  classHandle,
                                             unsigned              methodAttr,
                                             unsigned              classAttr,
                                             unsigned              likelihood);

    bool doesMethodHaveExpRuntimeLookup()
    {
        return (optMethodFlags & OMF_HAS_EXPRUNTIMELOOKUP) != 0;
    }

    void setMethodHasExpRuntimeLookup()
    {
        optMethodFlags |= OMF_HAS_EXPRUNTIMELOOKUP;
    }

    void clearMethodHasExpRuntimeLookup()
    {
        optMethodFlags &= ~OMF_HAS_EXPRUNTIMELOOKUP;
    }

    void addExpRuntimeLookupCandidate(GenTreeCall* call);

    bool doesMethodHavePatchpoints()
    {
        return (optMethodFlags & OMF_HAS_PATCHPOINT) != 0;
    }

    void setMethodHasPatchpoint()
    {
        optMethodFlags |= OMF_HAS_PATCHPOINT;
    }

    unsigned optMethodFlags;

    bool doesMethodHaveNoReturnCalls()
    {
        return optNoReturnCallCount > 0;
    }

    void setMethodHasNoReturnCalls()
    {
        optNoReturnCallCount++;
    }

    unsigned optNoReturnCallCount;

    // Recursion bound controls how far we can go backwards tracking for a SSA value.
    // No throughput diff was found with backward walk bound between 3-8.
    static const int optEarlyPropRecurBound = 5;

    enum class optPropKind
    {
        OPK_INVALID,
        OPK_ARRAYLEN,
        OPK_NULLCHECK
    };

    typedef JitHashTable<unsigned, JitSmallPrimitiveKeyFuncs<unsigned>, GenTree*> LocalNumberToNullCheckTreeMap;

    bool gtIsVtableRef(GenTree* tree);
    GenTree* getArrayLengthFromAllocation(GenTree* tree DEBUGARG(BasicBlock* block));
    GenTree* getObjectHandleNodeFromAllocation(GenTree* tree DEBUGARG(BasicBlock* block));
    GenTree* optPropGetValueRec(unsigned lclNum, unsigned ssaNum, optPropKind valueKind, int walkDepth);
    GenTree* optPropGetValue(unsigned lclNum, unsigned ssaNum, optPropKind valueKind);
    GenTree* optEarlyPropRewriteTree(GenTree* tree, LocalNumberToNullCheckTreeMap* nullCheckMap);
    bool optDoEarlyPropForBlock(BasicBlock* block);
    bool optDoEarlyPropForFunc();
    void optEarlyProp();
    void optFoldNullCheck(GenTree* tree, LocalNumberToNullCheckTreeMap* nullCheckMap);
    GenTree* optFindNullCheckToFold(GenTree* tree, LocalNumberToNullCheckTreeMap* nullCheckMap);
    bool optIsNullCheckFoldingLegal(GenTree*    tree,
                                    GenTree*    nullCheckTree,
                                    GenTree**   nullCheckParent,
                                    Statement** nullCheckStmt);
    bool optCanMoveNullCheckPastTree(GenTree* tree,
                                     unsigned nullCheckLclNum,
                                     bool     isInsideTry,
                                     bool     checkSideEffectSummary);
#if DEBUG
    void optCheckFlagsAreSet(unsigned    methodFlag,
                             const char* methodFlagStr,
                             unsigned    bbFlag,
                             const char* bbFlagStr,
                             GenTree*    tree,
                             BasicBlock* basicBlock);
#endif

    // Redundant branch opts
    //
    PhaseStatus optRedundantBranches();
    bool optRedundantBranch(BasicBlock* const block);
    bool optJumpThread(BasicBlock* const block, BasicBlock* const domBlock);
    bool optReachable(BasicBlock* const fromBlock, BasicBlock* const toBlock);

#if ASSERTION_PROP
    /**************************************************************************
     *               Value/Assertion propagation
     *************************************************************************/
public:
    // Data structures for assertion prop
    BitVecTraits* apTraits;
    ASSERT_TP     apFull;

    enum optAssertionKind
    {
        OAK_INVALID,
        OAK_EQUAL,
        OAK_NOT_EQUAL,
        OAK_SUBRANGE,
        OAK_NO_THROW,
        OAK_COUNT
    };

    enum optOp1Kind
    {
        O1K_INVALID,
        O1K_LCLVAR,
        O1K_ARR_BND,
        O1K_BOUND_OPER_BND,
        O1K_BOUND_LOOP_BND,
        O1K_CONSTANT_LOOP_BND,
        O1K_EXACT_TYPE,
        O1K_SUBTYPE,
        O1K_VALUE_NUMBER,
        O1K_COUNT
    };

    enum optOp2Kind
    {
        O2K_INVALID,
        O2K_LCLVAR_COPY,
        O2K_IND_CNS_INT,
        O2K_CONST_INT,
        O2K_CONST_LONG,
        O2K_CONST_DOUBLE,
        O2K_ARR_LEN,
        O2K_SUBRANGE,
        O2K_COUNT
    };
    struct AssertionDsc
    {
        optAssertionKind assertionKind;
        struct SsaVar
        {
            unsigned lclNum; // assigned to or property of this local var number
            unsigned ssaNum;
        };
        struct ArrBnd
        {
            ValueNum vnIdx;
            ValueNum vnLen;
        };
        struct AssertionDscOp1
        {
            optOp1Kind kind; // a normal LclVar, or Exact-type or Subtype
            ValueNum   vn;
            union {
                SsaVar lcl;
                ArrBnd bnd;
            };
        } op1;
        struct AssertionDscOp2
        {
            optOp2Kind kind; // a const or copy assignment
            ValueNum   vn;
            struct IntVal
            {
                ssize_t  iconVal;   // integer
                unsigned padding;   // unused; ensures iconFlags does not overlap lconVal
                unsigned iconFlags; // gtFlags
            };
            struct Range // integer subrange
            {
                ssize_t loBound;
                ssize_t hiBound;
            };
            union {
                SsaVar  lcl;
                IntVal  u1;
                __int64 lconVal;
                double  dconVal;
                Range   u2;
            };
        } op2;

        bool IsCheckedBoundArithBound()
        {
            return ((assertionKind == OAK_EQUAL || assertionKind == OAK_NOT_EQUAL) && op1.kind == O1K_BOUND_OPER_BND);
        }
        bool IsCheckedBoundBound()
        {
            return ((assertionKind == OAK_EQUAL || assertionKind == OAK_NOT_EQUAL) && op1.kind == O1K_BOUND_LOOP_BND);
        }
        bool IsConstantBound()
        {
            return ((assertionKind == OAK_EQUAL || assertionKind == OAK_NOT_EQUAL) &&
                    op1.kind == O1K_CONSTANT_LOOP_BND);
        }
        bool IsBoundsCheckNoThrow()
        {
            return ((assertionKind == OAK_NO_THROW) && (op1.kind == O1K_ARR_BND));
        }

        bool IsCopyAssertion()
        {
            return ((assertionKind == OAK_EQUAL) && (op1.kind == O1K_LCLVAR) && (op2.kind == O2K_LCLVAR_COPY));
        }

        bool IsConstantInt32Assertion()
        {
            return ((assertionKind == OAK_EQUAL) || (assertionKind == OAK_NOT_EQUAL)) && (op2.kind == O2K_CONST_INT);
        }

        static bool SameKind(AssertionDsc* a1, AssertionDsc* a2)
        {
            return a1->assertionKind == a2->assertionKind && a1->op1.kind == a2->op1.kind &&
                   a1->op2.kind == a2->op2.kind;
        }

        static bool ComplementaryKind(optAssertionKind kind, optAssertionKind kind2)
        {
            if (kind == OAK_EQUAL)
            {
                return kind2 == OAK_NOT_EQUAL;
            }
            else if (kind == OAK_NOT_EQUAL)
            {
                return kind2 == OAK_EQUAL;
            }
            return false;
        }

        static ssize_t GetLowerBoundForIntegralType(var_types type)
        {
            switch (type)
            {
                case TYP_BYTE:
                    return SCHAR_MIN;
                case TYP_SHORT:
                    return SHRT_MIN;
                case TYP_INT:
                    return INT_MIN;
                case TYP_BOOL:
                case TYP_UBYTE:
                case TYP_USHORT:
                case TYP_UINT:
                    return 0;
                default:
                    unreached();
            }
        }
        static ssize_t GetUpperBoundForIntegralType(var_types type)
        {
            switch (type)
            {
                case TYP_BOOL:
                    return 1;
                case TYP_BYTE:
                    return SCHAR_MAX;
                case TYP_SHORT:
                    return SHRT_MAX;
                case TYP_INT:
                    return INT_MAX;
                case TYP_UBYTE:
                    return UCHAR_MAX;
                case TYP_USHORT:
                    return USHRT_MAX;
                case TYP_UINT:
                    return UINT_MAX;
                default:
                    unreached();
            }
        }

        bool HasSameOp1(AssertionDsc* that, bool vnBased)
        {
            if (op1.kind != that->op1.kind)
            {
                return false;
            }
            else if (op1.kind == O1K_ARR_BND)
            {
                assert(vnBased);
                return (op1.bnd.vnIdx == that->op1.bnd.vnIdx) && (op1.bnd.vnLen == that->op1.bnd.vnLen);
            }
            else
            {
                return ((vnBased && (op1.vn == that->op1.vn)) ||
                        (!vnBased && (op1.lcl.lclNum == that->op1.lcl.lclNum)));
            }
        }

        bool HasSameOp2(AssertionDsc* that, bool vnBased)
        {
            if (op2.kind != that->op2.kind)
            {
                return false;
            }
            switch (op2.kind)
            {
                case O2K_IND_CNS_INT:
                case O2K_CONST_INT:
                    return ((op2.u1.iconVal == that->op2.u1.iconVal) && (op2.u1.iconFlags == that->op2.u1.iconFlags));

                case O2K_CONST_LONG:
                    return (op2.lconVal == that->op2.lconVal);

                case O2K_CONST_DOUBLE:
                    // exact match because of positive and negative zero.
                    return (memcmp(&op2.dconVal, &that->op2.dconVal, sizeof(double)) == 0);

                case O2K_LCLVAR_COPY:
                case O2K_ARR_LEN:
                    return (op2.lcl.lclNum == that->op2.lcl.lclNum) &&
                           (!vnBased || op2.lcl.ssaNum == that->op2.lcl.ssaNum);

                case O2K_SUBRANGE:
                    return ((op2.u2.loBound == that->op2.u2.loBound) && (op2.u2.hiBound == that->op2.u2.hiBound));

                case O2K_INVALID:
                    // we will return false
                    break;

                default:
                    assert(!"Unexpected value for op2.kind in AssertionDsc.");
                    break;
            }
            return false;
        }

        bool Complementary(AssertionDsc* that, bool vnBased)
        {
            return ComplementaryKind(assertionKind, that->assertionKind) && HasSameOp1(that, vnBased) &&
                   HasSameOp2(that, vnBased);
        }

        bool Equals(AssertionDsc* that, bool vnBased)
        {
            if (assertionKind != that->assertionKind)
            {
                return false;
            }
            else if (assertionKind == OAK_NO_THROW)
            {
                assert(op2.kind == O2K_INVALID);
                return HasSameOp1(that, vnBased);
            }
            else
            {
                return HasSameOp1(that, vnBased) && HasSameOp2(that, vnBased);
            }
        }
    };

protected:
    static fgWalkPreFn optAddCopiesCallback;
    static fgWalkPreFn optVNAssertionPropCurStmtVisitor;
    unsigned           optAddCopyLclNum;
    GenTree*           optAddCopyAsgnNode;

    bool optLocalAssertionProp;  // indicates that we are performing local assertion prop
    bool optAssertionPropagated; // set to true if we modified the trees
    bool optAssertionPropagatedCurrentStmt;
#ifdef DEBUG
    GenTree* optAssertionPropCurrentTree;
#endif
    AssertionIndex*            optComplementaryAssertionMap;
    JitExpandArray<ASSERT_TP>* optAssertionDep; // table that holds dependent assertions (assertions
                                                // using the value of a local var) for each local var
    AssertionDsc*  optAssertionTabPrivate;      // table that holds info about value assignments
    AssertionIndex optAssertionCount;           // total number of assertions in the assertion table
    AssertionIndex optMaxAssertionCount;

public:
    void optVnNonNullPropCurStmt(BasicBlock* block, Statement* stmt, GenTree* tree);
    fgWalkResult optVNConstantPropCurStmt(BasicBlock* block, Statement* stmt, GenTree* tree);
    GenTree* optVNConstantPropOnJTrue(BasicBlock* block, GenTree* test);
    GenTree* optVNConstantPropOnTree(BasicBlock* block, GenTree* tree);
    GenTree* optExtractSideEffListFromConst(GenTree* tree);

    AssertionIndex GetAssertionCount()
    {
        return optAssertionCount;
    }
    ASSERT_TP* bbJtrueAssertionOut;
    typedef JitHashTable<ValueNum, JitSmallPrimitiveKeyFuncs<ValueNum>, ASSERT_TP> ValueNumToAssertsMap;
    ValueNumToAssertsMap* optValueNumToAsserts;

    // Assertion prop helpers.
    ASSERT_TP& GetAssertionDep(unsigned lclNum);
    AssertionDsc* optGetAssertion(AssertionIndex assertIndex);
    void optAssertionInit(bool isLocalProp);
    void optAssertionTraitsInit(AssertionIndex assertionCount);
#if LOCAL_ASSERTION_PROP
    void optAssertionReset(AssertionIndex limit);
    void optAssertionRemove(AssertionIndex index);
#endif

    // Assertion prop data flow functions.
    void       optAssertionPropMain();
    Statement* optVNAssertionPropCurStmt(BasicBlock* block, Statement* stmt);
    bool optIsTreeKnownIntValue(bool vnBased, GenTree* tree, ssize_t* pConstant, unsigned* pIconFlags);
    ASSERT_TP* optInitAssertionDataflowFlags();
    ASSERT_TP* optComputeAssertionGen();

    // Assertion Gen functions.
    void optAssertionGen(GenTree* tree);
    AssertionIndex optAssertionGenPhiDefn(GenTree* tree);
    AssertionInfo optCreateJTrueBoundsAssertion(GenTree* tree);
    AssertionInfo optAssertionGenJtrue(GenTree* tree);
    AssertionIndex optCreateJtrueAssertions(GenTree*                   op1,
                                            GenTree*                   op2,
                                            Compiler::optAssertionKind assertionKind,
                                            bool                       helperCallArgs = false);
    AssertionIndex optFindComplementary(AssertionIndex assertionIndex);
    void optMapComplementary(AssertionIndex assertionIndex, AssertionIndex index);

    // Assertion creation functions.
    AssertionIndex optCreateAssertion(GenTree*         op1,
                                      GenTree*         op2,
                                      optAssertionKind assertionKind,
                                      bool             helperCallArgs = false);
    void optCreateComplementaryAssertion(AssertionIndex assertionIndex,
                                         GenTree*       op1,
                                         GenTree*       op2,
                                         bool           helperCallArgs = false);

    bool optAssertionVnInvolvesNan(AssertionDsc* assertion);
    AssertionIndex optAddAssertion(AssertionDsc* assertion);
    void optAddVnAssertionMapping(ValueNum vn, AssertionIndex index);
#ifdef DEBUG
    void optPrintVnAssertionMapping();
#endif
    ASSERT_TP optGetVnMappedAssertions(ValueNum vn);

    // Used for respective assertion propagations.
    AssertionIndex optAssertionIsSubrange(GenTree*         tree,
                                          var_types        fromType,
                                          var_types        toType,
                                          ASSERT_VALARG_TP assertions);
    AssertionIndex optAssertionIsSubtype(GenTree* tree, GenTree* methodTableArg, ASSERT_VALARG_TP assertions);
    AssertionIndex optAssertionIsNonNullInternal(GenTree* op, ASSERT_VALARG_TP assertions);
    bool optAssertionIsNonNull(GenTree*         op,
                               ASSERT_VALARG_TP assertions DEBUGARG(bool* pVnBased) DEBUGARG(AssertionIndex* pIndex));

    // Used for Relop propagation.
    AssertionIndex optGlobalAssertionIsEqualOrNotEqual(ASSERT_VALARG_TP assertions, GenTree* op1, GenTree* op2);
    AssertionIndex optGlobalAssertionIsEqualOrNotEqualZero(ASSERT_VALARG_TP assertions, GenTree* op1);
    AssertionIndex optLocalAssertionIsEqualOrNotEqual(
        optOp1Kind op1Kind, unsigned lclNum, optOp2Kind op2Kind, ssize_t cnsVal, ASSERT_VALARG_TP assertions);

    // Assertion prop for lcl var functions.
    bool optAssertionProp_LclVarTypeCheck(GenTree* tree, LclVarDsc* lclVarDsc, LclVarDsc* copyVarDsc);
    GenTree* optCopyAssertionProp(AssertionDsc*        curAssertion,
                                  GenTreeLclVarCommon* tree,
                                  Statement* stmt DEBUGARG(AssertionIndex index));
    GenTree* optConstantAssertionProp(AssertionDsc*        curAssertion,
                                      GenTreeLclVarCommon* tree,
                                      Statement* stmt DEBUGARG(AssertionIndex index));

    // Assertion propagation functions.
    GenTree* optAssertionProp(ASSERT_VALARG_TP assertions, GenTree* tree, Statement* stmt, BasicBlock* block);
    GenTree* optAssertionProp_LclVar(ASSERT_VALARG_TP assertions, GenTreeLclVarCommon* tree, Statement* stmt);
    GenTree* optAssertionProp_Ind(ASSERT_VALARG_TP assertions, GenTree* tree, Statement* stmt);
    GenTree* optAssertionProp_Cast(ASSERT_VALARG_TP assertions, GenTree* tree, Statement* stmt);
    GenTree* optAssertionProp_Call(ASSERT_VALARG_TP assertions, GenTreeCall* call, Statement* stmt);
    GenTree* optAssertionProp_RelOp(ASSERT_VALARG_TP assertions, GenTree* tree, Statement* stmt);
    GenTree* optAssertionProp_Comma(ASSERT_VALARG_TP assertions, GenTree* tree, Statement* stmt);
    GenTree* optAssertionProp_BndsChk(ASSERT_VALARG_TP assertions, GenTree* tree);
    GenTree* optAssertionPropGlobal_RelOp(ASSERT_VALARG_TP assertions, GenTree* tree, Statement* stmt);
    GenTree* optAssertionPropLocal_RelOp(ASSERT_VALARG_TP assertions, GenTree* tree, Statement* stmt);
    GenTree* optAssertionProp_Update(GenTree* newTree, GenTree* tree, Statement* stmt);
    GenTree* optNonNullAssertionProp_Call(ASSERT_VALARG_TP assertions, GenTreeCall* call);

    // Implied assertion functions.
    void optImpliedAssertions(AssertionIndex assertionIndex, ASSERT_TP& activeAssertions);
    void optImpliedByTypeOfAssertions(ASSERT_TP& activeAssertions);
    void optImpliedByCopyAssertion(AssertionDsc* copyAssertion, AssertionDsc* depAssertion, ASSERT_TP& result);
    void optImpliedByConstAssertion(AssertionDsc* curAssertion, ASSERT_TP& result);

#ifdef DEBUG
    void optPrintAssertion(AssertionDsc* newAssertion, AssertionIndex assertionIndex = 0);
    void optDebugCheckAssertion(AssertionDsc* assertion);
    void optDebugCheckAssertions(AssertionIndex AssertionIndex);
#endif
    void optAddCopies();
#endif // ASSERTION_PROP

    /**************************************************************************
     *                          Range checks
     *************************************************************************/

public:
    struct LoopCloneVisitorInfo
    {
        LoopCloneContext* context;
        unsigned          loopNum;
        Statement*        stmt;
        LoopCloneVisitorInfo(LoopCloneContext* context, unsigned loopNum, Statement* stmt)
            : context(context), loopNum(loopNum), stmt(nullptr)
        {
        }
    };

    bool optIsStackLocalInvariant(unsigned loopNum, unsigned lclNum);
    bool optExtractArrIndex(GenTree* tree, ArrIndex* result, unsigned lhsNum);
    bool optReconstructArrIndex(GenTree* tree, ArrIndex* result, unsigned lhsNum);
    bool optIdentifyLoopOptInfo(unsigned loopNum, LoopCloneContext* context);
    static fgWalkPreFn optCanOptimizeByLoopCloningVisitor;
    fgWalkResult optCanOptimizeByLoopCloning(GenTree* tree, LoopCloneVisitorInfo* info);
    void optObtainLoopCloningOpts(LoopCloneContext* context);
    bool optIsLoopClonable(unsigned loopInd);

    bool optCanCloneLoops();

#ifdef DEBUG
    void optDebugLogLoopCloning(BasicBlock* block, Statement* insertBefore);
#endif
    void optPerformStaticOptimizations(unsigned loopNum, LoopCloneContext* context DEBUGARG(bool fastPath));
    bool optComputeDerefConditions(unsigned loopNum, LoopCloneContext* context);
    bool optDeriveLoopCloningConditions(unsigned loopNum, LoopCloneContext* context);
    BasicBlock* optInsertLoopChoiceConditions(LoopCloneContext* context,
                                              unsigned          loopNum,
                                              BasicBlock*       head,
                                              BasicBlock*       slow);

protected:
    ssize_t optGetArrayRefScaleAndIndex(GenTree* mul, GenTree** pIndex DEBUGARG(bool bRngChk));

    bool optReachWithoutCall(BasicBlock* srcBB, BasicBlock* dstBB);

protected:
    bool optLoopsMarked;

    /*
    XXXXXXXXXXXXXXXXXXXXXXXXXXXXXXXXXXXXXXXXXXXXXXXXXXXXXXXXXXXXXXXXXXXXXXXXXXXXXXX
    XXXXXXXXXXXXXXXXXXXXXXXXXXXXXXXXXXXXXXXXXXXXXXXXXXXXXXXXXXXXXXXXXXXXXXXXXXXXXXX
    XX                                                                           XX
    XX                           RegAlloc                                        XX
    XX                                                                           XX
    XX  Does the register allocation and puts the remaining lclVars on the stack XX
    XX                                                                           XX
    XXXXXXXXXXXXXXXXXXXXXXXXXXXXXXXXXXXXXXXXXXXXXXXXXXXXXXXXXXXXXXXXXXXXXXXXXXXXXXX
    XXXXXXXXXXXXXXXXXXXXXXXXXXXXXXXXXXXXXXXXXXXXXXXXXXXXXXXXXXXXXXXXXXXXXXXXXXXXXXX
    */

public:
    regNumber raUpdateRegStateForArg(RegState* regState, LclVarDsc* argDsc);

    void raMarkStkVars();

protected:
    // Some things are used by both LSRA and regpredict allocators.

    FrameType rpFrameType;
    bool      rpMustCreateEBPCalled; // Set to true after we have called rpMustCreateEBPFrame once

    bool rpMustCreateEBPFrame(INDEBUG(const char** wbReason));

private:
    Lowering*            m_pLowering;   // Lowering; needed to Lower IR that's added or modified after Lowering.
    LinearScanInterface* m_pLinearScan; // Linear Scan allocator

    /* raIsVarargsStackArg is called by raMaskStkVars and by
       lvaComputeRefCounts.  It identifies the special case
       where a varargs function has a parameter passed on the
       stack, other than the special varargs handle.  Such parameters
       require special treatment, because they cannot be tracked
       by the GC (their offsets in the stack are not known
       at compile time).
    */

    bool raIsVarargsStackArg(unsigned lclNum)
    {
#ifdef TARGET_X86

        LclVarDsc* varDsc = &lvaTable[lclNum];

        assert(varDsc->lvIsParam);

        return (info.compIsVarArgs && !varDsc->lvIsRegArg && (lclNum != lvaVarargsHandleArg));

#else // TARGET_X86

        return false;

#endif // TARGET_X86
    }

    /*
    XXXXXXXXXXXXXXXXXXXXXXXXXXXXXXXXXXXXXXXXXXXXXXXXXXXXXXXXXXXXXXXXXXXXXXXXXXXXXXX
    XXXXXXXXXXXXXXXXXXXXXXXXXXXXXXXXXXXXXXXXXXXXXXXXXXXXXXXXXXXXXXXXXXXXXXXXXXXXXXX
    XX                                                                           XX
    XX                           EEInterface                                     XX
    XX                                                                           XX
    XX   Get to the class and method info from the Execution Engine given        XX
    XX   tokens for the class and method                                         XX
    XX                                                                           XX
    XXXXXXXXXXXXXXXXXXXXXXXXXXXXXXXXXXXXXXXXXXXXXXXXXXXXXXXXXXXXXXXXXXXXXXXXXXXXXXX
    XXXXXXXXXXXXXXXXXXXXXXXXXXXXXXXXXXXXXXXXXXXXXXXXXXXXXXXXXXXXXXXXXXXXXXXXXXXXXXX
    */

public:
    // Get handles

    void eeGetCallInfo(CORINFO_RESOLVED_TOKEN* pResolvedToken,
                       CORINFO_RESOLVED_TOKEN* pConstrainedToken,
                       CORINFO_CALLINFO_FLAGS  flags,
                       CORINFO_CALL_INFO*      pResult);

    void eeGetFieldInfo(CORINFO_RESOLVED_TOKEN* pResolvedToken,
                        CORINFO_ACCESS_FLAGS    flags,
                        CORINFO_FIELD_INFO*     pResult);

    // Get the flags

    bool eeIsValueClass(CORINFO_CLASS_HANDLE clsHnd);

#if defined(DEBUG) || defined(FEATURE_JIT_METHOD_PERF) || defined(FEATURE_SIMD) || defined(TRACK_LSRA_STATS)

    bool IsSuperPMIException(unsigned code)
    {
        // Copied from NDP\clr\src\ToolBox\SuperPMI\SuperPMI-Shared\ErrorHandling.h

        const unsigned EXCEPTIONCODE_DebugBreakorAV = 0xe0421000;
        const unsigned EXCEPTIONCODE_MC             = 0xe0422000;
        const unsigned EXCEPTIONCODE_LWM            = 0xe0423000;
        const unsigned EXCEPTIONCODE_SASM           = 0xe0424000;
        const unsigned EXCEPTIONCODE_SSYM           = 0xe0425000;
        const unsigned EXCEPTIONCODE_CALLUTILS      = 0xe0426000;
        const unsigned EXCEPTIONCODE_TYPEUTILS      = 0xe0427000;
        const unsigned EXCEPTIONCODE_ASSERT         = 0xe0440000;

        switch (code)
        {
            case EXCEPTIONCODE_DebugBreakorAV:
            case EXCEPTIONCODE_MC:
            case EXCEPTIONCODE_LWM:
            case EXCEPTIONCODE_SASM:
            case EXCEPTIONCODE_SSYM:
            case EXCEPTIONCODE_CALLUTILS:
            case EXCEPTIONCODE_TYPEUTILS:
            case EXCEPTIONCODE_ASSERT:
                return true;
            default:
                return false;
        }
    }

    const char* eeGetMethodName(CORINFO_METHOD_HANDLE hnd, const char** className);
    const char* eeGetMethodFullName(CORINFO_METHOD_HANDLE hnd);
    unsigned compMethodHash(CORINFO_METHOD_HANDLE methodHandle);

    bool eeIsNativeMethod(CORINFO_METHOD_HANDLE method);
    CORINFO_METHOD_HANDLE eeGetMethodHandleForNative(CORINFO_METHOD_HANDLE method);
#endif

    var_types eeGetArgType(CORINFO_ARG_LIST_HANDLE list, CORINFO_SIG_INFO* sig);
    var_types eeGetArgType(CORINFO_ARG_LIST_HANDLE list, CORINFO_SIG_INFO* sig, bool* isPinned);
    CORINFO_CLASS_HANDLE eeGetArgClass(CORINFO_SIG_INFO* sig, CORINFO_ARG_LIST_HANDLE list);
    CORINFO_CLASS_HANDLE eeGetClassFromContext(CORINFO_CONTEXT_HANDLE context);
    unsigned eeGetArgSize(CORINFO_ARG_LIST_HANDLE list, CORINFO_SIG_INFO* sig);
    static unsigned eeGetArgAlignment(var_types type, bool isFloatHfa);

    // VOM info, method sigs

    void eeGetSig(unsigned               sigTok,
                  CORINFO_MODULE_HANDLE  scope,
                  CORINFO_CONTEXT_HANDLE context,
                  CORINFO_SIG_INFO*      retSig);

    void eeGetCallSiteSig(unsigned               sigTok,
                          CORINFO_MODULE_HANDLE  scope,
                          CORINFO_CONTEXT_HANDLE context,
                          CORINFO_SIG_INFO*      retSig);

    void eeGetMethodSig(CORINFO_METHOD_HANDLE methHnd, CORINFO_SIG_INFO* retSig, CORINFO_CLASS_HANDLE owner = nullptr);

    // Method entry-points, instrs

    CORINFO_METHOD_HANDLE eeMarkNativeTarget(CORINFO_METHOD_HANDLE method);

    CORINFO_EE_INFO eeInfo;
    bool            eeInfoInitialized;

    CORINFO_EE_INFO* eeGetEEInfo();

    // Gets the offset of a SDArray's first element
    unsigned eeGetArrayDataOffset(var_types type);
    // Gets the offset of a MDArray's first element
    unsigned eeGetMDArrayDataOffset(var_types type, unsigned rank);

    GenTree* eeGetPInvokeCookie(CORINFO_SIG_INFO* szMetaSig);

    // Returns the page size for the target machine as reported by the EE.
    target_size_t eeGetPageSize()
    {
        return (target_size_t)eeGetEEInfo()->osPageSize;
    }

    //------------------------------------------------------------------------
    // VirtualStubParam: virtual stub dispatch extra parameter (slot address).
    //
    // It represents Abi and target specific registers for the parameter.
    //
    class VirtualStubParamInfo
    {
    public:
        VirtualStubParamInfo(bool isCoreRTABI)
        {
#if defined(TARGET_X86)
            reg     = REG_EAX;
            regMask = RBM_EAX;
#elif defined(TARGET_AMD64)
            if (isCoreRTABI)
            {
                reg     = REG_R10;
                regMask = RBM_R10;
            }
            else
            {
                reg     = REG_R11;
                regMask = RBM_R11;
            }
#elif defined(TARGET_ARM)
            if (isCoreRTABI)
            {
                reg     = REG_R12;
                regMask = RBM_R12;
            }
            else
            {
                reg     = REG_R4;
                regMask = RBM_R4;
            }
#elif defined(TARGET_ARM64)
            reg     = REG_R11;
            regMask = RBM_R11;
#else
#error Unsupported or unset target architecture
#endif
        }

        regNumber GetReg() const
        {
            return reg;
        }

        _regMask_enum GetRegMask() const
        {
            return regMask;
        }

    private:
        regNumber     reg;
        _regMask_enum regMask;
    };

    VirtualStubParamInfo* virtualStubParamInfo;

    bool IsTargetAbi(CORINFO_RUNTIME_ABI abi)
    {
        return eeGetEEInfo()->targetAbi == abi;
    }

    bool generateCFIUnwindCodes()
    {
#if defined(TARGET_UNIX)
        return IsTargetAbi(CORINFO_CORERT_ABI);
#else
        return false;
#endif
    }

    // Debugging support - Line number info

    void eeGetStmtOffsets();

    unsigned eeBoundariesCount;

    struct boundariesDsc
    {
        UNATIVE_OFFSET nativeIP;
        IL_OFFSET      ilOffset;
        unsigned       sourceReason;
    } * eeBoundaries; // Boundaries to report to EE
    void eeSetLIcount(unsigned count);
    void eeSetLIinfo(unsigned which, UNATIVE_OFFSET offs, unsigned srcIP, bool stkEmpty, bool callInstruction);
    void eeSetLIdone();

#ifdef DEBUG
    static void eeDispILOffs(IL_OFFSET offs);
    static void eeDispLineInfo(const boundariesDsc* line);
    void eeDispLineInfos();
#endif // DEBUG

    // Debugging support - Local var info

    void eeGetVars();

    unsigned eeVarsCount;

    struct VarResultInfo
    {
        UNATIVE_OFFSET             startOffset;
        UNATIVE_OFFSET             endOffset;
        DWORD                      varNumber;
        CodeGenInterface::siVarLoc loc;
    } * eeVars;
    void eeSetLVcount(unsigned count);
    void eeSetLVinfo(unsigned                          which,
                     UNATIVE_OFFSET                    startOffs,
                     UNATIVE_OFFSET                    length,
                     unsigned                          varNum,
                     const CodeGenInterface::siVarLoc& loc);
    void eeSetLVdone();

#ifdef DEBUG
    void eeDispVar(ICorDebugInfo::NativeVarInfo* var);
    void eeDispVars(CORINFO_METHOD_HANDLE ftn, ULONG32 cVars, ICorDebugInfo::NativeVarInfo* vars);
#endif // DEBUG

    // ICorJitInfo wrappers

    void eeReserveUnwindInfo(BOOL isFunclet, BOOL isColdCode, ULONG unwindSize);

    void eeAllocUnwindInfo(BYTE*          pHotCode,
                           BYTE*          pColdCode,
                           ULONG          startOffset,
                           ULONG          endOffset,
                           ULONG          unwindSize,
                           BYTE*          pUnwindBlock,
                           CorJitFuncKind funcKind);

    void eeSetEHcount(unsigned cEH);

    void eeSetEHinfo(unsigned EHnumber, const CORINFO_EH_CLAUSE* clause);

    WORD eeGetRelocTypeHint(void* target);

    // ICorStaticInfo wrapper functions

    bool eeTryResolveToken(CORINFO_RESOLVED_TOKEN* resolvedToken);

#if defined(UNIX_AMD64_ABI)
#ifdef DEBUG
    static void dumpSystemVClassificationType(SystemVClassificationType ct);
#endif // DEBUG

    void eeGetSystemVAmd64PassStructInRegisterDescriptor(
        /*IN*/ CORINFO_CLASS_HANDLE                                  structHnd,
        /*OUT*/ SYSTEMV_AMD64_CORINFO_STRUCT_REG_PASSING_DESCRIPTOR* structPassInRegDescPtr);
#endif // UNIX_AMD64_ABI

    template <typename ParamType>
    bool eeRunWithErrorTrap(void (*function)(ParamType*), ParamType* param)
    {
        return eeRunWithErrorTrapImp(reinterpret_cast<void (*)(void*)>(function), reinterpret_cast<void*>(param));
    }

    bool eeRunWithErrorTrapImp(void (*function)(void*), void* param);

    // Utility functions

    const char* eeGetFieldName(CORINFO_FIELD_HANDLE fieldHnd, const char** classNamePtr = nullptr);

#if defined(DEBUG)
    const WCHAR* eeGetCPString(size_t stringHandle);
#endif

    const char* eeGetClassName(CORINFO_CLASS_HANDLE clsHnd);

    static CORINFO_METHOD_HANDLE eeFindHelper(unsigned helper);
    static CorInfoHelpFunc eeGetHelperNum(CORINFO_METHOD_HANDLE method);

    static fgWalkPreFn CountSharedStaticHelper;
    static bool IsSharedStaticHelper(GenTree* tree);
    static bool IsTreeAlwaysHoistable(GenTree* tree);
    static bool IsGcSafePoint(GenTree* tree);

    static CORINFO_FIELD_HANDLE eeFindJitDataOffs(unsigned jitDataOffs);
    // returns true/false if 'field' is a Jit Data offset
    static bool eeIsJitDataOffs(CORINFO_FIELD_HANDLE field);
    // returns a number < 0 if 'field' is not a Jit Data offset, otherwise the data offset (limited to 2GB)
    static int eeGetJitDataOffs(CORINFO_FIELD_HANDLE field);

    /*****************************************************************************/

    /*
    XXXXXXXXXXXXXXXXXXXXXXXXXXXXXXXXXXXXXXXXXXXXXXXXXXXXXXXXXXXXXXXXXXXXXXXXXXXXXXX
    XXXXXXXXXXXXXXXXXXXXXXXXXXXXXXXXXXXXXXXXXXXXXXXXXXXXXXXXXXXXXXXXXXXXXXXXXXXXXXX
    XX                                                                           XX
    XX                           CodeGenerator                                   XX
    XX                                                                           XX
    XXXXXXXXXXXXXXXXXXXXXXXXXXXXXXXXXXXXXXXXXXXXXXXXXXXXXXXXXXXXXXXXXXXXXXXXXXXXXXX
    XXXXXXXXXXXXXXXXXXXXXXXXXXXXXXXXXXXXXXXXXXXXXXXXXXXXXXXXXXXXXXXXXXXXXXXXXXXXXXX
    */

public:
    CodeGenInterface* codeGen;

    //  The following holds information about instr offsets in terms of generated code.

    struct IPmappingDsc
    {
        IPmappingDsc* ipmdNext;      // next line# record
        emitLocation  ipmdNativeLoc; // the emitter location of the native code corresponding to the IL offset
        IL_OFFSETX    ipmdILoffsx;   // the instr offset
        bool          ipmdIsLabel;   // Can this code be a branch label?
    };

    // Record the instr offset mapping to the generated code

    IPmappingDsc* genIPmappingList;
    IPmappingDsc* genIPmappingLast;

    // Managed RetVal - A side hash table meant to record the mapping from a
    // GT_CALL node to its IL offset.  This info is used to emit sequence points
    // that can be used by debugger to determine the native offset at which the
    // managed RetVal will be available.
    //
    // In fact we can store IL offset in a GT_CALL node.  This was ruled out in
    // favor of a side table for two reasons: 1) We need IL offset for only those
    // GT_CALL nodes (created during importation) that correspond to an IL call and
    // whose return type is other than TYP_VOID. 2) GT_CALL node is a frequently used
    // structure and IL offset is needed only when generating debuggable code. Therefore
    // it is desirable to avoid memory size penalty in retail scenarios.
    typedef JitHashTable<GenTree*, JitPtrKeyFuncs<GenTree>, IL_OFFSETX> CallSiteILOffsetTable;
    CallSiteILOffsetTable* genCallSite2ILOffsetMap;

    unsigned    genReturnLocal; // Local number for the return value when applicable.
    BasicBlock* genReturnBB;    // jumped to when not optimizing for speed.

    // The following properties are part of CodeGenContext.  Getters are provided here for
    // convenience and backward compatibility, but the properties can only be set by invoking
    // the setter on CodeGenContext directly.

    emitter* GetEmitter() const
    {
        return codeGen->GetEmitter();
    }

    bool isFramePointerUsed() const
    {
        return codeGen->isFramePointerUsed();
    }

    bool GetInterruptible()
    {
        return codeGen->GetInterruptible();
    }
    void SetInterruptible(bool value)
    {
        codeGen->SetInterruptible(value);
    }

#ifdef TARGET_ARMARCH

    bool GetHasTailCalls()
    {
        return codeGen->GetHasTailCalls();
    }
    void SetHasTailCalls(bool value)
    {
        codeGen->SetHasTailCalls(value);
    }
#endif // TARGET_ARMARCH

#if DOUBLE_ALIGN
    const bool genDoubleAlign()
    {
        return codeGen->doDoubleAlign();
    }
    DWORD getCanDoubleAlign();
    bool shouldDoubleAlign(unsigned             refCntStk,
                           unsigned             refCntReg,
                           BasicBlock::weight_t refCntWtdReg,
                           unsigned             refCntStkParam,
                           BasicBlock::weight_t refCntWtdStkDbl);
#endif // DOUBLE_ALIGN

    bool IsFullPtrRegMapRequired()
    {
        return codeGen->IsFullPtrRegMapRequired();
    }
    void SetFullPtrRegMapRequired(bool value)
    {
        codeGen->SetFullPtrRegMapRequired(value);
    }

// Things that MAY belong either in CodeGen or CodeGenContext

#if defined(FEATURE_EH_FUNCLETS)
    FuncInfoDsc*   compFuncInfos;
    unsigned short compCurrFuncIdx;
    unsigned short compFuncInfoCount;

    unsigned short compFuncCount()
    {
        assert(fgFuncletsCreated);
        return compFuncInfoCount;
    }

#else // !FEATURE_EH_FUNCLETS

    // This is a no-op when there are no funclets!
    void genUpdateCurrentFunclet(BasicBlock* block)
    {
        return;
    }

    FuncInfoDsc compFuncInfoRoot;

    static const unsigned compCurrFuncIdx = 0;

    unsigned short compFuncCount()
    {
        return 1;
    }

#endif // !FEATURE_EH_FUNCLETS

    FuncInfoDsc* funCurrentFunc();
    void funSetCurrentFunc(unsigned funcIdx);
    FuncInfoDsc* funGetFunc(unsigned funcIdx);
    unsigned int funGetFuncIdx(BasicBlock* block);

    // LIVENESS

    VARSET_TP compCurLife;     // current live variables
    GenTree*  compCurLifeTree; // node after which compCurLife has been computed

    // Compare the given "newLife" with last set of live variables and update
    // codeGen "gcInfo", siScopes, "regSet" with the new variable's homes/liveness.
    template <bool ForCodeGen>
    void compChangeLife(VARSET_VALARG_TP newLife);

    // Update the GC's masks, register's masks and reports change on variable's homes given a set of
    // current live variables if changes have happened since "compCurLife".
    template <bool ForCodeGen>
    inline void compUpdateLife(VARSET_VALARG_TP newLife);

    // Gets a register mask that represent the kill set for a helper call since
    // not all JIT Helper calls follow the standard ABI on the target architecture.
    regMaskTP compHelperCallKillSet(CorInfoHelpFunc helper);

    // If "tree" is a indirection (GT_IND, or GT_OBJ) whose arg is an ADDR, whose arg is a LCL_VAR, return that LCL_VAR
    // node, else NULL.
    static GenTreeLclVar* fgIsIndirOfAddrOfLocal(GenTree* tree);

    // This map is indexed by GT_OBJ nodes that are address of promoted struct variables, which
    // have been annotated with the GTF_VAR_DEATH flag.  If such a node is *not* mapped in this
    // table, one may assume that all the (tracked) field vars die at this GT_OBJ.  Otherwise,
    // the node maps to a pointer to a VARSET_TP, containing set bits for each of the tracked field
    // vars of the promoted struct local that go dead at the given node (the set bits are the bits
    // for the tracked var indices of the field vars, as in a live var set).
    //
    // The map is allocated on demand so all map operations should use one of the following three
    // wrapper methods.

    NodeToVarsetPtrMap* m_promotedStructDeathVars;

    NodeToVarsetPtrMap* GetPromotedStructDeathVars()
    {
        if (m_promotedStructDeathVars == nullptr)
        {
            m_promotedStructDeathVars = new (getAllocator()) NodeToVarsetPtrMap(getAllocator());
        }
        return m_promotedStructDeathVars;
    }

    void ClearPromotedStructDeathVars()
    {
        if (m_promotedStructDeathVars != nullptr)
        {
            m_promotedStructDeathVars->RemoveAll();
        }
    }

    bool LookupPromotedStructDeathVars(GenTree* tree, VARSET_TP** bits)
    {
        *bits       = nullptr;
        bool result = false;

        if (m_promotedStructDeathVars != nullptr)
        {
            result = m_promotedStructDeathVars->Lookup(tree, bits);
        }

        return result;
    }

/*
XXXXXXXXXXXXXXXXXXXXXXXXXXXXXXXXXXXXXXXXXXXXXXXXXXXXXXXXXXXXXXXXXXXXXXXXXXXXXXX
XXXXXXXXXXXXXXXXXXXXXXXXXXXXXXXXXXXXXXXXXXXXXXXXXXXXXXXXXXXXXXXXXXXXXXXXXXXXXXX
XX                                                                           XX
XX                           UnwindInfo                                      XX
XX                                                                           XX
XXXXXXXXXXXXXXXXXXXXXXXXXXXXXXXXXXXXXXXXXXXXXXXXXXXXXXXXXXXXXXXXXXXXXXXXXXXXXXX
XXXXXXXXXXXXXXXXXXXXXXXXXXXXXXXXXXXXXXXXXXXXXXXXXXXXXXXXXXXXXXXXXXXXXXXXXXXXXXX
*/

#if !defined(__GNUC__)
#pragma region Unwind information
#endif

public:
    //
    // Infrastructure functions: start/stop/reserve/emit.
    //

    void unwindBegProlog();
    void unwindEndProlog();
    void unwindBegEpilog();
    void unwindEndEpilog();
    void unwindReserve();
    void unwindEmit(void* pHotCode, void* pColdCode);

    //
    // Specific unwind information functions: called by code generation to indicate a particular
    // prolog or epilog unwindable instruction has been generated.
    //

    void unwindPush(regNumber reg);
    void unwindAllocStack(unsigned size);
    void unwindSetFrameReg(regNumber reg, unsigned offset);
    void unwindSaveReg(regNumber reg, unsigned offset);

#if defined(TARGET_ARM)
    void unwindPushMaskInt(regMaskTP mask);
    void unwindPushMaskFloat(regMaskTP mask);
    void unwindPopMaskInt(regMaskTP mask);
    void unwindPopMaskFloat(regMaskTP mask);
    void unwindBranch16();                    // The epilog terminates with a 16-bit branch (e.g., "bx lr")
    void unwindNop(unsigned codeSizeInBytes); // Generate unwind NOP code. 'codeSizeInBytes' is 2 or 4 bytes. Only
                                              // called via unwindPadding().
    void unwindPadding(); // Generate a sequence of unwind NOP codes representing instructions between the last
                          // instruction and the current location.
#endif                    // TARGET_ARM

#if defined(TARGET_ARM64)
    void unwindNop();
    void unwindPadding(); // Generate a sequence of unwind NOP codes representing instructions between the last
                          // instruction and the current location.
    void unwindSaveReg(regNumber reg, int offset);                                // str reg, [sp, #offset]
    void unwindSaveRegPreindexed(regNumber reg, int offset);                      // str reg, [sp, #offset]!
    void unwindSaveRegPair(regNumber reg1, regNumber reg2, int offset);           // stp reg1, reg2, [sp, #offset]
    void unwindSaveRegPairPreindexed(regNumber reg1, regNumber reg2, int offset); // stp reg1, reg2, [sp, #offset]!
    void unwindSaveNext();                                                        // unwind code: save_next
    void unwindReturn(regNumber reg);                                             // ret lr
#endif                                                                            // defined(TARGET_ARM64)

    //
    // Private "helper" functions for the unwind implementation.
    //

private:
#if defined(FEATURE_EH_FUNCLETS)
    void unwindGetFuncLocations(FuncInfoDsc*             func,
                                bool                     getHotSectionData,
                                /* OUT */ emitLocation** ppStartLoc,
                                /* OUT */ emitLocation** ppEndLoc);
#endif // FEATURE_EH_FUNCLETS

    void unwindReserveFunc(FuncInfoDsc* func);
    void unwindEmitFunc(FuncInfoDsc* func, void* pHotCode, void* pColdCode);

#if defined(TARGET_AMD64) || (defined(TARGET_X86) && defined(FEATURE_EH_FUNCLETS))

    void unwindReserveFuncHelper(FuncInfoDsc* func, bool isHotCode);
    void unwindEmitFuncHelper(FuncInfoDsc* func, void* pHotCode, void* pColdCode, bool isHotCode);

#endif // TARGET_AMD64 || (TARGET_X86 && FEATURE_EH_FUNCLETS)

    UNATIVE_OFFSET unwindGetCurrentOffset(FuncInfoDsc* func);

#if defined(TARGET_AMD64)

    void unwindBegPrologWindows();
    void unwindPushWindows(regNumber reg);
    void unwindAllocStackWindows(unsigned size);
    void unwindSetFrameRegWindows(regNumber reg, unsigned offset);
    void unwindSaveRegWindows(regNumber reg, unsigned offset);

#ifdef UNIX_AMD64_ABI
    void unwindSaveRegCFI(regNumber reg, unsigned offset);
#endif // UNIX_AMD64_ABI
#elif defined(TARGET_ARM)

    void unwindPushPopMaskInt(regMaskTP mask, bool useOpsize16);
    void unwindPushPopMaskFloat(regMaskTP mask);

#endif // TARGET_ARM

#if defined(TARGET_UNIX)
    short mapRegNumToDwarfReg(regNumber reg);
    void createCfiCode(FuncInfoDsc* func, UNATIVE_OFFSET codeOffset, UCHAR opcode, short dwarfReg, INT offset = 0);
    void unwindPushPopCFI(regNumber reg);
    void unwindBegPrologCFI();
    void unwindPushPopMaskCFI(regMaskTP regMask, bool isFloat);
    void unwindAllocStackCFI(unsigned size);
    void unwindSetFrameRegCFI(regNumber reg, unsigned offset);
    void unwindEmitFuncCFI(FuncInfoDsc* func, void* pHotCode, void* pColdCode);
#ifdef DEBUG
    void DumpCfiInfo(bool                  isHotCode,
                     UNATIVE_OFFSET        startOffset,
                     UNATIVE_OFFSET        endOffset,
                     DWORD                 cfiCodeBytes,
                     const CFI_CODE* const pCfiCode);
#endif

#endif // TARGET_UNIX

#if !defined(__GNUC__)
#pragma endregion // Note: region is NOT under !defined(__GNUC__)
#endif

    /*
    XXXXXXXXXXXXXXXXXXXXXXXXXXXXXXXXXXXXXXXXXXXXXXXXXXXXXXXXXXXXXXXXXXXXXXXXXXXXXXX
    XXXXXXXXXXXXXXXXXXXXXXXXXXXXXXXXXXXXXXXXXXXXXXXXXXXXXXXXXXXXXXXXXXXXXXXXXXXXXXX
    XX                                                                           XX
    XX                               SIMD                                        XX
    XX                                                                           XX
    XX   Info about SIMD types, methods and the SIMD assembly (i.e. the assembly XX
    XX   that contains the distinguished, well-known SIMD type definitions).     XX
    XX                                                                           XX
    XXXXXXXXXXXXXXXXXXXXXXXXXXXXXXXXXXXXXXXXXXXXXXXXXXXXXXXXXXXXXXXXXXXXXXXXXXXXXXX
    XXXXXXXXXXXXXXXXXXXXXXXXXXXXXXXXXXXXXXXXXXXXXXXXXXXXXXXXXXXXXXXXXXXXXXXXXXXXXXX
    */

    // Get highest available level for SIMD codegen
    SIMDLevel getSIMDSupportLevel()
    {
#if defined(TARGET_XARCH)
        if (compOpportunisticallyDependsOn(InstructionSet_AVX2))
        {
            return SIMD_AVX2_Supported;
        }

        if (compOpportunisticallyDependsOn(InstructionSet_SSE42))
        {
            return SIMD_SSE4_Supported;
        }

        // min bar is SSE2
        return SIMD_SSE2_Supported;
#else
        assert(!"Available instruction set(s) for SIMD codegen is not defined for target arch");
        unreached();
        return SIMD_Not_Supported;
#endif
    }

    bool isIntrinsicType(CORINFO_CLASS_HANDLE clsHnd)
    {
        return info.compCompHnd->isIntrinsicType(clsHnd);
    }

    const char* getClassNameFromMetadata(CORINFO_CLASS_HANDLE cls, const char** namespaceName)
    {
        return info.compCompHnd->getClassNameFromMetadata(cls, namespaceName);
    }

    CORINFO_CLASS_HANDLE getTypeInstantiationArgument(CORINFO_CLASS_HANDLE cls, unsigned index)
    {
        return info.compCompHnd->getTypeInstantiationArgument(cls, index);
    }

#ifdef FEATURE_SIMD

    // Should we support SIMD intrinsics?
    bool featureSIMD;

    // Should we recognize SIMD types?
    // We always do this on ARM64 to support HVA types.
    bool supportSIMDTypes()
    {
#ifdef TARGET_ARM64
        return true;
#else
        return featureSIMD;
#endif
    }

    // Have we identified any SIMD types?
    // This is currently used by struct promotion to avoid getting type information for a struct
    // field to see if it is a SIMD type, if we haven't seen any SIMD types or operations in
    // the method.
    bool _usesSIMDTypes;
    bool usesSIMDTypes()
    {
        return _usesSIMDTypes;
    }
    void setUsesSIMDTypes(bool value)
    {
        _usesSIMDTypes = value;
    }

    // This is a temp lclVar allocated on the stack as TYP_SIMD.  It is used to implement intrinsics
    // that require indexed access to the individual fields of the vector, which is not well supported
    // by the hardware.  It is allocated when/if such situations are encountered during Lowering.
    unsigned lvaSIMDInitTempVarNum;

    struct SIMDHandlesCache
    {
        // SIMD Types
        CORINFO_CLASS_HANDLE SIMDFloatHandle;
        CORINFO_CLASS_HANDLE SIMDDoubleHandle;
        CORINFO_CLASS_HANDLE SIMDIntHandle;
        CORINFO_CLASS_HANDLE SIMDUShortHandle;
        CORINFO_CLASS_HANDLE SIMDUByteHandle;
        CORINFO_CLASS_HANDLE SIMDShortHandle;
        CORINFO_CLASS_HANDLE SIMDByteHandle;
        CORINFO_CLASS_HANDLE SIMDLongHandle;
        CORINFO_CLASS_HANDLE SIMDUIntHandle;
        CORINFO_CLASS_HANDLE SIMDULongHandle;
        CORINFO_CLASS_HANDLE SIMDVector2Handle;
        CORINFO_CLASS_HANDLE SIMDVector3Handle;
        CORINFO_CLASS_HANDLE SIMDVector4Handle;
        CORINFO_CLASS_HANDLE SIMDVectorHandle;

#ifdef FEATURE_HW_INTRINSICS
#if defined(TARGET_ARM64)
        CORINFO_CLASS_HANDLE Vector64FloatHandle;
        CORINFO_CLASS_HANDLE Vector64DoubleHandle;
        CORINFO_CLASS_HANDLE Vector64IntHandle;
        CORINFO_CLASS_HANDLE Vector64UShortHandle;
        CORINFO_CLASS_HANDLE Vector64UByteHandle;
        CORINFO_CLASS_HANDLE Vector64ShortHandle;
        CORINFO_CLASS_HANDLE Vector64ByteHandle;
        CORINFO_CLASS_HANDLE Vector64LongHandle;
        CORINFO_CLASS_HANDLE Vector64UIntHandle;
        CORINFO_CLASS_HANDLE Vector64ULongHandle;
#endif // defined(TARGET_ARM64)
        CORINFO_CLASS_HANDLE Vector128FloatHandle;
        CORINFO_CLASS_HANDLE Vector128DoubleHandle;
        CORINFO_CLASS_HANDLE Vector128IntHandle;
        CORINFO_CLASS_HANDLE Vector128UShortHandle;
        CORINFO_CLASS_HANDLE Vector128UByteHandle;
        CORINFO_CLASS_HANDLE Vector128ShortHandle;
        CORINFO_CLASS_HANDLE Vector128ByteHandle;
        CORINFO_CLASS_HANDLE Vector128LongHandle;
        CORINFO_CLASS_HANDLE Vector128UIntHandle;
        CORINFO_CLASS_HANDLE Vector128ULongHandle;
#if defined(TARGET_XARCH)
        CORINFO_CLASS_HANDLE Vector256FloatHandle;
        CORINFO_CLASS_HANDLE Vector256DoubleHandle;
        CORINFO_CLASS_HANDLE Vector256IntHandle;
        CORINFO_CLASS_HANDLE Vector256UShortHandle;
        CORINFO_CLASS_HANDLE Vector256UByteHandle;
        CORINFO_CLASS_HANDLE Vector256ShortHandle;
        CORINFO_CLASS_HANDLE Vector256ByteHandle;
        CORINFO_CLASS_HANDLE Vector256LongHandle;
        CORINFO_CLASS_HANDLE Vector256UIntHandle;
        CORINFO_CLASS_HANDLE Vector256ULongHandle;
#endif // defined(TARGET_XARCH)
#endif // FEATURE_HW_INTRINSICS

        SIMDHandlesCache()
        {
            memset(this, 0, sizeof(*this));
        }
    };

    SIMDHandlesCache* m_simdHandleCache;

    // Get an appropriate "zero" for the given type and class handle.
    GenTree* gtGetSIMDZero(var_types simdType, var_types baseType, CORINFO_CLASS_HANDLE simdHandle);

    // Get the handle for a SIMD type.
    CORINFO_CLASS_HANDLE gtGetStructHandleForSIMD(var_types simdType, var_types simdBaseType)
    {
        if (m_simdHandleCache == nullptr)
        {
            // This may happen if the JIT generates SIMD node on its own, without importing them.
            // Otherwise getBaseTypeAndSizeOfSIMDType should have created the cache.
            return NO_CLASS_HANDLE;
        }

        if (simdBaseType == TYP_FLOAT)
        {
            switch (simdType)
            {
                case TYP_SIMD8:
                    return m_simdHandleCache->SIMDVector2Handle;
                case TYP_SIMD12:
                    return m_simdHandleCache->SIMDVector3Handle;
                case TYP_SIMD16:
                    if ((getSIMDVectorType() == TYP_SIMD32) ||
                        (m_simdHandleCache->SIMDVector4Handle != NO_CLASS_HANDLE))
                    {
                        return m_simdHandleCache->SIMDVector4Handle;
                    }
                    break;
                case TYP_SIMD32:
                    break;
                default:
                    unreached();
            }
        }
        assert(emitTypeSize(simdType) <= largestEnregisterableStructSize());
        switch (simdBaseType)
        {
            case TYP_FLOAT:
                return m_simdHandleCache->SIMDFloatHandle;
            case TYP_DOUBLE:
                return m_simdHandleCache->SIMDDoubleHandle;
            case TYP_INT:
                return m_simdHandleCache->SIMDIntHandle;
            case TYP_USHORT:
                return m_simdHandleCache->SIMDUShortHandle;
            case TYP_UBYTE:
                return m_simdHandleCache->SIMDUByteHandle;
            case TYP_SHORT:
                return m_simdHandleCache->SIMDShortHandle;
            case TYP_BYTE:
                return m_simdHandleCache->SIMDByteHandle;
            case TYP_LONG:
                return m_simdHandleCache->SIMDLongHandle;
            case TYP_UINT:
                return m_simdHandleCache->SIMDUIntHandle;
            case TYP_ULONG:
                return m_simdHandleCache->SIMDULongHandle;
            default:
                assert(!"Didn't find a class handle for simdType");
        }
        return NO_CLASS_HANDLE;
    }

    // Returns true if this is a SIMD type that should be considered an opaque
    // vector type (i.e. do not analyze or promote its fields).
    // Note that all but the fixed vector types are opaque, even though they may
    // actually be declared as having fields.
    bool isOpaqueSIMDType(CORINFO_CLASS_HANDLE structHandle) const
    {
        return ((m_simdHandleCache != nullptr) && (structHandle != m_simdHandleCache->SIMDVector2Handle) &&
                (structHandle != m_simdHandleCache->SIMDVector3Handle) &&
                (structHandle != m_simdHandleCache->SIMDVector4Handle));
    }

    // Returns true if the lclVar is an opaque SIMD type.
    bool isOpaqueSIMDLclVar(const LclVarDsc* varDsc) const
    {
        return varTypeIsSIMD(varDsc->GetType()) && isOpaqueSIMDType(varDsc->GetLayout()->GetClassHandle());
    }

    static bool isRelOpSIMDIntrinsic(SIMDIntrinsicID intrinsicId)
    {
        return (intrinsicId == SIMDIntrinsicEqual);
    }

    bool isSIMDClass(CORINFO_CLASS_HANDLE clsHnd)
    {
        if (!isIntrinsicType(clsHnd))
        {
            return false;
        }

        const char* namespaceName = nullptr;
        getClassNameFromMetadata(clsHnd, &namespaceName);

        return strcmp(namespaceName, "System.Numerics") == 0;
    }

    bool isSIMDorHWSIMDClass(CORINFO_CLASS_HANDLE clsHnd)
    {
        if (!isIntrinsicType(clsHnd))
        {
            return false;
        }

        const char* namespaceName = nullptr;
        getClassNameFromMetadata(clsHnd, &namespaceName);

        return
#ifdef FEATURE_HW_INTRINSICS
            (strcmp(namespaceName, "System.Runtime.Intrinsics") == 0) ||
#endif
            (strcmp(namespaceName, "System.Numerics") == 0);
    }

    // Get the base (element) type and size in bytes for a SIMD type. Returns TYP_UNKNOWN
    // if it is not a SIMD type or is an unsupported base type.
    var_types getBaseTypeAndSizeOfSIMDType(CORINFO_CLASS_HANDLE typeHnd, unsigned* sizeBytes = nullptr);

    var_types getBaseTypeOfSIMDType(CORINFO_CLASS_HANDLE typeHnd)
    {
        return getBaseTypeAndSizeOfSIMDType(typeHnd, nullptr);
    }

    // Get SIMD Intrinsic info given the method handle.
    // Also sets typeHnd, argCount, baseType and sizeBytes out params.
    const SIMDIntrinsicInfo* getSIMDIntrinsicInfo(CORINFO_CLASS_HANDLE* typeHnd,
                                                  CORINFO_METHOD_HANDLE methodHnd,
                                                  CORINFO_SIG_INFO*     sig,
                                                  bool                  isNewObj,
                                                  unsigned*             argCount,
                                                  var_types*            baseType,
                                                  unsigned*             sizeBytes);

    GenTree* impSIMDPopStack(var_types type);
    GenTree* impSIMDPopStackAddr(var_types type);

    // Transforms operands and returns the SIMD intrinsic to be applied on
    // transformed operands to obtain given relop result.
    SIMDIntrinsicID impSIMDRelOp(SIMDIntrinsicID      relOpIntrinsicId,
                                 CORINFO_CLASS_HANDLE typeHnd,
                                 unsigned             simdVectorSize,
                                 var_types*           baseType,
                                 GenTree**            op1,
                                 GenTree**            op2);

#if defined(TARGET_XARCH)

    // Transforms operands and returns the SIMD intrinsic to be applied on
    // transformed operands to obtain == comparison result.
    SIMDIntrinsicID impSIMDLongRelOpEqual(CORINFO_CLASS_HANDLE typeHnd,
                                          unsigned             simdVectorSize,
                                          GenTree**            op1,
                                          GenTree**            op2);

#endif // defined(TARGET_XARCH)

    void setLclRelatedToSIMDIntrinsic(GenTree* tree);

    // check methodHnd to see if it is a SIMD method that is expanded as an intrinsic in the JIT.
    GenTree* impSIMDIntrinsic(OPCODE                opcode,
                              GenTree*              newobjThis,
                              CORINFO_CLASS_HANDLE  clsHnd,
                              CORINFO_METHOD_HANDLE method,
                              CORINFO_SIG_INFO*     sig,
                              unsigned              methodFlags,
                              int                   memberRef);

    GenTreeOp* impAssignSIMDAddr(GenTree* destAddr, GenTree* src);

    GenTree* getOp1ForConstructor(OPCODE opcode, GenTree* newobjThis, CORINFO_CLASS_HANDLE clsHnd);

    // Whether SIMD vector occupies part of SIMD register.
    // SSE2: vector2f/3f are considered sub register SIMD types.
    // AVX: vector2f, 3f and 4f are all considered sub register SIMD types.
    bool isSubRegisterSIMDType(GenTreeSIMD* simdNode)
    {
        unsigned vectorRegisterByteLength;
#if defined(TARGET_XARCH)
        // Calling the getSIMDVectorRegisterByteLength api causes the size of Vector<T> to be recorded
        // with the AOT compiler, so that it cannot change from aot compilation time to runtime
        // This api does not require such fixing as it merely pertains to the size of the simd type
        // relative to the Vector<T> size as used at compile time. (So detecting a vector length of 16 here
        // does not preclude the code from being used on a machine with a larger vector length.)
        if (getSIMDSupportLevel() < SIMD_AVX2_Supported)
        {
            vectorRegisterByteLength = 16;
        }
        else
        {
            vectorRegisterByteLength = 32;
        }
#else
        vectorRegisterByteLength = getSIMDVectorRegisterByteLength();
#endif
        return (simdNode->gtSIMDSize < vectorRegisterByteLength);
    }

    // Get the type for the hardware SIMD vector.
    // This is the maximum SIMD type supported for this target.
    var_types getSIMDVectorType()
    {
#if defined(TARGET_XARCH)
        if (getSIMDSupportLevel() == SIMD_AVX2_Supported)
        {
            return JitConfig.EnableHWIntrinsic() ? TYP_SIMD32 : TYP_SIMD16;
        }
        else
        {
            // Verify and record that AVX2 isn't supported
            compVerifyInstructionSetUnuseable(InstructionSet_AVX2);
            assert(getSIMDSupportLevel() >= SIMD_SSE2_Supported);
            return TYP_SIMD16;
        }
#elif defined(TARGET_ARM64)
        return TYP_SIMD16;
#else
        assert(!"getSIMDVectorType() unimplemented on target arch");
        unreached();
#endif
    }

    // Get the size of the SIMD type in bytes
    int getSIMDTypeSizeInBytes(CORINFO_CLASS_HANDLE typeHnd)
    {
        unsigned sizeBytes = 0;
        (void)getBaseTypeAndSizeOfSIMDType(typeHnd, &sizeBytes);
        return sizeBytes;
    }

    // Get the the number of elements of basetype of SIMD vector given by its size and baseType
    static int getSIMDVectorLength(unsigned simdSize, var_types baseType);

    // Get the the number of elements of basetype of SIMD vector given by its type handle
    int getSIMDVectorLength(CORINFO_CLASS_HANDLE typeHnd);

    // Get preferred alignment of SIMD type.
    int getSIMDTypeAlignment(var_types simdType);

    // Get the number of bytes in a System.Numeric.Vector<T> for the current compilation.
    // Note - cannot be used for System.Runtime.Intrinsic
    unsigned getSIMDVectorRegisterByteLength()
    {
#if defined(TARGET_XARCH)
        if (getSIMDSupportLevel() == SIMD_AVX2_Supported)
        {
            return JitConfig.EnableHWIntrinsic() ? YMM_REGSIZE_BYTES : XMM_REGSIZE_BYTES;
        }
        else
        {
            assert(getSIMDSupportLevel() >= SIMD_SSE2_Supported);

            // Verify and record that AVX2 isn't supported
            compVerifyInstructionSetUnuseable(InstructionSet_AVX2);
            return XMM_REGSIZE_BYTES;
        }
#elif defined(TARGET_ARM64)
        return FP_REGSIZE_BYTES;
#else
        assert(!"getSIMDVectorRegisterByteLength() unimplemented on target arch");
        unreached();
#endif
    }

    // The minimum and maximum possible number of bytes in a SIMD vector.

    // maxSIMDStructBytes
    // The minimum SIMD size supported by System.Numeric.Vectors or System.Runtime.Intrinsic
    // SSE:  16-byte Vector<T> and Vector128<T>
    // AVX:  32-byte Vector256<T> (Vector<T> is 16-byte)
    // AVX2: 32-byte Vector<T> and Vector256<T>
    unsigned int maxSIMDStructBytes()
    {
#if defined(FEATURE_HW_INTRINSICS) && defined(TARGET_XARCH)
        if (compOpportunisticallyDependsOn(InstructionSet_AVX))
        {
            return JitConfig.EnableHWIntrinsic() ? YMM_REGSIZE_BYTES : XMM_REGSIZE_BYTES;
        }
        else
        {
            assert(getSIMDSupportLevel() >= SIMD_SSE2_Supported);
            return XMM_REGSIZE_BYTES;
        }
#else
        return getSIMDVectorRegisterByteLength();
#endif
    }

    unsigned int minSIMDStructBytes()
    {
        return emitTypeSize(TYP_SIMD8);
    }

public:
    // Returns the codegen type for a given SIMD size.
    static var_types getSIMDTypeForSize(unsigned size)
    {
        var_types simdType = TYP_UNDEF;
        if (size == 8)
        {
            simdType = TYP_SIMD8;
        }
        else if (size == 12)
        {
            simdType = TYP_SIMD12;
        }
        else if (size == 16)
        {
            simdType = TYP_SIMD16;
        }
        else if (size == 32)
        {
            simdType = TYP_SIMD32;
        }
        else
        {
            noway_assert(!"Unexpected size for SIMD type");
        }
        return simdType;
    }

private:
    unsigned getSIMDInitTempVarNum()
    {
        if (lvaSIMDInitTempVarNum == BAD_VAR_NUM)
        {
            lvaSIMDInitTempVarNum                  = lvaGrabTempWithImplicitUse(false DEBUGARG("SIMDInitTempVar"));
            lvaTable[lvaSIMDInitTempVarNum].lvType = getSIMDVectorType();
        }
        return lvaSIMDInitTempVarNum;
    }

#else  // !FEATURE_SIMD
    bool isOpaqueSIMDLclVar(LclVarDsc* varDsc)
    {
        return false;
    }
#endif // FEATURE_SIMD

public:
    //------------------------------------------------------------------------
    // largestEnregisterableStruct: The size in bytes of the largest struct that can be enregistered.
    //
    // Notes: It is not guaranteed that the struct of this size or smaller WILL be a
    //        candidate for enregistration.

    unsigned largestEnregisterableStructSize()
    {
#ifdef FEATURE_SIMD
#if defined(FEATURE_HW_INTRINSICS) && defined(TARGET_XARCH)
        if (opts.IsReadyToRun())
        {
            // Return constant instead of maxSIMDStructBytes, as maxSIMDStructBytes performs
            // checks that are effected by the current level of instruction set support would
            // otherwise cause the highest level of instruction set support to be reported to crossgen2.
            // and this api is only ever used as an optimization or assert, so no reporting should
            // ever happen.
            return YMM_REGSIZE_BYTES;
        }
#endif // defined(FEATURE_HW_INTRINSICS) && defined(TARGET_XARCH)
        unsigned vectorRegSize = maxSIMDStructBytes();
        assert(vectorRegSize >= TARGET_POINTER_SIZE);
        return vectorRegSize;
#else  // !FEATURE_SIMD
        return TARGET_POINTER_SIZE;
#endif // !FEATURE_SIMD
    }

    // Use to determine if a struct *might* be a SIMD type. As this function only takes a size, many
    // structs will fit the criteria.
    bool structSizeMightRepresentSIMDType(size_t structSize)
    {
#ifdef FEATURE_SIMD
        // Do not use maxSIMDStructBytes as that api in R2R on X86 and X64 may notify the JIT
        // about the size of a struct under the assumption that the struct size needs to be recorded.
        // By using largestEnregisterableStructSize here, the detail of whether or not Vector256<T> is
        // enregistered or not will not be messaged to the R2R compiler.
        return (structSize >= minSIMDStructBytes()) && (structSize <= largestEnregisterableStructSize());
#else
        return false;
#endif // FEATURE_SIMD
    }

#ifdef FEATURE_SIMD
    static bool vnEncodesResultTypeForSIMDIntrinsic(SIMDIntrinsicID intrinsicId);
#endif // !FEATURE_SIMD
#ifdef FEATURE_HW_INTRINSICS
    static bool vnEncodesResultTypeForHWIntrinsic(NamedIntrinsic hwIntrinsicID);
#endif // FEATURE_HW_INTRINSICS

private:
    // These routines need not be enclosed under FEATURE_SIMD since lvIsSIMDType()
    // is defined for both FEATURE_SIMD and !FEATURE_SIMD apropriately. The use
    // of this routines also avoids the need of #ifdef FEATURE_SIMD specific code.

    // Is this var is of type simd struct?
    bool lclVarIsSIMDType(unsigned varNum)
    {
        LclVarDsc* varDsc = lvaTable + varNum;
        return varDsc->lvIsSIMDType();
    }

    // Is this Local node a SIMD local?
    bool lclVarIsSIMDType(GenTreeLclVarCommon* lclVarTree)
    {
        return lclVarIsSIMDType(lclVarTree->GetLclNum());
    }

    // Returns true if the TYP_SIMD locals on stack are aligned at their
    // preferred byte boundary specified by getSIMDTypeAlignment().
    //
    // As per the Intel manual, the preferred alignment for AVX vectors is
    // 32-bytes. It is not clear whether additional stack space used in
    // aligning stack is worth the benefit and for now will use 16-byte
    // alignment for AVX 256-bit vectors with unaligned load/stores to/from
    // memory. On x86, the stack frame is aligned to 4 bytes. We need to extend
    // existing support for double (8-byte) alignment to 16 or 32 byte
    // alignment for frames with local SIMD vars, if that is determined to be
    // profitable.
    //
    // On Amd64 and SysV, RSP+8 is aligned on entry to the function (before
    // prolog has run). This means that in RBP-based frames RBP will be 16-byte
    // aligned. For RSP-based frames these are only sometimes aligned, depending
    // on the frame size.
    //
    bool isSIMDTypeLocalAligned(unsigned varNum)
    {
#if defined(FEATURE_SIMD) && ALIGN_SIMD_TYPES
        if (lclVarIsSIMDType(varNum) && lvaTable[varNum].lvType != TYP_BYREF)
        {
            // TODO-Cleanup: Can't this use the lvExactSize on the varDsc?
            int alignment = getSIMDTypeAlignment(lvaTable[varNum].lvType);
            if (alignment <= STACK_ALIGN)
            {
                bool rbpBased;
                int  off = lvaFrameAddress(varNum, &rbpBased);
                // On SysV and Winx64 ABIs RSP+8 will be 16-byte aligned at the
                // first instruction of a function. If our frame is RBP based
                // then RBP will always be 16 bytes aligned, so we can simply
                // check the offset.
                if (rbpBased)
                {
                    return (off % alignment) == 0;
                }

                // For RSP-based frame the alignment of RSP depends on our
                // locals. rsp+8 is aligned on entry and we just subtract frame
                // size so it is not hard to compute. Note that the compiler
                // tries hard to make sure the frame size means RSP will be
                // 16-byte aligned, but for leaf functions without locals (i.e.
                // frameSize = 0) it will not be.
                int frameSize = codeGen->genTotalFrameSize();
                return ((8 - frameSize + off) % alignment) == 0;
            }
        }
#endif // FEATURE_SIMD

        return false;
    }

#ifdef DEBUG
    // Answer the question: Is a particular ISA supported?
    // Use this api when asking the question so that future
    // ISA questions can be asked correctly or when asserting
    // support/nonsupport for an instruction set
    bool compIsaSupportedDebugOnly(CORINFO_InstructionSet isa) const
    {
#if defined(TARGET_XARCH) || defined(TARGET_ARM64)
        return (opts.compSupportsISA & (1ULL << isa)) != 0;
#else
        return false;
#endif
    }
#endif // DEBUG

    bool notifyInstructionSetUsage(CORINFO_InstructionSet isa, bool supported) const;

    // Answer the question: Is a particular ISA allowed to be used implicitly by optimizations?
    // The result of this api call will exactly match the target machine
    // on which the function is executed (except for CoreLib, where there are special rules)
    bool compExactlyDependsOn(CORINFO_InstructionSet isa) const
    {
#if defined(TARGET_XARCH) || defined(TARGET_ARM64)
        uint64_t isaBit = (1ULL << isa);
        if ((opts.compSupportsISAReported & isaBit) == 0)
        {
            if (notifyInstructionSetUsage(isa, (opts.compSupportsISA & isaBit) != 0))
                ((Compiler*)this)->opts.compSupportsISAExactly |= isaBit;
            ((Compiler*)this)->opts.compSupportsISAReported |= isaBit;
        }
        return (opts.compSupportsISAExactly & isaBit) != 0;
#else
        return false;
#endif
    }

    // Ensure that code will not execute if an instruction set is useable. Call only
    // if the instruction set has previously reported as unuseable, but when
    // that that status has not yet been recorded to the AOT compiler
    void compVerifyInstructionSetUnuseable(CORINFO_InstructionSet isa)
    {
        // use compExactlyDependsOn to capture are record the use of the isa
        bool isaUseable = compExactlyDependsOn(isa);
        // Assert that the is unuseable. If true, this function should never be called.
        assert(!isaUseable);
    }

    // Answer the question: Is a particular ISA allowed to be used implicitly by optimizations?
    // The result of this api call will match the target machine if the result is true
    // If the result is false, then the target machine may have support for the instruction
    bool compOpportunisticallyDependsOn(CORINFO_InstructionSet isa) const
    {
        if ((opts.compSupportsISA & (1ULL << isa)) != 0)
        {
            return compExactlyDependsOn(isa);
        }
        else
        {
            return false;
        }
    }

    // Answer the question: Is a particular ISA supported for explicit hardware intrinsics?
    bool compHWIntrinsicDependsOn(CORINFO_InstructionSet isa) const
    {
        // Report intent to use the ISA to the EE
        compExactlyDependsOn(isa);
        return ((opts.compSupportsISA & (1ULL << isa)) != 0);
    }

    bool canUseVexEncoding() const
    {
#ifdef TARGET_XARCH
        return compOpportunisticallyDependsOn(InstructionSet_AVX);
#else
        return false;
#endif
    }

    /*
    XXXXXXXXXXXXXXXXXXXXXXXXXXXXXXXXXXXXXXXXXXXXXXXXXXXXXXXXXXXXXXXXXXXXXXXXXXXXXXX
    XXXXXXXXXXXXXXXXXXXXXXXXXXXXXXXXXXXXXXXXXXXXXXXXXXXXXXXXXXXXXXXXXXXXXXXXXXXXXXX
    XX                                                                           XX
    XX                           Compiler                                        XX
    XX                                                                           XX
    XX   Generic info about the compilation and the method being compiled.       XX
    XX   It is responsible for driving the other phases.                         XX
    XX   It is also responsible for all the memory management.                   XX
    XX                                                                           XX
    XXXXXXXXXXXXXXXXXXXXXXXXXXXXXXXXXXXXXXXXXXXXXXXXXXXXXXXXXXXXXXXXXXXXXXXXXXXXXXX
    XXXXXXXXXXXXXXXXXXXXXXXXXXXXXXXXXXXXXXXXXXXXXXXXXXXXXXXXXXXXXXXXXXXXXXXXXXXXXXX
    */

public:
    Compiler* InlineeCompiler; // The Compiler instance for the inlinee

    InlineResult* compInlineResult; // The result of importing the inlinee method.

    bool compDoAggressiveInlining; // If true, mark every method as CORINFO_FLG_FORCEINLINE
    bool compJmpOpUsed;            // Does the method do a JMP
    bool compLongUsed;             // Does the method use TYP_LONG
    bool compFloatingPointUsed;    // Does the method use TYP_FLOAT or TYP_DOUBLE
    bool compTailCallUsed;         // Does the method do a tailcall
    bool compLocallocUsed;         // Does the method use localloc.
    bool compLocallocOptimized;    // Does the method have an optimized localloc
    bool compQmarkUsed;            // Does the method use GT_QMARK/GT_COLON
    bool compQmarkRationalized;    // Is it allowed to use a GT_QMARK/GT_COLON node.
    bool compHasBackwardJump;      // Does the method (or some inlinee) have a lexically backwards jump?
    bool compSwitchedToOptimized;  // Codegen initially was Tier0 but jit switched to FullOpts
    bool compSwitchedToMinOpts;    // Codegen initially was Tier1/FullOpts but jit switched to MinOpts
    bool compSuppressedZeroInit;   // There are vars with lvSuppressedZeroInit set

// NOTE: These values are only reliable after
//       the importing is completely finished.

#ifdef DEBUG
    // State information - which phases have completed?
    // These are kept together for easy discoverability

    bool    bRangeAllowStress;
    bool    compCodeGenDone;
    int64_t compNumStatementLinksTraversed; // # of links traversed while doing debug checks
    bool    fgNormalizeEHDone;              // Has the flowgraph EH normalization phase been done?
    size_t  compSizeEstimate;               // The estimated size of the method as per `gtSetEvalOrder`.
    size_t  compCycleEstimate;              // The estimated cycle count of the method as per `gtSetEvalOrder`
#endif                                      // DEBUG

    bool fgLocalVarLivenessDone; // Note that this one is used outside of debug.
    bool fgLocalVarLivenessChanged;
    bool compLSRADone;
    bool compRationalIRForm;

    bool compUsesThrowHelper; // There is a call to a THROW_HELPER for the compiled method.

    bool compGeneratingProlog;
    bool compGeneratingEpilog;
    bool compNeedsGSSecurityCookie; // There is an unsafe buffer (or localloc) on the stack.
                                    // Insert cookie on frame and code to check the cookie, like VC++ -GS.
    bool compGSReorderStackLayout;  // There is an unsafe buffer on the stack, reorder locals and make local
    // copies of susceptible parameters to avoid buffer overrun attacks through locals/params
    bool getNeedsGSSecurityCookie() const
    {
        return compNeedsGSSecurityCookie;
    }
    void setNeedsGSSecurityCookie()
    {
        compNeedsGSSecurityCookie = true;
    }

    FrameLayoutState lvaDoneFrameLayout; // The highest frame layout state that we've completed. During
                                         // frame layout calculations, this is the level we are currently
                                         // computing.

    //---------------------------- JITing options -----------------------------

    enum codeOptimize
    {
        BLENDED_CODE,
        SMALL_CODE,
        FAST_CODE,

        COUNT_OPT_CODE
    };

    struct Options
    {
        JitFlags* jitFlags; // all flags passed from the EE

        // The instruction sets that the compiler is allowed to emit.
        uint64_t compSupportsISA;
        // The instruction sets that were reported to the VM as being used by the current method. Subset of
        // compSupportsISA.
        uint64_t compSupportsISAReported;
        // The instruction sets that the compiler is allowed to take advantage of implicitly during optimizations.
        // Subset of compSupportsISA.
        // The instruction sets available in compSupportsISA and not available in compSupportsISAExactly can be only
        // used via explicit hardware intrinsics.
        uint64_t compSupportsISAExactly;

        void setSupportedISAs(CORINFO_InstructionSetFlags isas)
        {
            compSupportsISA = isas.GetFlagsRaw();
        }

        unsigned compFlags; // method attributes
        unsigned instrCount;
        unsigned lvRefCount;

        codeOptimize compCodeOpt; // what type of code optimizations

        bool compUseCMOV;

// optimize maximally and/or favor speed over size?

#define DEFAULT_MIN_OPTS_CODE_SIZE 60000
#define DEFAULT_MIN_OPTS_INSTR_COUNT 20000
#define DEFAULT_MIN_OPTS_BB_COUNT 2000
#define DEFAULT_MIN_OPTS_LV_NUM_COUNT 2000
#define DEFAULT_MIN_OPTS_LV_REF_COUNT 8000

// Maximun number of locals before turning off the inlining
#define MAX_LV_NUM_COUNT_FOR_INLINING 512

        bool compMinOpts;
        bool compMinOptsIsSet;
#ifdef DEBUG
        mutable bool compMinOptsIsUsed;

        bool MinOpts() const
        {
            assert(compMinOptsIsSet);
            compMinOptsIsUsed = true;
            return compMinOpts;
        }
        bool IsMinOptsSet()
        {
            return compMinOptsIsSet;
        }
#else  // !DEBUG
        bool MinOpts() const
        {
            return compMinOpts;
        }
        bool IsMinOptsSet()
        {
            return compMinOptsIsSet;
        }
#endif // !DEBUG

        bool OptimizationDisabled() const
        {
            return MinOpts() || compDbgCode;
        }
        bool OptimizationEnabled() const
        {
            return !OptimizationDisabled();
        }

        void SetMinOpts(bool val)
        {
            assert(!compMinOptsIsUsed);
            assert(!compMinOptsIsSet || (compMinOpts == val));
            compMinOpts      = val;
            compMinOptsIsSet = true;
        }

        // true if the CLFLG_* for an optimization is set.
        bool OptEnabled(unsigned optFlag)
        {
            return !!(compFlags & optFlag);
        }

#ifdef FEATURE_READYTORUN_COMPILER
        bool IsReadyToRun()
        {
            return jitFlags->IsSet(JitFlags::JIT_FLAG_READYTORUN);
        }
#else
        bool IsReadyToRun()
        {
            return false;
        }
#endif

#ifdef FEATURE_ON_STACK_REPLACEMENT
        bool IsOSR() const
        {
            return jitFlags->IsSet(JitFlags::JIT_FLAG_OSR);
        }
#else
        bool IsOSR() const
        {
            return false;
        }
#endif

        // true if we should use the PINVOKE_{BEGIN,END} helpers instead of generating
        // PInvoke transitions inline.
        bool ShouldUsePInvokeHelpers()
        {
            return jitFlags->IsSet(JitFlags::JIT_FLAG_USE_PINVOKE_HELPERS);
        }

        // true if we should use insert the REVERSE_PINVOKE_{ENTER,EXIT} helpers in the method
        // prolog/epilog
        bool IsReversePInvoke()
        {
            return jitFlags->IsSet(JitFlags::JIT_FLAG_REVERSE_PINVOKE);
        }

        bool compScopeInfo; // Generate the LocalVar info ?
        bool compDbgCode;   // Generate debugger-friendly code?
        bool compDbgInfo;   // Gather debugging info?
        bool compDbgEnC;

#ifdef PROFILING_SUPPORTED
        bool compNoPInvokeInlineCB;
#else
        static const bool compNoPInvokeInlineCB;
#endif

#ifdef DEBUG
        bool compGcChecks; // Check arguments and return values to ensure they are sane
#endif

#if defined(DEBUG) && defined(TARGET_XARCH)

        bool compStackCheckOnRet; // Check stack pointer on return to ensure it is correct.

#endif // defined(DEBUG) && defined(TARGET_XARCH)

#if defined(DEBUG) && defined(TARGET_X86)

        bool compStackCheckOnCall; // Check stack pointer after call to ensure it is correct. Only for x86.

#endif // defined(DEBUG) && defined(TARGET_X86)

        bool compReloc; // Generate relocs for pointers in code, true for all ngen/prejit codegen

#ifdef DEBUG
#if defined(TARGET_XARCH)
        bool compEnablePCRelAddr; // Whether absolute addr be encoded as PC-rel offset by RyuJIT where possible
#endif
#endif // DEBUG

#ifdef UNIX_AMD64_ABI
        // This flag  is indicating if there is a need to align the frame.
        // On AMD64-Windows, if there are calls, 4 slots for the outgoing ars are allocated, except for
        // FastTailCall. This slots makes the frame size non-zero, so alignment logic will be called.
        // On AMD64-Unix, there are no such slots. There is a possibility to have calls in the method with frame size of
        // 0. The frame alignment logic won't kick in. This flags takes care of the AMD64-Unix case by remembering that
        // there are calls and making sure the frame alignment logic is executed.
        bool compNeedToAlignFrame;
#endif // UNIX_AMD64_ABI

        bool compProcedureSplitting; // Separate cold code from hot code

        bool genFPorder; // Preserve FP order (operations are non-commutative)
        bool genFPopt;   // Can we do frame-pointer-omission optimization?
        bool altJit;     // True if we are an altjit and are compiling this method

#ifdef OPT_CONFIG
        bool optRepeat; // Repeat optimizer phases k times
#endif

#ifdef DEBUG
        bool compProcedureSplittingEH; // Separate cold code from hot code for functions with EH
        bool dspCode;                  // Display native code generated
        bool dspEHTable;               // Display the EH table reported to the VM
        bool dspDebugInfo;             // Display the Debug info reported to the VM
        bool dspInstrs;                // Display the IL instructions intermixed with the native code output
        bool dspLines;                 // Display source-code lines intermixed with native code output
        bool dmpHex;                   // Display raw bytes in hex of native code output
        bool varNames;                 // Display variables names in native code output
        bool disAsm;                   // Display native code as it is generated
        bool disAsmSpilled;            // Display native code when any register spilling occurs
        bool disasmWithGC;             // Display GC info interleaved with disassembly.
        bool disDiffable;              // Makes the Disassembly code 'diff-able'
        bool disAddr;                  // Display process address next to each instruction in disassembly code
        bool disAsm2;                  // Display native code after it is generated using external disassembler
        bool dspOrder;                 // Display names of each of the methods that we ngen/jit
        bool dspUnwind;                // Display the unwind info output
        bool dspDiffable;     // Makes the Jit Dump 'diff-able' (currently uses same COMPlus_* flag as disDiffable)
        bool compLongAddress; // Force using large pseudo instructions for long address
                              // (IF_LARGEJMP/IF_LARGEADR/IF_LARGLDC)
        bool dspGCtbls;       // Display the GC tables
#endif

        bool compExpandCallsEarly; // True if we should expand virtual call targets early for this method

// Default numbers used to perform loop alignment. All the numbers are choosen
// based on experimenting with various benchmarks.

// Default minimum loop block weight required to enable loop alignment.
#define DEFAULT_ALIGN_LOOP_MIN_BLOCK_WEIGHT 4

// By default a loop will be aligned at 32B address boundary to get better
// performance as per architecture manuals.
#define DEFAULT_ALIGN_LOOP_BOUNDARY 0x20

// For non-adaptive loop alignment, by default, only align a loop whose size is
// at most 3 times the alignment block size. If the loop is bigger than that, it is most
// likely complicated enough that loop alignment will not impact performance.
#define DEFAULT_MAX_LOOPSIZE_FOR_ALIGN DEFAULT_ALIGN_LOOP_BOUNDARY * 3

#ifdef DEBUG
        // Loop alignment variables

        // If set, for non-adaptive alignment, ensure loop jmps are not on or cross alignment boundary.
        bool compJitAlignLoopForJcc;
#endif
        // For non-adaptive alignment, minimum loop size (in bytes) for which alignment will be done.
        unsigned short compJitAlignLoopMaxCodeSize;

        // Minimum weight needed for the first block of a loop to make it a candidate for alignment.
        unsigned short compJitAlignLoopMinBlockWeight;

        // For non-adaptive alignment, address boundary (power of 2) at which loop alignment should
        // be done. By default, 32B.
        unsigned short compJitAlignLoopBoundary;

        // Padding limit to align a loop.
        unsigned short compJitAlignPaddingLimit;

        // If set, perform adaptive loop alignment that limits number of padding based on loop size.
        bool compJitAlignLoopAdaptive;

#ifdef LATE_DISASM
        bool doLateDisasm; // Run the late disassembler
#endif                     // LATE_DISASM

#if DUMP_GC_TABLES && !defined(DEBUG)
#pragma message("NOTE: this non-debug build has GC ptr table dumping always enabled!")
        static const bool dspGCtbls = true;
#endif

#ifdef PROFILING_SUPPORTED
        // Whether to emit Enter/Leave/TailCall hooks using a dummy stub (DummyProfilerELTStub()).
        // This option helps make the JIT behave as if it is running under a profiler.
        bool compJitELTHookEnabled;
#endif // PROFILING_SUPPORTED

#if FEATURE_TAILCALL_OPT
        // Whether opportunistic or implicit tail call optimization is enabled.
        bool compTailCallOpt;
        // Whether optimization of transforming a recursive tail call into a loop is enabled.
        bool compTailCallLoopOpt;
#endif

#if FEATURE_FASTTAILCALL
        // Whether fast tail calls are allowed.
        bool compFastTailCalls;
#endif // FEATURE_FASTTAILCALL

#if defined(TARGET_ARM64)
        // Decision about whether to save FP/LR registers with callee-saved registers (see
        // COMPlus_JitSaveFpLrWithCalleSavedRegisters).
        int compJitSaveFpLrWithCalleeSavedRegisters;
#endif // defined(TARGET_ARM64)

#ifdef ARM_SOFTFP
        static const bool compUseSoftFP = true;
#else // !ARM_SOFTFP
        static const bool compUseSoftFP = false;
#endif
    } opts;

    static bool                s_pAltJitExcludeAssembliesListInitialized;
    static AssemblyNamesList2* s_pAltJitExcludeAssembliesList;

#ifdef DEBUG
    static bool                s_pJitDisasmIncludeAssembliesListInitialized;
    static AssemblyNamesList2* s_pJitDisasmIncludeAssembliesList;

    static bool       s_pJitFunctionFileInitialized;
    static MethodSet* s_pJitMethodSet;
#endif // DEBUG

#ifdef DEBUG
// silence warning of cast to greater size. It is easier to silence than construct code the compiler is happy with, and
// it is safe in this case
#pragma warning(push)
#pragma warning(disable : 4312)

    template <typename T>
    T dspPtr(T p)
    {
        return (p == ZERO) ? ZERO : (opts.dspDiffable ? T(0xD1FFAB1E) : p);
    }

    template <typename T>
    T dspOffset(T o)
    {
        return (o == ZERO) ? ZERO : (opts.dspDiffable ? T(0xD1FFAB1E) : o);
    }
#pragma warning(pop)

    static int dspTreeID(GenTree* tree)
    {
        return tree->gtTreeID;
    }

    static void printStmtID(Statement* stmt)
    {
        assert(stmt != nullptr);
        printf(FMT_STMT, stmt->GetID());
    }

    static void printTreeID(GenTree* tree)
    {
        if (tree == nullptr)
        {
            printf("[------]");
        }
        else
        {
            printf("[%06d]", dspTreeID(tree));
        }
    }

#endif // DEBUG

// clang-format off
#define STRESS_MODES                                                                            \
                                                                                                \
        STRESS_MODE(NONE)                                                                       \
                                                                                                \
        /* "Variations" stress areas which we try to mix up with each other. */                 \
        /* These should not be exhaustively used as they might */                               \
        /* hide/trivialize other areas */                                                       \
                                                                                                \
        STRESS_MODE(REGS)                                                                       \
        STRESS_MODE(DBL_ALN)                                                                    \
        STRESS_MODE(LCL_FLDS)                                                                   \
        STRESS_MODE(UNROLL_LOOPS)                                                               \
        STRESS_MODE(MAKE_CSE)                                                                   \
        STRESS_MODE(LEGACY_INLINE)                                                              \
        STRESS_MODE(CLONE_EXPR)                                                                 \
        STRESS_MODE(USE_CMOV)                                                                   \
        STRESS_MODE(FOLD)                                                                       \
        STRESS_MODE(MERGED_RETURNS)                                                             \
        STRESS_MODE(BB_PROFILE)                                                                 \
        STRESS_MODE(OPT_BOOLS_GC)                                                               \
        STRESS_MODE(REMORPH_TREES)                                                              \
        STRESS_MODE(64RSLT_MUL)                                                                 \
        STRESS_MODE(DO_WHILE_LOOPS)                                                             \
        STRESS_MODE(MIN_OPTS)                                                                   \
        STRESS_MODE(REVERSE_FLAG)     /* Will set GTF_REVERSE_OPS whenever we can */            \
        STRESS_MODE(REVERSE_COMMA)    /* Will reverse commas created  with gtNewCommaNode */    \
        STRESS_MODE(TAILCALL)         /* Will make the call as a tailcall whenever legal */     \
        STRESS_MODE(CATCH_ARG)        /* Will spill catch arg */                                \
        STRESS_MODE(UNSAFE_BUFFER_CHECKS)                                                       \
        STRESS_MODE(NULL_OBJECT_CHECK)                                                          \
        STRESS_MODE(PINVOKE_RESTORE_ESP)                                                        \
        STRESS_MODE(RANDOM_INLINE)                                                              \
        STRESS_MODE(SWITCH_CMP_BR_EXPANSION)                                                    \
        STRESS_MODE(GENERIC_VARN)                                                               \
        STRESS_MODE(PROFILER_CALLBACKS) /* Will generate profiler hooks for ELT callbacks */    \
                                                                                                \
        /* After COUNT_VARN, stress level 2 does all of these all the time */                   \
                                                                                                \
        STRESS_MODE(COUNT_VARN)                                                                 \
                                                                                                \
        /* "Check" stress areas that can be exhaustively used if we */                          \
        /*  dont care about performance at all */                                               \
                                                                                                \
        STRESS_MODE(FORCE_INLINE) /* Treat every method as AggressiveInlining */                \
        STRESS_MODE(CHK_FLOW_UPDATE)                                                            \
        STRESS_MODE(EMITTER)                                                                    \
        STRESS_MODE(CHK_REIMPORT)                                                               \
        STRESS_MODE(FLATFP)                                                                     \
        STRESS_MODE(GENERIC_CHECK)                                                              \
        STRESS_MODE(COUNT)

    enum                compStressArea
    {
#define STRESS_MODE(mode) STRESS_##mode,
        STRESS_MODES
#undef STRESS_MODE
    };
// clang-format on

#ifdef DEBUG
    static const LPCWSTR s_compStressModeNames[STRESS_COUNT + 1];
    BYTE                 compActiveStressModes[STRESS_COUNT];
#endif // DEBUG

#define MAX_STRESS_WEIGHT 100

    bool compStressCompile(compStressArea stressArea, unsigned weightPercentage);
    bool compStressCompileHelper(compStressArea stressArea, unsigned weightPercentage);

#ifdef DEBUG

    bool compInlineStress()
    {
        return compStressCompile(STRESS_LEGACY_INLINE, 50);
    }

    bool compRandomInlineStress()
    {
        return compStressCompile(STRESS_RANDOM_INLINE, 50);
    }

#endif // DEBUG

    bool compTailCallStress()
    {
#ifdef DEBUG
        // Do not stress tailcalls in IL stubs as the runtime creates several IL
        // stubs to implement the tailcall mechanism, which would then
        // recursively create more IL stubs.
        return !opts.jitFlags->IsSet(JitFlags::JIT_FLAG_IL_STUB) &&
               (JitConfig.TailcallStress() != 0 || compStressCompile(STRESS_TAILCALL, 5));
#else
        return false;
#endif
    }

    const char* compGetTieringName(bool wantShortName = false) const;
    const char* compGetStressMessage() const;

    codeOptimize compCodeOpt()
    {
#if 0
        // Switching between size & speed has measurable throughput impact
        // (3.5% on NGen CoreLib when measured). It used to be enabled for
        // DEBUG, but should generate identical code between CHK & RET builds,
        // so that's not acceptable.
        // TODO-Throughput: Figure out what to do about size vs. speed & throughput.
        //                  Investigate the cause of the throughput regression.

        return opts.compCodeOpt;
#else
        return BLENDED_CODE;
#endif
    }

    //--------------------- Info about the procedure --------------------------

    struct Info
    {
        COMP_HANDLE           compCompHnd;
        CORINFO_MODULE_HANDLE compScopeHnd;
        CORINFO_CLASS_HANDLE  compClassHnd;
        CORINFO_METHOD_HANDLE compMethodHnd;
        CORINFO_METHOD_INFO*  compMethodInfo;

        BOOL hasCircularClassConstraints;
        BOOL hasCircularMethodConstraints;

#if defined(DEBUG) || defined(LATE_DISASM)
        const char* compMethodName;
        const char* compClassName;
        const char* compFullName;
        double      compPerfScore;
#endif // defined(DEBUG) || defined(LATE_DISASM)

#if defined(DEBUG) || defined(INLINE_DATA)
        // Method hash is logcally const, but computed
        // on first demand.
        mutable unsigned compMethodHashPrivate;
        unsigned         compMethodHash() const;
#endif // defined(DEBUG) || defined(INLINE_DATA)

#ifdef PSEUDORANDOM_NOP_INSERTION
        // things for pseudorandom nop insertion
        unsigned  compChecksum;
        CLRRandom compRNG;
#endif

        // The following holds the FLG_xxxx flags for the method we're compiling.
        unsigned compFlags;

        // The following holds the class attributes for the method we're compiling.
        unsigned compClassAttr;

        const BYTE*     compCode;
        IL_OFFSET       compILCodeSize;     // The IL code size
        IL_OFFSET       compILImportSize;   // Estimated amount of IL actually imported
        IL_OFFSET       compILEntry;        // The IL entry point (normally 0)
        PatchpointInfo* compPatchpointInfo; // Patchpoint data for OSR (normally nullptr)
        UNATIVE_OFFSET  compNativeCodeSize; // The native code size, after instructions are issued. This
        // is less than (compTotalHotCodeSize + compTotalColdCodeSize) only if:
        // (1) the code is not hot/cold split, and we issued less code than we expected, or
        // (2) the code is hot/cold split, and we issued less code than we expected
        // in the cold section (the hot section will always be padded out to compTotalHotCodeSize).

        bool compIsStatic : 1;           // Is the method static (no 'this' pointer)?
        bool compIsVarArgs : 1;          // Does the method have varargs parameters?
        bool compInitMem : 1;            // Is the CORINFO_OPT_INIT_LOCALS bit set in the method info options?
        bool compProfilerCallback : 1;   // JIT inserted a profiler Enter callback
        bool compPublishStubParam : 1;   // EAX captured in prolog will be available through an intrinsic
        bool compHasNextCallRetAddr : 1; // The NextCallReturnAddress intrinsic is used.

        var_types      compRetType; // Return type of the method as declared in IL
        ReturnTypeDesc retDesc;

        var_types GetRetSigType() const
        {
            return compRetType;
        }

        unsigned compILargsCount; // Number of arguments (incl. implicit but not hidden)
        unsigned compArgsCount;   // Number of arguments (incl. implicit and     hidden)

#if FEATURE_FASTTAILCALL
        unsigned compArgStackSize; // Incoming argument stack size in bytes
#endif                             // FEATURE_FASTTAILCALL

        unsigned compRetBuffArg; // position of hidden return param var (0, 1) (BAD_VAR_NUM means not present);
        int compTypeCtxtArg; // position of hidden param for type context for generic code (CORINFO_CALLCONV_PARAMTYPE)
        unsigned       compThisArg; // position of implicit this pointer param (not to be confused with lvaArg0Var)
        unsigned       compILlocalsCount; // Number of vars : args + locals (incl. implicit but not hidden)
        unsigned       compLocalsCount;   // Number of vars : args + locals (incl. implicit and     hidden)
        unsigned       compMaxStack;
        UNATIVE_OFFSET compTotalHotCodeSize;  // Total number of bytes of Hot Code in the method
        UNATIVE_OFFSET compTotalColdCodeSize; // Total number of bytes of Cold Code in the method

        unsigned compUnmanagedCallCountWithGCTransition; // count of unmanaged calls with GC transition.

        CorInfoCallConvExtension compCallConv; // The entry-point calling convention for this method.

        unsigned compLvFrameListRoot; // lclNum for the Frame root
        unsigned compXcptnsCount;     // Number of exception-handling clauses read in the method's IL.
                                      // You should generally use compHndBBtabCount instead: it is the
                                      // current number of EH clauses (after additions like synchronized
        // methods and funclets, and removals like unreachable code deletion).

        Target::ArgOrder compArgOrder;

        bool compMatchedVM; // true if the VM is "matched": either the JIT is a cross-compiler
                            // and the VM expects that, or the JIT is a "self-host" compiler
                            // (e.g., x86 hosted targeting x86) and the VM expects that.

        /*  The following holds IL scope information about local variables.
         */

        unsigned     compVarScopesCount;
        VarScopeDsc* compVarScopes;

        /* The following holds information about instr offsets for
         * which we need to report IP-mappings
         */

        IL_OFFSET*                   compStmtOffsets; // sorted
        unsigned                     compStmtOffsetsCount;
        ICorDebugInfo::BoundaryTypes compStmtOffsetsImplicit;

#define CPU_X86 0x0100 // The generic X86 CPU
#define CPU_X86_PENTIUM_4 0x0110

#define CPU_X64 0x0200       // The generic x64 CPU
#define CPU_AMD_X64 0x0210   // AMD x64 CPU
#define CPU_INTEL_X64 0x0240 // Intel x64 CPU

#define CPU_ARM 0x0300   // The generic ARM CPU
#define CPU_ARM64 0x0400 // The generic ARM64 CPU

        unsigned genCPU; // What CPU are we running on

        // Number of class profile probes in this method
        unsigned compClassProbeCount;

    } info;

    // Returns true if the method requires a PInvoke prolog and epilog
    bool compMethodRequiresPInvokeFrame()
    {
        return (info.compUnmanagedCallCountWithGCTransition > 0);
    }

#if defined(DEBUG)

    void compDispLocalVars();

#endif // DEBUG

private:
    class ClassLayoutTable* m_classLayoutTable;

    class ClassLayoutTable* typCreateClassLayoutTable();
    class ClassLayoutTable* typGetClassLayoutTable();

public:
    bool typIsLayoutNum(unsigned layoutNum);
    // Get the layout having the specified layout number.
    ClassLayout* typGetLayoutByNum(unsigned layoutNum);
    // Get the layout number of the specified layout.
    unsigned typGetLayoutNum(ClassLayout* layout);
    // Get the layout having the specified size but no class handle.
    ClassLayout* typGetBlkLayout(unsigned blockSize);
    // Get the number of a layout having the specified size but no class handle.
    unsigned typGetBlkLayoutNum(unsigned blockSize);
    // Get the layout for the specified class handle.
    ClassLayout* typGetObjLayout(CORINFO_CLASS_HANDLE classHandle);
    // Get the number of a layout for the specified class handle.
    unsigned typGetObjLayoutNum(CORINFO_CLASS_HANDLE classHandle);

//-------------------------- Global Compiler Data ------------------------------------

#ifdef DEBUG
private:
    static LONG s_compMethodsCount; // to produce unique label names
#endif

public:
#ifdef DEBUG
    LONG     compMethodID;
    unsigned compGenTreeID;
    unsigned compStatementID;
    unsigned compBasicBlockID;
#endif

    BasicBlock* compCurBB;   // the current basic block in process
    Statement*  compCurStmt; // the current statement in process

    //  The following is used to create the 'method JIT info' block.
    size_t compInfoBlkSize;
    BYTE*  compInfoBlkAddr;

    EHblkDsc* compHndBBtab;           // array of EH data
    unsigned  compHndBBtabCount;      // element count of used elements in EH data array
    unsigned  compHndBBtabAllocCount; // element count of allocated elements in EH data array

#if defined(TARGET_X86)

    //-------------------------------------------------------------------------
    //  Tracking of region covered by the monitor in synchronized methods
    void* syncStartEmitCookie; // the emitter cookie for first instruction after the call to MON_ENTER
    void* syncEndEmitCookie;   // the emitter cookie for first instruction after the call to MON_EXIT

#endif // !TARGET_X86

    Phases      mostRecentlyActivePhase; // the most recently active phase
    PhaseChecks activePhaseChecks;       // the currently active phase checks

    //-------------------------------------------------------------------------
    //  The following keeps track of how many bytes of local frame space we've
    //  grabbed so far in the current function, and how many argument bytes we
    //  need to pop when we return.
    //

    unsigned compLclFrameSize; // secObject+lclBlk+locals+temps

    // Count of callee-saved regs we pushed in the prolog.
    // Does not include EBP for isFramePointerUsed() and double-aligned frames.
    // In case of Amd64 this doesn't include float regs saved on stack.
    unsigned compCalleeRegsPushed;

#if defined(TARGET_XARCH)
    // Mask of callee saved float regs on stack.
    regMaskTP compCalleeFPRegsSavedMask;
#endif
#ifdef TARGET_AMD64
// Quirk for VS debug-launch scenario to work:
// Bytes of padding between save-reg area and locals.
#define VSQUIRK_STACK_PAD (2 * REGSIZE_BYTES)
    unsigned compVSQuirkStackPaddingNeeded;
    bool     compQuirkForPPPflag;
#endif

    unsigned compArgSize; // total size of arguments in bytes (including register args (lvIsRegArg))

    unsigned compMapILargNum(unsigned ILargNum);      // map accounting for hidden args
    unsigned compMapILvarNum(unsigned ILvarNum);      // map accounting for hidden args
    unsigned compMap2ILvarNum(unsigned varNum) const; // map accounting for hidden args

    //-------------------------------------------------------------------------

    static void compStartup();  // One-time initialization
    static void compShutdown(); // One-time finalization

    void compInit(ArenaAllocator*       pAlloc,
                  CORINFO_METHOD_HANDLE methodHnd,
                  COMP_HANDLE           compHnd,
                  CORINFO_METHOD_INFO*  methodInfo,
                  InlineInfo*           inlineInfo = nullptr);
    void compDone();

    static void compDisplayStaticSizes(FILE* fout);

    //------------ Some utility functions --------------

    void* compGetHelperFtn(CorInfoHelpFunc ftnNum,         /* IN  */
                           void**          ppIndirection); /* OUT */

    // Several JIT/EE interface functions return a CorInfoType, and also return a
    // class handle as an out parameter if the type is a value class.  Returns the
    // size of the type these describe.
    unsigned compGetTypeSize(CorInfoType cit, CORINFO_CLASS_HANDLE clsHnd);

#ifdef DEBUG
    // Components used by the compiler may write unit test suites, and
    // have them run within this method.  They will be run only once per process, and only
    // in debug.  (Perhaps should be under the control of a COMPlus_ flag.)
    // These should fail by asserting.
    void compDoComponentUnitTestsOnce();
#endif // DEBUG

    int compCompile(CORINFO_MODULE_HANDLE classPtr,
                    void**                methodCodePtr,
                    uint32_t*             methodCodeSize,
                    JitFlags*             compileFlags);
    void compCompileFinish();
    int compCompileHelper(CORINFO_MODULE_HANDLE classPtr,
                          COMP_HANDLE           compHnd,
                          CORINFO_METHOD_INFO*  methodInfo,
                          void**                methodCodePtr,
                          uint32_t*             methodCodeSize,
                          JitFlags*             compileFlag);

    ArenaAllocator* compGetArenaAllocator();

    void generatePatchpointInfo();

#if MEASURE_MEM_ALLOC
    static bool s_dspMemStats; // Display per-phase memory statistics for every function
#endif                         // MEASURE_MEM_ALLOC

#if LOOP_HOIST_STATS
    unsigned m_loopsConsidered;
    bool     m_curLoopHasHoistedExpression;
    unsigned m_loopsWithHoistedExpressions;
    unsigned m_totalHoistedExpressions;

    void AddLoopHoistStats();
    void PrintPerMethodLoopHoistStats();

    static CritSecObject s_loopHoistStatsLock; // This lock protects the data structures below.
    static unsigned      s_loopsConsidered;
    static unsigned      s_loopsWithHoistedExpressions;
    static unsigned      s_totalHoistedExpressions;

    static void PrintAggregateLoopHoistStats(FILE* f);
#endif // LOOP_HOIST_STATS

    bool compIsForInlining() const;
    bool compDonotInline();

#ifdef DEBUG
    // Get the default fill char value we randomize this value when JitStress is enabled.
    static unsigned char compGetJitDefaultFill(Compiler* comp);

    const char* compLocalVarName(unsigned varNum, unsigned offs);
    VarName compVarName(regNumber reg, bool isFloatReg = false);
    const char* compRegVarName(regNumber reg, bool displayVar = false, bool isFloatReg = false);
    const char* compRegNameForSize(regNumber reg, size_t size);
    const char* compFPregVarName(unsigned fpReg, bool displayVar = false);
    void compDspSrcLinesByNativeIP(UNATIVE_OFFSET curIP);
    void compDspSrcLinesByLineNum(unsigned line, bool seek = false);
#endif // DEBUG

    //-------------------------------------------------------------------------

    struct VarScopeListNode
    {
        VarScopeDsc*             data;
        VarScopeListNode*        next;
        static VarScopeListNode* Create(VarScopeDsc* value, CompAllocator alloc)
        {
            VarScopeListNode* node = new (alloc) VarScopeListNode;
            node->data             = value;
            node->next             = nullptr;
            return node;
        }
    };

    struct VarScopeMapInfo
    {
        VarScopeListNode*       head;
        VarScopeListNode*       tail;
        static VarScopeMapInfo* Create(VarScopeListNode* node, CompAllocator alloc)
        {
            VarScopeMapInfo* info = new (alloc) VarScopeMapInfo;
            info->head            = node;
            info->tail            = node;
            return info;
        }
    };

    // Max value of scope count for which we would use linear search; for larger values we would use hashtable lookup.
    static const unsigned MAX_LINEAR_FIND_LCL_SCOPELIST = 32;

    typedef JitHashTable<unsigned, JitSmallPrimitiveKeyFuncs<unsigned>, VarScopeMapInfo*> VarNumToScopeDscMap;

    // Map to keep variables' scope indexed by varNum containing it's scope dscs at the index.
    VarNumToScopeDscMap* compVarScopeMap;

    VarScopeDsc* compFindLocalVar(unsigned varNum, unsigned lifeBeg, unsigned lifeEnd);

    VarScopeDsc* compFindLocalVar(unsigned varNum, unsigned offs);

    VarScopeDsc* compFindLocalVarLinear(unsigned varNum, unsigned offs);

    void compInitVarScopeMap();

    VarScopeDsc** compEnterScopeList; // List has the offsets where variables
                                      // enter scope, sorted by instr offset
    unsigned compNextEnterScope;

    VarScopeDsc** compExitScopeList; // List has the offsets where variables
                                     // go out of scope, sorted by instr offset
    unsigned compNextExitScope;

    void compInitScopeLists();

    void compResetScopeLists();

    VarScopeDsc* compGetNextEnterScope(unsigned offs, bool scan = false);

    VarScopeDsc* compGetNextExitScope(unsigned offs, bool scan = false);

    void compProcessScopesUntil(unsigned   offset,
                                VARSET_TP* inScope,
                                void (Compiler::*enterScopeFn)(VARSET_TP* inScope, VarScopeDsc*),
                                void (Compiler::*exitScopeFn)(VARSET_TP* inScope, VarScopeDsc*));

#ifdef DEBUG
    void compDispScopeLists();
#endif // DEBUG

    bool compIsProfilerHookNeeded();

    //-------------------------------------------------------------------------
    /*               Statistical Data Gathering                               */

    void compJitStats(); // call this function and enable
                         // various ifdef's below for statistical data

#if CALL_ARG_STATS
    void        compCallArgStats();
    static void compDispCallArgStats(FILE* fout);
#endif

    //-------------------------------------------------------------------------

protected:
#ifdef DEBUG
    bool skipMethod();
#endif

    ArenaAllocator* compArenaAllocator;

public:
    void compFunctionTraceStart();
    void compFunctionTraceEnd(void* methodCodePtr, ULONG methodCodeSize, bool isNYI);

protected:
    size_t compMaxUncheckedOffsetForNullObject;

    void compInitOptions(JitFlags* compileFlags);

    void compSetProcessor();
    void compInitDebuggingInfo();
    void compSetOptimizationLevel();
#ifdef TARGET_ARMARCH
    bool compRsvdRegCheck(FrameLayoutState curState);
#endif
    void compCompile(void** methodCodePtr, uint32_t* methodCodeSize, JitFlags* compileFlags);

    // Clear annotations produced during optimizations; to be used between iterations when repeating opts.
    void ResetOptAnnotations();

    // Regenerate loop descriptors; to be used between iterations when repeating opts.
    void RecomputeLoopInfo();

#ifdef PROFILING_SUPPORTED
    // Data required for generating profiler Enter/Leave/TailCall hooks

    bool  compProfilerHookNeeded; // Whether profiler Enter/Leave/TailCall hook needs to be generated for the method
    void* compProfilerMethHnd;    // Profiler handle of the method being compiled. Passed as param to ELT callbacks
    bool  compProfilerMethHndIndirected; // Whether compProfilerHandle is pointer to the handle or is an actual handle
#endif

#ifdef TARGET_AMD64
    bool compQuirkForPPP(); // Check if this method should be Quirked for the PPP issue
#endif
public:
    // Assumes called as part of process shutdown; does any compiler-specific work associated with that.
    static void ProcessShutdownWork(ICorStaticInfo* statInfo);

    CompAllocator getAllocator(CompMemKind cmk = CMK_Generic)
    {
        return CompAllocator(compArenaAllocator, cmk);
    }

    CompAllocator getAllocatorGC()
    {
        return getAllocator(CMK_GC);
    }

    CompAllocator getAllocatorLoopHoist()
    {
        return getAllocator(CMK_LoopHoist);
    }

#ifdef DEBUG
    CompAllocator getAllocatorDebugOnly()
    {
        return getAllocator(CMK_DebugOnly);
    }
#endif // DEBUG

public:
<<<<<<< HEAD
    // Returns TRUE if child is equal to or a subtype of parent.
    INDEBUG(BOOL tiCompatibleWith(const typeInfo& pChild, const typeInfo& pParent) const;)
=======
    // Set to TRUE if verification cannot be skipped for this method
    // CoreCLR does not ever run IL verification. Compile out the verifier from the JIT by making this a constant.
    // TODO: Delete the verifier from the JIT? (https://github.com/dotnet/runtime/issues/32648)
    // BOOL tiVerificationNeeded;
    static const BOOL tiVerificationNeeded = FALSE;

    // Returns TRUE if child is equal to or a subtype of parent for merge purposes
    // This support is necessary to suport attributes that are not described in
    // for example, signatures. For example, the permanent home byref (byref that
    // points to the gc heap), isn't a property of method signatures, therefore,
    // it is safe to have mismatches here (that tiCompatibleWith will not flag),
    // but when deciding if we need to reimport a block, we need to take these
    // in account
    bool tiMergeCompatibleWith(const typeInfo& pChild, const typeInfo& pParent, bool normalisedForStack) const;

    // Returns TRUE if child is equal to or a subtype of parent.
    // normalisedForStack indicates that both types are normalised for the stack
    bool tiCompatibleWith(const typeInfo& pChild, const typeInfo& pParent, bool normalisedForStack) const;

    // Merges pDest and pSrc. Returns FALSE if merge is undefined.
    // *pDest is modified to represent the merged type.  Sets "*changed" to true
    // if this changes "*pDest".
    bool tiMergeToCommonParent(typeInfo* pDest, const typeInfo* pSrc, bool* changed) const;

    /*
    XXXXXXXXXXXXXXXXXXXXXXXXXXXXXXXXXXXXXXXXXXXXXXXXXXXXXXXXXXXXXXXXXXXXXXXXXXXXXXX
    XXXXXXXXXXXXXXXXXXXXXXXXXXXXXXXXXXXXXXXXXXXXXXXXXXXXXXXXXXXXXXXXXXXXXXXXXXXXXXX
    XX                                                                           XX
    XX                           IL verification stuff                           XX
    XX                                                                           XX
    XX                                                                           XX
    XXXXXXXXXXXXXXXXXXXXXXXXXXXXXXXXXXXXXXXXXXXXXXXXXXXXXXXXXXXXXXXXXXXXXXXXXXXXXXX
    XXXXXXXXXXXXXXXXXXXXXXXXXXXXXXXXXXXXXXXXXXXXXXXXXXXXXXXXXXXXXXXXXXXXXXXXXXXXXXX
    */
>>>>>>> 672b46fd

    // The following is used to track liveness of local variables, initialization
    // of valueclass constructors, and type safe use of IL instructions.

    // dynamic state info needed for verification
    EntryState verCurrentState;

<<<<<<< HEAD
    void impSetCurrentState(BasicBlock* block);

#ifdef DEBUG
    typeInfo verMakeTypeInfo(CORINFO_CLASS_HANDLE clsHnd);
    typeInfo verMakeTypeInfo(CorInfoType ciType, CORINFO_CLASS_HANDLE clsHnd);

=======
    // this ptr of object type .ctors are considered intited only after
    // the base class ctor is called, or an alternate ctor is called.
    // An uninited this ptr can be used to access fields, but cannot
    // be used to call a member function.
    BOOL verTrackObjCtorInitState;

    void verInitBBEntryState(BasicBlock* block, EntryState* currentState);

    // Requires that "tis" is not TIS_Bottom -- it's a definite init/uninit state.
    void verSetThisInit(BasicBlock* block, ThisInitState tis);
    void verInitCurrentState();
    void verResetCurrentState(BasicBlock* block, EntryState* currentState);

    // Merges the current verification state into the entry state of "block", return FALSE if that merge fails,
    // TRUE if it succeeds.  Further sets "*changed" to true if this changes the entry state of "block".
    bool verMergeEntryStates(BasicBlock* block, bool* changed);

    void verConvertBBToThrowVerificationException(BasicBlock* block DEBUGARG(bool logMsg));
    void verHandleVerificationFailure(BasicBlock* block DEBUGARG(bool logMsg));
    typeInfo verMakeTypeInfo(CORINFO_CLASS_HANDLE clsHnd,
                             bool bashStructToRef = false); // converts from jit type representation to typeInfo
    typeInfo verMakeTypeInfo(CorInfoType          ciType,
                             CORINFO_CLASS_HANDLE clsHnd); // converts from jit type representation to typeInfo
    bool verIsSDArray(const typeInfo& ti);
    typeInfo verGetArrayElemType(const typeInfo& ti);

    typeInfo verParseArgSigToTypeInfo(CORINFO_SIG_INFO* sig, CORINFO_ARG_LIST_HANDLE args);
    bool verIsByRefLike(const typeInfo& ti);
    bool verIsSafeToReturnByRef(const typeInfo& ti);

    // generic type variables range over types that satisfy IsBoxable
    bool verIsBoxable(const typeInfo& ti);

    void DECLSPEC_NORETURN verRaiseVerifyException(INDEBUG(const char* reason) DEBUGARG(const char* file)
                                                       DEBUGARG(unsigned line));
    void verRaiseVerifyExceptionIfNeeded(INDEBUG(const char* reason) DEBUGARG(const char* file)
                                             DEBUGARG(unsigned line));
>>>>>>> 672b46fd
    bool verCheckTailCallConstraint(OPCODE                  opcode,
                                    CORINFO_RESOLVED_TOKEN* pResolvedToken,
                                    CORINFO_RESOLVED_TOKEN* pConstrainedResolvedToken // Is this a "constrained." call
                                                                                      // on a type parameter?
                                    );
<<<<<<< HEAD
=======
    bool verIsBoxedValueType(const typeInfo& ti);

    void verVerifyCall(OPCODE                  opcode,
                       CORINFO_RESOLVED_TOKEN* pResolvedToken,
                       CORINFO_RESOLVED_TOKEN* pConstrainedResolvedToken,
                       bool                    tailCall,
                       bool                    readonlyCall, // is this a "readonly." call?
                       const BYTE*             delegateCreateStart,
                       const BYTE*             codeAddr,
                       CORINFO_CALL_INFO* callInfo DEBUGARG(const char* methodName));

    bool verCheckDelegateCreation(const BYTE* delegateCreateStart, const BYTE* codeAddr, mdMemberRef& targetMemberRef);

    typeInfo verVerifySTIND(const typeInfo& ptr, const typeInfo& value, const typeInfo& instrType);
    typeInfo verVerifyLDIND(const typeInfo& ptr, const typeInfo& instrType);
    void verVerifyField(CORINFO_RESOLVED_TOKEN*   pResolvedToken,
                        const CORINFO_FIELD_INFO& fieldInfo,
                        const typeInfo*           tiThis,
                        BOOL                      mutator,
                        BOOL                      allowPlainStructAsThis = FALSE);
    void verVerifyCond(const typeInfo& tiOp1, const typeInfo& tiOp2, unsigned opcode);
    void verVerifyThisPtrInitialised();
    bool verIsCallToInitThisPtr(CORINFO_CLASS_HANDLE context, CORINFO_CLASS_HANDLE target);

#ifdef DEBUG
>>>>>>> 672b46fd

    // One line log function. Default level is 0. Increasing it gives you
    // more log information

    // levels are currently unused: #define JITDUMP(level,...)                     ();
    void JitLogEE(unsigned level, const char* fmt, ...);

    bool compDebugBreak;

    bool compJitHaltMethod();

#endif

    /*
    XXXXXXXXXXXXXXXXXXXXXXXXXXXXXXXXXXXXXXXXXXXXXXXXXXXXXXXXXXXXXXXXXXXXXXXXXXXXXXX
    XXXXXXXXXXXXXXXXXXXXXXXXXXXXXXXXXXXXXXXXXXXXXXXXXXXXXXXXXXXXXXXXXXXXXXXXXXXXXXX
    XX                                                                           XX
    XX                   GS Security checks for unsafe buffers                   XX
    XX                                                                           XX
    XXXXXXXXXXXXXXXXXXXXXXXXXXXXXXXXXXXXXXXXXXXXXXXXXXXXXXXXXXXXXXXXXXXXXXXXXXXXXXX
    XXXXXXXXXXXXXXXXXXXXXXXXXXXXXXXXXXXXXXXXXXXXXXXXXXXXXXXXXXXXXXXXXXXXXXXXXXXXXXX
    */
public:
    struct ShadowParamVarInfo
    {
        FixedBitVect* assignGroup; // the closure set of variables whose values depend on each other
        unsigned      shadowCopy;  // Lcl var num, valid only if not set to NO_SHADOW_COPY

        static bool mayNeedShadowCopy(LclVarDsc* varDsc)
        {
#if defined(TARGET_AMD64)
            // GS cookie logic to create shadow slots, create trees to copy reg args to shadow
            // slots and update all trees to refer to shadow slots is done immediately after
            // fgMorph().  Lsra could potentially mark a param as DoNotEnregister after JIT determines
            // not to shadow a parameter.  Also, LSRA could potentially spill a param which is passed
            // in register. Therefore, conservatively all params may need a shadow copy.  Note that
            // GS cookie logic further checks whether the param is a ptr or an unsafe buffer before
            // creating a shadow slot even though this routine returns true.
            //
            // TODO-AMD64-CQ: Revisit this conservative approach as it could create more shadow slots than
            // required. There are two cases under which a reg arg could potentially be used from its
            // home location:
            //   a) LSRA marks it as DoNotEnregister (see LinearScan::identifyCandidates())
            //   b) LSRA spills it
            //
            // Possible solution to address case (a)
            //   - The conditions under which LSRA marks a varDsc as DoNotEnregister could be checked
            //     in this routine.  Note that live out of exception handler is something we may not be
            //     able to do it here since GS cookie logic is invoked ahead of liveness computation.
            //     Therefore, for methods with exception handling and need GS cookie check we might have
            //     to take conservative approach.
            //
            // Possible solution to address case (b)
            //   - Whenver a parameter passed in an argument register needs to be spilled by LSRA, we
            //     create a new spill temp if the method needs GS cookie check.
            return varDsc->lvIsParam;
#else // !defined(TARGET_AMD64)
            return varDsc->lvIsParam && !varDsc->lvIsRegArg;
#endif
        }

#ifdef DEBUG
        void Print()
        {
            printf("assignGroup [%p]; shadowCopy: [%d];\n", assignGroup, shadowCopy);
        }
#endif
    };

    GSCookie*           gsGlobalSecurityCookieAddr; // Address of global cookie for unsafe buffer checks
    GSCookie            gsGlobalSecurityCookieVal;  // Value of global cookie if addr is NULL
    ShadowParamVarInfo* gsShadowVarInfo;            // Table used by shadow param analysis code

    void gsGSChecksInitCookie();   // Grabs cookie variable
    void gsCopyShadowParams();     // Identify vulnerable params and create dhadow copies
    bool gsFindVulnerableParams(); // Shadow param analysis code
    void gsParamsToShadows();      // Insert copy code and replave param uses by shadow

    static fgWalkPreFn gsMarkPtrsAndAssignGroups; // Shadow param analysis tree-walk
    static fgWalkPreFn gsReplaceShadowParams;     // Shadow param replacement tree-walk

#define DEFAULT_MAX_INLINE_SIZE 100 // Methods with >  DEFAULT_MAX_INLINE_SIZE IL bytes will never be inlined.
                                    // This can be overwritten by setting complus_JITInlineSize env variable.

#define DEFAULT_MAX_INLINE_DEPTH 20 // Methods at more than this level deep will not be inlined

#define DEFAULT_MAX_LOCALLOC_TO_LOCAL_SIZE 32 // fixed locallocs of this size or smaller will convert to local buffers

private:
#ifdef FEATURE_JIT_METHOD_PERF
    JitTimer*                  pCompJitTimer;         // Timer data structure (by phases) for current compilation.
    static CompTimeSummaryInfo s_compJitTimerSummary; // Summary of the Timer information for the whole run.

    static LPCWSTR JitTimeLogCsv();        // Retrieve the file name for CSV from ConfigDWORD.
    static LPCWSTR compJitTimeLogFilename; // If a log file for JIT time is desired, filename to write it to.
#endif
    void BeginPhase(Phases phase); // Indicate the start of the given phase.
    void EndPhase(Phases phase);   // Indicate the end of the given phase.

#if MEASURE_CLRAPI_CALLS
    // Thin wrappers that call into JitTimer (if present).
    inline void CLRApiCallEnter(unsigned apix);
    inline void CLRApiCallLeave(unsigned apix);

public:
    inline void CLR_API_Enter(API_ICorJitInfo_Names ename);
    inline void CLR_API_Leave(API_ICorJitInfo_Names ename);

private:
#endif

#if defined(DEBUG) || defined(INLINE_DATA)
    // These variables are associated with maintaining SQM data about compile time.
    unsigned __int64 m_compCyclesAtEndOfInlining; // The thread-virtualized cycle count at the end of the inlining phase
                                                  // in the current compilation.
    unsigned __int64 m_compCycles;                // Net cycle count for current compilation
    DWORD m_compTickCountAtEndOfInlining; // The result of GetTickCount() (# ms since some epoch marker) at the end of
                                          // the inlining phase in the current compilation.
#endif                                    // defined(DEBUG) || defined(INLINE_DATA)

    // Records the SQM-relevant (cycles and tick count).  Should be called after inlining is complete.
    // (We do this after inlining because this marks the last point at which the JIT is likely to cause
    // type-loading and class initialization).
    void RecordStateAtEndOfInlining();
    // Assumes being called at the end of compilation.  Update the SQM state.
    void RecordStateAtEndOfCompilation();

public:
#if FUNC_INFO_LOGGING
    static LPCWSTR compJitFuncInfoFilename; // If a log file for per-function information is required, this is the
                                            // filename to write it to.
    static FILE* compJitFuncInfoFile;       // And this is the actual FILE* to write to.
#endif                                      // FUNC_INFO_LOGGING

#if MEASURE_NOWAY
    void RecordNowayAssert(const char* filename, unsigned line, const char* condStr);
#endif // MEASURE_NOWAY

#ifndef FEATURE_TRACELOGGING
    // Should we actually fire the noway assert body and the exception handler?
    bool compShouldThrowOnNoway();
#else  // FEATURE_TRACELOGGING
    // Should we actually fire the noway assert body and the exception handler?
    bool compShouldThrowOnNoway(const char* filename, unsigned line);

    // Telemetry instance to use per method compilation.
    JitTelemetry compJitTelemetry;

    // Get common parameters that have to be logged with most telemetry data.
    void compGetTelemetryDefaults(const char** assemblyName,
                                  const char** scopeName,
                                  const char** methodName,
                                  unsigned*    methodHash);
#endif // !FEATURE_TRACELOGGING

    // The "FieldSeqStore", for canonicalizing field sequences.  See the definition of FieldSeqStore for
    // operations.
    FieldSeqStore* m_fieldSeqStore;

    FieldSeqStore* GetFieldSeqStore()
    {
        Compiler* compRoot = impInlineRoot();
        if (compRoot->m_fieldSeqStore == nullptr)
        {
            compRoot->m_fieldSeqStore = new (this, CMK_FieldSeqStore) FieldSeqStore(compRoot);
        }
        return compRoot->m_fieldSeqStore;
    }

    typedef JitHashTable<GenTree*, JitPtrKeyFuncs<GenTree>, FieldSeqNode*> NodeToFieldSeqMap;

    // Some nodes of "TYP_BYREF" or "TYP_I_IMPL" actually represent the address of a field within a struct, but since
    // the offset of the field is zero, there's no "GT_ADD" node.  We normally attach a field sequence to the constant
    // that is added, but what do we do when that constant is zero, and is thus not present?  We use this mechanism to
    // attach the field sequence directly to the address node.
    NodeToFieldSeqMap* m_zeroOffsetFieldMap;

    NodeToFieldSeqMap* GetZeroOffsetFieldMap()
    {
        // Don't need to worry about inlining here
        if (m_zeroOffsetFieldMap == nullptr)
        {
            // Create a CompAllocator that labels sub-structure with CMK_ZeroOffsetFieldMap, and use that for
            // allocation.
            CompAllocator ialloc(getAllocator(CMK_ZeroOffsetFieldMap));
            m_zeroOffsetFieldMap = new (ialloc) NodeToFieldSeqMap(ialloc);
        }
        return m_zeroOffsetFieldMap;
    }

    // Requires that "op1" is a node of type "TYP_BYREF" or "TYP_I_IMPL".  We are dereferencing this with the fields in
    // "fieldSeq", whose offsets are required all to be zero.  Ensures that any field sequence annotation currently on
    // "op1" or its components is augmented by appending "fieldSeq".  In practice, if "op1" is a GT_LCL_FLD, it has
    // a field sequence as a member; otherwise, it may be the addition of an a byref and a constant, where the const
    // has a field sequence -- in this case "fieldSeq" is appended to that of the constant; otherwise, we
    // record the the field sequence using the ZeroOffsetFieldMap described above.
    //
    // One exception above is that "op1" is a node of type "TYP_REF" where "op1" is a GT_LCL_VAR.
    // This happens when System.Object vtable pointer is a regular field at offset 0 in System.Private.CoreLib in
    // CoreRT. Such case is handled same as the default case.
    void fgAddFieldSeqForZeroOffset(GenTree* op1, FieldSeqNode* fieldSeq);

    NodeToUnsignedMap* m_memorySsaMap[MemoryKindCount];

    // In some cases, we want to assign intermediate SSA #'s to memory states, and know what nodes create those memory
    // states. (We do this for try blocks, where, if the try block doesn't do a call that loses track of the memory
    // state, all the possible memory states are possible initial states of the corresponding catch block(s).)
    NodeToUnsignedMap* GetMemorySsaMap(MemoryKind memoryKind)
    {
        if (memoryKind == GcHeap && byrefStatesMatchGcHeapStates)
        {
            // Use the same map for GCHeap and ByrefExposed when their states match.
            memoryKind = ByrefExposed;
        }

        assert(memoryKind < MemoryKindCount);
        Compiler* compRoot = impInlineRoot();
        if (compRoot->m_memorySsaMap[memoryKind] == nullptr)
        {
            CompAllocator ialloc(getAllocator(CMK_SSA));
            compRoot->m_memorySsaMap[memoryKind] = new (ialloc) NodeToUnsignedMap(ialloc);
        }
        return compRoot->m_memorySsaMap[memoryKind];
    }

    // The Refany type is the only struct type whose structure is implicitly assumed by IL.  We need its fields.
    CORINFO_CLASS_HANDLE m_refAnyClass;
    CORINFO_FIELD_HANDLE GetRefanyDataField()
    {
        if (m_refAnyClass == nullptr)
        {
            m_refAnyClass = info.compCompHnd->getBuiltinClass(CLASSID_TYPED_BYREF);
        }
        return info.compCompHnd->getFieldInClass(m_refAnyClass, 0);
    }
    CORINFO_FIELD_HANDLE GetRefanyTypeField()
    {
        if (m_refAnyClass == nullptr)
        {
            m_refAnyClass = info.compCompHnd->getBuiltinClass(CLASSID_TYPED_BYREF);
        }
        return info.compCompHnd->getFieldInClass(m_refAnyClass, 1);
    }

#if VARSET_COUNTOPS
    static BitSetSupport::BitSetOpCounter m_varsetOpCounter;
#endif
#if ALLVARSET_COUNTOPS
    static BitSetSupport::BitSetOpCounter m_allvarsetOpCounter;
#endif

    static HelperCallProperties s_helperCallProperties;

#ifdef UNIX_AMD64_ABI
    static var_types GetTypeFromClassificationAndSizes(SystemVClassificationType classType, int size);
    static var_types GetEightByteType(const SYSTEMV_AMD64_CORINFO_STRUCT_REG_PASSING_DESCRIPTOR& structDesc,
                                      unsigned                                                   slotNum);

    static void GetStructTypeOffset(const SYSTEMV_AMD64_CORINFO_STRUCT_REG_PASSING_DESCRIPTOR& structDesc,
                                    var_types*                                                 type0,
                                    var_types*                                                 type1,
                                    unsigned __int8*                                           offset0,
                                    unsigned __int8*                                           offset1);

    void GetStructTypeOffset(CORINFO_CLASS_HANDLE typeHnd,
                             var_types*           type0,
                             var_types*           type1,
                             unsigned __int8*     offset0,
                             unsigned __int8*     offset1);

#endif // defined(UNIX_AMD64_ABI)

    bool abiMorphStackStructArg(CallArgInfo* argInfo, GenTree* arg);
    void abiMorphStackLclArgPromoted(CallArgInfo* argInfo, GenTreeLclVar* arg);
    void abiMorphMkRefAnyToFieldList(CallArgInfo* argInfo, GenTreeOp* mkrefany);
    GenTreeFieldList* abiMakeFieldList(GenTree* arg);
    void abiMorphSingleRegStructArg(CallArgInfo* argInfo, GenTree* arg);
    GenTree* abiMorphSingleRegLclArgPromoted(GenTreeLclVar* arg, var_types argRegType, unsigned argSize);
#ifndef TARGET_X86
    void abiMorphArgs2ndPass(GenTreeCall* call);
    GenTree* abiMorphMkRefAnyToStore(unsigned tempLclNum, GenTreeOp* mkrefany);
#if FEATURE_MULTIREG_ARGS
    bool abiCanMorphMultiRegLclArgPromoted(CallArgInfo* argInfo, LclVarDsc* lcl);
    GenTree* abiMorphMultiRegLclArgPromoted(CallArgInfo* argInfo, LclVarDsc* lcl);
    GenTree* abiMorphMultiRegStructArg(CallArgInfo* argInfo, GenTree* arg);
#ifdef FEATURE_SIMD
    GenTree* abiMorphMultiRegSimdArg(CallArgInfo* argInfo, GenTree* arg);
#endif
    GenTree* abiMorphMultiRegLclArg(CallArgInfo* argInfo, GenTreeLclVarCommon* arg);
    GenTree* abiMorphMultiRegObjArg(CallArgInfo* argInfo, GenTreeObj* arg);
    GenTree* abiMakeIndirAddrMultiUse(GenTree** addrInOut, ssize_t* addrOffsetOut, unsigned indirSize);
    GenTree* abiNewMultiLoadIndir(GenTree* addr, ssize_t addrOffset, unsigned indirSize);
#endif
    unsigned abiAllocateStructArgTemp(CORINFO_CLASS_HANDLE argClass);
    void abiFreeAllStructArgTemps();
#if TARGET_64BIT
    void abiMorphImplicitByRefStructArg(GenTreeCall* call, CallArgInfo* argInfo);
#endif
#endif // !TARGET_X86

    bool killGCRefs(GenTree* tree);
}; // end of class Compiler

#ifdef TARGET_ARM64
// TODO-MIKE-Cleanup: It's not clear if storing immediates directly inside GenTreeInstr
// is a good idea. It does avoid the need for "containment" but there's not enough space
// in GenTreeInstr to store a 64 bit bitmask immediate so it has to be stored in its
// encoded form so anyone who cares about the value has to decode it first. But then
// there's not a lot going on post lowering that involves looking at immediates so it's
// not such a big issue.
// And at least in theory, storing the encoded immediate is good for throughput, since
// the rather expensive encoding is done only once, in lowering. Except that currently
// the emitter interface requires decoded immediates, only for the emitter to encode it
// again...
ssize_t DecodeBitmaskImm(unsigned encoded, emitAttr size);
#endif

struct GenTreeInstr : public GenTree
{
    using Use = GenTreeUse;

private:
#if defined(TARGET_ARM64)
    static constexpr unsigned NUM_OPS_BITS = 2;
    static constexpr unsigned INS_BITS     = 9;
    static constexpr unsigned SIZE_BITS    = 9;
    static constexpr unsigned OPT_BITS     = 4;
#elif defined(TARGET_ARM)
    static constexpr unsigned NUM_OPS_BITS = 2;
    static constexpr unsigned INS_BITS     = 9;
    static constexpr unsigned SIZE_BITS    = 9;
    static constexpr unsigned OPT_BITS     = 3;
#elif defined(TARGET_XARCH)
    // TODO-MIKE-Cleanup: Wishful thinking... it may be nice to use GenTreeInstr on x86/64
    // but compared to ARM there aren't many interesting use cases and x86/64 instructions
    // are problematic due the possibility of having a 32 bit immediate and a 32 bit address
    // mode displacement.
    // There's just not enough room for both imm32 and disp32, no matter how things are packed.
    // Except if we steal some bits from GenTree, value numbers aren't normally needed in and
    // post lowering.
    static constexpr unsigned NUM_OPS_BITS = 2;
    static constexpr unsigned INS_BITS     = 10;
    static constexpr unsigned SIZE_BITS    = 9;
#endif

    static_assert_no_msg(INS_count <= (1 << INS_BITS));
    static_assert_no_msg(EA_BYREF < (1 << SIZE_BITS));
#if defined(TARGET_ARM64)
    static_assert_no_msg(INS_OPTS_SXTX < (1 << OPT_BITS));
#elif defined(TARGET_ARM)
    static_assert_no_msg(INS_OPTS_ROR < (1 << OPT_BITS));
#endif

    unsigned    m_numOps : NUM_OPS_BITS;
    instruction m_ins : INS_BITS;
    // TODO-MIKE-Cleanup: Using emitAttr for size is overkill, all we need is to be able to control
    // the instruction size (32/64 bit) independently from type so we can potentially take advantage
    // of the implicit zero extension that 32 bit instructions perform. But there's no need to do
    // this for GC types so the GC info conveyed by emitAttr isn't necessary.
    emitAttr m_size : SIZE_BITS;
#ifdef TARGET_ARMARCH
    insOpts m_opt : OPT_BITS;
#endif
    unsigned m_imm;

    union {
        Use  m_inlineUses[3];
        Use* m_uses;
    };

public:
    GenTreeInstr(var_types type, instruction ins, GenTree* op1)
        : GenTree(GT_INSTR, type)
        , m_numOps(1)
        , m_ins(ins)
        , m_size(emitActualTypeSize(type))
#ifdef TARGET_ARMARCH
        , m_opt(INS_OPTS_NONE)
#endif
        , m_imm(0)
        , m_inlineUses{op1}
    {
    }

    GenTreeInstr(var_types type, instruction ins, GenTree* op1, GenTree* op2)
        : GenTree(GT_INSTR, type)
        , m_numOps(2)
        , m_ins(ins)
        , m_size(emitActualTypeSize(type))
#ifdef TARGET_ARMARCH
        , m_opt(INS_OPTS_NONE)
#endif
        , m_imm(0)
        , m_inlineUses{op1, op2}
    {
    }

    GenTreeInstr(GenTreeInstr* from, Compiler* compiler)
        : GenTree(from->GetOper(), from->GetType())
        , m_ins(from->m_ins)
        , m_size(from->m_size)
#ifdef TARGET_ARMARCH
        , m_opt(from->m_opt)
#endif
        , m_imm(from->m_imm)
    {
        SetNumOps(from->m_numOps, compiler->getAllocator(CMK_ASTNode));

        for (unsigned i = 0; i < from->m_numOps; i++)
        {
            SetOp(i, compiler->gtCloneExpr(from->GetOp(i)));
        }
    }

    instruction GetIns() const
    {
        return m_ins;
    }

    emitAttr GetSize() const
    {
        return m_size;
    }

#ifdef TARGET_ARMARCH
    insOpts GetOption() const
    {
        return m_opt;
    }

    void SetOption(insOpts opt)
    {
        m_opt = opt;
    }
#endif

    void SetIns(instruction ins)
    {
        assert(ins < INS_count);

        m_ins  = ins;
        m_size = emitActualTypeSize(GetType());
#ifdef TARGET_ARMARCH
        m_opt = INS_OPTS_NONE;
#endif
    }

    void SetIns(instruction ins,
                emitAttr    size
#ifdef TARGET_ARMARCH
                ,
                insOpts opt = INS_OPTS_NONE
#endif
                )
    {
        assert(ins < INS_count);
        assert(size <= EA_BYREF);
#if defined(TARGET_ARM64)
        assert(opt <= INS_OPTS_SXTX);
#elif defined(TARGET_ARM)
        assert(opt <= INS_OPTS_ROR);
#endif

        m_ins  = ins;
        m_size = size;
#ifdef TARGET_ARMARCH
        m_opt = opt;
#endif
    }

    unsigned GetImmediate() const
    {
        return m_imm;
    }

    void SetImmediate(unsigned imm)
    {
        m_imm = imm;
    }

    unsigned GetNumOps() const
    {
        return m_numOps;
    }

    void SetNumOps(unsigned numOps)
    {
        m_numOps = static_cast<uint16_t>(numOps);
        assert(HasInlineUses());

        new (m_inlineUses) Use[numOps]();
    }

    void SetNumOps(unsigned numOps, CompAllocator alloc)
    {
        assert(numOps < UINT16_MAX);
        assert(m_numOps == 0);

        m_numOps = static_cast<uint16_t>(numOps);

        if (HasInlineUses())
        {
            new (m_inlineUses) Use[numOps]();
        }
        else
        {
            m_uses = new (alloc) Use[numOps]();
        }
    }

    GenTree* GetOp(unsigned index) const
    {
        return GetUse(index).GetNode();
    }

    void SetOp(unsigned index, GenTree* node)
    {
        assert(node != nullptr);
        GetUse(index).SetNode(node);
    }

    const Use& GetUse(unsigned index) const
    {
        assert(index < m_numOps);
        return GetUses()[index];
    }

    Use& GetUse(unsigned index)
    {
        assert(index < m_numOps);
        return GetUses()[index];
    }

    IteratorPair<Use*> Uses()
    {
        Use* uses = GetUses();
        return MakeIteratorPair(uses, uses + GetNumOps());
    }

    static bool Equals(GenTreeInstr* instr1, GenTreeInstr* instr2)
    {
        if ((instr1->GetType() != instr2->GetType()) || (instr1->m_ins != instr2->m_ins) ||
            (instr1->m_size != instr2->m_size) ||
#ifdef TARGET_ARMARCH
            (instr1->m_opt != instr2->m_opt) ||
#endif
            (instr1->m_numOps != instr2->m_numOps))
        {
            return false;
        }

        for (unsigned i = 0; i < instr1->m_numOps; i++)
        {
            if (!Compare(instr1->GetOp(i), instr2->GetOp(i)))
            {
                return false;
            }
        }

        return true;
    }

    // Delete some functions inherited from GenTree to avoid accidental use, at least
    // when the node object is accessed via GenTreeInstr* rather than GenTree*.
    GenTree*           gtGetOp1() const          = delete;
    GenTree*           gtGetOp2() const          = delete;
    GenTree*           gtGetOp2IfPresent() const = delete;
    GenTreeUnOp*       AsUnOp()                  = delete;
    const GenTreeUnOp* AsUnOp() const            = delete;
    GenTreeOp*         AsOp()                    = delete;
    const GenTreeOp*   AsOp() const              = delete;

private:
    bool HasInlineUses() const
    {
        return m_numOps <= _countof(m_inlineUses);
    }

    Use* GetUses()
    {
        return HasInlineUses() ? m_inlineUses : m_uses;
    }

    const Use* GetUses() const
    {
        return HasInlineUses() ? m_inlineUses : m_uses;
    }

#if DEBUGGABLE_GENTREE
public:
    GenTreeInstr() : GenTree()
    {
    }
#endif
};

//---------------------------------------------------------------------------------------------------------------------
// GenTreeVisitor: a flexible tree walker implemented using the curiously-recurring-template pattern.
//
// This class implements a configurable walker for IR trees. There are five configuration options (defaults values are
// shown in parentheses):
//
// - ComputeStack (false): when true, the walker will push each node onto the `m_ancestors` stack. "Ancestors" is a bit
//                         of a misnomer, as the first entry will always be the current node.
//
// - DoPreOrder (false): when true, the walker will invoke `TVisitor::PreOrderVisit` with the current node as an
//                       argument before visiting the node's operands.
//
// - DoPostOrder (false): when true, the walker will invoke `TVisitor::PostOrderVisit` with the current node as an
//                        argument after visiting the node's operands.
//
// - DoLclVarsOnly (false): when true, the walker will only invoke `TVisitor::PreOrderVisit` for lclVar nodes.
//                          `DoPreOrder` must be true if this option is true.
//
// - UseExecutionOrder (false): when true, then walker will visit a node's operands in execution order (e.g. if a
//                              binary operator has the `GTF_REVERSE_OPS` flag set, the second operand will be
//                              visited before the first).
//
// At least one of `DoPreOrder` and `DoPostOrder` must be specified.
//
// A simple pre-order visitor might look something like the following:
//
//     class CountingVisitor final : public GenTreeVisitor<CountingVisitor>
//     {
//     public:
//         enum
//         {
//             DoPreOrder = true
//         };
//
//         unsigned m_count;
//
//         CountingVisitor(Compiler* compiler)
//             : GenTreeVisitor<CountingVisitor>(compiler), m_count(0)
//         {
//         }
//
//         Compiler::fgWalkResult PreOrderVisit(GenTree* node)
//         {
//             m_count++;
//         }
//     };
//
// This visitor would then be used like so:
//
//     CountingVisitor countingVisitor(compiler);
//     countingVisitor.WalkTree(root);
//
template <typename TVisitor>
class GenTreeVisitor
{
protected:
    typedef Compiler::fgWalkResult fgWalkResult;

    enum
    {
        ComputeStack      = false,
        DoPreOrder        = false,
        DoPostOrder       = false,
        DoLclVarsOnly     = false,
        UseExecutionOrder = false,
    };

    Compiler*            m_compiler;
    ArrayStack<GenTree*> m_ancestors;

    GenTreeVisitor(Compiler* compiler) : m_compiler(compiler), m_ancestors(compiler->getAllocator(CMK_ArrayStack))
    {
        assert(compiler != nullptr);

        static_assert_no_msg(TVisitor::DoPreOrder || TVisitor::DoPostOrder);
        static_assert_no_msg(!TVisitor::DoLclVarsOnly || TVisitor::DoPreOrder);
    }

    fgWalkResult PreOrderVisit(GenTree** use, GenTree* user)
    {
        return fgWalkResult::WALK_CONTINUE;
    }

    fgWalkResult PostOrderVisit(GenTree** use, GenTree* user)
    {
        return fgWalkResult::WALK_CONTINUE;
    }

public:
    fgWalkResult WalkTree(GenTree** use, GenTree* user)
    {
        assert(use != nullptr);

        GenTree* node = *use;

        if (TVisitor::ComputeStack)
        {
            m_ancestors.Push(node);
        }

        fgWalkResult result = fgWalkResult::WALK_CONTINUE;
        if (TVisitor::DoPreOrder && !TVisitor::DoLclVarsOnly)
        {
            result = reinterpret_cast<TVisitor*>(this)->PreOrderVisit(use, user);
            if (result == fgWalkResult::WALK_ABORT)
            {
                return result;
            }

            node = *use;
            if ((node == nullptr) || (result == fgWalkResult::WALK_SKIP_SUBTREES))
            {
                goto DONE;
            }
        }

        switch (node->OperGet())
        {
            // Leaf lclVars
            case GT_LCL_VAR:
            case GT_LCL_FLD:
            case GT_LCL_VAR_ADDR:
            case GT_LCL_FLD_ADDR:
                if (TVisitor::DoLclVarsOnly)
                {
                    result = reinterpret_cast<TVisitor*>(this)->PreOrderVisit(use, user);
                    if (result == fgWalkResult::WALK_ABORT)
                    {
                        return result;
                    }
                }
                FALLTHROUGH;

            // Leaf nodes
            case GT_CATCH_ARG:
            case GT_LABEL:
            case GT_FTN_ADDR:
            case GT_RET_EXPR:
            case GT_CNS_INT:
            case GT_CNS_LNG:
            case GT_CNS_DBL:
            case GT_CNS_STR:
            case GT_MEMORYBARRIER:
            case GT_JMP:
            case GT_JCC:
            case GT_SETCC:
            case GT_NO_OP:
            case GT_START_NONGC:
            case GT_START_PREEMPTGC:
            case GT_PROF_HOOK:
#if !defined(FEATURE_EH_FUNCLETS)
            case GT_END_LFIN:
#endif // !FEATURE_EH_FUNCLETS
            case GT_PHI_ARG:
            case GT_JMPTABLE:
            case GT_CLS_VAR:
            case GT_CLS_VAR_ADDR:
            case GT_ARGPLACE:
            case GT_PHYSREG:
            case GT_EMITNOP:
            case GT_PINVOKE_PROLOG:
            case GT_PINVOKE_EPILOG:
            case GT_IL_OFFSET:
                break;

            // Lclvar unary operators
            case GT_STORE_LCL_VAR:
            case GT_STORE_LCL_FLD:
                if (TVisitor::DoLclVarsOnly)
                {
                    result = reinterpret_cast<TVisitor*>(this)->PreOrderVisit(use, user);
                    if (result == fgWalkResult::WALK_ABORT)
                    {
                        return result;
                    }
                }
                FALLTHROUGH;

            // Standard unary operators
            case GT_NOT:
            case GT_NEG:
            case GT_BSWAP:
            case GT_BSWAP16:
            case GT_COPY:
            case GT_RELOAD:
            case GT_ARR_LENGTH:
            case GT_CAST:
            case GT_BITCAST:
            case GT_CKFINITE:
            case GT_LCLHEAP:
            case GT_ADDR:
            case GT_IND:
            case GT_OBJ:
            case GT_BLK:
            case GT_BOX:
            case GT_ALLOCOBJ:
            case GT_INIT_VAL:
            case GT_JTRUE:
            case GT_SWITCH:
            case GT_NULLCHECK:
            case GT_PUTARG_REG:
            case GT_PUTARG_STK:
            case GT_RETURNTRAP:
            case GT_NOP:
            case GT_RETURN:
            case GT_RETFILT:
            case GT_RUNTIMELOOKUP:
            case GT_KEEPALIVE:
            {
                GenTreeUnOp* const unOp = node->AsUnOp();
                if (unOp->gtOp1 != nullptr)
                {
                    result = WalkTree(&unOp->gtOp1, unOp);
                    if (result == fgWalkResult::WALK_ABORT)
                    {
                        return result;
                    }
                }
                break;
            }

            // Special nodes
            case GT_PHI:
                for (GenTreePhi::Use& use : node->AsPhi()->Uses())
                {
                    result = WalkTree(&use.NodeRef(), node);
                    if (result == fgWalkResult::WALK_ABORT)
                    {
                        return result;
                    }
                }
                break;

            case GT_FIELD_LIST:
                for (GenTreeFieldList::Use& use : node->AsFieldList()->Uses())
                {
                    result = WalkTree(&use.NodeRef(), node);
                    if (result == fgWalkResult::WALK_ABORT)
                    {
                        return result;
                    }
                }
                break;

#ifdef FEATURE_SIMD
            case GT_SIMD:
                if (TVisitor::UseExecutionOrder && node->AsSIMD()->IsBinary() && node->IsReverseOp())
                {
                    result = WalkTree(&node->AsSIMD()->GetUse(1).NodeRef(), node);
                    if (result == fgWalkResult::WALK_ABORT)
                    {
                        return result;
                    }
                    result = WalkTree(&node->AsSIMD()->GetUse(0).NodeRef(), node);
                    if (result == fgWalkResult::WALK_ABORT)
                    {
                        return result;
                    }
                }
                else
                {
                    for (GenTreeSIMD::Use& use : node->AsSIMD()->Uses())
                    {
                        result = WalkTree(&use.NodeRef(), node);
                        if (result == fgWalkResult::WALK_ABORT)
                        {
                            return result;
                        }
                    }
                }
                break;
#endif

#ifdef FEATURE_HW_INTRINSICS
            case GT_HWINTRINSIC:
                if (TVisitor::UseExecutionOrder && node->AsHWIntrinsic()->IsBinary() && node->IsReverseOp())
                {
                    result = WalkTree(&node->AsHWIntrinsic()->GetUse(1).NodeRef(), node);
                    if (result == fgWalkResult::WALK_ABORT)
                    {
                        return result;
                    }
                    result = WalkTree(&node->AsHWIntrinsic()->GetUse(0).NodeRef(), node);
                    if (result == fgWalkResult::WALK_ABORT)
                    {
                        return result;
                    }
                }
                else
                {
                    for (GenTreeHWIntrinsic::Use& use : node->AsHWIntrinsic()->Uses())
                    {
                        result = WalkTree(&use.NodeRef(), node);
                        if (result == fgWalkResult::WALK_ABORT)
                        {
                            return result;
                        }
                    }
                }
                break;
#endif

            case GT_INSTR:
                for (GenTreeInstr::Use& use : node->AsInstr()->Uses())
                {
                    result = WalkTree(&use.NodeRef(), node);
                    if (result == fgWalkResult::WALK_ABORT)
                    {
                        return result;
                    }
                }
                break;

            case GT_CMPXCHG:
            {
                GenTreeCmpXchg* const cmpXchg = node->AsCmpXchg();

                result = WalkTree(&cmpXchg->gtOpLocation, cmpXchg);
                if (result == fgWalkResult::WALK_ABORT)
                {
                    return result;
                }
                result = WalkTree(&cmpXchg->gtOpValue, cmpXchg);
                if (result == fgWalkResult::WALK_ABORT)
                {
                    return result;
                }
                result = WalkTree(&cmpXchg->gtOpComparand, cmpXchg);
                if (result == fgWalkResult::WALK_ABORT)
                {
                    return result;
                }
                break;
            }

            case GT_ARR_BOUNDS_CHECK:
#ifdef FEATURE_SIMD
            case GT_SIMD_CHK:
#endif // FEATURE_SIMD
#ifdef FEATURE_HW_INTRINSICS
            case GT_HW_INTRINSIC_CHK:
#endif // FEATURE_HW_INTRINSICS
            {
                GenTreeBoundsChk* const boundsChk = node->AsBoundsChk();

                result = WalkTree(&boundsChk->gtIndex, boundsChk);
                if (result == fgWalkResult::WALK_ABORT)
                {
                    return result;
                }
                result = WalkTree(&boundsChk->gtArrLen, boundsChk);
                if (result == fgWalkResult::WALK_ABORT)
                {
                    return result;
                }
                break;
            }

            case GT_FIELD:
            {
                GenTreeField* const field = node->AsField();

                if (field->gtFldObj != nullptr)
                {
                    result = WalkTree(&field->gtFldObj, field);
                    if (result == fgWalkResult::WALK_ABORT)
                    {
                        return result;
                    }
                }
                break;
            }

            case GT_ARR_ELEM:
            {
                GenTreeArrElem* const arrElem = node->AsArrElem();

                result = WalkTree(&arrElem->gtArrObj, arrElem);
                if (result == fgWalkResult::WALK_ABORT)
                {
                    return result;
                }

                const unsigned rank = arrElem->gtArrRank;
                for (unsigned dim = 0; dim < rank; dim++)
                {
                    result = WalkTree(&arrElem->gtArrInds[dim], arrElem);
                    if (result == fgWalkResult::WALK_ABORT)
                    {
                        return result;
                    }
                }
                break;
            }

            case GT_ARR_OFFSET:
            {
                GenTreeArrOffs* const arrOffs = node->AsArrOffs();

                result = WalkTree(&arrOffs->gtOffset, arrOffs);
                if (result == fgWalkResult::WALK_ABORT)
                {
                    return result;
                }
                result = WalkTree(&arrOffs->gtIndex, arrOffs);
                if (result == fgWalkResult::WALK_ABORT)
                {
                    return result;
                }
                result = WalkTree(&arrOffs->gtArrObj, arrOffs);
                if (result == fgWalkResult::WALK_ABORT)
                {
                    return result;
                }
                break;
            }

            case GT_DYN_BLK:
            {
                GenTreeDynBlk* const dynBlock = node->AsDynBlk();

                GenTree** op1Use = &dynBlock->gtOp1;
                GenTree** op2Use = &dynBlock->gtDynamicSize;

                if (TVisitor::UseExecutionOrder && dynBlock->gtEvalSizeFirst)
                {
                    std::swap(op1Use, op2Use);
                }

                result = WalkTree(op1Use, dynBlock);
                if (result == fgWalkResult::WALK_ABORT)
                {
                    return result;
                }
                result = WalkTree(op2Use, dynBlock);
                if (result == fgWalkResult::WALK_ABORT)
                {
                    return result;
                }
                break;
            }

            case GT_STORE_DYN_BLK:
            {
                GenTreeDynBlk* const dynBlock = node->AsDynBlk();

                GenTree** op1Use = &dynBlock->gtOp1;
                GenTree** op2Use = &dynBlock->gtOp2;
                GenTree** op3Use = &dynBlock->gtDynamicSize;

                if (TVisitor::UseExecutionOrder)
                {
                    if (dynBlock->IsReverseOp())
                    {
                        std::swap(op1Use, op2Use);
                    }
                    if (dynBlock->gtEvalSizeFirst)
                    {
                        std::swap(op3Use, op2Use);
                        std::swap(op2Use, op1Use);
                    }
                }

                result = WalkTree(op1Use, dynBlock);
                if (result == fgWalkResult::WALK_ABORT)
                {
                    return result;
                }
                result = WalkTree(op2Use, dynBlock);
                if (result == fgWalkResult::WALK_ABORT)
                {
                    return result;
                }
                result = WalkTree(op3Use, dynBlock);
                if (result == fgWalkResult::WALK_ABORT)
                {
                    return result;
                }
                break;
            }

            case GT_CALL:
            {
                GenTreeCall* const call = node->AsCall();

                if (call->gtCallThisArg != nullptr)
                {
                    result = WalkTree(&call->gtCallThisArg->NodeRef(), call);
                    if (result == fgWalkResult::WALK_ABORT)
                    {
                        return result;
                    }
                }

                for (GenTreeCall::Use& use : call->Args())
                {
                    result = WalkTree(&use.NodeRef(), call);
                    if (result == fgWalkResult::WALK_ABORT)
                    {
                        return result;
                    }
                }

                for (GenTreeCall::Use& use : call->LateArgs())
                {
                    result = WalkTree(&use.NodeRef(), call);
                    if (result == fgWalkResult::WALK_ABORT)
                    {
                        return result;
                    }
                }

                if (call->gtCallType == CT_INDIRECT)
                {
                    if (call->gtCallCookie != nullptr)
                    {
                        result = WalkTree(&call->gtCallCookie, call);
                        if (result == fgWalkResult::WALK_ABORT)
                        {
                            return result;
                        }
                    }

                    result = WalkTree(&call->gtCallAddr, call);
                    if (result == fgWalkResult::WALK_ABORT)
                    {
                        return result;
                    }
                }

                if (call->gtControlExpr != nullptr)
                {
                    result = WalkTree(&call->gtControlExpr, call);
                    if (result == fgWalkResult::WALK_ABORT)
                    {
                        return result;
                    }
                }

                break;
            }

            // Binary nodes
            default:
            {
                assert(node->OperIsBinary());

                GenTreeOp* const op = node->AsOp();

                GenTree** op1Use = &op->gtOp1;
                GenTree** op2Use = &op->gtOp2;

                if (TVisitor::UseExecutionOrder && node->IsReverseOp())
                {
                    std::swap(op1Use, op2Use);
                }

                if (*op1Use != nullptr)
                {
                    result = WalkTree(op1Use, op);
                    if (result == fgWalkResult::WALK_ABORT)
                    {
                        return result;
                    }
                }

                if (*op2Use != nullptr)
                {
                    result = WalkTree(op2Use, op);
                    if (result == fgWalkResult::WALK_ABORT)
                    {
                        return result;
                    }
                }
                break;
            }
        }

    DONE:
        // Finally, visit the current node
        if (TVisitor::DoPostOrder)
        {
            result = reinterpret_cast<TVisitor*>(this)->PostOrderVisit(use, user);
        }

        if (TVisitor::ComputeStack)
        {
            m_ancestors.Pop();
        }

        return result;
    }
};

template <bool computeStack, bool doPreOrder, bool doPostOrder, bool doLclVarsOnly, bool useExecutionOrder>
class GenericTreeWalker final
    : public GenTreeVisitor<GenericTreeWalker<computeStack, doPreOrder, doPostOrder, doLclVarsOnly, useExecutionOrder>>
{
public:
    enum
    {
        ComputeStack      = computeStack,
        DoPreOrder        = doPreOrder,
        DoPostOrder       = doPostOrder,
        DoLclVarsOnly     = doLclVarsOnly,
        UseExecutionOrder = useExecutionOrder,
    };

private:
    Compiler::fgWalkData* m_walkData;

public:
    GenericTreeWalker(Compiler::fgWalkData* walkData)
        : GenTreeVisitor<GenericTreeWalker<computeStack, doPreOrder, doPostOrder, doLclVarsOnly, useExecutionOrder>>(
              walkData->compiler)
        , m_walkData(walkData)
    {
        assert(walkData != nullptr);

        if (computeStack)
        {
            walkData->parentStack = &this->m_ancestors;
        }
    }

    Compiler::fgWalkResult PreOrderVisit(GenTree** use, GenTree* user)
    {
        m_walkData->parent = user;
        return m_walkData->wtprVisitorFn(use, m_walkData);
    }

    Compiler::fgWalkResult PostOrderVisit(GenTree** use, GenTree* user)
    {
        m_walkData->parent = user;
        return m_walkData->wtpoVisitorFn(use, m_walkData);
    }
};

// A dominator tree visitor implemented using the curiously-recurring-template pattern, similar to GenTreeVisitor.
template <typename TVisitor>
class DomTreeVisitor
{
protected:
    Compiler* const    m_compiler;
    DomTreeNode* const m_domTree;

    DomTreeVisitor(Compiler* compiler, DomTreeNode* domTree) : m_compiler(compiler), m_domTree(domTree)
    {
    }

    void Begin()
    {
    }

    void PreOrderVisit(BasicBlock* block)
    {
    }

    void PostOrderVisit(BasicBlock* block)
    {
    }

    void End()
    {
    }

public:
    //------------------------------------------------------------------------
    // WalkTree: Walk the dominator tree, starting from fgFirstBB.
    //
    // Notes:
    //    This performs a non-recursive, non-allocating walk of the tree by using
    //    DomTreeNode's firstChild and nextSibling links to locate the children of
    //    a node and BasicBlock's bbIDom parent link to go back up the tree when
    //    no more children are left.
    //
    //    Forests are also supported, provided that all the roots are chained via
    //    DomTreeNode::nextSibling to fgFirstBB.
    //
    void WalkTree()
    {
        static_cast<TVisitor*>(this)->Begin();

        for (BasicBlock *next, *block = m_compiler->fgFirstBB; block != nullptr; block = next)
        {
            static_cast<TVisitor*>(this)->PreOrderVisit(block);

            next = m_domTree[block->bbNum].firstChild;

            if (next != nullptr)
            {
                assert(next->bbIDom == block);
                continue;
            }

            do
            {
                static_cast<TVisitor*>(this)->PostOrderVisit(block);

                next = m_domTree[block->bbNum].nextSibling;

                if (next != nullptr)
                {
                    assert(next->bbIDom == block->bbIDom);
                    break;
                }

                block = block->bbIDom;

            } while (block != nullptr);
        }

        static_cast<TVisitor*>(this)->End();
    }
};

/*
XXXXXXXXXXXXXXXXXXXXXXXXXXXXXXXXXXXXXXXXXXXXXXXXXXXXXXXXXXXXXXXXXXXXXXXXXXXXXXX
XXXXXXXXXXXXXXXXXXXXXXXXXXXXXXXXXXXXXXXXXXXXXXXXXXXXXXXXXXXXXXXXXXXXXXXXXXXXXXX
XX                                                                           XX
XX                   Miscellaneous Compiler stuff                            XX
XX                                                                           XX
XXXXXXXXXXXXXXXXXXXXXXXXXXXXXXXXXXXXXXXXXXXXXXXXXXXXXXXXXXXXXXXXXXXXXXXXXXXXXXX
XXXXXXXXXXXXXXXXXXXXXXXXXXXXXXXXXXXXXXXXXXXXXXXXXXXXXXXXXXXXXXXXXXXXXXXXXXXXXXX
*/

/*****************************************************************************
 *
 *  Variables to keep track of total code amounts.
 */

#if DISPLAY_SIZES

extern size_t grossVMsize;
extern size_t grossNCsize;
extern size_t totalNCsize;

extern unsigned genMethodICnt;
extern unsigned genMethodNCnt;
extern size_t   gcHeaderISize;
extern size_t   gcPtrMapISize;
extern size_t   gcHeaderNSize;
extern size_t   gcPtrMapNSize;

#endif // DISPLAY_SIZES

/*****************************************************************************
 *
 *  Variables to keep track of basic block counts (more data on 1 BB methods)
 */

#if COUNT_BASIC_BLOCKS
extern Histogram bbCntTable;
extern Histogram bbOneBBSizeTable;
#endif

/*****************************************************************************
 *
 *  Used by optFindNaturalLoops to gather statistical information such as
 *   - total number of natural loops
 *   - number of loops with 1, 2, ... exit conditions
 *   - number of loops that have an iterator (for like)
 *   - number of loops that have a constant iterator
 */

#if COUNT_LOOPS

extern unsigned totalLoopMethods;        // counts the total number of methods that have natural loops
extern unsigned maxLoopsPerMethod;       // counts the maximum number of loops a method has
extern unsigned totalLoopOverflows;      // # of methods that identified more loops than we can represent
extern unsigned totalLoopCount;          // counts the total number of natural loops
extern unsigned totalUnnatLoopCount;     // counts the total number of (not-necessarily natural) loops
extern unsigned totalUnnatLoopOverflows; // # of methods that identified more unnatural loops than we can represent
extern unsigned iterLoopCount;           // counts the # of loops with an iterator (for like)
extern unsigned simpleTestLoopCount;     // counts the # of loops with an iterator and a simple loop condition (iter <
                                         // const)
extern unsigned  constIterLoopCount;     // counts the # of loops with a constant iterator (for like)
extern bool      hasMethodLoops;         // flag to keep track if we already counted a method as having loops
extern unsigned  loopsThisMethod;        // counts the number of loops in the current method
extern bool      loopOverflowThisMethod; // True if we exceeded the max # of loops in the method.
extern Histogram loopCountTable;         // Histogram of loop counts
extern Histogram loopExitCountTable;     // Histogram of loop exit counts

#endif // COUNT_LOOPS

/*****************************************************************************
 * variables to keep track of how many iterations we go in a dataflow pass
 */

#if DATAFLOW_ITER

extern unsigned CSEiterCount; // counts the # of iteration for the CSE dataflow
extern unsigned CFiterCount;  // counts the # of iteration for the Const Folding dataflow

#endif // DATAFLOW_ITER

#if MEASURE_BLOCK_SIZE
extern size_t genFlowNodeSize;
extern size_t genFlowNodeCnt;
#endif // MEASURE_BLOCK_SIZE

#if MEASURE_NODE_SIZE
struct NodeSizeStats
{
    void Init()
    {
        genTreeNodeCnt        = 0;
        genTreeNodeSize       = 0;
        genTreeNodeActualSize = 0;
    }

    // Count of tree nodes allocated.
    unsigned __int64 genTreeNodeCnt;

    // The size we allocate.
    unsigned __int64 genTreeNodeSize;

    // The actual size of the node. Note that the actual size will likely be smaller
    // than the allocated size, but we sometimes use SetOper()/ChangeOper() to change
    // a smaller node to a larger one. TODO-Cleanup: add stats on
    // SetOper()/ChangeOper() usage to quantify this.
    unsigned __int64 genTreeNodeActualSize;
};
extern NodeSizeStats genNodeSizeStats;        // Total node size stats
extern NodeSizeStats genNodeSizeStatsPerFunc; // Per-function node size stats
extern Histogram     genTreeNcntHist;
extern Histogram     genTreeNsizHist;
#endif // MEASURE_NODE_SIZE

/*****************************************************************************
 *  Count fatal errors (including noway_asserts).
 */

#if MEASURE_FATAL
extern unsigned fatal_badCode;
extern unsigned fatal_noWay;
extern unsigned fatal_implLimitation;
extern unsigned fatal_NOMEM;
extern unsigned fatal_noWayAssertBody;
#ifdef DEBUG
extern unsigned fatal_noWayAssertBodyArgs;
#endif // DEBUG
extern unsigned fatal_NYI;
#endif // MEASURE_FATAL

/*****************************************************************************
 * Codegen
 */

#ifdef TARGET_XARCH

const instruction INS_SHIFT_LEFT_LOGICAL  = INS_shl;
const instruction INS_SHIFT_RIGHT_LOGICAL = INS_shr;
const instruction INS_SHIFT_RIGHT_ARITHM  = INS_sar;

const instruction INS_AND             = INS_and;
const instruction INS_OR              = INS_or;
const instruction INS_XOR             = INS_xor;
const instruction INS_NEG             = INS_neg;
const instruction INS_TEST            = INS_test;
const instruction INS_MUL             = INS_imul;
const instruction INS_SIGNED_DIVIDE   = INS_idiv;
const instruction INS_UNSIGNED_DIVIDE = INS_div;
const instruction INS_BREAKPOINT      = INS_int3;
const instruction INS_ADDC            = INS_adc;
const instruction INS_SUBC            = INS_sbb;
const instruction INS_NOT             = INS_not;

#endif // TARGET_XARCH

#ifdef TARGET_ARM

const instruction INS_SHIFT_LEFT_LOGICAL  = INS_lsl;
const instruction INS_SHIFT_RIGHT_LOGICAL = INS_lsr;
const instruction INS_SHIFT_RIGHT_ARITHM  = INS_asr;

const instruction INS_AND             = INS_and;
const instruction INS_OR              = INS_orr;
const instruction INS_XOR             = INS_eor;
const instruction INS_NEG             = INS_rsb;
const instruction INS_TEST            = INS_tst;
const instruction INS_MUL             = INS_mul;
const instruction INS_MULADD          = INS_mla;
const instruction INS_SIGNED_DIVIDE   = INS_sdiv;
const instruction INS_UNSIGNED_DIVIDE = INS_udiv;
const instruction INS_BREAKPOINT      = INS_bkpt;
const instruction INS_ADDC            = INS_adc;
const instruction INS_SUBC            = INS_sbc;
const instruction INS_NOT             = INS_mvn;

const instruction INS_ABS  = INS_vabs;
const instruction INS_SQRT = INS_vsqrt;

#endif // TARGET_ARM

#ifdef TARGET_ARM64

const instruction INS_MULADD = INS_madd;
#if defined(TARGET_UNIX)
const instruction INS_BREAKPOINT = INS_brk;
#else
const instruction INS_BREAKPOINT = INS_bkpt;
#endif

const instruction INS_ABS  = INS_fabs;
const instruction INS_SQRT = INS_fsqrt;

#endif // TARGET_ARM64

/*****************************************************************************/

extern const BYTE genTypeSizes[];
extern const BYTE genTypeAlignments[];
extern const BYTE genTypeStSzs[];
extern const BYTE genActualTypes[];

/*****************************************************************************/

extern BasicBlock dummyBB;

/*****************************************************************************/
/*****************************************************************************/

// foreach_block: An iterator over all blocks in the function.
//    __compiler: the Compiler* object
//    __block   : a BasicBlock*, already declared, that gets updated each iteration.

#define foreach_block(__compiler, __block)                                                                             \
    for ((__block) = (__compiler)->fgFirstBB; (__block); (__block) = (__block)->bbNext)

/*****************************************************************************/
/*****************************************************************************/

#ifdef DEBUG
void dumpConvertedVarSet(Compiler* comp, VARSET_VALARG_TP vars);
#endif // DEBUG

#include "compiler.hpp" // All the shared inline functions

/*****************************************************************************/
#endif //_COMPILER_H_
/*****************************************************************************/<|MERGE_RESOLUTION|>--- conflicted
+++ resolved
@@ -1591,740 +1591,6 @@
     {
         enum EHBlockType
         {
-<<<<<<< HEAD
-=======
-            return this->numRegs;
-        }
-
-        return 0;
-    }
-
-    unsigned floatRegCount() const
-    {
-#if defined(UNIX_AMD64_ABI)
-        if (this->isStruct)
-        {
-            return this->structFloatRegs;
-        }
-#endif // defined(UNIX_AMD64_ABI)
-
-        if (this->isPassedInFloatRegisters())
-        {
-            return this->numRegs;
-        }
-
-        return 0;
-    }
-
-    // Get the number of bytes that this argument is occupying on the stack,
-    // including padding up to the target pointer size for platforms
-    // where a stack argument can't take less.
-    unsigned GetStackByteSize() const
-    {
-        if (!IsSplit() && numRegs > 0)
-        {
-            return 0;
-        }
-
-        assert(!IsHfaArg() || !IsSplit());
-
-        assert(GetByteSize() > TARGET_POINTER_SIZE * numRegs);
-        const unsigned stackByteSize = GetByteSize() - TARGET_POINTER_SIZE * numRegs;
-        return stackByteSize;
-    }
-
-    var_types GetHfaType() const
-    {
-#ifdef FEATURE_HFA
-        return HfaTypeFromElemKind(_hfaElemKind);
-#else
-        return TYP_UNDEF;
-#endif // FEATURE_HFA
-    }
-
-    void SetHfaType(var_types type, unsigned hfaSlots)
-    {
-#ifdef FEATURE_HFA
-        if (type != TYP_UNDEF)
-        {
-            // We must already have set the passing mode.
-            assert(numRegs != 0 || GetStackByteSize() != 0);
-            // We originally set numRegs according to the size of the struct, but if the size of the
-            // hfaType is not the same as the pointer size, we need to correct it.
-            // Note that hfaSlots is the number of registers we will use. For ARM, that is twice
-            // the number of "double registers".
-            unsigned numHfaRegs = hfaSlots;
-#ifdef TARGET_ARM
-            if (type == TYP_DOUBLE)
-            {
-                // Must be an even number of registers.
-                assert((numRegs & 1) == 0);
-                numHfaRegs = hfaSlots / 2;
-            }
-#endif // TARGET_ARM
-
-            if (!IsHfaArg())
-            {
-                // We haven't previously set this; do so now.
-                CorInfoHFAElemType elemKind = HfaElemKindFromType(type);
-                _hfaElemKind                = elemKind;
-                // Ensure we've allocated enough bits.
-                assert(_hfaElemKind == elemKind);
-                if (isPassedInRegisters())
-                {
-                    numRegs = numHfaRegs;
-                }
-            }
-            else
-            {
-                // We've already set this; ensure that it's consistent.
-                if (isPassedInRegisters())
-                {
-                    assert(numRegs == numHfaRegs);
-                }
-                assert(type == HfaTypeFromElemKind(_hfaElemKind));
-            }
-        }
-#endif // FEATURE_HFA
-    }
-
-#ifdef TARGET_ARM
-    void SetIsBackFilled(bool backFilled)
-    {
-        isBackFilled = backFilled;
-    }
-
-    bool IsBackFilled() const
-    {
-        return isBackFilled;
-    }
-#else  // !TARGET_ARM
-    void SetIsBackFilled(bool backFilled)
-    {
-    }
-
-    bool IsBackFilled() const
-    {
-        return false;
-    }
-#endif // !TARGET_ARM
-
-    bool isPassedInRegisters() const
-    {
-        return !IsSplit() && (numRegs != 0);
-    }
-
-    bool isPassedInFloatRegisters() const
-    {
-#ifdef TARGET_X86
-        return false;
-#else
-        return isValidFloatArgReg(GetRegNum());
-#endif
-    }
-
-    // Can we replace the struct type of this node with a primitive type for argument passing?
-    bool TryPassAsPrimitive() const
-    {
-        return !IsSplit() && ((numRegs == 1) || (m_byteSize <= TARGET_POINTER_SIZE));
-    }
-
-#if defined(DEBUG_ARG_SLOTS)
-    // Returns the number of "slots" used, where for this purpose a
-    // register counts as a slot.
-    unsigned getSlotCount() const
-    {
-        if (isBackFilled)
-        {
-            assert(isPassedInRegisters());
-            assert(numRegs == 1);
-        }
-        else if (GetRegNum() == REG_STK)
-        {
-            assert(!isPassedInRegisters());
-            assert(numRegs == 0);
-        }
-        else
-        {
-            assert(numRegs > 0);
-        }
-        return numSlots + numRegs;
-    }
-#endif
-
-#if defined(DEBUG_ARG_SLOTS)
-    // Returns the size as a multiple of pointer-size.
-    // For targets without HFAs, this is the same as getSlotCount().
-    unsigned getSize() const
-    {
-        unsigned size = getSlotCount();
-#ifdef FEATURE_HFA
-        if (IsHfaRegArg())
-        {
-#ifdef TARGET_ARM
-            // We counted the number of regs, but if they are DOUBLE hfa regs we have to double the size.
-            if (GetHfaType() == TYP_DOUBLE)
-            {
-                assert(!IsSplit());
-                size <<= 1;
-            }
-#elif defined(TARGET_ARM64)
-            // We counted the number of regs, but if they are FLOAT hfa regs we have to halve the size,
-            // or if they are SIMD16 vector hfa regs we have to double the size.
-            if (GetHfaType() == TYP_FLOAT)
-            {
-                // Round up in case of odd HFA count.
-                size = (size + 1) >> 1;
-            }
-#ifdef FEATURE_SIMD
-            else if (GetHfaType() == TYP_SIMD16)
-            {
-                size <<= 1;
-            }
-#endif // FEATURE_SIMD
-#endif // TARGET_ARM64
-        }
-#endif // FEATURE_HFA
-        return size;
-    }
-
-#endif // DEBUG_ARG_SLOTS
-
-private:
-    unsigned m_byteOffset;
-
-    // byte size that this argument takes including the padding after.
-    // For example, 1-byte arg on x64 with 8-byte alignment
-    // will have `m_byteSize == 8`, the same arg on apple arm64 will have `m_byteSize == 1`.
-    unsigned m_byteSize;
-
-    unsigned m_byteAlignment; // usually 4 or 8 bytes (slots/registers).
-
-public:
-    void SetByteOffset(unsigned byteOffset)
-    {
-        DEBUG_ARG_SLOTS_ASSERT(byteOffset / TARGET_POINTER_SIZE == slotNum);
-        m_byteOffset = byteOffset;
-    }
-
-    unsigned GetByteOffset() const
-    {
-        DEBUG_ARG_SLOTS_ASSERT(m_byteOffset / TARGET_POINTER_SIZE == slotNum);
-        return m_byteOffset;
-    }
-
-    void SetByteSize(unsigned byteSize, bool isStruct, bool isFloatHfa)
-    {
-
-#ifdef OSX_ARM64_ABI
-        unsigned roundedByteSize;
-        // Only struct types need extension or rounding to pointer size, but HFA<float> does not.
-        if (isStruct && !isFloatHfa)
-        {
-            roundedByteSize = roundUp(byteSize, TARGET_POINTER_SIZE);
-        }
-        else
-        {
-            roundedByteSize = byteSize;
-        }
-#else  // OSX_ARM64_ABI
-        unsigned roundedByteSize = roundUp(byteSize, TARGET_POINTER_SIZE);
-#endif // OSX_ARM64_ABI
-
-#if !defined(TARGET_ARM)
-        // Arm32 could have a struct with 8 byte alignment
-        // which rounded size % 8 is not 0.
-        assert(m_byteAlignment != 0);
-        assert(roundedByteSize % m_byteAlignment == 0);
-#endif // TARGET_ARM
-
-#if defined(DEBUG_ARG_SLOTS)
-        if (!isStruct)
-        {
-            assert(roundedByteSize == getSlotCount() * TARGET_POINTER_SIZE);
-        }
-#endif
-        m_byteSize = roundedByteSize;
-    }
-
-    unsigned GetByteSize() const
-    {
-        return m_byteSize;
-    }
-
-    void SetByteAlignment(unsigned byteAlignment)
-    {
-        m_byteAlignment = byteAlignment;
-    }
-
-    unsigned GetByteAlignment() const
-    {
-        return m_byteAlignment;
-    }
-
-    // Set the register numbers for a multireg argument.
-    // There's nothing to do on x64/Ux because the structDesc has already been used to set the
-    // register numbers.
-    void SetMultiRegNums()
-    {
-#if FEATURE_MULTIREG_ARGS && !defined(UNIX_AMD64_ABI)
-        if (numRegs == 1)
-        {
-            return;
-        }
-
-        regNumber argReg = GetRegNum(0);
-#ifdef TARGET_ARM
-        unsigned int regSize = (GetHfaType() == TYP_DOUBLE) ? 2 : 1;
-#else
-        unsigned int regSize = 1;
-#endif
-
-        if (numRegs > MAX_ARG_REG_COUNT)
-            NO_WAY("Multireg argument exceeds the maximum length");
-
-        for (unsigned int regIndex = 1; regIndex < numRegs; regIndex++)
-        {
-            argReg = (regNumber)(argReg + regSize);
-            setRegNum(regIndex, argReg);
-        }
-#endif // FEATURE_MULTIREG_ARGS && !defined(UNIX_AMD64_ABI)
-    }
-
-#ifdef DEBUG
-    // Check that the value of 'isStruct' is consistent.
-    // A struct arg must be one of the following:
-    // - A node of struct type,
-    // - A GT_FIELD_LIST, or
-    // - A node of a scalar type, passed in a single register or slot
-    //   (or two slots in the case of a struct pass on the stack as TYP_DOUBLE).
-    //
-    void checkIsStruct() const
-    {
-        GenTree* node = GetNode();
-        if (isStruct)
-        {
-            if (!varTypeIsStruct(node) && !node->OperIs(GT_FIELD_LIST))
-            {
-                // This is the case where we are passing a struct as a primitive type.
-                // On most targets, this is always a single register or slot.
-                // However, on ARM this could be two slots if it is TYP_DOUBLE.
-                bool isPassedAsPrimitiveType =
-                    ((numRegs == 1) || ((numRegs == 0) && (GetByteSize() <= TARGET_POINTER_SIZE)));
-#ifdef TARGET_ARM
-                if (!isPassedAsPrimitiveType)
-                {
-                    if (node->TypeGet() == TYP_DOUBLE && numRegs == 0 && (numSlots == 2))
-                    {
-                        isPassedAsPrimitiveType = true;
-                    }
-                }
-#endif // TARGET_ARM
-                assert(isPassedAsPrimitiveType);
-            }
-        }
-        else
-        {
-            assert(!varTypeIsStruct(node));
-        }
-    }
-
-    void Dump() const;
-#endif
-};
-
-//-------------------------------------------------------------------------
-//
-//  The class fgArgInfo is used to handle the arguments
-//  when morphing a GT_CALL node.
-//
-
-class fgArgInfo
-{
-    Compiler*    compiler; // Back pointer to the compiler instance so that we can allocate memory
-    GenTreeCall* callTree; // Back pointer to the GT_CALL node for this fgArgInfo
-    unsigned     argCount; // Updatable arg count value
-#if defined(DEBUG_ARG_SLOTS)
-    unsigned nextSlotNum; // Updatable slot count value
-#endif
-    unsigned nextStackByteOffset;
-    unsigned stkLevel; // Stack depth when we make this call (for x86)
-
-#if defined(UNIX_X86_ABI)
-    bool     alignmentDone; // Updateable flag, set to 'true' after we've done any required alignment.
-    unsigned stkSizeBytes;  // Size of stack used by this call, in bytes. Calculated during fgMorphArgs().
-    unsigned padStkAlign;   // Stack alignment in bytes required before arguments are pushed for this call.
-                            // Computed dynamically during codegen, based on stkSizeBytes and the current
-                            // stack level (genStackLevel) when the first stack adjustment is made for
-                            // this call.
-#endif
-
-#if FEATURE_FIXED_OUT_ARGS
-    unsigned outArgSize; // Size of the out arg area for the call, will be at least MIN_ARG_AREA_FOR_CALL
-#endif
-
-    unsigned        argTableSize; // size of argTable array (equal to the argCount when done with fgMorphArgs)
-    bool            hasRegArgs;   // true if we have one or more register arguments
-    bool            hasStackArgs; // true if we have one or more stack arguments
-    bool            argsComplete; // marker for state
-    bool            argsSorted;   // marker for state
-    bool            needsTemps;   // one or more arguments must be copied to a temp by EvalArgsToTemps
-    fgArgTabEntry** argTable;     // variable sized array of per argument descrption: (i.e. argTable[argTableSize])
-
-private:
-    void AddArg(fgArgTabEntry* curArgTabEntry);
-
-public:
-    fgArgInfo(Compiler* comp, GenTreeCall* call, unsigned argCount);
-    fgArgInfo(GenTreeCall* newCall, GenTreeCall* oldCall);
-
-    fgArgTabEntry* AddRegArg(unsigned          argNum,
-                             GenTree*          node,
-                             GenTreeCall::Use* use,
-                             regNumber         regNum,
-                             unsigned          numRegs,
-                             unsigned          byteSize,
-                             unsigned          byteAlignment,
-                             bool              isStruct,
-                             bool              isFloatHfa,
-                             bool              isVararg = false);
-
-#ifdef UNIX_AMD64_ABI
-    fgArgTabEntry* AddRegArg(unsigned                                                         argNum,
-                             GenTree*                                                         node,
-                             GenTreeCall::Use*                                                use,
-                             regNumber                                                        regNum,
-                             unsigned                                                         numRegs,
-                             unsigned                                                         byteSize,
-                             unsigned                                                         byteAlignment,
-                             const bool                                                       isStruct,
-                             const bool                                                       isFloatHfa,
-                             const bool                                                       isVararg,
-                             const regNumber                                                  otherRegNum,
-                             const unsigned                                                   structIntRegs,
-                             const unsigned                                                   structFloatRegs,
-                             const SYSTEMV_AMD64_CORINFO_STRUCT_REG_PASSING_DESCRIPTOR* const structDescPtr = nullptr);
-#endif // UNIX_AMD64_ABI
-
-    fgArgTabEntry* AddStkArg(unsigned          argNum,
-                             GenTree*          node,
-                             GenTreeCall::Use* use,
-                             unsigned          numSlots,
-                             unsigned          byteSize,
-                             unsigned          byteAlignment,
-                             bool              isStruct,
-                             bool              isFloatHfa,
-                             bool              isVararg = false);
-
-    void RemorphReset();
-    void UpdateRegArg(fgArgTabEntry* argEntry, GenTree* node, bool reMorphing);
-    void UpdateStkArg(fgArgTabEntry* argEntry, GenTree* node, bool reMorphing);
-
-    void SplitArg(unsigned argNum, unsigned numRegs, unsigned numSlots);
-
-    void EvalToTmp(fgArgTabEntry* curArgTabEntry, unsigned tmpNum, GenTree* newNode);
-
-    void ArgsComplete();
-
-    void SortArgs();
-
-    void EvalArgsToTemps();
-
-    unsigned ArgCount() const
-    {
-        return argCount;
-    }
-    fgArgTabEntry** ArgTable() const
-    {
-        return argTable;
-    }
-
-#if defined(DEBUG_ARG_SLOTS)
-    unsigned GetNextSlotNum() const
-    {
-        return nextSlotNum;
-    }
-#endif
-
-    unsigned GetNextSlotByteOffset() const
-    {
-        return nextStackByteOffset;
-    }
-
-    bool HasRegArgs() const
-    {
-        return hasRegArgs;
-    }
-    bool NeedsTemps() const
-    {
-        return needsTemps;
-    }
-    bool HasStackArgs() const
-    {
-        return hasStackArgs;
-    }
-    bool AreArgsComplete() const
-    {
-        return argsComplete;
-    }
-#if FEATURE_FIXED_OUT_ARGS
-    unsigned GetOutArgSize() const
-    {
-        return outArgSize;
-    }
-    void SetOutArgSize(unsigned newVal)
-    {
-        outArgSize = newVal;
-    }
-#endif // FEATURE_FIXED_OUT_ARGS
-
-#if defined(UNIX_X86_ABI)
-    void ComputeStackAlignment(unsigned curStackLevelInBytes)
-    {
-        padStkAlign = AlignmentPad(curStackLevelInBytes, STACK_ALIGN);
-    }
-
-    unsigned GetStkAlign() const
-    {
-        return padStkAlign;
-    }
-
-    void SetStkSizeBytes(unsigned newStkSizeBytes)
-    {
-        stkSizeBytes = newStkSizeBytes;
-    }
-
-    unsigned GetStkSizeBytes() const
-    {
-        return stkSizeBytes;
-    }
-
-    bool IsStkAlignmentDone() const
-    {
-        return alignmentDone;
-    }
-
-    void SetStkAlignmentDone()
-    {
-        alignmentDone = true;
-    }
-#endif // defined(UNIX_X86_ABI)
-
-    // Get the fgArgTabEntry for the arg at position argNum.
-    fgArgTabEntry* GetArgEntry(unsigned argNum, bool reMorphing = true) const
-    {
-        fgArgTabEntry* curArgTabEntry = nullptr;
-
-        if (!reMorphing)
-        {
-            // The arg table has not yet been sorted.
-            curArgTabEntry = argTable[argNum];
-            assert(curArgTabEntry->argNum == argNum);
-            return curArgTabEntry;
-        }
-
-        for (unsigned i = 0; i < argCount; i++)
-        {
-            curArgTabEntry = argTable[i];
-            if (curArgTabEntry->argNum == argNum)
-            {
-                return curArgTabEntry;
-            }
-        }
-        noway_assert(!"GetArgEntry: argNum not found");
-        return nullptr;
-    }
-    void SetNeedsTemps()
-    {
-        needsTemps = true;
-    }
-
-    // Get the node for the arg at position argIndex.
-    // Caller must ensure that this index is a valid arg index.
-    GenTree* GetArgNode(unsigned argIndex) const
-    {
-        return GetArgEntry(argIndex)->GetNode();
-    }
-
-    void Dump(Compiler* compiler) const;
-};
-
-#ifdef DEBUG
-// XXXXXXXXXXXXXXXXXXXXXXXXXXXXXXXXXXXXXXXXXXXXXXXXXXXXXXXXXXXXXXXXXXXXXXXXXXXXXX
-// We have the ability to mark source expressions with "Test Labels."
-// These drive assertions within the JIT, or internal JIT testing.  For example, we could label expressions
-// that should be CSE defs, and other expressions that should uses of those defs, with a shared label.
-
-enum TestLabel // This must be kept identical to System.Runtime.CompilerServices.JitTestLabel.TestLabel.
-{
-    TL_SsaName,
-    TL_VN,        // Defines a "VN equivalence class".  (For full VN, including exceptions thrown).
-    TL_VNNorm,    // Like above, but uses the non-exceptional value of the expression.
-    TL_CSE_Def,   //  This must be identified in the JIT as a CSE def
-    TL_CSE_Use,   //  This must be identified in the JIT as a CSE use
-    TL_LoopHoist, // Expression must (or must not) be hoisted out of the loop.
-};
-
-struct TestLabelAndNum
-{
-    TestLabel m_tl;
-    ssize_t   m_num;
-
-    TestLabelAndNum() : m_tl(TestLabel(0)), m_num(0)
-    {
-    }
-};
-
-typedef JitHashTable<GenTree*, JitPtrKeyFuncs<GenTree>, TestLabelAndNum> NodeToTestDataMap;
-
-// XXXXXXXXXXXXXXXXXXXXXXXXXXXXXXXXXXXXXXXXXXXXXXXXXXXXXXXXXXXXXXXXXXXXXXXXXXXXXX
-#endif // DEBUG
-
-/*
-XXXXXXXXXXXXXXXXXXXXXXXXXXXXXXXXXXXXXXXXXXXXXXXXXXXXXXXXXXXXXXXXXXXXXXXXXXXXXXX
-XXXXXXXXXXXXXXXXXXXXXXXXXXXXXXXXXXXXXXXXXXXXXXXXXXXXXXXXXXXXXXXXXXXXXXXXXXXXXXX
-XX                                                                           XX
-XX   The big guy. The sections are currently organized as :                  XX
-XX                                                                           XX
-XX    o  GenTree and BasicBlock                                              XX
-XX    o  LclVarsInfo                                                         XX
-XX    o  Importer                                                            XX
-XX    o  FlowGraph                                                           XX
-XX    o  Optimizer                                                           XX
-XX    o  RegAlloc                                                            XX
-XX    o  EEInterface                                                         XX
-XX    o  TempsInfo                                                           XX
-XX    o  RegSet                                                              XX
-XX    o  GCInfo                                                              XX
-XX    o  Instruction                                                         XX
-XX    o  ScopeInfo                                                           XX
-XX    o  PrologScopeInfo                                                     XX
-XX    o  CodeGenerator                                                       XX
-XX    o  UnwindInfo                                                          XX
-XX    o  Compiler                                                            XX
-XX    o  typeInfo                                                            XX
-XX                                                                           XX
-XXXXXXXXXXXXXXXXXXXXXXXXXXXXXXXXXXXXXXXXXXXXXXXXXXXXXXXXXXXXXXXXXXXXXXXXXXXXXXX
-XXXXXXXXXXXXXXXXXXXXXXXXXXXXXXXXXXXXXXXXXXXXXXXXXXXXXXXXXXXXXXXXXXXXXXXXXXXXXXX
-*/
-
-struct HWIntrinsicInfo;
-
-class Compiler
-{
-    friend class emitter;
-    friend class UnwindInfo;
-    friend class UnwindFragmentInfo;
-    friend class UnwindEpilogInfo;
-    friend class JitTimer;
-    friend class LinearScan;
-    friend class fgArgInfo;
-    friend class Rationalizer;
-    friend class Phase;
-    friend class Lowering;
-    friend class CSE_DataFlow;
-    friend class CSE_Heuristic;
-    friend class CodeGenInterface;
-    friend class CodeGen;
-    friend class LclVarDsc;
-    friend class TempDsc;
-    friend class LIR;
-    friend class ObjectAllocator;
-    friend class LocalAddressVisitor;
-    friend struct GenTree;
-
-#ifdef FEATURE_HW_INTRINSICS
-    friend struct HWIntrinsicInfo;
-#endif // FEATURE_HW_INTRINSICS
-
-#ifndef TARGET_64BIT
-    friend class DecomposeLongs;
-#endif // !TARGET_64BIT
-
-    /*
-    XXXXXXXXXXXXXXXXXXXXXXXXXXXXXXXXXXXXXXXXXXXXXXXXXXXXXXXXXXXXXXXXXXXXXXXXXXXXXXX
-    XXXXXXXXXXXXXXXXXXXXXXXXXXXXXXXXXXXXXXXXXXXXXXXXXXXXXXXXXXXXXXXXXXXXXXXXXXXXXXX
-    XX                                                                           XX
-    XX  Misc structs definitions                                                 XX
-    XX                                                                           XX
-    XXXXXXXXXXXXXXXXXXXXXXXXXXXXXXXXXXXXXXXXXXXXXXXXXXXXXXXXXXXXXXXXXXXXXXXXXXXXXXX
-    XXXXXXXXXXXXXXXXXXXXXXXXXXXXXXXXXXXXXXXXXXXXXXXXXXXXXXXXXXXXXXXXXXXXXXXXXXXXXXX
-    */
-
-public:
-    hashBvGlobalData hbvGlobalData; // Used by the hashBv bitvector package.
-
-#ifdef DEBUG
-    bool verbose;
-    bool verboseTrees;
-    bool shouldUseVerboseTrees();
-    bool asciiTrees; // If true, dump trees using only ASCII characters
-    bool shouldDumpASCIITrees();
-    bool verboseSsa; // If true, produce especially verbose dump output in SSA construction.
-    bool shouldUseVerboseSsa();
-    bool treesBeforeAfterMorph; // If true, print trees before/after morphing (paired by an intra-compilation id:
-    int  morphNum;              // This counts the the trees that have been morphed, allowing us to label each uniquely.
-    bool doExtraSuperPmiQueries;
-    void makeExtraStructQueries(CORINFO_CLASS_HANDLE structHandle, int level); // Make queries recursively 'level' deep.
-
-    const char* VarNameToStr(VarName name)
-    {
-        return name;
-    }
-
-    DWORD expensiveDebugCheckLevel;
-#endif
-
-#if FEATURE_MULTIREG_RET
-    GenTree* impAssignMultiRegTypeToVar(GenTree*             op,
-                                        CORINFO_CLASS_HANDLE hClass DEBUGARG(CorInfoCallConvExtension callConv));
-#endif // FEATURE_MULTIREG_RET
-
-    GenTree* impAssignSmallStructTypeToVar(GenTree* op, CORINFO_CLASS_HANDLE hClass);
-
-#ifdef ARM_SOFTFP
-    bool isSingleFloat32Struct(CORINFO_CLASS_HANDLE hClass);
-#endif // ARM_SOFTFP
-
-#ifdef TARGET_X86
-    bool isTrivialPointerSizedStruct(CORINFO_CLASS_HANDLE clsHnd) const;
-#endif // TARGET_X86
-
-    //-------------------------------------------------------------------------
-    // Functions to handle homogeneous floating-point aggregates (HFAs) in ARM/ARM64.
-    // HFAs are one to four element structs where each element is the same
-    // type, either all float or all double. We handle HVAs (one to four elements of
-    // vector types) uniformly with HFAs. HFAs are treated specially
-    // in the ARM/ARM64 Procedure Call Standards, specifically, they are passed in
-    // floating-point registers instead of the general purpose registers.
-    //
-
-    bool IsHfa(CORINFO_CLASS_HANDLE hClass);
-    bool IsHfa(GenTree* tree);
-
-    var_types GetHfaType(GenTree* tree);
-    unsigned GetHfaCount(GenTree* tree);
-
-    var_types GetHfaType(CORINFO_CLASS_HANDLE hClass);
-    unsigned GetHfaCount(CORINFO_CLASS_HANDLE hClass);
-
-    bool IsMultiRegReturnedType(CORINFO_CLASS_HANDLE hClass, CorInfoCallConvExtension callConv);
-
-    //-------------------------------------------------------------------------
-    // The following is used for validating format of EH table
-    //
-
-    struct EHNodeDsc;
-    typedef struct EHNodeDsc* pEHNodeDsc;
-
-    EHNodeDsc* ehnTree; // root of the tree comprising the EHnodes.
-    EHNodeDsc* ehnNext; // root of the tree comprising the EHnodes.
-
-    struct EHNodeDsc
-    {
-        enum EHBlockType
-        {
->>>>>>> 672b46fd
             TryNode,
             FilterNode,
             HandlerNode,
@@ -4249,11 +3515,7 @@
     static LONG jitNestingLevel;
 #endif // DEBUG
 
-<<<<<<< HEAD
     static GenTreeLclVar* impIsAddressInLocal(GenTree* tree);
-=======
-    static bool impIsAddressInLocal(const GenTree* tree, GenTree** lclVarTreeOut);
->>>>>>> 672b46fd
 
     void impMakeDiscretionaryInlineObservations(InlineInfo* pInlineInfo, InlineResult* inlineResult);
 
@@ -4270,22 +3532,6 @@
                            InlineCandidateInfo**  ppInlineCandidateInfo,
                            InlineResult*          inlineResult);
 
-<<<<<<< HEAD
-=======
-    void impInlineRecordArgInfo(InlineInfo*   pInlineInfo,
-                                GenTree*      curArgVal,
-                                unsigned      argNum,
-                                InlineResult* inlineResult);
-
-    void impInlineInitVars(InlineInfo* pInlineInfo);
-
-    unsigned impInlineFetchLocal(unsigned lclNum DEBUGARG(const char* reason));
-
-    GenTree* impInlineFetchArg(unsigned lclNum, InlArgInfo* inlArgInfo, InlLclVarInfo* lclTypeInfo);
-
-    bool impInlineIsThis(GenTree* tree, InlArgInfo* inlArgInfo);
-
->>>>>>> 672b46fd
     bool impInlineIsGuaranteedThisDerefBeforeAnySideEffects(GenTree*          additionalTree,
                                                             GenTreeCall::Use* additionalCallArgs,
                                                             GenTree*          dereferencedAddress);
@@ -5630,17 +4876,8 @@
                                                      Statement*     tmpAssignmentInsertionPoint,
                                                      Statement*     paramAssignmentInsertionPoint);
     GenTree* fgMorphCall(GenTreeCall* call);
-<<<<<<< HEAD
-
-=======
     GenTree* fgExpandVirtualVtableCallTarget(GenTreeCall* call);
-    void fgMorphCallInline(GenTreeCall* call, InlineResult* result);
-    void fgMorphCallInlineHelper(GenTreeCall* call, InlineResult* result);
-#if DEBUG
-    void fgNoteNonInlineCandidate(Statement* stmt, GenTreeCall* call);
-    static fgWalkPreFn fgFindNonInlineCandidate;
-#endif
->>>>>>> 672b46fd
+
     GenTree* fgOptimizeDelegateConstructor(GenTreeCall*            call,
                                            CORINFO_CONTEXT_HANDLE* ExactContextHnd,
                                            CORINFO_RESOLVED_TOKEN* ldftnToken);
@@ -9560,45 +8797,8 @@
 #endif // DEBUG
 
 public:
-<<<<<<< HEAD
     // Returns TRUE if child is equal to or a subtype of parent.
-    INDEBUG(BOOL tiCompatibleWith(const typeInfo& pChild, const typeInfo& pParent) const;)
-=======
-    // Set to TRUE if verification cannot be skipped for this method
-    // CoreCLR does not ever run IL verification. Compile out the verifier from the JIT by making this a constant.
-    // TODO: Delete the verifier from the JIT? (https://github.com/dotnet/runtime/issues/32648)
-    // BOOL tiVerificationNeeded;
-    static const BOOL tiVerificationNeeded = FALSE;
-
-    // Returns TRUE if child is equal to or a subtype of parent for merge purposes
-    // This support is necessary to suport attributes that are not described in
-    // for example, signatures. For example, the permanent home byref (byref that
-    // points to the gc heap), isn't a property of method signatures, therefore,
-    // it is safe to have mismatches here (that tiCompatibleWith will not flag),
-    // but when deciding if we need to reimport a block, we need to take these
-    // in account
-    bool tiMergeCompatibleWith(const typeInfo& pChild, const typeInfo& pParent, bool normalisedForStack) const;
-
-    // Returns TRUE if child is equal to or a subtype of parent.
-    // normalisedForStack indicates that both types are normalised for the stack
-    bool tiCompatibleWith(const typeInfo& pChild, const typeInfo& pParent, bool normalisedForStack) const;
-
-    // Merges pDest and pSrc. Returns FALSE if merge is undefined.
-    // *pDest is modified to represent the merged type.  Sets "*changed" to true
-    // if this changes "*pDest".
-    bool tiMergeToCommonParent(typeInfo* pDest, const typeInfo* pSrc, bool* changed) const;
-
-    /*
-    XXXXXXXXXXXXXXXXXXXXXXXXXXXXXXXXXXXXXXXXXXXXXXXXXXXXXXXXXXXXXXXXXXXXXXXXXXXXXXX
-    XXXXXXXXXXXXXXXXXXXXXXXXXXXXXXXXXXXXXXXXXXXXXXXXXXXXXXXXXXXXXXXXXXXXXXXXXXXXXXX
-    XX                                                                           XX
-    XX                           IL verification stuff                           XX
-    XX                                                                           XX
-    XX                                                                           XX
-    XXXXXXXXXXXXXXXXXXXXXXXXXXXXXXXXXXXXXXXXXXXXXXXXXXXXXXXXXXXXXXXXXXXXXXXXXXXXXXX
-    XXXXXXXXXXXXXXXXXXXXXXXXXXXXXXXXXXXXXXXXXXXXXXXXXXXXXXXXXXXXXXXXXXXXXXXXXXXXXXX
-    */
->>>>>>> 672b46fd
+    INDEBUG(bool tiCompatibleWith(const typeInfo& pChild, const typeInfo& pParent) const;)
 
     // The following is used to track liveness of local variables, initialization
     // of valueclass constructors, and type safe use of IL instructions.
@@ -9606,85 +8806,17 @@
     // dynamic state info needed for verification
     EntryState verCurrentState;
 
-<<<<<<< HEAD
     void impSetCurrentState(BasicBlock* block);
 
 #ifdef DEBUG
     typeInfo verMakeTypeInfo(CORINFO_CLASS_HANDLE clsHnd);
     typeInfo verMakeTypeInfo(CorInfoType ciType, CORINFO_CLASS_HANDLE clsHnd);
 
-=======
-    // this ptr of object type .ctors are considered intited only after
-    // the base class ctor is called, or an alternate ctor is called.
-    // An uninited this ptr can be used to access fields, but cannot
-    // be used to call a member function.
-    BOOL verTrackObjCtorInitState;
-
-    void verInitBBEntryState(BasicBlock* block, EntryState* currentState);
-
-    // Requires that "tis" is not TIS_Bottom -- it's a definite init/uninit state.
-    void verSetThisInit(BasicBlock* block, ThisInitState tis);
-    void verInitCurrentState();
-    void verResetCurrentState(BasicBlock* block, EntryState* currentState);
-
-    // Merges the current verification state into the entry state of "block", return FALSE if that merge fails,
-    // TRUE if it succeeds.  Further sets "*changed" to true if this changes the entry state of "block".
-    bool verMergeEntryStates(BasicBlock* block, bool* changed);
-
-    void verConvertBBToThrowVerificationException(BasicBlock* block DEBUGARG(bool logMsg));
-    void verHandleVerificationFailure(BasicBlock* block DEBUGARG(bool logMsg));
-    typeInfo verMakeTypeInfo(CORINFO_CLASS_HANDLE clsHnd,
-                             bool bashStructToRef = false); // converts from jit type representation to typeInfo
-    typeInfo verMakeTypeInfo(CorInfoType          ciType,
-                             CORINFO_CLASS_HANDLE clsHnd); // converts from jit type representation to typeInfo
-    bool verIsSDArray(const typeInfo& ti);
-    typeInfo verGetArrayElemType(const typeInfo& ti);
-
-    typeInfo verParseArgSigToTypeInfo(CORINFO_SIG_INFO* sig, CORINFO_ARG_LIST_HANDLE args);
-    bool verIsByRefLike(const typeInfo& ti);
-    bool verIsSafeToReturnByRef(const typeInfo& ti);
-
-    // generic type variables range over types that satisfy IsBoxable
-    bool verIsBoxable(const typeInfo& ti);
-
-    void DECLSPEC_NORETURN verRaiseVerifyException(INDEBUG(const char* reason) DEBUGARG(const char* file)
-                                                       DEBUGARG(unsigned line));
-    void verRaiseVerifyExceptionIfNeeded(INDEBUG(const char* reason) DEBUGARG(const char* file)
-                                             DEBUGARG(unsigned line));
->>>>>>> 672b46fd
     bool verCheckTailCallConstraint(OPCODE                  opcode,
                                     CORINFO_RESOLVED_TOKEN* pResolvedToken,
                                     CORINFO_RESOLVED_TOKEN* pConstrainedResolvedToken // Is this a "constrained." call
                                                                                       // on a type parameter?
                                     );
-<<<<<<< HEAD
-=======
-    bool verIsBoxedValueType(const typeInfo& ti);
-
-    void verVerifyCall(OPCODE                  opcode,
-                       CORINFO_RESOLVED_TOKEN* pResolvedToken,
-                       CORINFO_RESOLVED_TOKEN* pConstrainedResolvedToken,
-                       bool                    tailCall,
-                       bool                    readonlyCall, // is this a "readonly." call?
-                       const BYTE*             delegateCreateStart,
-                       const BYTE*             codeAddr,
-                       CORINFO_CALL_INFO* callInfo DEBUGARG(const char* methodName));
-
-    bool verCheckDelegateCreation(const BYTE* delegateCreateStart, const BYTE* codeAddr, mdMemberRef& targetMemberRef);
-
-    typeInfo verVerifySTIND(const typeInfo& ptr, const typeInfo& value, const typeInfo& instrType);
-    typeInfo verVerifyLDIND(const typeInfo& ptr, const typeInfo& instrType);
-    void verVerifyField(CORINFO_RESOLVED_TOKEN*   pResolvedToken,
-                        const CORINFO_FIELD_INFO& fieldInfo,
-                        const typeInfo*           tiThis,
-                        BOOL                      mutator,
-                        BOOL                      allowPlainStructAsThis = FALSE);
-    void verVerifyCond(const typeInfo& tiOp1, const typeInfo& tiOp2, unsigned opcode);
-    void verVerifyThisPtrInitialised();
-    bool verIsCallToInitThisPtr(CORINFO_CLASS_HANDLE context, CORINFO_CLASS_HANDLE target);
-
-#ifdef DEBUG
->>>>>>> 672b46fd
 
     // One line log function. Default level is 0. Increasing it gives you
     // more log information
