// Licensed to the .NET Foundation under one or more agreements.
// The .NET Foundation licenses this file to you under the MIT license.

/*XXXXXXXXXXXXXXXXXXXXXXXXXXXXXXXXXXXXXXXXXXXXXXXXXXXXXXXXXXXXXXXXXXXXXXXXXXXXX
XXXXXXXXXXXXXXXXXXXXXXXXXXXXXXXXXXXXXXXXXXXXXXXXXXXXXXXXXXXXXXXXXXXXXXXXXXXXXXX
XX                                                                           XX
XX                           Compiler                                        XX
XX                                                                           XX
XX  Represents the method data we are currently JIT-compiling.               XX
XX  An instance of this class is created for every method we JIT.            XX
XX  This contains all the info needed for the method. So allocating a        XX
XX  a new instance per method makes it thread-safe.                          XX
XX  It should be used to do all the memory management for the compiler run.  XX
XX                                                                           XX
XXXXXXXXXXXXXXXXXXXXXXXXXXXXXXXXXXXXXXXXXXXXXXXXXXXXXXXXXXXXXXXXXXXXXXXXXXXXXXX
XXXXXXXXXXXXXXXXXXXXXXXXXXXXXXXXXXXXXXXXXXXXXXXXXXXXXXXXXXXXXXXXXXXXXXXXXXXXXXX
*/

/*****************************************************************************/
#ifndef _COMPILER_H_
#define _COMPILER_H_
/*****************************************************************************/

#include "jit.h"
#include "opcode.h"
#include "varset.h"
#include "jitstd.h"
#include "jithashtable.h"
#include "gentree.h"
#include "lir.h"
#include "block.h"
#include "inline.h"
#include "jiteh.h"
#include "instr.h"
#include "regalloc.h"
#include "sm.h"
#include "cycletimer.h"
#include "blockset.h"
#include "arraystack.h"
#include "hashbv.h"
#include "jitexpandarray.h"
#include "valuenum.h"
#include "jittelemetry.h"
#include "namedintrinsiclist.h"
#ifdef LATE_DISASM
#include "disasm.h"
#endif

#include "codegeninterface.h"
#include "regset.h"
#include "jitgcinfo.h"

#if DUMP_GC_TABLES && defined(JIT32_GCENCODER)
#include "gcdump.h"
#endif

#include "emit.h"

#include "hwintrinsic.h"
#include "simd.h"
#include "simdashwintrinsic.h"

/*****************************************************************************
 *                  Forward declarations
 */

struct InfoHdr;            // defined in GCInfo.h
struct escapeMapping_t;    // defined in fgdiagnostic.cpp
class emitter;             // defined in emit.h
struct ShadowParamVarInfo; // defined in GSChecks.cpp
struct InitVarDscInfo;     // defined in register_arg_convention.h
class FgStack;             // defined in fgbasic.cpp
class Instrumentor;        // defined in fgprofile.cpp
class SpanningTreeVisitor; // defined in fgprofile.cpp
class CSE_DataFlow;        // defined in OptCSE.cpp
#ifdef DEBUG
struct IndentStack;
#endif

class Lowering; // defined in lower.h

// The following are defined in this file, Compiler.h

class Compiler;

/*****************************************************************************
 *                  Unwind info
 */

#include "unwind.h"

/*****************************************************************************/

//
// Declare global operator new overloads that use the compiler's arena allocator
//

// I wanted to make the second argument optional, with default = CMK_Unknown, but that
// caused these to be ambiguous with the global placement new operators.
void* __cdecl operator new(size_t n, Compiler* context, CompMemKind cmk);
void* __cdecl operator new[](size_t n, Compiler* context, CompMemKind cmk);

// Requires the definitions of "operator new" so including "LoopCloning.h" after the definitions.
#include "loopcloning.h"

/*****************************************************************************/

/* This is included here and not earlier as it needs the definition of "CSE"
 * which is defined in the section above */

/*****************************************************************************/

unsigned genLog2(unsigned value);
unsigned genLog2(unsigned __int64 value);

var_types genActualType(var_types type);
var_types genUnsignedType(var_types type);
var_types genSignedType(var_types type);

unsigned ReinterpretHexAsDecimal(unsigned);

/*****************************************************************************/

const unsigned FLG_CCTOR = (CORINFO_FLG_CONSTRUCTOR | CORINFO_FLG_STATIC);

#ifdef DEBUG
const int BAD_STK_OFFS = 0xBAADF00D; // for LclVarDsc::lvStkOffs
#endif

<<<<<<< HEAD
=======
//------------------------------------------------------------------------
// HFA info shared by LclVarDsc and fgArgTabEntry
//------------------------------------------------------------------------
inline bool IsHfa(CorInfoHFAElemType kind)
{
    return kind != CORINFO_HFA_ELEM_NONE;
}
inline var_types HfaTypeFromElemKind(CorInfoHFAElemType kind)
{
    switch (kind)
    {
        case CORINFO_HFA_ELEM_FLOAT:
            return TYP_FLOAT;
        case CORINFO_HFA_ELEM_DOUBLE:
            return TYP_DOUBLE;
#ifdef FEATURE_SIMD
        case CORINFO_HFA_ELEM_VECTOR64:
            return TYP_SIMD8;
        case CORINFO_HFA_ELEM_VECTOR128:
            return TYP_SIMD16;
#endif
        case CORINFO_HFA_ELEM_NONE:
            return TYP_UNDEF;
        default:
            assert(!"Invalid HfaElemKind");
            return TYP_UNDEF;
    }
}
inline CorInfoHFAElemType HfaElemKindFromType(var_types type)
{
    switch (type)
    {
        case TYP_FLOAT:
            return CORINFO_HFA_ELEM_FLOAT;
        case TYP_DOUBLE:
            return CORINFO_HFA_ELEM_DOUBLE;
#ifdef FEATURE_SIMD
        case TYP_SIMD8:
            return CORINFO_HFA_ELEM_VECTOR64;
        case TYP_SIMD16:
            return CORINFO_HFA_ELEM_VECTOR128;
#endif
        case TYP_UNDEF:
            return CORINFO_HFA_ELEM_NONE;
        default:
            assert(!"Invalid HFA Type");
            return CORINFO_HFA_ELEM_NONE;
    }
}

>>>>>>> a629767a
// The following holds the Local var info (scope information)
typedef const char* VarName; // Actual ASCII string
struct VarScopeDsc
{
    unsigned vsdVarNum; // (remapped) LclVarDsc number
    unsigned vsdLVnum;  // 'which' in eeGetLVinfo().
                        // Also, it is the index of this entry in the info.compVarScopes array,
                        // which is useful since the array is also accessed via the
                        // compEnterScopeList and compExitScopeList sorted arrays.

    IL_OFFSET vsdLifeBeg; // instr offset of beg of life
    IL_OFFSET vsdLifeEnd; // instr offset of end of life

#ifdef DEBUG
    VarName vsdName; // name of the var
#endif
};

// This class stores information associated with a LclVar SSA definition.
class LclSsaVarDsc
{
    // The basic block where the definition occurs. Definitions of uninitialized variables
    // are considered to occur at the start of the first basic block (fgFirstBB).
    //
    // TODO-Cleanup: In the case of uninitialized variables the block is set to nullptr by
    // SsaBuilder and changed to fgFirstBB during value numbering. It would be useful to
    // investigate and perhaps eliminate this rather unexpected behavior.
    BasicBlock* m_block;
    // The GT_ASG node that generates the definition, or nullptr for definitions
    // of uninitialized variables.
    GenTreeOp* m_asg;

public:
    LclSsaVarDsc() : m_block(nullptr), m_asg(nullptr)
    {
    }

    LclSsaVarDsc(BasicBlock* block, GenTreeOp* asg) : m_block(block), m_asg(asg)
    {
        assert((asg == nullptr) || asg->OperIs(GT_ASG));
    }

    BasicBlock* GetBlock() const
    {
        return m_block;
    }

    void SetBlock(BasicBlock* block)
    {
        m_block = block;
    }

    GenTreeOp* GetAssignment() const
    {
        return m_asg;
    }

    void SetAssignment(GenTreeOp* asg)
    {
        assert((asg == nullptr) || asg->OperIs(GT_ASG));
        m_asg = asg;
    }

    ValueNumPair m_vnPair;
};

// This class stores information associated with a memory SSA definition.
class SsaMemDef
{
public:
    ValueNumPair m_vnPair;
};

//------------------------------------------------------------------------
// SsaDefArray: A resizable array of SSA definitions.
//
// Unlike an ordinary resizable array implementation, this allows only element
// addition (by calling AllocSsaNum) and has special handling for RESERVED_SSA_NUM
// (basically it's a 1-based array). The array doesn't impose any particular
// requirements on the elements it stores and AllocSsaNum forwards its arguments
// to the array element constructor, this way the array supports both LclSsaVarDsc
// and SsaMemDef elements.
//
template <typename T>
class SsaDefArray
{
    T*       m_array;
    unsigned m_arraySize;
    unsigned m_count;

    static_assert_no_msg(SsaConfig::RESERVED_SSA_NUM == 0);
    static_assert_no_msg(SsaConfig::FIRST_SSA_NUM == 1);

    // Get the minimum valid SSA number.
    unsigned GetMinSsaNum() const
    {
        return SsaConfig::FIRST_SSA_NUM;
    }

    // Increase (double) the size of the array.
    void GrowArray(CompAllocator alloc)
    {
        unsigned oldSize = m_arraySize;
        unsigned newSize = max(2, oldSize * 2);

        T* newArray = alloc.allocate<T>(newSize);

        for (unsigned i = 0; i < oldSize; i++)
        {
            newArray[i] = m_array[i];
        }

        m_array     = newArray;
        m_arraySize = newSize;
    }

public:
    // Construct an empty SsaDefArray.
    SsaDefArray() : m_array(nullptr), m_arraySize(0), m_count(0)
    {
    }

    // Reset the array (used only if the SSA form is reconstructed).
    void Reset()
    {
        m_count = 0;
    }

    // Allocate a new SSA number (starting with SsaConfig::FIRST_SSA_NUM).
    template <class... Args>
    unsigned AllocSsaNum(CompAllocator alloc, Args&&... args)
    {
        if (m_count == m_arraySize)
        {
            GrowArray(alloc);
        }

        unsigned ssaNum    = GetMinSsaNum() + m_count;
        m_array[m_count++] = T(std::forward<Args>(args)...);

        // Ensure that the first SSA number we allocate is SsaConfig::FIRST_SSA_NUM
        assert((ssaNum == SsaConfig::FIRST_SSA_NUM) || (m_count > 1));

        return ssaNum;
    }

    // Get the number of SSA definitions in the array.
    unsigned GetCount() const
    {
        return m_count;
    }

    // Get a pointer to the SSA definition at the specified index.
    T* GetSsaDefByIndex(unsigned index)
    {
        assert(index < m_count);
        return &m_array[index];
    }

    // Check if the specified SSA number is valid.
    bool IsValidSsaNum(unsigned ssaNum) const
    {
        return (GetMinSsaNum() <= ssaNum) && (ssaNum < (GetMinSsaNum() + m_count));
    }

    // Get a pointer to the SSA definition associated with the specified SSA number.
    T* GetSsaDef(unsigned ssaNum)
    {
        assert(ssaNum != SsaConfig::RESERVED_SSA_NUM);
        return GetSsaDefByIndex(ssaNum - GetMinSsaNum());
    }
};

enum RefCountState
{
    RCS_INVALID, // not valid to get/set ref counts
    RCS_EARLY,   // early counts for struct promotion and struct passing
    RCS_NORMAL,  // normal ref counts (from lvaMarkRefs onward)
};

class LclVarDsc
{
public:
    LclVarDsc()
        : _lvArgReg(REG_STK)
#if FEATURE_MULTIREG_ARGS
        , _lvOtherArgReg(REG_STK)
#endif
    {
        // It is expected that the memory allocated for LclVarDsc is already zeroed.
        assert(lvType == TYP_UNDEF);
        assert(lvClassHnd == NO_CLASS_HANDLE);
#if ASSERTION_PROP
        assert(lvRefBlks == BlockSetOps::UninitVal());
#endif
    }

    var_types lvType;

    unsigned char lvIsParam : 1;           // is this a parameter?
    unsigned char lvIsRegArg : 1;          // is this an argument that was passed by register?
    unsigned char lvFramePointerBased : 1; // 0 = off of REG_SPBASE (e.g., ESP), 1 = off of REG_FPBASE (e.g., EBP)

    unsigned char lvOnFrame : 1;  // (part of) the variable lives on the frame
    unsigned char lvRegister : 1; // assigned to live in a register? For RyuJIT backend, this is only set if the
                                  // variable is in the same register for the entire function.
    unsigned char lvTracked : 1;  // is this a tracked variable?
    bool          lvTrackedNonStruct()
    {
        return lvTracked && lvType != TYP_STRUCT;
    }
    unsigned char lvPinned : 1; // is this a pinned variable?

    unsigned char lvMustInit : 1;    // must be initialized
    unsigned char lvAddrExposed : 1; // The address of this variable is "exposed" -- passed as an argument, stored in a
                                     // global location, etc.
                                     // We cannot reason reliably about the value of the variable.
    unsigned char lvDoNotEnregister : 1; // Do not enregister this variable.
    unsigned char lvFieldAccessed : 1;   // The var is a struct local, and a field of the variable is accessed.  Affects
                                         // struct promotion.
    unsigned char lvLiveInOutOfHndlr : 1; // The variable is live in or out of an exception handler, and therefore must
                                          // be on the stack (at least at those boundaries.)

    unsigned char lvInSsa : 1; // The variable is in SSA form (set by SsaBuilder)

#ifdef DEBUG
    // These further document the reasons for setting "lvDoNotEnregister".  (Note that "lvAddrExposed" is one of the
    // reasons;
    // also, lvType == TYP_STRUCT prevents enregistration.  At least one of the reasons should be true.
    unsigned char lvLclFieldExpr : 1;    // The variable is not a struct, but was accessed like one (e.g., reading a
                                         // particular byte from an int).
    unsigned char lvLclBlockOpAddr : 1;  // The variable was written to via a block operation that took its address.
    unsigned char lvLiveAcrossUCall : 1; // The variable is live across an unmanaged call.
#endif
    unsigned char lvIsCSE : 1;                // Indicates if this LclVar is a CSE variable.
    unsigned char lvHasLdAddrOp : 1;          // has ldloca or ldarga opcode on this local.
    unsigned char lvHasILStoreOp : 1;         // there is at least one STLOC or STARG on this local
    unsigned char lvHasMultipleILStoreOp : 1; // there is more than one STLOC on this local

    unsigned char lvIsTemp : 1; // Short-lifetime compiler temp

#if defined(WINDOWS_AMD64_ABI) || defined(TARGET_ARM64)
    unsigned char lvIsImplicitByRef : 1; // Set if the argument is an implicit byref.
#endif

    bool IsParam() const
    {
        return lvIsParam;
    }

    bool IsRegParam() const
    {
        return lvIsRegArg;
    }

    bool IsImplicitByRefParam() const
    {
#if defined(WINDOWS_AMD64_ABI) || defined(TARGET_ARM64)
        assert(!lvIsImplicitByRef || lvIsParam);
        assert(!lvIsImplicitByRef || varTypeIsStruct(lvType) || (lvType == TYP_BYREF));

        return lvIsImplicitByRef;
#else
        return false;
#endif
    }

    ClassLayout* GetImplicitByRefParamLayout() const
    {
        assert(IsImplicitByRefParam());
#if defined(TARGET_AMD64) || defined(TARGET_ARM64)
        assert(m_layout != nullptr);
        return m_layout;
#else
        return nullptr;
#endif
    }

#if OPT_BOOL_OPS
    unsigned char lvIsBoolean : 1; // set if variable is boolean
#endif
    unsigned char lvSingleDef : 1; // variable has a single def
                                   // before lvaMarkLocalVars: identifies ref type locals that can get type updates
                                   // after lvaMarkLocalVars: identifies locals that are suitable for optAddCopies

    unsigned char lvEhWriteThruCandidate : 1; // variable has a single def and hence is a register candidate if
                                              // if it is an EH variable

    unsigned char lvDisqualifyForEhWriteThru : 1; // tracks variable that are disqualified from register candidancy

#if ASSERTION_PROP
    unsigned char lvDisqualify : 1;   // variable is no longer OK for add copy optimization
    unsigned char lvVolatileHint : 1; // hint for AssertionProp
#endif

#ifndef TARGET_64BIT
    unsigned char lvStructDoubleAlign : 1; // Must we double align this struct?
#endif                                     // !TARGET_64BIT
#ifdef TARGET_64BIT
    unsigned char lvQuirkToLong : 1; // Quirk to allocate this LclVar as a 64-bit long
#endif
#ifdef TARGET_AMD64
    unsigned char lvQuirkPPPStuct : 1;
#endif
#ifdef DEBUG
    unsigned char lvKeepType : 1;       // Don't change the type of this variable
    unsigned char lvNoLclFldStress : 1; // Can't apply local field stress on this one
#endif
    unsigned char lvIsPtr : 1; // Might this be used in an address computation? (used by buffer overflow security
                               // checks)
    unsigned char lvIsUnsafeBuffer : 1; // Does this contain an unsafe buffer requiring buffer overflow security checks?
    unsigned char lvPromoted : 1; // True when this local is a promoted struct, a normed struct, or a "split" long on a
                                  // 32-bit target.  For implicit byref parameters, this gets hijacked between
    // lvaRetypeImplicitByRefParams and lvaDemoteImplicitByRefParams to indicate whether
    // references to the arg are being rewritten as references to a promoted shadow local.
    unsigned char lvIsStructField : 1;     // Is this local var a field of a promoted struct local?
    unsigned char lvOverlappingFields : 1; // True when we have a struct with possibly overlapping fields
    unsigned char lvContainsHoles : 1;     // True when we have a promoted struct that contains holes
    unsigned char lvCustomLayout : 1;      // True when this struct has "CustomLayout"

    unsigned char lvIsMultiRegArg : 1; // true if this is a multireg LclVar struct used in an argument context
    unsigned char lvIsMultiRegRet : 1; // true if this is a multireg LclVar struct assigned from a multireg call

<<<<<<< HEAD
#ifdef FEATURE_HFA
    unsigned char m_isHfa : 1;
=======
#ifdef FEATURE_HFA_FIELDS_PRESENT
    CorInfoHFAElemType _lvHfaElemKind : 3; // What kind of an HFA this is (CORINFO_HFA_ELEM_NONE if it is not an HFA).
#endif                                     // FEATURE_HFA_FIELDS_PRESENT

#ifdef DEBUG
    // TODO-Cleanup: See the note on lvSize() - this flag is only in use by asserts that are checking for struct
    // types, and is needed because of cases where TYP_STRUCT is bashed to an integral type.
    // Consider cleaning this up so this workaround is not required.
    unsigned char lvUnusedStruct : 1; // All references to this promoted struct are through its field locals.
                                      // I.e. there is no longer any reference to the struct directly.
                                      // In this case we can simply remove this struct local.
>>>>>>> a629767a
#endif

    unsigned char lvLRACandidate : 1; // Tracked for linear scan register allocation purposes

#ifdef FEATURE_SIMD
    unsigned char lvUsedInSIMDIntrinsic : 1; // This tells lclvar is used for simd intrinsic
<<<<<<< HEAD
#endif                                       // FEATURE_SIMD
    unsigned char lvRegStruct : 1;           // This is a reg-sized non-field-addressed struct.
=======
    unsigned char lvSimdBaseJitType : 5;     // Note: this only packs because CorInfoType has less than 32 entries

    CorInfoType GetSimdBaseJitType() const
    {
        return (CorInfoType)lvSimdBaseJitType;
    }

    void SetSimdBaseJitType(CorInfoType simdBaseJitType)
    {
        assert(simdBaseJitType < (1 << 5));
        lvSimdBaseJitType = (unsigned char)simdBaseJitType;
    }

    var_types GetSimdBaseType() const;
#endif                             // FEATURE_SIMD
    unsigned char lvRegStruct : 1; // This is a reg-sized non-field-addressed struct.
>>>>>>> a629767a

    unsigned char lvClassIsExact : 1;              // lvClassHandle is the exact type
    INDEBUG(unsigned char lvClassInfoUpdated : 1;) // true if this var has updated class handle or exactness

    unsigned char lvImplicitlyReferenced : 1; // true if there are non-IR references to this local (prolog, epilog, gc,
                                              // eh)

    unsigned char lvSuppressedZeroInit : 1; // local needs zero init if we transform tail call to loop

    unsigned char lvHasExplicitInit : 1; // The local is explicitly initialized and doesn't need zero initialization in
                                         // the prolog. If the local has gc pointers, there are no gc-safe points
                                         // between the prolog and the explicit initialization.

    // TODO-MIKE-Cleanup/Fix: This is pretty much bogus. Only VN Copy Prop uses this and for the wrong reasons.
    // It assumes that if this is set then the local is live, because "this" is supposed to always be live.
    // Except that isn't really true, "this" is always live only in certain methods (e.g. those that need
    // it for the generic context). Also, if "this" is stored to, a copy of "this" is created and lvIsThisPtr
    // is set on that copy, not on the original "this" local. And that copy doesn't have the same "always live"
    // behavior as the "this" param itself.
    // This is primarily a cleanup issue, LclVarDsc already contains too much information and the last thing
    // it needs is such bogus info.
    // It's also a bug but it requires rather exotic IL code to reproduce it (see copy-prop-test.il test).
    unsigned char lvIsThisPtr : 1;

    union {
        unsigned lvFieldLclStart; // The index of the local var representing the first field in the promoted
                                  // struct local. For implicit byref parameters, this gets hijacked between
                                  // lvaRetypeImplicitByRefParams and lvaDemoteImplicitByRefParams to point to
                                  // the struct local created to model the parameter's struct promotion, if any.
        unsigned lvParentLcl; // The index of the local var representing the parent (i.e. the promoted struct local).
                              // Valid on promoted struct local fields.
    };

    unsigned char lvFieldCnt; //  Number of fields in the promoted VarDsc.
    unsigned char lvFldOffset;

    bool IsPromoted() const
    {
        return lvPromoted;
    }

    bool IsPromotedField() const
    {
        return lvIsStructField;
    }

    unsigned GetPromotedFieldCount() const
    {
        assert(lvPromoted);
        return lvFieldCnt;
    }

    unsigned GetPromotedFieldLclNum(unsigned ordinal) const
    {
        assert(lvPromoted && (ordinal < lvFieldCnt));
        return lvFieldLclStart + ordinal;
    }

    unsigned GetPromotedFieldParentLclNum() const
    {
        assert(lvIsStructField);
        return lvParentLcl;
    }

    unsigned GetPromotedFieldOffset() const
    {
        assert(lvIsStructField);
        return lvFldOffset;
    }

    CORINFO_FIELD_HANDLE GetPromotedFieldHandle() const
    {
        assert(lvIsStructField);
        return lvFieldHnd;
    }

#ifdef DEBUG
    unsigned char lvDisqualifyEHVarReason = 'H';
#endif

#if FEATURE_MULTIREG_ARGS
    regNumber lvRegNumForSlot(unsigned slotNum)
    {
        if (slotNum == 0)
        {
            return (regNumber)_lvArgReg;
        }
        else if (slotNum == 1)
        {
            return GetOtherArgReg();
        }
        else
        {
            assert(false && "Invalid slotNum!");
        }

        unreached();
    }
#endif // FEATURE_MULTIREG_ARGS

    CorInfoHFAElemType GetLvHfaElemKind() const
    {
<<<<<<< HEAD
#ifdef FEATURE_HFA
        return m_isHfa;
=======
#ifdef FEATURE_HFA_FIELDS_PRESENT
        return _lvHfaElemKind;
>>>>>>> a629767a
#else
        NOWAY_MSG("GetLvHfaElemKind");
        return CORINFO_HFA_ELEM_NONE;
#endif // FEATURE_HFA_FIELDS_PRESENT
    }

    void SetLvHfaElemKind(CorInfoHFAElemType elemKind)
    {
#ifdef FEATURE_HFA_FIELDS_PRESENT
        _lvHfaElemKind = elemKind;
#else
        NOWAY_MSG("SetLvHfaElemKind");
#endif // FEATURE_HFA_FIELDS_PRESENT
    }

    bool lvIsHfa() const
    {
        if (GlobalJitOptions::compFeatureHfa)
        {
            return IsHfa(GetLvHfaElemKind());
        }
        else
        {
            return false;
        }
    }

    bool lvIsHfaRegArg() const
    {
        if (GlobalJitOptions::compFeatureHfa)
        {
            return lvIsRegArg && lvIsHfa();
        }
        else
        {
            return false;
        }
    }

<<<<<<< HEAD
=======
    //------------------------------------------------------------------------------
    // lvHfaSlots: Get the number of slots used by an HFA local
    //
    // Return Value:
    //    On Arm64 - Returns 1-4 indicating the number of register slots used by the HFA
    //    On Arm32 - Returns the total number of single FP register slots used by the HFA, max is 8
    //
    unsigned lvHfaSlots() const
    {
        assert(lvIsHfa());
        assert(varTypeIsStruct(lvType));
        unsigned slots = 0;
#ifdef TARGET_ARM
        slots = lvExactSize / sizeof(float);
        assert(slots <= 8);
#elif defined(TARGET_ARM64)
        switch (GetLvHfaElemKind())
        {
            case CORINFO_HFA_ELEM_NONE:
                assert(!"lvHfaSlots called for non-HFA");
                break;
            case CORINFO_HFA_ELEM_FLOAT:
                assert((lvExactSize % 4) == 0);
                slots = lvExactSize >> 2;
                break;
            case CORINFO_HFA_ELEM_DOUBLE:
            case CORINFO_HFA_ELEM_VECTOR64:
                assert((lvExactSize % 8) == 0);
                slots = lvExactSize >> 3;
                break;
            case CORINFO_HFA_ELEM_VECTOR128:
                assert((lvExactSize % 16) == 0);
                slots = lvExactSize >> 4;
                break;
            default:
                unreached();
        }
        assert(slots <= 4);
#endif //  TARGET_ARM64
        return slots;
    }

    // lvIsMultiRegArgOrRet()
    //     returns true if this is a multireg LclVar struct used in an argument context
    //               or if this is a multireg LclVar struct assigned from a multireg call
    bool lvIsMultiRegArgOrRet()
    {
        return lvIsMultiRegArg || lvIsMultiRegRet;
    }

>>>>>>> a629767a
private:
    regNumberSmall _lvRegNum; // Used to store the register this variable is in (or, the low register of a
                              // register pair). It is set during codegen any time the
                              // variable is enregistered (lvRegister is only set
                              // to non-zero if the variable gets the same register assignment for its entire
                              // lifetime).
#if !defined(TARGET_64BIT)
    regNumberSmall _lvOtherReg; // Used for "upper half" of long var.
#endif                          // !defined(TARGET_64BIT)

    regNumberSmall _lvArgReg; // The (first) register in which this argument is passed.

#if FEATURE_MULTIREG_ARGS
    regNumberSmall _lvOtherArgReg; // Used for the second part of the struct passed in a register.
                                   // Note this is defined but not used by ARM32
#endif                             // FEATURE_MULTIREG_ARGS

    regNumberSmall _lvArgInitReg; // the register into which the argument is moved at entry

public:
    // The register number is stored in a small format (8 bits), but the getters return and the setters take
    // a full-size (unsigned) format, to localize the casts here.

    /////////////////////

    regNumber GetRegNum() const
    {
        return (regNumber)_lvRegNum;
    }

    void SetRegNum(regNumber reg)
    {
        _lvRegNum = (regNumberSmall)reg;
        assert(_lvRegNum == reg);
    }

/////////////////////

#if defined(TARGET_64BIT)

    regNumber GetOtherReg() const
    {
        assert(!"shouldn't get here"); // can't use "unreached();" because it's NORETURN, which causes C4072
                                       // "unreachable code" warnings
        return REG_NA;
    }

    void SetOtherReg(regNumber reg)
    {
        assert(!"shouldn't get here"); // can't use "unreached();" because it's NORETURN, which causes C4072
                                       // "unreachable code" warnings
    }
#else  // !TARGET_64BIT

    regNumber GetOtherReg() const
    {
        return (regNumber)_lvOtherReg;
    }

    void SetOtherReg(regNumber reg)
    {
        _lvOtherReg = (regNumberSmall)reg;
        assert(_lvOtherReg == reg);
    }
#endif // !TARGET_64BIT

    /////////////////////

    regNumber GetArgReg() const
    {
        return (regNumber)_lvArgReg;
    }

    void SetArgReg(regNumber reg)
    {
        _lvArgReg = (regNumberSmall)reg;
        assert(_lvArgReg == reg);
    }

#if FEATURE_MULTIREG_ARGS

    regNumber GetOtherArgReg() const
    {
        return (regNumber)_lvOtherArgReg;
    }

    void SetOtherArgReg(regNumber reg)
    {
        _lvOtherArgReg = (regNumberSmall)reg;
        assert(_lvOtherArgReg == reg);
    }
#endif // FEATURE_MULTIREG_ARGS

    // Is this is a SIMD struct which is used for SIMD intrinsic?
    bool lvIsUsedInSIMDIntrinsic() const
    {
#ifdef FEATURE_SIMD
        return lvUsedInSIMDIntrinsic;
#else
        return false;
#endif
    }

    /////////////////////

    regNumber GetArgInitReg() const
    {
        return (regNumber)_lvArgInitReg;
    }

    void SetArgInitReg(regNumber reg)
    {
        _lvArgInitReg = (regNumberSmall)reg;
        assert(_lvArgInitReg == reg);
    }

    /////////////////////

    bool lvIsRegCandidate() const
    {
        return lvLRACandidate != 0;
    }

    bool lvIsInReg() const
    {
        return lvIsRegCandidate() && (GetRegNum() != REG_STK);
    }

    regMaskTP lvRegMask() const
    {
        regMaskTP regMask = RBM_NONE;
        if (varTypeUsesFloatReg(TypeGet()))
        {
            if (GetRegNum() != REG_STK)
            {
                regMask = genRegMaskFloat(GetRegNum(), TypeGet());
            }
        }
        else
        {
            if (GetRegNum() != REG_STK)
            {
                regMask = genRegMask(GetRegNum());
            }
        }
        return regMask;
    }

    unsigned short lvVarIndex; // variable tracking index

private:
    unsigned short m_lvRefCnt; // unweighted (real) reference count.  For implicit by reference
                               // parameters, this gets hijacked from lvaResetImplicitByRefRefCount
                               // through lvaDemoteImplicitByRefParams, to provide a static
                               // appearance count (computed during address-exposed analysis)
                               // that abiMakeImplicityByRefStructArgCopy consults during global morph
                               // to determine if eliding its copy is legal.

    BasicBlock::weight_t m_lvRefCntWtd; // weighted reference count

public:
    unsigned short lvRefCnt(RefCountState state = RCS_NORMAL) const;
    void incLvRefCnt(unsigned short delta, RefCountState state = RCS_NORMAL);
    void setLvRefCnt(unsigned short newValue, RefCountState state = RCS_NORMAL);

    BasicBlock::weight_t lvRefCntWtd(RefCountState state = RCS_NORMAL) const;
    void incLvRefCntWtd(BasicBlock::weight_t delta, RefCountState state = RCS_NORMAL);
    void setLvRefCntWtd(BasicBlock::weight_t newValue, RefCountState state = RCS_NORMAL);

private:
    int lvStkOffs; // stack offset of home in bytes.

public:
    int GetStackOffset() const
    {
        return lvStkOffs;
    }

    void SetStackOffset(int offset)
    {
        lvStkOffs = offset;
    }

    unsigned lvExactSize; // (exact) size of the type in bytes

    // Is this a promoted struct?
    // This method returns true only for structs (including SIMD structs), not for
    // locals that are split on a 32-bit target.
    // It is only necessary to use this:
    //   1) if only structs are wanted, and
    //   2) if Lowering has already been done.
    // Otherwise lvPromoted is valid.
    bool lvPromotedStruct()
    {
#if !defined(TARGET_64BIT)
        return (lvPromoted && !varTypeIsLong(lvType));
#else  // defined(TARGET_64BIT)
        return lvPromoted;
#endif // defined(TARGET_64BIT)
    }

    unsigned lvSize() const;

    unsigned lvSlotNum; // original slot # (if remapped)

    // TODO-MIKE-Cleanup: Maybe lvImpTypeInfo can be replaced with CORINFO_CLASS_HANDLE
    // since the rest of the bits in typeInfo aren't very useful, they can be recreated
    // from the local's type. Also:
    //   - For primitive type locals this is not supposed to be set/used.
    //   - For struct type locals this is a duplicate of m_layout.
    //   - For REF type locals this is similar to lvClassHnd (but not identical).
    //   - Only "normed type" locals truly need this.
    typeInfo lvImpTypeInfo;

    // class handle for the local or null if not known or not a class,
    // for a struct handle use `GetStructHnd()`.
    CORINFO_CLASS_HANDLE lvClassHnd;

    CORINFO_FIELD_HANDLE lvFieldHnd; // field handle for promoted struct fields

private:
    ClassLayout* m_layout; // layout info for structs

public:
#if ASSERTION_PROP
    BlockSet   lvRefBlks;          // Set of blocks that contain refs
    Statement* lvDefStmt;          // Pointer to the statement with the single definition
    void       lvaDisqualifyVar(); // Call to disqualify a local variable from use in optAddCopies
#endif
    var_types GetType() const
    {
        return lvType;
    }

    bool TypeIs(var_types type) const
    {
        return lvType == type;
    }

    template <typename... T>
    bool TypeIs(var_types type, T... rest) const
    {
        return TypeIs(type) || TypeIs(rest...);
    }

    void SetType(var_types type)
    {
        assert((TYP_UNDEF < type) && (type < TYP_UNKNOWN) && !varTypeIsStruct(type));
        lvType = type;
    }

    void SetBlockType(unsigned size)
    {
        lvType      = TYP_BLK;
        lvExactSize = size;
    }

    unsigned GetBlockSize() const
    {
        assert(lvType == TYP_BLK);
        return lvExactSize;
    }

    unsigned GetSize() const
    {
        switch (lvType)
        {
            case TYP_BLK:
                return lvExactSize;
            case TYP_STRUCT:
                return m_layout->GetSize();
            default:
                return varTypeSize(lvType);
        }
    }

    var_types TypeGet() const
    {
        return (var_types)lvType;
    }
    bool lvStackAligned() const
    {
        assert(lvIsStructField);
        return ((lvFldOffset % TARGET_POINTER_SIZE) == 0);
    }
    bool lvNormalizeOnLoad() const
    {
        return varTypeIsSmall(TypeGet()) &&
               // lvIsStructField is treated the same as the aliased local, see fgMorphNormalizeLclVarStore.
               (lvIsParam || lvAddrExposed || lvIsStructField);
    }

    bool lvNormalizeOnStore() const
    {
        return varTypeIsSmall(TypeGet()) &&
               // lvIsStructField is treated the same as the aliased local, see fgMorphNormalizeLclVarStore.
               !(lvIsParam || lvAddrExposed || lvIsStructField);
    }

    void incRefCnts(BasicBlock::weight_t weight,
                    Compiler*            pComp,
                    RefCountState        state     = RCS_NORMAL,
                    bool                 propagate = true);
    bool IsFloatRegType() const
    {
        return varTypeUsesFloatReg(lvType) || lvIsHfaRegArg();
    }

<<<<<<< HEAD
    void SetIsHfa(bool isHfa)
    {
#ifdef FEATURE_HFA
        m_isHfa = isHfa;
#endif
=======
    var_types GetHfaType() const
    {
        if (GlobalJitOptions::compFeatureHfa)
        {
            assert(lvIsHfa());
            return HfaTypeFromElemKind(GetLvHfaElemKind());
        }
        else
        {
            return TYP_UNDEF;
        }
    }

    void SetHfaType(var_types type)
    {
        if (GlobalJitOptions::compFeatureHfa)
        {
            CorInfoHFAElemType elemKind = HfaElemKindFromType(type);
            SetLvHfaElemKind(elemKind);
            // Ensure we've allocated enough bits.
            assert(GetLvHfaElemKind() == elemKind);
        }
>>>>>>> a629767a
    }

    var_types lvaArgType();

    // Returns true if this variable contains GC pointers (including being a GC pointer itself).
    bool HasGCPtr() const
    {
        return varTypeIsGC(lvType) || ((lvType == TYP_STRUCT) && m_layout->HasGCPtr());
    }

    // Returns the layout of a struct variable.
    ClassLayout* GetLayout() const
    {
        assert(varTypeIsStruct(lvType));
        return m_layout;
    }

    // Sets the layout of a struct variable.
    void SetLayout(ClassLayout* layout)
    {
        assert(varTypeIsStruct(lvType));
        m_layout = layout;
    }

    SsaDefArray<LclSsaVarDsc> lvPerSsaData;

    // Returns the address of the per-Ssa data for the given ssaNum (which is required
    // not to be the SsaConfig::RESERVED_SSA_NUM, which indicates that the variable is
    // not an SSA variable).
    LclSsaVarDsc* GetPerSsaData(unsigned ssaNum)
    {
        return lvPerSsaData.GetSsaDef(ssaNum);
    }

    var_types GetRegisterType(const GenTreeLclVarCommon* tree) const;

    var_types GetRegisterType() const;

    var_types GetActualRegisterType() const;

    bool IsEnregisterable() const
    {
        return GetRegisterType() != TYP_UNDEF;
    }

    bool CanBeReplacedWithItsField(Compiler* comp) const;

#ifdef DEBUG
public:
    const char* lvReason;

    void PrintVarReg() const
    {
        printf("%s", getRegName(GetRegNum()));
    }
#endif // DEBUG

}; // class LclVarDsc

/*
XXXXXXXXXXXXXXXXXXXXXXXXXXXXXXXXXXXXXXXXXXXXXXXXXXXXXXXXXXXXXXXXXXXXXXXXXXXXXXX
XXXXXXXXXXXXXXXXXXXXXXXXXXXXXXXXXXXXXXXXXXXXXXXXXXXXXXXXXXXXXXXXXXXXXXXXXXXXXXX
XX                                                                           XX
XX                           TempsInfo                                       XX
XX                                                                           XX
XX  The temporary lclVars allocated by the compiler for code generation      XX
XX                                                                           XX
XXXXXXXXXXXXXXXXXXXXXXXXXXXXXXXXXXXXXXXXXXXXXXXXXXXXXXXXXXXXXXXXXXXXXXXXXXXXXXX
XXXXXXXXXXXXXXXXXXXXXXXXXXXXXXXXXXXXXXXXXXXXXXXXXXXXXXXXXXXXXXXXXXXXXXXXXXXXXXX
*/

/*****************************************************************************
 *
 *  The following keeps track of temporaries allocated in the stack frame
 *  during code-generation (after register allocation). These spill-temps are
 *  only used if we run out of registers while evaluating a tree.
 *
 *  These are different from the more common temps allocated by lvaGrabTemp().
 */

class TempDsc
{
public:
    TempDsc* tdNext;

private:
    int tdOffs;
#ifdef DEBUG
    static const int BAD_TEMP_OFFSET = 0xDDDDDDDD; // used as a sentinel "bad value" for tdOffs in DEBUG
#endif                                             // DEBUG

    int       tdNum;
    BYTE      tdSize;
    var_types tdType;

public:
    TempDsc(int _tdNum, unsigned _tdSize, var_types _tdType) : tdNum(_tdNum), tdSize((BYTE)_tdSize), tdType(_tdType)
    {
#ifdef DEBUG
        // temps must have a negative number (so they have a different number from all local variables)
        assert(tdNum < 0);
        tdOffs = BAD_TEMP_OFFSET;
#endif // DEBUG
        if (tdNum != _tdNum)
        {
            IMPL_LIMITATION("too many spill temps");
        }
    }

#ifdef DEBUG
    bool tdLegalOffset() const
    {
        return tdOffs != BAD_TEMP_OFFSET;
    }
#endif // DEBUG

    int tdTempOffs() const
    {
        assert(tdLegalOffset());
        return tdOffs;
    }
    void tdSetTempOffs(int offs)
    {
        tdOffs = offs;
        assert(tdLegalOffset());
    }
    void tdAdjustTempOffs(int offs)
    {
        tdOffs += offs;
        assert(tdLegalOffset());
    }

    int tdTempNum() const
    {
        assert(tdNum < 0);
        return tdNum;
    }
    unsigned tdTempSize() const
    {
        return tdSize;
    }
    var_types tdTempType() const
    {
        return tdType;
    }
};

// interface to hide linearscan implementation from rest of compiler
class LinearScanInterface
{
public:
    virtual void doLinearScan()                                = 0;
    virtual void recordVarLocationsAtStartOfBB(BasicBlock* bb) = 0;
    virtual bool willEnregisterLocalVars() const               = 0;
#if TRACK_LSRA_STATS
    virtual void dumpLsraStatsCsv(FILE* file) = 0;
#endif // TRACK_LSRA_STATS
};

LinearScanInterface* getLinearScanAllocator(Compiler* comp);

// Information about arrays: their element type and size, and the offset of the first element.
struct ArrayInfo
{
    GenTree*       m_arrayExpr;
    GenTree*       m_elemOffsetExpr;
    GenTreeIntCon* m_elemOffsetConst;
    unsigned       m_elemTypeNum;

    ArrayInfo() : m_arrayExpr(nullptr), m_elemOffsetExpr(nullptr), m_elemOffsetConst(nullptr), m_elemTypeNum(0)
    {
    }
};

// This enumeration names the phases into which we divide compilation.  The phases should completely
// partition a compilation.
enum Phases
{
#define CompPhaseNameMacro(enum_nm, string_nm, short_nm, hasChildren, parent, measureIR) enum_nm,
#include "compphases.h"
    PHASE_NUMBER_OF
};

extern const char*   PhaseNames[];
extern const char*   PhaseEnums[];
extern const LPCWSTR PhaseShortNames[];

// Specify which checks should be run after each phase
//
enum class PhaseChecks
{
    CHECK_NONE,
    CHECK_ALL
};

// Specify compiler data that a phase might modify
enum class PhaseStatus : unsigned
{
    MODIFIED_NOTHING,
    MODIFIED_EVERYTHING
};

// The following enum provides a simple 1:1 mapping to CLR API's
enum API_ICorJitInfo_Names
{
#define DEF_CLR_API(name) API_##name,
#include "ICorJitInfo_API_names.h"
    API_COUNT
};

//---------------------------------------------------------------
// Compilation time.
//

// A "CompTimeInfo" is a structure for tracking the compilation time of one or more methods.
// We divide a compilation into a sequence of contiguous phases, and track the total (per-thread) cycles
// of the compilation, as well as the cycles for each phase.  We also track the number of bytecodes.
// If there is a failure in reading a timer at any point, the "CompTimeInfo" becomes invalid, as indicated
// by "m_timerFailure" being true.
// If FEATURE_JIT_METHOD_PERF is not set, we define a minimal form of this, enough to let other code compile.
struct CompTimeInfo
{
#ifdef FEATURE_JIT_METHOD_PERF
    // The string names of the phases.
    static const char* PhaseNames[];

    static bool PhaseHasChildren[];
    static int  PhaseParent[];
    static bool PhaseReportsIRSize[];

    unsigned         m_byteCodeBytes;
    unsigned __int64 m_totalCycles;
    unsigned __int64 m_invokesByPhase[PHASE_NUMBER_OF];
    unsigned __int64 m_cyclesByPhase[PHASE_NUMBER_OF];
#if MEASURE_CLRAPI_CALLS
    unsigned __int64 m_CLRinvokesByPhase[PHASE_NUMBER_OF];
    unsigned __int64 m_CLRcyclesByPhase[PHASE_NUMBER_OF];
#endif

    unsigned m_nodeCountAfterPhase[PHASE_NUMBER_OF];

    // For better documentation, we call EndPhase on
    // non-leaf phases.  We should also call EndPhase on the
    // last leaf subphase; obviously, the elapsed cycles between the EndPhase
    // for the last leaf subphase and the EndPhase for an ancestor should be very small.
    // We add all such "redundant end phase" intervals to this variable below; we print
    // it out in a report, so we can verify that it is, indeed, very small.  If it ever
    // isn't, this means that we're doing something significant between the end of the last
    // declared subphase and the end of its parent.
    unsigned __int64 m_parentPhaseEndSlop;
    bool             m_timerFailure;

#if MEASURE_CLRAPI_CALLS
    // The following measures the time spent inside each individual CLR API call.
    unsigned         m_allClrAPIcalls;
    unsigned         m_perClrAPIcalls[API_ICorJitInfo_Names::API_COUNT];
    unsigned __int64 m_allClrAPIcycles;
    unsigned __int64 m_perClrAPIcycles[API_ICorJitInfo_Names::API_COUNT];
    unsigned __int32 m_maxClrAPIcycles[API_ICorJitInfo_Names::API_COUNT];
#endif // MEASURE_CLRAPI_CALLS

    CompTimeInfo(unsigned byteCodeBytes);
#endif
};

#ifdef FEATURE_JIT_METHOD_PERF

#if MEASURE_CLRAPI_CALLS
struct WrapICorJitInfo;
#endif

// This class summarizes the JIT time information over the course of a run: the number of methods compiled,
// and the total and maximum timings.  (These are instances of the "CompTimeInfo" type described above).
// The operation of adding a single method's timing to the summary may be performed concurrently by several
// threads, so it is protected by a lock.
// This class is intended to be used as a singleton type, with only a single instance.
class CompTimeSummaryInfo
{
    // This lock protects the fields of all CompTimeSummaryInfo(s) (of which we expect there to be one).
    static CritSecObject s_compTimeSummaryLock;

    int          m_numMethods;
    int          m_totMethods;
    CompTimeInfo m_total;
    CompTimeInfo m_maximum;

    int          m_numFilteredMethods;
    CompTimeInfo m_filtered;

    // This can use what ever data you want to determine if the value to be added
    // belongs in the filtered section (it's always included in the unfiltered section)
    bool IncludedInFilteredData(CompTimeInfo& info);

public:
    // This is the unique CompTimeSummaryInfo object for this instance of the runtime.
    static CompTimeSummaryInfo s_compTimeSummary;

    CompTimeSummaryInfo()
        : m_numMethods(0), m_totMethods(0), m_total(0), m_maximum(0), m_numFilteredMethods(0), m_filtered(0)
    {
    }

    // Assumes that "info" is a completed CompTimeInfo for a compilation; adds it to the summary.
    // This is thread safe.
    void AddInfo(CompTimeInfo& info, bool includePhases);

    // Print the summary information to "f".
    // This is not thread-safe; assumed to be called by only one thread.
    void Print(FILE* f);
};

// A JitTimer encapsulates a CompTimeInfo for a single compilation. It also tracks the start of compilation,
// and when the current phase started.  This is intended to be part of a Compilation object.
//
class JitTimer
{
    unsigned __int64 m_start;         // Start of the compilation.
    unsigned __int64 m_curPhaseStart; // Start of the current phase.
#if MEASURE_CLRAPI_CALLS
    unsigned __int64 m_CLRcallStart;   // Start of the current CLR API call (if any).
    unsigned __int64 m_CLRcallInvokes; // CLR API invokes under current outer so far
    unsigned __int64 m_CLRcallCycles;  // CLR API  cycles under current outer so far.
    int              m_CLRcallAPInum;  // The enum/index of the current CLR API call (or -1).
    static double    s_cyclesPerSec;   // Cached for speedier measurements
#endif
#ifdef DEBUG
    Phases m_lastPhase; // The last phase that was completed (or (Phases)-1 to start).
#endif
    CompTimeInfo m_info; // The CompTimeInfo for this compilation.

    static CritSecObject s_csvLock; // Lock to protect the time log file.
    static FILE*         s_csvFile; // The time log file handle.
    void PrintCsvMethodStats(Compiler* comp);

private:
    void* operator new(size_t);
    void* operator new[](size_t);
    void operator delete(void*);
    void operator delete[](void*);

public:
    // Initialized the timer instance
    JitTimer(unsigned byteCodeSize);

    static JitTimer* Create(Compiler* comp, unsigned byteCodeSize)
    {
        return ::new (comp, CMK_Unknown) JitTimer(byteCodeSize);
    }

    static void PrintCsvHeader();

    // Ends the current phase (argument is for a redundant check).
    void EndPhase(Compiler* compiler, Phases phase);

#if MEASURE_CLRAPI_CALLS
    // Start and end a timed CLR API call.
    void CLRApiCallEnter(unsigned apix);
    void CLRApiCallLeave(unsigned apix);
#endif // MEASURE_CLRAPI_CALLS

    // Completes the timing of the current method, which is assumed to have "byteCodeBytes" bytes of bytecode,
    // and adds it to "sum".
    void Terminate(Compiler* comp, CompTimeSummaryInfo& sum, bool includePhases);

    // Attempts to query the cycle counter of the current thread.  If successful, returns "true" and sets
    // *cycles to the cycle counter value.  Otherwise, returns false and sets the "m_timerFailure" flag of
    // "m_info" to true.
    bool GetThreadCycles(unsigned __int64* cycles)
    {
        bool res = CycleTimer::GetThreadCyclesS(cycles);
        if (!res)
        {
            m_info.m_timerFailure = true;
        }
        return res;
    }

    static void Shutdown();
};
#endif // FEATURE_JIT_METHOD_PERF

//------------------- Function/Funclet info -------------------------------
enum FuncKind : BYTE
{
    FUNC_ROOT,    // The main/root function (always id==0)
    FUNC_HANDLER, // a funclet associated with an EH handler (finally, fault, catch, filter handler)
    FUNC_FILTER,  // a funclet associated with an EH filter
    FUNC_COUNT
};

class emitLocation;

struct FuncInfoDsc
{
    FuncKind       funKind;
    BYTE           funFlags;   // Currently unused, just here for padding
    unsigned short funEHIndex; // index, into the ebd table, of innermost EH clause corresponding to this
                               // funclet. It is only valid if funKind field indicates this is a
                               // EH-related funclet: FUNC_HANDLER or FUNC_FILTER

#if defined(TARGET_AMD64)

    // TODO-AMD64-Throughput: make the AMD64 info more like the ARM info to avoid having this large static array.
    emitLocation* startLoc;
    emitLocation* endLoc;
    emitLocation* coldStartLoc; // locations for the cold section, if there is one.
    emitLocation* coldEndLoc;
    UNWIND_INFO   unwindHeader;
    // Maximum of 255 UNWIND_CODE 'nodes' and then the unwind header. If there are an odd
    // number of codes, the VM or Zapper will 4-byte align the whole thing.
    BYTE     unwindCodes[offsetof(UNWIND_INFO, UnwindCode) + (0xFF * sizeof(UNWIND_CODE))];
    unsigned unwindCodeSlot;

#elif defined(TARGET_X86)

#if defined(TARGET_UNIX)
    emitLocation* startLoc;
    emitLocation* endLoc;
    emitLocation* coldStartLoc; // locations for the cold section, if there is one.
    emitLocation* coldEndLoc;
#endif // TARGET_UNIX

#elif defined(TARGET_ARMARCH)

    UnwindInfo  uwi;     // Unwind information for this function/funclet's hot  section
    UnwindInfo* uwiCold; // Unwind information for this function/funclet's cold section
                         //   Note: we only have a pointer here instead of the actual object,
                         //   to save memory in the JIT case (compared to the NGEN case),
                         //   where we don't have any cold section.
                         //   Note 2: we currently don't support hot/cold splitting in functions
                         //   with EH, so uwiCold will be NULL for all funclets.

#if defined(TARGET_UNIX)
    emitLocation* startLoc;
    emitLocation* endLoc;
    emitLocation* coldStartLoc; // locations for the cold section, if there is one.
    emitLocation* coldEndLoc;
#endif // TARGET_UNIX

#endif // TARGET_ARMARCH

#if defined(TARGET_UNIX)
    jitstd::vector<CFI_CODE>* cfiCodes;
#endif // TARGET_UNIX

    // Eventually we may want to move rsModifiedRegsMask, lvaOutgoingArgSize, and anything else
    // that isn't shared between the main function body and funclets.
};

/*
XXXXXXXXXXXXXXXXXXXXXXXXXXXXXXXXXXXXXXXXXXXXXXXXXXXXXXXXXXXXXXXXXXXXXXXXXXXXXXX
XXXXXXXXXXXXXXXXXXXXXXXXXXXXXXXXXXXXXXXXXXXXXXXXXXXXXXXXXXXXXXXXXXXXXXXXXXXXXXX
XX                                                                           XX
XX   The big guy. The sections are currently organized as :                  XX
XX                                                                           XX
XX    o  GenTree and BasicBlock                                              XX
XX    o  LclVarsInfo                                                         XX
XX    o  Importer                                                            XX
XX    o  FlowGraph                                                           XX
XX    o  Optimizer                                                           XX
XX    o  RegAlloc                                                            XX
XX    o  EEInterface                                                         XX
XX    o  TempsInfo                                                           XX
XX    o  RegSet                                                              XX
XX    o  GCInfo                                                              XX
XX    o  Instruction                                                         XX
XX    o  ScopeInfo                                                           XX
XX    o  PrologScopeInfo                                                     XX
XX    o  CodeGenerator                                                       XX
XX    o  UnwindInfo                                                          XX
XX    o  Compiler                                                            XX
XX    o  typeInfo                                                            XX
XX                                                                           XX
XXXXXXXXXXXXXXXXXXXXXXXXXXXXXXXXXXXXXXXXXXXXXXXXXXXXXXXXXXXXXXXXXXXXXXXXXXXXXXX
XXXXXXXXXXXXXXXXXXXXXXXXXXXXXXXXXXXXXXXXXXXXXXXXXXXXXXXXXXXXXXXXXXXXXXXXXXXXXXX
*/

struct HWIntrinsicInfo;

class Compiler
{
    friend class emitter;
    friend class UnwindInfo;
    friend class UnwindFragmentInfo;
    friend class UnwindEpilogInfo;
    friend class JitTimer;
    friend class LinearScan;
    friend class CallInfo;
    friend class Rationalizer;
    friend class Phase;
    friend class Lowering;
    friend class CSE_DataFlow;
    friend class CSE_Heuristic;
    friend class CodeGenInterface;
    friend class CodeGen;
    friend class LclVarDsc;
    friend class TempDsc;
    friend class LIR;
    friend class ObjectAllocator;
    friend class LocalAddressVisitor;
    friend struct GenTree;
    friend class ClassLayout;

#ifdef FEATURE_HW_INTRINSICS
    friend struct HWIntrinsicInfo;
#endif // FEATURE_HW_INTRINSICS

#ifndef TARGET_64BIT
    friend class DecomposeLongs;
#endif // !TARGET_64BIT

    /*
    XXXXXXXXXXXXXXXXXXXXXXXXXXXXXXXXXXXXXXXXXXXXXXXXXXXXXXXXXXXXXXXXXXXXXXXXXXXXXXX
    XXXXXXXXXXXXXXXXXXXXXXXXXXXXXXXXXXXXXXXXXXXXXXXXXXXXXXXXXXXXXXXXXXXXXXXXXXXXXXX
    XX                                                                           XX
    XX  Misc structs definitions                                                 XX
    XX                                                                           XX
    XXXXXXXXXXXXXXXXXXXXXXXXXXXXXXXXXXXXXXXXXXXXXXXXXXXXXXXXXXXXXXXXXXXXXXXXXXXXXXX
    XXXXXXXXXXXXXXXXXXXXXXXXXXXXXXXXXXXXXXXXXXXXXXXXXXXXXXXXXXXXXXXXXXXXXXXXXXXXXXX
    */

public:
    hashBvGlobalData hbvGlobalData; // Used by the hashBv bitvector package.

#ifdef DEBUG
    bool verbose;
    bool verboseTrees;
    bool shouldUseVerboseTrees();
    bool asciiTrees; // If true, dump trees using only ASCII characters
    bool shouldDumpASCIITrees();
    bool verboseSsa; // If true, produce especially verbose dump output in SSA construction.
    bool shouldUseVerboseSsa();
    bool treesBeforeAfterMorph; // If true, print trees before/after morphing (paired by an intra-compilation id:
    int  morphNum;              // This counts the the trees that have been morphed, allowing us to label each uniquely.
    bool doExtraSuperPmiQueries;
    void makeExtraStructQueries(CORINFO_CLASS_HANDLE structHandle, int level); // Make queries recursively 'level' deep.

    const char* VarNameToStr(VarName name)
    {
        return name;
    }

<<<<<<< HEAD
    DWORD expensiveDebugCheckLevel;
=======
private:
    unsigned _lateArgInx; // index into gtCallLateArgs list; UINT_MAX if this is not a late arg.
public:
    unsigned tmpNum; // the LclVar number if we had to force evaluation of this arg

    var_types argType; // The type used to pass this argument. This is generally the original argument type, but when a
                       // struct is passed as a scalar type, this is that type.
                       // Note that if a struct is passed by reference, this will still be the struct type.

    bool needTmp : 1;       // True when we force this argument's evaluation into a temp LclVar
    bool needPlace : 1;     // True when we must replace this argument with a placeholder node
    bool isTmp : 1;         // True when we setup a temp LclVar for this argument due to size issues with the struct
    bool processed : 1;     // True when we have decided the evaluation order for this argument in the gtCallLateArgs
    bool isBackFilled : 1;  // True when the argument fills a register slot skipped due to alignment requirements of
                            // previous arguments.
    bool isNonStandard : 1; // True if it is an arg that is passed in a reg other than a standard arg reg, or is forced
                            // to be on the stack despite its arg list position.
    bool isStruct : 1;      // True if this is a struct arg
    bool _isVararg : 1;     // True if the argument is in a vararg context.
    bool passedByRef : 1;   // True iff the argument is passed by reference.
#ifdef FEATURE_ARG_SPLIT
    bool _isSplit : 1; // True when this argument is split between the registers and OutArg area
#endif                 // FEATURE_ARG_SPLIT
#ifdef FEATURE_HFA_FIELDS_PRESENT
    CorInfoHFAElemType _hfaElemKind : 3; // What kind of an HFA this is (CORINFO_HFA_ELEM_NONE if it is not an HFA).
>>>>>>> a629767a
#endif
    CorInfoHFAElemType GetHfaElemKind() const
    {
#ifdef FEATURE_HFA_FIELDS_PRESENT
        return _hfaElemKind;
#else
        NOWAY_MSG("GetHfaElemKind");
        return CORINFO_HFA_ELEM_NONE;
#endif
    }

    void SetHfaElemKind(CorInfoHFAElemType elemKind)
    {
#ifdef FEATURE_HFA_FIELDS_PRESENT
        _hfaElemKind = elemKind;
#else
        NOWAY_MSG("SetHfaElemKind");
#endif
    }

<<<<<<< HEAD
=======
    bool isLateArg() const
    {
        bool isLate = (_lateArgInx != UINT_MAX);
        return isLate;
    }

    unsigned GetLateArgInx() const
    {
        assert(isLateArg());
        return _lateArgInx;
    }
    void SetLateArgInx(unsigned inx)
    {
        _lateArgInx = inx;
    }
    regNumber GetRegNum() const
    {
        return (regNumber)regNums[0];
    }

    regNumber GetOtherRegNum() const
    {
        return (regNumber)regNums[1];
    }

#if defined(UNIX_AMD64_ABI)
    SYSTEMV_AMD64_CORINFO_STRUCT_REG_PASSING_DESCRIPTOR structDesc;
#endif

    void setRegNum(unsigned int i, regNumber regNum)
    {
        assert(i < MAX_ARG_REG_COUNT);
        regNums[i] = (regNumberSmall)regNum;
    }
    regNumber GetRegNum(unsigned int i)
    {
        assert(i < MAX_ARG_REG_COUNT);
        return (regNumber)regNums[i];
    }

    bool IsSplit() const
    {
#ifdef FEATURE_ARG_SPLIT
        return _isSplit;
#else // FEATURE_ARG_SPLIT
        return false;
#endif
    }
    void SetSplit(bool value)
    {
#ifdef FEATURE_ARG_SPLIT
        _isSplit = value;
#endif
    }

    bool IsVararg() const
    {
#ifdef FEATURE_VARARG
        return _isVararg;
#else
        return false;
#endif
    }
    void SetIsVararg(bool value)
    {
#ifdef FEATURE_VARARG
        _isVararg = value;
#endif // FEATURE_VARARG
    }

    bool IsHfaArg() const
    {
        if (GlobalJitOptions::compFeatureHfa)
        {
            return IsHfa(GetHfaElemKind());
        }
        else
        {
            return false;
        }
    }

    bool IsHfaRegArg() const
    {
        if (GlobalJitOptions::compFeatureHfa)
        {
            return IsHfa(GetHfaElemKind()) && isPassedInRegisters();
        }
        else
        {
            return false;
        }
    }

    unsigned intRegCount() const
    {
#if defined(UNIX_AMD64_ABI)
        if (this->isStruct)
        {
            return this->structIntRegs;
        }
#endif // defined(UNIX_AMD64_ABI)

        if (!this->isPassedInFloatRegisters())
        {
            return this->numRegs;
        }

        return 0;
    }

    unsigned floatRegCount() const
    {
#if defined(UNIX_AMD64_ABI)
        if (this->isStruct)
        {
            return this->structFloatRegs;
        }
#endif // defined(UNIX_AMD64_ABI)

        if (this->isPassedInFloatRegisters())
        {
            return this->numRegs;
        }

        return 0;
    }

    // Get the number of bytes that this argument is occupying on the stack,
    // including padding up to the target pointer size for platforms
    // where a stack argument can't take less.
    unsigned GetStackByteSize() const
    {
        if (!IsSplit() && numRegs > 0)
        {
            return 0;
        }

        assert(!IsHfaArg() || !IsSplit());

        assert(GetByteSize() > TARGET_POINTER_SIZE * numRegs);
        const unsigned stackByteSize = GetByteSize() - TARGET_POINTER_SIZE * numRegs;
        return stackByteSize;
    }

    var_types GetHfaType() const
    {
        if (GlobalJitOptions::compFeatureHfa)
        {
            return HfaTypeFromElemKind(GetHfaElemKind());
        }
        else
        {
            return TYP_UNDEF;
        }
    }

    void SetHfaType(var_types type, unsigned hfaSlots)
    {
        if (GlobalJitOptions::compFeatureHfa)
        {
            if (type != TYP_UNDEF)
            {
                // We must already have set the passing mode.
                assert(numRegs != 0 || GetStackByteSize() != 0);
                // We originally set numRegs according to the size of the struct, but if the size of the
                // hfaType is not the same as the pointer size, we need to correct it.
                // Note that hfaSlots is the number of registers we will use. For ARM, that is twice
                // the number of "double registers".
                unsigned numHfaRegs = hfaSlots;
#ifdef TARGET_ARM
                if (type == TYP_DOUBLE)
                {
                    // Must be an even number of registers.
                    assert((numRegs & 1) == 0);
                    numHfaRegs = hfaSlots / 2;
                }
#endif // TARGET_ARM

                if (!IsHfaArg())
                {
                    // We haven't previously set this; do so now.
                    CorInfoHFAElemType elemKind = HfaElemKindFromType(type);
                    SetHfaElemKind(elemKind);
                    // Ensure we've allocated enough bits.
                    assert(GetHfaElemKind() == elemKind);
                    if (isPassedInRegisters())
                    {
                        numRegs = numHfaRegs;
                    }
                }
                else
                {
                    // We've already set this; ensure that it's consistent.
                    if (isPassedInRegisters())
                    {
                        assert(numRegs == numHfaRegs);
                    }
                    assert(type == HfaTypeFromElemKind(GetHfaElemKind()));
                }
            }
        }
    }

#ifdef TARGET_ARM
    void SetIsBackFilled(bool backFilled)
    {
        isBackFilled = backFilled;
    }

    bool IsBackFilled() const
    {
        return isBackFilled;
    }
#else  // !TARGET_ARM
    void SetIsBackFilled(bool backFilled)
    {
    }

    bool IsBackFilled() const
    {
        return false;
    }
#endif // !TARGET_ARM

    bool isPassedInRegisters() const
    {
        return !IsSplit() && (numRegs != 0);
    }

    bool isPassedInFloatRegisters() const
    {
#ifdef TARGET_X86
        return false;
#else
        return isValidFloatArgReg(GetRegNum());
#endif
    }

    // Can we replace the struct type of this node with a primitive type for argument passing?
    bool TryPassAsPrimitive() const
    {
        return !IsSplit() && ((numRegs == 1) || (m_byteSize <= TARGET_POINTER_SIZE));
    }

#if defined(DEBUG_ARG_SLOTS)
    // Returns the number of "slots" used, where for this purpose a
    // register counts as a slot.
    unsigned getSlotCount() const
    {
        if (isBackFilled)
        {
            assert(isPassedInRegisters());
            assert(numRegs == 1);
        }
        else if (GetRegNum() == REG_STK)
        {
            assert(!isPassedInRegisters());
            assert(numRegs == 0);
        }
        else
        {
            assert(numRegs > 0);
        }
        return numSlots + numRegs;
    }
#endif

#if defined(DEBUG_ARG_SLOTS)
    // Returns the size as a multiple of pointer-size.
    // For targets without HFAs, this is the same as getSlotCount().
    unsigned getSize() const
    {
        unsigned size = getSlotCount();
        if (GlobalJitOptions::compFeatureHfa)
        {
            if (IsHfaRegArg())
            {
#ifdef TARGET_ARM
                // We counted the number of regs, but if they are DOUBLE hfa regs we have to double the size.
                if (GetHfaType() == TYP_DOUBLE)
                {
                    assert(!IsSplit());
                    size <<= 1;
                }
#elif defined(TARGET_ARM64)
                // We counted the number of regs, but if they are FLOAT hfa regs we have to halve the size,
                // or if they are SIMD16 vector hfa regs we have to double the size.
                if (GetHfaType() == TYP_FLOAT)
                {
                    // Round up in case of odd HFA count.
                    size = (size + 1) >> 1;
                }
#ifdef FEATURE_SIMD
                else if (GetHfaType() == TYP_SIMD16)
                {
                    size <<= 1;
                }
#endif // FEATURE_SIMD
#endif // TARGET_ARM64
            }
        }
        return size;
    }

#endif // DEBUG_ARG_SLOTS

private:
    unsigned m_byteOffset;

    // byte size that this argument takes including the padding after.
    // For example, 1-byte arg on x64 with 8-byte alignment
    // will have `m_byteSize == 8`, the same arg on apple arm64 will have `m_byteSize == 1`.
    unsigned m_byteSize;

    unsigned m_byteAlignment; // usually 4 or 8 bytes (slots/registers).

public:
    void SetByteOffset(unsigned byteOffset)
    {
        DEBUG_ARG_SLOTS_ASSERT(byteOffset / TARGET_POINTER_SIZE == slotNum);
        m_byteOffset = byteOffset;
    }

    unsigned GetByteOffset() const
    {
        DEBUG_ARG_SLOTS_ASSERT(m_byteOffset / TARGET_POINTER_SIZE == slotNum);
        return m_byteOffset;
    }

    void SetByteSize(unsigned byteSize, bool isStruct, bool isFloatHfa)
    {

#ifdef OSX_ARM64_ABI
        unsigned roundedByteSize;
        // Only struct types need extension or rounding to pointer size, but HFA<float> does not.
        if (isStruct && !isFloatHfa)
        {
            roundedByteSize = roundUp(byteSize, TARGET_POINTER_SIZE);
        }
        else
        {
            roundedByteSize = byteSize;
        }
#else  // OSX_ARM64_ABI
        unsigned roundedByteSize = roundUp(byteSize, TARGET_POINTER_SIZE);
#endif // OSX_ARM64_ABI

#if !defined(TARGET_ARM)
        // Arm32 could have a struct with 8 byte alignment
        // which rounded size % 8 is not 0.
        assert(m_byteAlignment != 0);
        assert(roundedByteSize % m_byteAlignment == 0);
#endif // TARGET_ARM

#if defined(DEBUG_ARG_SLOTS)
        if (!isStruct)
        {
            assert(roundedByteSize == getSlotCount() * TARGET_POINTER_SIZE);
        }
#endif
        m_byteSize = roundedByteSize;
    }

    unsigned GetByteSize() const
    {
        return m_byteSize;
    }

    void SetByteAlignment(unsigned byteAlignment)
    {
        m_byteAlignment = byteAlignment;
    }

    unsigned GetByteAlignment() const
    {
        return m_byteAlignment;
    }

    // Set the register numbers for a multireg argument.
    // There's nothing to do on x64/Ux because the structDesc has already been used to set the
    // register numbers.
    void SetMultiRegNums()
    {
#if FEATURE_MULTIREG_ARGS && !defined(UNIX_AMD64_ABI)
        if (numRegs == 1)
        {
            return;
        }

        regNumber argReg = GetRegNum(0);
#ifdef TARGET_ARM
        unsigned int regSize = (GetHfaType() == TYP_DOUBLE) ? 2 : 1;
#else
        unsigned int regSize = 1;
#endif

        if (numRegs > MAX_ARG_REG_COUNT)
            NO_WAY("Multireg argument exceeds the maximum length");

        for (unsigned int regIndex = 1; regIndex < numRegs; regIndex++)
        {
            argReg = (regNumber)(argReg + regSize);
            setRegNum(regIndex, argReg);
        }
#endif // FEATURE_MULTIREG_ARGS && !defined(UNIX_AMD64_ABI)
    }

#ifdef DEBUG
    // Check that the value of 'isStruct' is consistent.
    // A struct arg must be one of the following:
    // - A node of struct type,
    // - A GT_FIELD_LIST, or
    // - A node of a scalar type, passed in a single register or slot
    //   (or two slots in the case of a struct pass on the stack as TYP_DOUBLE).
    //
    void checkIsStruct() const
    {
        GenTree* node = GetNode();
        if (isStruct)
        {
            if (!varTypeIsStruct(node) && !node->OperIs(GT_FIELD_LIST))
            {
                // This is the case where we are passing a struct as a primitive type.
                // On most targets, this is always a single register or slot.
                // However, on ARM this could be two slots if it is TYP_DOUBLE.
                bool isPassedAsPrimitiveType =
                    ((numRegs == 1) || ((numRegs == 0) && (GetByteSize() <= TARGET_POINTER_SIZE)));
#ifdef TARGET_ARM
                if (!isPassedAsPrimitiveType)
                {
                    if (node->TypeGet() == TYP_DOUBLE && numRegs == 0 && (numSlots == 2))
                    {
                        isPassedAsPrimitiveType = true;
                    }
                }
#endif // TARGET_ARM
                assert(isPassedAsPrimitiveType);
            }
        }
        else
        {
            assert(!varTypeIsStruct(node));
        }
    }

    void Dump() const;
#endif
};

//-------------------------------------------------------------------------
//
//  The class fgArgInfo is used to handle the arguments
//  when morphing a GT_CALL node.
//

class fgArgInfo
{
    Compiler*    compiler; // Back pointer to the compiler instance so that we can allocate memory
    GenTreeCall* callTree; // Back pointer to the GT_CALL node for this fgArgInfo
    unsigned     argCount; // Updatable arg count value
#if defined(DEBUG_ARG_SLOTS)
    unsigned nextSlotNum; // Updatable slot count value
#endif
    unsigned nextStackByteOffset;
    unsigned stkLevel; // Stack depth when we make this call (for x86)

#if defined(UNIX_X86_ABI)
    bool     alignmentDone; // Updateable flag, set to 'true' after we've done any required alignment.
    unsigned stkSizeBytes;  // Size of stack used by this call, in bytes. Calculated during fgMorphArgs().
    unsigned padStkAlign;   // Stack alignment in bytes required before arguments are pushed for this call.
                            // Computed dynamically during codegen, based on stkSizeBytes and the current
                            // stack level (genStackLevel) when the first stack adjustment is made for
                            // this call.
#endif

#if FEATURE_FIXED_OUT_ARGS
    unsigned outArgSize; // Size of the out arg area for the call, will be at least MIN_ARG_AREA_FOR_CALL
#endif

    unsigned        argTableSize; // size of argTable array (equal to the argCount when done with fgMorphArgs)
    bool            hasRegArgs;   // true if we have one or more register arguments
    bool            hasStackArgs; // true if we have one or more stack arguments
    bool            argsComplete; // marker for state
    bool            argsSorted;   // marker for state
    bool            needsTemps;   // one or more arguments must be copied to a temp by EvalArgsToTemps
    fgArgTabEntry** argTable;     // variable sized array of per argument descrption: (i.e. argTable[argTableSize])

private:
    void AddArg(fgArgTabEntry* curArgTabEntry);

public:
    fgArgInfo(Compiler* comp, GenTreeCall* call, unsigned argCount);
    fgArgInfo(GenTreeCall* newCall, GenTreeCall* oldCall);

    fgArgTabEntry* AddRegArg(unsigned          argNum,
                             GenTree*          node,
                             GenTreeCall::Use* use,
                             regNumber         regNum,
                             unsigned          numRegs,
                             unsigned          byteSize,
                             unsigned          byteAlignment,
                             bool              isStruct,
                             bool              isFloatHfa,
                             bool              isVararg = false);

#ifdef UNIX_AMD64_ABI
    fgArgTabEntry* AddRegArg(unsigned                                                         argNum,
                             GenTree*                                                         node,
                             GenTreeCall::Use*                                                use,
                             regNumber                                                        regNum,
                             unsigned                                                         numRegs,
                             unsigned                                                         byteSize,
                             unsigned                                                         byteAlignment,
                             const bool                                                       isStruct,
                             const bool                                                       isFloatHfa,
                             const bool                                                       isVararg,
                             const regNumber                                                  otherRegNum,
                             const unsigned                                                   structIntRegs,
                             const unsigned                                                   structFloatRegs,
                             const SYSTEMV_AMD64_CORINFO_STRUCT_REG_PASSING_DESCRIPTOR* const structDescPtr = nullptr);
#endif // UNIX_AMD64_ABI

    fgArgTabEntry* AddStkArg(unsigned          argNum,
                             GenTree*          node,
                             GenTreeCall::Use* use,
                             unsigned          numSlots,
                             unsigned          byteSize,
                             unsigned          byteAlignment,
                             bool              isStruct,
                             bool              isFloatHfa,
                             bool              isVararg = false);

    void RemorphReset();
    void UpdateRegArg(fgArgTabEntry* argEntry, GenTree* node, bool reMorphing);
    void UpdateStkArg(fgArgTabEntry* argEntry, GenTree* node, bool reMorphing);

    void SplitArg(unsigned argNum, unsigned numRegs, unsigned numSlots);

    void EvalToTmp(fgArgTabEntry* curArgTabEntry, unsigned tmpNum, GenTree* newNode);

    void ArgsComplete();

    void SortArgs();

    void EvalArgsToTemps();

    unsigned ArgCount() const
    {
        return argCount;
    }
    fgArgTabEntry** ArgTable() const
    {
        return argTable;
    }

#if defined(DEBUG_ARG_SLOTS)
    unsigned GetNextSlotNum() const
    {
        return nextSlotNum;
    }
#endif

    unsigned GetNextSlotByteOffset() const
    {
        return nextStackByteOffset;
    }

    bool HasRegArgs() const
    {
        return hasRegArgs;
    }
    bool NeedsTemps() const
    {
        return needsTemps;
    }
    bool HasStackArgs() const
    {
        return hasStackArgs;
    }
    bool AreArgsComplete() const
    {
        return argsComplete;
    }
#if FEATURE_FIXED_OUT_ARGS
    unsigned GetOutArgSize() const
    {
        return outArgSize;
    }
    void SetOutArgSize(unsigned newVal)
    {
        outArgSize = newVal;
    }
#endif // FEATURE_FIXED_OUT_ARGS

#if defined(UNIX_X86_ABI)
    void ComputeStackAlignment(unsigned curStackLevelInBytes)
    {
        padStkAlign = AlignmentPad(curStackLevelInBytes, STACK_ALIGN);
    }

    unsigned GetStkAlign() const
    {
        return padStkAlign;
    }

    void SetStkSizeBytes(unsigned newStkSizeBytes)
    {
        stkSizeBytes = newStkSizeBytes;
    }

    unsigned GetStkSizeBytes() const
    {
        return stkSizeBytes;
    }

    bool IsStkAlignmentDone() const
    {
        return alignmentDone;
    }

    void SetStkAlignmentDone()
    {
        alignmentDone = true;
    }
#endif // defined(UNIX_X86_ABI)

    // Get the fgArgTabEntry for the arg at position argNum.
    fgArgTabEntry* GetArgEntry(unsigned argNum, bool reMorphing = true) const
    {
        fgArgTabEntry* curArgTabEntry = nullptr;

        if (!reMorphing)
        {
            // The arg table has not yet been sorted.
            curArgTabEntry = argTable[argNum];
            assert(curArgTabEntry->argNum == argNum);
            return curArgTabEntry;
        }

        for (unsigned i = 0; i < argCount; i++)
        {
            curArgTabEntry = argTable[i];
            if (curArgTabEntry->argNum == argNum)
            {
                return curArgTabEntry;
            }
        }
        noway_assert(!"GetArgEntry: argNum not found");
        return nullptr;
    }
    void SetNeedsTemps()
    {
        needsTemps = true;
    }

    // Get the node for the arg at position argIndex.
    // Caller must ensure that this index is a valid arg index.
    GenTree* GetArgNode(unsigned argIndex) const
    {
        return GetArgEntry(argIndex)->GetNode();
    }

    void Dump(Compiler* compiler) const;
};

#ifdef DEBUG
// XXXXXXXXXXXXXXXXXXXXXXXXXXXXXXXXXXXXXXXXXXXXXXXXXXXXXXXXXXXXXXXXXXXXXXXXXXXXXX
// We have the ability to mark source expressions with "Test Labels."
// These drive assertions within the JIT, or internal JIT testing.  For example, we could label expressions
// that should be CSE defs, and other expressions that should uses of those defs, with a shared label.

enum TestLabel // This must be kept identical to System.Runtime.CompilerServices.JitTestLabel.TestLabel.
{
    TL_SsaName,
    TL_VN,        // Defines a "VN equivalence class".  (For full VN, including exceptions thrown).
    TL_VNNorm,    // Like above, but uses the non-exceptional value of the expression.
    TL_CSE_Def,   //  This must be identified in the JIT as a CSE def
    TL_CSE_Use,   //  This must be identified in the JIT as a CSE use
    TL_LoopHoist, // Expression must (or must not) be hoisted out of the loop.
};

struct TestLabelAndNum
{
    TestLabel m_tl;
    ssize_t   m_num;

    TestLabelAndNum() : m_tl(TestLabel(0)), m_num(0)
    {
    }
};

typedef JitHashTable<GenTree*, JitPtrKeyFuncs<GenTree>, TestLabelAndNum> NodeToTestDataMap;

// XXXXXXXXXXXXXXXXXXXXXXXXXXXXXXXXXXXXXXXXXXXXXXXXXXXXXXXXXXXXXXXXXXXXXXXXXXXXXX
#endif // DEBUG

/*
XXXXXXXXXXXXXXXXXXXXXXXXXXXXXXXXXXXXXXXXXXXXXXXXXXXXXXXXXXXXXXXXXXXXXXXXXXXXXXX
XXXXXXXXXXXXXXXXXXXXXXXXXXXXXXXXXXXXXXXXXXXXXXXXXXXXXXXXXXXXXXXXXXXXXXXXXXXXXXX
XX                                                                           XX
XX   The big guy. The sections are currently organized as :                  XX
XX                                                                           XX
XX    o  GenTree and BasicBlock                                              XX
XX    o  LclVarsInfo                                                         XX
XX    o  Importer                                                            XX
XX    o  FlowGraph                                                           XX
XX    o  Optimizer                                                           XX
XX    o  RegAlloc                                                            XX
XX    o  EEInterface                                                         XX
XX    o  TempsInfo                                                           XX
XX    o  RegSet                                                              XX
XX    o  GCInfo                                                              XX
XX    o  Instruction                                                         XX
XX    o  ScopeInfo                                                           XX
XX    o  PrologScopeInfo                                                     XX
XX    o  CodeGenerator                                                       XX
XX    o  UnwindInfo                                                          XX
XX    o  Compiler                                                            XX
XX    o  typeInfo                                                            XX
XX                                                                           XX
XXXXXXXXXXXXXXXXXXXXXXXXXXXXXXXXXXXXXXXXXXXXXXXXXXXXXXXXXXXXXXXXXXXXXXXXXXXXXXX
XXXXXXXXXXXXXXXXXXXXXXXXXXXXXXXXXXXXXXXXXXXXXXXXXXXXXXXXXXXXXXXXXXXXXXXXXXXXXXX
*/

struct HWIntrinsicInfo;

class Compiler
{
    friend class emitter;
    friend class UnwindInfo;
    friend class UnwindFragmentInfo;
    friend class UnwindEpilogInfo;
    friend class JitTimer;
    friend class LinearScan;
    friend class fgArgInfo;
    friend class Rationalizer;
    friend class Phase;
    friend class Lowering;
    friend class CSE_DataFlow;
    friend class CSE_Heuristic;
    friend class CodeGenInterface;
    friend class CodeGen;
    friend class LclVarDsc;
    friend class TempDsc;
    friend class LIR;
    friend class ObjectAllocator;
    friend class LocalAddressVisitor;
    friend struct GenTree;

#ifdef FEATURE_HW_INTRINSICS
    friend struct HWIntrinsicInfo;
#endif // FEATURE_HW_INTRINSICS

#ifndef TARGET_64BIT
    friend class DecomposeLongs;
#endif // !TARGET_64BIT

    /*
    XXXXXXXXXXXXXXXXXXXXXXXXXXXXXXXXXXXXXXXXXXXXXXXXXXXXXXXXXXXXXXXXXXXXXXXXXXXXXXX
    XXXXXXXXXXXXXXXXXXXXXXXXXXXXXXXXXXXXXXXXXXXXXXXXXXXXXXXXXXXXXXXXXXXXXXXXXXXXXXX
    XX                                                                           XX
    XX  Misc structs definitions                                                 XX
    XX                                                                           XX
    XXXXXXXXXXXXXXXXXXXXXXXXXXXXXXXXXXXXXXXXXXXXXXXXXXXXXXXXXXXXXXXXXXXXXXXXXXXXXXX
    XXXXXXXXXXXXXXXXXXXXXXXXXXXXXXXXXXXXXXXXXXXXXXXXXXXXXXXXXXXXXXXXXXXXXXXXXXXXXXX
    */

public:
    hashBvGlobalData hbvGlobalData; // Used by the hashBv bitvector package.

#ifdef DEBUG
    bool verbose;
    bool verboseTrees;
    bool shouldUseVerboseTrees();
    bool asciiTrees; // If true, dump trees using only ASCII characters
    bool shouldDumpASCIITrees();
    bool verboseSsa; // If true, produce especially verbose dump output in SSA construction.
    bool shouldUseVerboseSsa();
    bool treesBeforeAfterMorph; // If true, print trees before/after morphing (paired by an intra-compilation id:
    int  morphNum;              // This counts the the trees that have been morphed, allowing us to label each uniquely.
    bool doExtraSuperPmiQueries;
    void makeExtraStructQueries(CORINFO_CLASS_HANDLE structHandle, int level); // Make queries recursively 'level' deep.

    const char* VarNameToStr(VarName name)
    {
        return name;
    }

    DWORD expensiveDebugCheckLevel;
#endif

#if FEATURE_MULTIREG_RET
    GenTree* impAssignMultiRegTypeToVar(GenTree*             op,
                                        CORINFO_CLASS_HANDLE hClass DEBUGARG(CorInfoCallConvExtension callConv));
#endif // FEATURE_MULTIREG_RET

    GenTree* impAssignSmallStructTypeToVar(GenTree* op, CORINFO_CLASS_HANDLE hClass);

#ifdef TARGET_X86
    bool isTrivialPointerSizedStruct(CORINFO_CLASS_HANDLE clsHnd) const;
#endif // TARGET_X86

    //-------------------------------------------------------------------------
    // Functions to handle homogeneous floating-point aggregates (HFAs) in ARM/ARM64.
    // HFAs are one to four element structs where each element is the same
    // type, either all float or all double. We handle HVAs (one to four elements of
    // vector types) uniformly with HFAs. HFAs are treated specially
    // in the ARM/ARM64 Procedure Call Standards, specifically, they are passed in
    // floating-point registers instead of the general purpose registers.
    //

    bool IsHfa(CORINFO_CLASS_HANDLE hClass);
    bool IsHfa(GenTree* tree);

    var_types GetHfaType(GenTree* tree);
    unsigned GetHfaCount(GenTree* tree);

    var_types GetHfaType(CORINFO_CLASS_HANDLE hClass);
    unsigned GetHfaCount(CORINFO_CLASS_HANDLE hClass);

    bool IsMultiRegReturnedType(CORINFO_CLASS_HANDLE hClass, CorInfoCallConvExtension callConv);

>>>>>>> a629767a
    //-------------------------------------------------------------------------
    // The following is used for validating format of EH table
    //

    struct EHNodeDsc;
    typedef struct EHNodeDsc* pEHNodeDsc;

    EHNodeDsc* ehnTree; // root of the tree comprising the EHnodes.
    EHNodeDsc* ehnNext; // root of the tree comprising the EHnodes.

    struct EHNodeDsc
    {
        enum EHBlockType
        {
            TryNode,
            FilterNode,
            HandlerNode,
            FinallyNode,
            FaultNode
        };

        EHBlockType ehnBlockType;   // kind of EH block
        IL_OFFSET   ehnStartOffset; // IL offset of start of the EH block
        IL_OFFSET ehnEndOffset; // IL offset past end of the EH block. (TODO: looks like verInsertEhNode() sets this to
                                // the last IL offset, not "one past the last one", i.e., the range Start to End is
                                // inclusive).
        pEHNodeDsc ehnNext;     // next (non-nested) block in sequential order
        pEHNodeDsc ehnChild;    // leftmost nested block
        union {
            pEHNodeDsc ehnTryNode;     // for filters and handlers, the corresponding try node
            pEHNodeDsc ehnHandlerNode; // for a try node, the corresponding handler node
        };
        pEHNodeDsc ehnFilterNode; // if this is a try node and has a filter, otherwise 0
        pEHNodeDsc ehnEquivalent; // if blockType=tryNode, start offset and end offset is same,

        void ehnSetTryNodeType()
        {
            ehnBlockType = TryNode;
        }
        void ehnSetFilterNodeType()
        {
            ehnBlockType = FilterNode;
        }
        void ehnSetHandlerNodeType()
        {
            ehnBlockType = HandlerNode;
        }
        void ehnSetFinallyNodeType()
        {
            ehnBlockType = FinallyNode;
        }
        void ehnSetFaultNodeType()
        {
            ehnBlockType = FaultNode;
        }

        bool ehnIsTryBlock()
        {
            return ehnBlockType == TryNode;
        }
        bool ehnIsFilterBlock()
        {
            return ehnBlockType == FilterNode;
        }
        bool ehnIsHandlerBlock()
        {
            return ehnBlockType == HandlerNode;
        }
        bool ehnIsFinallyBlock()
        {
            return ehnBlockType == FinallyNode;
        }
        bool ehnIsFaultBlock()
        {
            return ehnBlockType == FaultNode;
        }

        // returns true if there is any overlap between the two nodes
        static bool ehnIsOverlap(pEHNodeDsc node1, pEHNodeDsc node2)
        {
            if (node1->ehnStartOffset < node2->ehnStartOffset)
            {
                return (node1->ehnEndOffset >= node2->ehnStartOffset);
            }
            else
            {
                return (node1->ehnStartOffset <= node2->ehnEndOffset);
            }
        }

        // fails with BADCODE if inner is not completely nested inside outer
        static bool ehnIsNested(pEHNodeDsc inner, pEHNodeDsc outer)
        {
            return ((inner->ehnStartOffset >= outer->ehnStartOffset) && (inner->ehnEndOffset <= outer->ehnEndOffset));
        }
    };

//-------------------------------------------------------------------------
// Exception handling functions
//

#if !defined(FEATURE_EH_FUNCLETS)

    bool ehNeedsShadowSPslots()
    {
        return (info.compXcptnsCount || opts.compDbgEnC);
    }

    // 0 for methods with no EH
    // 1 for methods with non-nested EH, or where only the try blocks are nested
    // 2 for a method with a catch within a catch
    // etc.
    unsigned ehMaxHndNestingCount;

#endif // !FEATURE_EH_FUNCLETS

    static bool jitIsBetween(unsigned value, unsigned start, unsigned end);
    static bool jitIsBetweenInclusive(unsigned value, unsigned start, unsigned end);

    bool bbInCatchHandlerILRange(BasicBlock* blk);
    bool bbInFilterILRange(BasicBlock* blk);
    bool bbInTryRegions(unsigned regionIndex, BasicBlock* blk);
    bool bbInExnFlowRegions(unsigned regionIndex, BasicBlock* blk);
    bool bbInHandlerRegions(unsigned regionIndex, BasicBlock* blk);
    bool bbInCatchHandlerRegions(BasicBlock* tryBlk, BasicBlock* hndBlk);
    unsigned short bbFindInnermostCommonTryRegion(BasicBlock* bbOne, BasicBlock* bbTwo);

    unsigned short bbFindInnermostTryRegionContainingHandlerRegion(unsigned handlerIndex);
    unsigned short bbFindInnermostHandlerRegionContainingTryRegion(unsigned tryIndex);

    // Returns true if "block" is the start of a try region.
    bool bbIsTryBeg(BasicBlock* block);

    // Returns true if "block" is the start of a handler or filter region.
    bool bbIsHandlerBeg(BasicBlock* block);

    // Returns true iff "block" is where control flows if an exception is raised in the
    // try region, and sets "*regionIndex" to the index of the try for the handler.
    // Differs from "IsHandlerBeg" in the case of filters, where this is true for the first
    // block of the filter, but not for the filter's handler.
    bool bbIsExFlowBlock(BasicBlock* block, unsigned* regionIndex);

    bool ehHasCallableHandlers();

    // Return the EH descriptor for the given region index.
    EHblkDsc* ehGetDsc(unsigned regionIndex);

    // Return the EH index given a region descriptor.
    unsigned ehGetIndex(EHblkDsc* ehDsc);

    // Return the EH descriptor index of the enclosing try, for the given region index.
    unsigned ehGetEnclosingTryIndex(unsigned regionIndex);

    // Return the EH descriptor index of the enclosing handler, for the given region index.
    unsigned ehGetEnclosingHndIndex(unsigned regionIndex);

    // Return the EH descriptor for the most nested 'try' region this BasicBlock is a member of (or nullptr if this
    // block is not in a 'try' region).
    EHblkDsc* ehGetBlockTryDsc(BasicBlock* block);

    // Return the EH descriptor for the most nested filter or handler region this BasicBlock is a member of (or nullptr
    // if this block is not in a filter or handler region).
    EHblkDsc* ehGetBlockHndDsc(BasicBlock* block);

    // Return the EH descriptor for the most nested region that may handle exceptions raised in this BasicBlock (or
    // nullptr if this block's exceptions propagate to caller).
    EHblkDsc* ehGetBlockExnFlowDsc(BasicBlock* block);

    EHblkDsc* ehIsBlockTryLast(BasicBlock* block);
    EHblkDsc* ehIsBlockHndLast(BasicBlock* block);
    bool ehIsBlockEHLast(BasicBlock* block);

    bool ehBlockHasExnFlowDsc(BasicBlock* block);

    // Return the region index of the most nested EH region this block is in.
    unsigned ehGetMostNestedRegionIndex(BasicBlock* block, bool* inTryRegion);

    // Find the true enclosing try index, ignoring 'mutual protect' try. Uses IL ranges to check.
    unsigned ehTrueEnclosingTryIndexIL(unsigned regionIndex);

    // Return the index of the most nested enclosing region for a particular EH region. Returns NO_ENCLOSING_INDEX
    // if there is no enclosing region. If the returned index is not NO_ENCLOSING_INDEX, then '*inTryRegion'
    // is set to 'true' if the enclosing region is a 'try', or 'false' if the enclosing region is a handler.
    // (It can never be a filter.)
    unsigned ehGetEnclosingRegionIndex(unsigned regionIndex, bool* inTryRegion);

    // A block has been deleted. Update the EH table appropriately.
    void ehUpdateForDeletedBlock(BasicBlock* block);

    // Determine whether a block can be deleted while preserving the EH normalization rules.
    bool ehCanDeleteEmptyBlock(BasicBlock* block);

    // Update the 'last' pointers in the EH table to reflect new or deleted blocks in an EH region.
    void ehUpdateLastBlocks(BasicBlock* oldLast, BasicBlock* newLast);

    // For a finally handler, find the region index that the BBJ_CALLFINALLY lives in that calls the handler,
    // or NO_ENCLOSING_INDEX if the BBJ_CALLFINALLY lives in the main function body. Normally, the index
    // is the same index as the handler (and the BBJ_CALLFINALLY lives in the 'try' region), but for AMD64 the
    // BBJ_CALLFINALLY lives in the enclosing try or handler region, whichever is more nested, or the main function
    // body. If the returned index is not NO_ENCLOSING_INDEX, then '*inTryRegion' is set to 'true' if the
    // BBJ_CALLFINALLY lives in the returned index's 'try' region, or 'false' if lives in the handler region. (It never
    // lives in a filter.)
    unsigned ehGetCallFinallyRegionIndex(unsigned finallyIndex, bool* inTryRegion);

    // Find the range of basic blocks in which all BBJ_CALLFINALLY will be found that target the 'finallyIndex' region's
    // handler. Set begBlk to the first block, and endBlk to the block after the last block of the range
    // (nullptr if the last block is the last block in the program).
    // Precondition: 'finallyIndex' is the EH region of a try/finally clause.
    void ehGetCallFinallyBlockRange(unsigned finallyIndex, BasicBlock** begBlk, BasicBlock** endBlk);

#ifdef DEBUG
    // Given a BBJ_CALLFINALLY block and the EH region index of the finally it is calling, return
    // 'true' if the BBJ_CALLFINALLY is in the correct EH region.
    bool ehCallFinallyInCorrectRegion(BasicBlock* blockCallFinally, unsigned finallyIndex);
#endif // DEBUG

#if defined(FEATURE_EH_FUNCLETS)
    // Do we need a PSPSym in the main function? For codegen purposes, we only need one
    // if there is a filter that protects a region with a nested EH clause (such as a
    // try/catch nested in the 'try' body of a try/filter/filter-handler). See
    // genFuncletProlog() for more details. However, the VM seems to use it for more
    // purposes, maybe including debugging. Until we are sure otherwise, always create
    // a PSPSym for functions with any EH.
    bool ehNeedsPSPSym() const
    {
#ifdef TARGET_X86
        return false;
#else  // TARGET_X86
        return compHndBBtabCount > 0;
#endif // TARGET_X86
    }

    bool     ehAnyFunclets();  // Are there any funclets in this function?
    unsigned ehFuncletCount(); // Return the count of funclets in the function

    unsigned bbThrowIndex(BasicBlock* blk); // Get the index to use as the cache key for sharing throw blocks

#else  // !FEATURE_EH_FUNCLETS

    bool ehAnyFunclets()
    {
        return false;
    }
    unsigned ehFuncletCount()
    {
        return 0;
    }

    unsigned bbThrowIndex(BasicBlock* blk)
    {
        return blk->bbTryIndex;
    } // Get the index to use as the cache key for sharing throw blocks
#endif // !FEATURE_EH_FUNCLETS

    // Returns a flowList representing the "EH predecessors" of "blk".  These are the normal predecessors of
    // "blk", plus one special case: if "blk" is the first block of a handler, considers the predecessor(s) of the first
    // first block of the corresponding try region to be "EH predecessors".  (If there is a single such predecessor,
    // for example, we want to consider that the immediate dominator of the catch clause start block, so it's
    // convenient to also consider it a predecessor.)
    flowList* BlockPredsWithEH(BasicBlock* blk);

    // This table is useful for memoization of the method above.
    typedef JitHashTable<BasicBlock*, JitPtrKeyFuncs<BasicBlock>, flowList*> BlockToFlowListMap;
    BlockToFlowListMap* m_blockToEHPreds;
    BlockToFlowListMap* GetBlockToEHPreds()
    {
        if (m_blockToEHPreds == nullptr)
        {
            m_blockToEHPreds = new (getAllocator()) BlockToFlowListMap(getAllocator());
        }
        return m_blockToEHPreds;
    }

    void* ehEmitCookie(BasicBlock* block);
    UNATIVE_OFFSET ehCodeOffset(BasicBlock* block);

    EHblkDsc* ehInitHndRange(BasicBlock* src, IL_OFFSET* hndBeg, IL_OFFSET* hndEnd, bool* inFilter);

    EHblkDsc* ehInitTryRange(BasicBlock* src, IL_OFFSET* tryBeg, IL_OFFSET* tryEnd);

    EHblkDsc* ehInitHndBlockRange(BasicBlock* blk, BasicBlock** hndBeg, BasicBlock** hndLast, bool* inFilter);

    EHblkDsc* ehInitTryBlockRange(BasicBlock* blk, BasicBlock** tryBeg, BasicBlock** tryLast);

    void fgSetTryBeg(EHblkDsc* handlerTab, BasicBlock* newTryBeg);

    void fgSetTryEnd(EHblkDsc* handlerTab, BasicBlock* newTryLast);

    void fgSetHndEnd(EHblkDsc* handlerTab, BasicBlock* newHndLast);

    void fgSkipRmvdBlocks(EHblkDsc* handlerTab);

    void fgAllocEHTable();

    void fgRemoveEHTableEntry(unsigned XTnum);

#if defined(FEATURE_EH_FUNCLETS)

    EHblkDsc* fgAddEHTableEntry(unsigned XTnum);

#endif // FEATURE_EH_FUNCLETS

#if !FEATURE_EH
    void fgRemoveEH();
#endif // !FEATURE_EH

    void fgSortEHTable();

    // Causes the EH table to obey some well-formedness conditions, by inserting
    // empty BB's when necessary:
    //   * No block is both the first block of a handler and the first block of a try.
    //   * No block is the first block of multiple 'try' regions.
    //   * No block is the last block of multiple EH regions.
    void fgNormalizeEH();
    bool fgNormalizeEHCase1();
    bool fgNormalizeEHCase2();
    bool fgNormalizeEHCase3();

#ifdef DEBUG
    void dispIncomingEHClause(unsigned num, const CORINFO_EH_CLAUSE& clause);
    void dispOutgoingEHClause(unsigned num, const CORINFO_EH_CLAUSE& clause);
    void fgVerifyHandlerTab();
    void fgDispHandlerTab();
#endif // DEBUG

    bool fgNeedToSortEHTable;

    void verInitEHTree(unsigned numEHClauses);
    void verInsertEhNode(CORINFO_EH_CLAUSE* clause, EHblkDsc* handlerTab);
    void verInsertEhNodeInTree(EHNodeDsc** ppRoot, EHNodeDsc* node);
    void verInsertEhNodeParent(EHNodeDsc** ppRoot, EHNodeDsc* node);
    void verCheckNestingLevel(EHNodeDsc* initRoot);

    /*
    XXXXXXXXXXXXXXXXXXXXXXXXXXXXXXXXXXXXXXXXXXXXXXXXXXXXXXXXXXXXXXXXXXXXXXXXXXXXXXX
    XXXXXXXXXXXXXXXXXXXXXXXXXXXXXXXXXXXXXXXXXXXXXXXXXXXXXXXXXXXXXXXXXXXXXXXXXXXXXXX
    XX                                                                           XX
    XX                        GenTree and BasicBlock                             XX
    XX                                                                           XX
    XX  Functions to allocate and display the GenTrees and BasicBlocks           XX
    XX                                                                           XX
    XXXXXXXXXXXXXXXXXXXXXXXXXXXXXXXXXXXXXXXXXXXXXXXXXXXXXXXXXXXXXXXXXXXXXXXXXXXXXXX
    XXXXXXXXXXXXXXXXXXXXXXXXXXXXXXXXXXXXXXXXXXXXXXXXXXXXXXXXXXXXXXXXXXXXXXXXXXXXXXX
    */

    // Functions to create nodes
    Statement* gtNewStmt(GenTree* expr = nullptr, IL_OFFSETX offset = BAD_IL_OFFSET);

    // For unary opers.
    GenTree* gtNewOperNode(genTreeOps oper, var_types type, GenTree* op1, bool doSimplifications = true);
    GenTree* gtNewAddrNode(GenTree* location, var_types type = TYP_BYREF);

    // For binary opers.
    GenTreeOp* gtNewOperNode(genTreeOps oper, var_types type, GenTree* op1, GenTree* op2);
    GenTreeOp* gtNewCommaNode(GenTree* op1, GenTree* op2, var_types type = TYP_UNDEF);

    GenTreeQmark* gtNewQmarkNode(var_types type, GenTree* cond, GenTree* op1, GenTree* op2);

    GenTree* gtNewLargeOperNode(genTreeOps oper,
                                var_types  type = TYP_I_IMPL,
                                GenTree*   op1  = nullptr,
                                GenTree*   op2  = nullptr);

    GenTreeIntCon* gtNewIconNode(ssize_t value, var_types type = TYP_INT);
    GenTreeIntCon* gtNewIconNode(unsigned fieldOffset, FieldSeqNode* fieldSeq);

    GenTree* gtNewPhysRegNode(regNumber reg, var_types type);

    GenTree* gtNewJmpTableNode();

    GenTree* gtNewIndOfIconHandleNode(var_types indType, size_t value, unsigned iconFlags, bool isInvariant);

    GenTreeIntCon* gtNewIconHandleNode(size_t value, unsigned flags, FieldSeqNode* fields = nullptr);

    unsigned gtTokenToIconFlags(unsigned token);

    GenTree* gtNewIconEmbHndNode(void* value, void* pValue, unsigned flags, void* compileTimeHandle);

    GenTree* gtNewIconEmbScpHndNode(CORINFO_MODULE_HANDLE scpHnd);
    GenTree* gtNewIconEmbClsHndNode(CORINFO_CLASS_HANDLE clsHnd);
    GenTree* gtNewIconEmbMethHndNode(CORINFO_METHOD_HANDLE methHnd);
    GenTree* gtNewIconEmbFldHndNode(CORINFO_FIELD_HANDLE fldHnd);

    GenTree* gtNewStringLiteralNode(InfoAccessType iat, void* pValue);
    GenTreeIntCon* gtNewStringLiteralLength(GenTreeStrCon* node);

    GenTree* gtNewLconNode(__int64 value);

    GenTree* gtNewDconNode(double value, var_types type = TYP_DOUBLE);

    GenTree* gtNewSconNode(int CPX, CORINFO_MODULE_HANDLE scpHandle);

    GenTree* gtNewZeroConNode(var_types type);

    GenTree* gtNewOneConNode(var_types type);

<<<<<<< HEAD
    GenTreeUnOp* gtNewBitCastNode(var_types type, GenTree* arg);
=======
    GenTreeLclVar* gtNewStoreLclVar(unsigned dstLclNum, GenTree* src);

#ifdef FEATURE_SIMD
    GenTree* gtNewSIMDVectorZero(var_types simdType, CorInfoType simdBaseJitType, unsigned simdSize);
#endif

    GenTree* gtNewBlkOpNode(GenTree* dst, GenTree* srcOrFillVal, bool isVolatile, bool isCopyBlock);
>>>>>>> a629767a

    void gtInitStructCopyAsg(GenTreeOp* asg);

    GenTreeObj* gtNewObjNode(CORINFO_CLASS_HANDLE structHnd, GenTree* addr);
    GenTreeObj* gtNewObjNode(ClassLayout* layout, GenTree* addr);
    GenTreeObj* gtNewObjNode(var_types type, ClassLayout* layout, GenTree* addr);

    GenTreeCall::Use* gtNewCallArgs(GenTree* node);
    GenTreeCall::Use* gtNewCallArgs(GenTree* node1, GenTree* node2);
    GenTreeCall::Use* gtNewCallArgs(GenTree* node1, GenTree* node2, GenTree* node3);
    GenTreeCall::Use* gtNewCallArgs(GenTree* node1, GenTree* node2, GenTree* node3, GenTree* node4);
    GenTreeCall::Use* gtPrependNewCallArg(GenTree* node, GenTreeCall::Use* args);
    GenTreeCall::Use* gtInsertNewCallArgAfter(GenTree* node, GenTreeCall::Use* after);

    GenTreeCall* gtNewCallNode(gtCallTypes           callType,
                               CORINFO_METHOD_HANDLE handle,
                               var_types             type,
                               GenTreeCall::Use*     args,
                               IL_OFFSETX            ilOffset = BAD_IL_OFFSET);

    GenTreeCall* gtNewIndCallNode(GenTree*          addr,
                                  var_types         type,
                                  GenTreeCall::Use* args,
                                  IL_OFFSETX        ilOffset = BAD_IL_OFFSET);

    GenTreeCall* gtNewHelperCallNode(unsigned helper, var_types type, GenTreeCall::Use* args = nullptr);

    GenTreeCall* gtNewRuntimeLookupHelperCallNode(CORINFO_RUNTIME_LOOKUP* pRuntimeLookup,
                                                  GenTree*                ctxTree,
                                                  void*                   compileTimeHandle);

    GenTreeLclVar* gtNewLclvNode(unsigned lnum, var_types type DEBUGARG(IL_OFFSETX ILoffs = BAD_IL_OFFSET));
    GenTreeLclVar* gtNewLclLNode(unsigned lnum, var_types type DEBUGARG(IL_OFFSETX ILoffs = BAD_IL_OFFSET));

    GenTreeLclVar* gtNewLclVarAddrNode(unsigned lclNum, var_types type = TYP_I_IMPL);
    GenTreeLclFld* gtNewLclFldAddrNode(unsigned      lclNum,
                                       unsigned      lclOffs,
                                       FieldSeqNode* fieldSeq,
                                       var_types     type = TYP_I_IMPL);

#ifdef FEATURE_SIMD
    GenTreeSIMD* gtNewSIMDNode(
<<<<<<< HEAD
        var_types type, SIMDIntrinsicID simdIntrinsicID, var_types baseType, unsigned size, GenTree* op1);
    GenTreeSIMD* gtNewSIMDNode(
        var_types type, SIMDIntrinsicID simdIntrinsicID, var_types baseType, unsigned size, GenTree* op1, GenTree* op2);
    GenTreeSIMD* gtNewSIMDNode(var_types       type,
                               SIMDIntrinsicID simdIntrinsicID,
                               var_types       baseType,
                               unsigned        size,
                               unsigned        numOps,
                               GenTree**       ops);
=======
        var_types type, GenTree* op1, SIMDIntrinsicID simdIntrinsicID, CorInfoType simdBaseJitType, unsigned simdSize);
    GenTreeSIMD* gtNewSIMDNode(var_types       type,
                               GenTree*        op1,
                               GenTree*        op2,
                               SIMDIntrinsicID simdIntrinsicID,
                               CorInfoType     simdBaseJitType,
                               unsigned        simdSize);
>>>>>>> a629767a
    void SetOpLclRelatedToSIMDIntrinsic(GenTree* op);
#endif

#ifdef FEATURE_HW_INTRINSICS
    GenTreeHWIntrinsic* gtNewZeroSimdHWIntrinsicNode(ClassLayout* layout);
    GenTreeHWIntrinsic* gtNewZeroSimdHWIntrinsicNode(var_types type, var_types baseType);
    GenTreeHWIntrinsic* gtNewSimdHWIntrinsicNode(var_types      type,
                                                 NamedIntrinsic hwIntrinsicID,
<<<<<<< HEAD
                                                 var_types      baseType,
                                                 unsigned       size);
    GenTreeHWIntrinsic* gtNewSimdHWIntrinsicNode(
        var_types type, NamedIntrinsic hwIntrinsicID, var_types baseType, unsigned size, GenTree* op1);
    GenTreeHWIntrinsic* gtNewSimdHWIntrinsicNode(
        var_types type, NamedIntrinsic hwIntrinsicID, var_types baseType, unsigned size, GenTree* op1, GenTree* op2);
=======
                                                 CorInfoType    simdBaseJitType,
                                                 unsigned       simdSize);
    GenTreeHWIntrinsic* gtNewSimdHWIntrinsicNode(
        var_types type, GenTree* op1, NamedIntrinsic hwIntrinsicID, CorInfoType simdBaseJitType, unsigned simdSize);
    GenTreeHWIntrinsic* gtNewSimdHWIntrinsicNode(var_types      type,
                                                 GenTree*       op1,
                                                 GenTree*       op2,
                                                 NamedIntrinsic hwIntrinsicID,
                                                 CorInfoType    simdBaseJitType,
                                                 unsigned       simdSize);
>>>>>>> a629767a
    GenTreeHWIntrinsic* gtNewSimdHWIntrinsicNode(var_types      type,
                                                 NamedIntrinsic hwIntrinsicID,
                                                 var_types      baseType,
                                                 unsigned       size,
                                                 GenTree*       op1,
                                                 GenTree*       op2,
                                                 GenTree*       op3);
    GenTreeHWIntrinsic* gtNewSimdHWIntrinsicNode(var_types      type,
                                                 NamedIntrinsic hwIntrinsicID,
<<<<<<< HEAD
                                                 var_types      baseType,
                                                 unsigned       size,
                                                 GenTree*       op1,
                                                 GenTree*       op2,
                                                 GenTree*       op3,
                                                 GenTree*       op4);
=======
                                                 CorInfoType    simdBaseJitType,
                                                 unsigned       simdSize);
>>>>>>> a629767a
    GenTreeHWIntrinsic* gtNewSimdHWIntrinsicNode(var_types      type,
                                                 NamedIntrinsic hwIntrinsicID,
                                                 var_types      baseType,
                                                 unsigned       size,
                                                 GenTree*       op1,
                                                 GenTree*       op2,
                                                 GenTree*       op3,
                                                 GenTree*       op4,
                                                 GenTree*       op5);
    GenTreeHWIntrinsic* gtNewSimdHWIntrinsicNode(var_types      type,
                                                 NamedIntrinsic hwIntrinsicID,
<<<<<<< HEAD
                                                 var_types      baseType,
                                                 unsigned       size,
                                                 unsigned       numOps,
                                                 GenTree**      ops);
=======
                                                 CorInfoType    simdBaseJitType,
                                                 unsigned       simdSize);

    GenTreeHWIntrinsic* gtNewSimdCreateBroadcastNode(
        var_types type, GenTree* op1, CorInfoType simdBaseJitType, unsigned simdSize, bool isSimdAsHWIntrinsic);

    GenTreeHWIntrinsic* gtNewSimdAsHWIntrinsicNode(var_types      type,
                                                   NamedIntrinsic hwIntrinsicID,
                                                   CorInfoType    simdBaseJitType,
                                                   unsigned       simdSize)
    {
        GenTreeHWIntrinsic* node = gtNewSimdHWIntrinsicNode(type, hwIntrinsicID, simdBaseJitType, simdSize);
        node->gtFlags |= GTF_SIMDASHW_OP;
        return node;
    }

    GenTreeHWIntrinsic* gtNewSimdAsHWIntrinsicNode(
        var_types type, GenTree* op1, NamedIntrinsic hwIntrinsicID, CorInfoType simdBaseJitType, unsigned simdSize)
    {
        GenTreeHWIntrinsic* node = gtNewSimdHWIntrinsicNode(type, op1, hwIntrinsicID, simdBaseJitType, simdSize);
        node->gtFlags |= GTF_SIMDASHW_OP;
        return node;
    }

    GenTreeHWIntrinsic* gtNewSimdAsHWIntrinsicNode(var_types      type,
                                                   GenTree*       op1,
                                                   GenTree*       op2,
                                                   NamedIntrinsic hwIntrinsicID,
                                                   CorInfoType    simdBaseJitType,
                                                   unsigned       simdSize)
    {
        GenTreeHWIntrinsic* node = gtNewSimdHWIntrinsicNode(type, op1, op2, hwIntrinsicID, simdBaseJitType, simdSize);
        node->gtFlags |= GTF_SIMDASHW_OP;
        return node;
    }

    GenTreeHWIntrinsic* gtNewSimdAsHWIntrinsicNode(var_types      type,
                                                   GenTree*       op1,
                                                   GenTree*       op2,
                                                   GenTree*       op3,
                                                   NamedIntrinsic hwIntrinsicID,
                                                   CorInfoType    simdBaseJitType,
                                                   unsigned       simdSize)
    {
        GenTreeHWIntrinsic* node =
            gtNewSimdHWIntrinsicNode(type, op1, op2, op3, hwIntrinsicID, simdBaseJitType, simdSize);
        node->gtFlags |= GTF_SIMDASHW_OP;
        return node;
    }
>>>>>>> a629767a

    GenTreeHWIntrinsic* gtNewScalarHWIntrinsicNode(var_types type, NamedIntrinsic hwIntrinsicID, GenTree* op1);
    GenTreeHWIntrinsic* gtNewScalarHWIntrinsicNode(var_types      type,
                                                   NamedIntrinsic hwIntrinsicID,
                                                   GenTree*       op1,
                                                   GenTree*       op2);
    GenTreeHWIntrinsic* gtNewScalarHWIntrinsicNode(
<<<<<<< HEAD
        var_types type, NamedIntrinsic hwIntrinsicID, GenTree* op1, GenTree* op2, GenTree* op3);
    var_types impGetHWIntrinsicBaseTypeFromArg(NamedIntrinsic    intrinsic,
                                               CORINFO_SIG_INFO* sig,
                                               var_types         baseType,
                                               ClassLayout**     argLayout);
=======
        var_types type, GenTree* op1, GenTree* op2, GenTree* op3, NamedIntrinsic hwIntrinsicID);
    CORINFO_CLASS_HANDLE gtGetStructHandleForHWSIMD(var_types simdType, CorInfoType simdBaseJitType);
    CorInfoType getBaseJitTypeFromArgIfNeeded(NamedIntrinsic       intrinsic,
                                              CORINFO_CLASS_HANDLE clsHnd,
                                              CORINFO_SIG_INFO*    sig,
                                              CorInfoType          simdBaseJitType);
>>>>>>> a629767a
#endif // FEATURE_HW_INTRINSICS

    GenTreeLclFld* gtNewLclFldNode(unsigned lnum, var_types type, unsigned offset);
    GenTreeRetExpr* gtNewRetExpr(GenTreeCall* call, var_types type);

    GenTreeField* gtNewFieldRef(var_types typ, CORINFO_FIELD_HANDLE fldHnd, GenTree* obj = nullptr, DWORD offset = 0);

    GenTreeIndex* gtNewArrayIndex(var_types type, GenTree* arr, GenTree* ind);
    GenTreeIndex* gtNewStringIndex(GenTree* arr, GenTree* ind);

    GenTreeArrLen* gtNewArrLen(GenTree* arr, uint8_t lenOffs, BasicBlock* block);
    GenTreeBoundsChk* gtNewArrBoundsChk(GenTree* index, GenTree* length, SpecialCodeKind kind);

    GenTreeIndir* gtNewIndir(var_types typ, GenTree* addr);

    GenTree* gtNewNullCheck(GenTree* addr, BasicBlock* basicBlock);

    void gtChangeOperToNullCheck(GenTree* tree, BasicBlock* block);

    GenTreeOp* gtNewAssignNode(GenTree* dst, GenTree* src);

    GenTree* gtNewTempAssign(unsigned tmp, GenTree* val);

    GenTree* gtNewNothingNode();

    GenTree* gtUnusedValNode(GenTree* expr);

    GenTreeCast* gtNewCastNode(var_types typ, GenTree* op1, bool fromUnsigned, var_types castType);

    GenTreeAllocObj* gtNewAllocObjNode(
        unsigned int helper, bool helperHasSideEffects, CORINFO_CLASS_HANDLE clsHnd, var_types type, GenTree* op1);

    GenTreeAllocObj* gtNewAllocObjNode(CORINFO_RESOLVED_TOKEN* pResolvedToken, BOOL useParent);

    GenTree* gtNewRuntimeLookup(CORINFO_GENERIC_HANDLE hnd, CorInfoGenericHandleType hndTyp, GenTree* lookupTree);

    GenTreeIndir* gtNewMethodTableLookup(GenTree* obj);

    //------------------------------------------------------------------------
    // Other GenTree functions

    GenTree* gtClone(GenTree* tree, bool complexOK = false);

    // If `tree` is a lclVar with lclNum `varNum`, return an IntCns with value `varVal`; otherwise,
    // create a copy of `tree`, adding specified flags, replacing uses of lclVar `deepVarNum` with
    // IntCnses with value `deepVarVal`.
    GenTree* gtCloneExpr(
        GenTree* tree, unsigned addFlags, unsigned varNum, int varVal, unsigned deepVarNum, int deepVarVal);

    // Create a copy of `tree`, optionally adding specifed flags, and optionally mapping uses of local
    // `varNum` to int constants with value `varVal`.
    GenTree* gtCloneExpr(GenTree* tree, unsigned addFlags = 0, unsigned varNum = BAD_VAR_NUM, int varVal = 0)
    {
        return gtCloneExpr(tree, addFlags, varNum, varVal, varNum, varVal);
    }

    Statement* gtCloneStmt(Statement* stmt)
    {
        GenTree* exprClone = gtCloneExpr(stmt->GetRootNode());
        return gtNewStmt(exprClone, stmt->GetILOffsetX());
    }

    // Internal helper for cloning a call
    GenTreeCall* gtCloneExprCallHelper(GenTreeCall* call,
                                       unsigned     addFlags   = 0,
                                       unsigned     deepVarNum = BAD_VAR_NUM,
                                       int          deepVarVal = 0);

    // Create copy of an inline or guarded devirtualization candidate tree.
    GenTreeCall* gtCloneCandidateCall(GenTreeCall* call);

    void gtUpdateSideEffects(Statement* stmt, GenTree* tree);

    void gtUpdateTreeAncestorsSideEffects(GenTree* tree);

    void gtUpdateStmtSideEffects(Statement* stmt);

    void gtUpdateNodeSideEffects(GenTree* tree);

    void gtUpdateNodeOperSideEffects(GenTree* tree);

    // Returns "true" iff the complexity (not formally defined, but first interpretation
    // is #of nodes in subtree) of "tree" is greater than "limit".
    // (This is somewhat redundant with the "GetCostEx()/GetCostSz()" fields, but can be used
    // before they have been set.)
    bool gtComplexityExceeds(GenTree* tree, unsigned limit);

    bool gtCompareTree(GenTree* op1, GenTree* op2);

    GenTree* gtReverseCond(GenTree* tree);

    bool gtHasRef(GenTree* tree, ssize_t lclNum);

    bool gtHasAddressTakenLocals(GenTree* tree);

    unsigned gtSetCallArgsOrder(const GenTreeCall::UseList& args, bool lateArgs, int* callCostEx, int* callCostSz);

    void gtWalkOp(GenTree** op1, GenTree** op2, GenTree* base, bool constOnly);

#ifdef DEBUG
    unsigned gtHashValue(GenTree* tree);

    GenTree* gtWalkOpEffectiveVal(GenTree* op);
#endif

    void gtPrepareCost(GenTree* tree);
    bool gtIsLikelyRegVar(GenTree* tree);

    // Returns true iff the secondNode can be swapped with firstNode.
    bool gtCanSwapOrder(GenTree* firstNode, GenTree* secondNode);

    // Given an address expression, compute its costs and addressing mode opportunities,
    // and mark addressing mode candidates as GTF_DONT_CSE.
    // TODO-Throughput - Consider actually instantiating these early, to avoid
    // having to re-run the algorithm that looks for them (might also improve CQ).
    bool gtMarkAddrMode(GenTree* addr, int* costEx, int* costSz, var_types type);

    unsigned gtSetEvalOrder(GenTree* tree);

    void gtSetStmtInfo(Statement* stmt);

    // Returns "true" iff "node" has any of the side effects in "flags".
    bool gtNodeHasSideEffects(GenTree* node, unsigned flags);

    // Returns "true" iff "tree" or its (transitive) children have any of the side effects in "flags".
    bool gtTreeHasSideEffects(GenTree* tree, unsigned flags);

    // Appends 'expr' in front of 'list'
    //    'list' will typically start off as 'nullptr'
    //    when 'list' is non-null a GT_COMMA node is used to insert 'expr'
    GenTree* gtBuildCommaList(GenTree* list, GenTree* expr);

    void gtExtractSideEffList(GenTree*  expr,
                              GenTree** pList,
                              unsigned  flags      = GTF_SIDE_EFFECT,
                              bool      ignoreRoot = false);

    GenTree* gtGetThisArg(GenTreeCall* call);

    // Static fields of struct types (and sometimes the types that those are reduced to) are represented by having the
    // static field contain an object pointer to the boxed struct.  This simplifies the GC implementation...but
    // complicates the JIT somewhat.  This predicate returns "true" iff a node with type "fieldNodeType", representing
    // the given "fldHnd", is such an object pointer.
    bool gtIsStaticFieldPtrToBoxedStruct(var_types fieldNodeType, CORINFO_FIELD_HANDLE fldHnd);

    // If returns "true", "addr" may represent the address of a static or instance field
    // (or a field of such a field, in the case of an object field of type struct).
    // If returns "true", then either "*pObj" is set to the object reference,
    // or "*pStatic" is set to the baseAddr or offset to be added to the "*pFldSeq"
    // Only one of "*pObj" or "*pStatic" will be set, the other one will be null.
    // The boolean return value only indicates that "this" *may* be a field address
    // -- the field sequence must also be checked.
    // If it is a field address, the field sequence will be a sequence of length >= 1,
    // starting with an instance or static field, and optionally continuing with struct fields.
    bool optIsFieldAddr(GenTree* addr, GenTree** pObj, GenTree** pStatic, FieldSeqNode** pFldSeq);

    // Requires "indir" to be a GT_IND.
    // Returns true if it is an array index expression. If it returns true, sets *arrayInfo to the
    // array information.
    bool optIsArrayElem(GenTreeIndir* indir, ArrayInfo* arrayInfo);
    bool optIsArrayElemAddr(GenTree* addr, ArrayInfo* arrayInfo);

    // Return true if call is a recursive call; return false otherwise.
    // Note when inlining, this looks for calls back to the root method.
    bool gtIsRecursiveCall(GenTreeCall* call)
    {
        return gtIsRecursiveCall(call->gtCallMethHnd);
    }

    bool gtIsRecursiveCall(CORINFO_METHOD_HANDLE callMethodHandle)
    {
        return (callMethodHandle == impInlineRoot()->info.compMethodHnd);
    }

    //-------------------------------------------------------------------------

    GenTree* gtFoldExpr(GenTree* tree);
    GenTree*
#ifdef __clang__
        // TODO-Amd64-Unix: Remove this when the clang optimizer is fixed and/or the method implementation is
        // refactored in a simpler code. This is a workaround for a bug in the clang-3.5 optimizer. The issue is that in
        // release build the optimizer is mistyping (or just wrongly decides to use 32 bit operation for a corner case
        // of MIN_LONG) the args of the (ltemp / lval2) to int (it does a 32 bit div operation instead of 64 bit) - see
        // the implementation of the method in gentree.cpp. For the case of lval1 and lval2 equal to MIN_LONG
        // (0x8000000000000000) this results in raising a SIGFPE. The method implementation is rather complex. Disable
        // optimizations for now.
        __attribute__((optnone))
#endif // __clang__
        gtFoldExprConst(GenTree* tree);
    GenTree* gtFoldExprSpecial(GenTree* tree);
    GenTree* gtFoldBoxNullable(GenTree* tree);
    GenTree* gtFoldExprCompare(GenTree* tree);
    GenTree* gtCreateHandleCompare(genTreeOps             oper,
                                   GenTree*               op1,
                                   GenTree*               op2,
                                   CorInfoInlineTypeCheck typeCheckInliningResult);
    GenTree* gtFoldExprCall(GenTreeCall* call);
    GenTree* gtFoldTypeCompare(GenTree* tree);
    GenTree* gtFoldTypeEqualityCall(CorInfoIntrinsics methodID, GenTree* op1, GenTree* op2);

    // Options to control behavior of gtTryRemoveBoxUpstreamEffects
    enum BoxRemovalOptions
    {
        BR_REMOVE_AND_NARROW, // remove effects, minimize remaining work, return possibly narrowed source tree
        BR_REMOVE_AND_NARROW_WANT_TYPE_HANDLE, // remove effects and minimize remaining work, return type handle tree
        BR_REMOVE_BUT_NOT_NARROW,              // remove effects, return original source tree
        BR_DONT_REMOVE,                        // check if removal is possible, return copy source tree
        BR_DONT_REMOVE_WANT_TYPE_HANDLE,       // check if removal is possible, return type handle tree
        BR_MAKE_LOCAL_COPY                     // revise box to copy to temp local and return local's address
    };

    GenTree* gtTryRemoveBoxUpstreamEffects(GenTree* tree, BoxRemovalOptions options = BR_REMOVE_AND_NARROW);
    GenTree* gtOptimizeEnumHasFlag(GenTree* thisOp, GenTree* flagOp);

    //-------------------------------------------------------------------------
    // Get the handle, if any.
    CORINFO_CLASS_HANDLE gtGetStructHandle(GenTree* tree);
    // Get the handle for a ref type.
    CORINFO_CLASS_HANDLE gtGetClassHandle(GenTree* tree, bool* pIsExact, bool* pIsNonNull);
    // Get the class handle for an helper call
    CORINFO_CLASS_HANDLE gtGetHelperCallClassHandle(GenTreeCall* call, bool* pIsExact, bool* pIsNonNull);
    // Get the element handle for an array of ref type.
    CORINFO_CLASS_HANDLE gtGetArrayElementClassHandle(GenTree* array);
    // Get a class handle from a helper call argument
    CORINFO_CLASS_HANDLE gtGetHelperArgClassHandle(GenTree* array);
    // Get the class handle for a field
    CORINFO_CLASS_HANDLE gtGetFieldClassHandle(CORINFO_FIELD_HANDLE fieldHnd, bool* pIsExact, bool* pIsNonNull);
    // Check if this tree is a gc static base helper call
    bool gtIsStaticGCBaseHelperCall(GenTree* tree);

//-------------------------------------------------------------------------
// Functions to display the trees

#ifdef DEBUG
    void gtDispNode(GenTree* tree, IndentStack* indentStack, __in_z const char* msg, bool isLIR);
    int gtDispNodeHeader(GenTree* tree, IndentStack* indentStack, int msgLength);

    void gtDispConst(GenTree* tree);
    void gtDispLeaf(GenTree* tree, IndentStack* indentStack);
    void gtDispNodeName(GenTree* tree);
#if FEATURE_MULTIREG_RET
    unsigned gtDispRegCount(GenTree* tree);
#endif
    void gtDispRegVal(GenTree* tree);
    void gtDispZeroFieldSeq(GenTree* tree);
    void gtDispVN(GenTree* tree);
    void gtDispCommonEndLine(GenTree* tree);

    enum IndentInfo
    {
        IINone,
        IIArc,
        IIArcTop,
        IIArcBottom,
        IIEmbedded,
        IIError,
        IndentInfoCount
    };
    void gtDispChild(GenTree*             child,
                     IndentStack*         indentStack,
                     IndentInfo           arcType,
                     __in_opt const char* msg     = nullptr,
                     bool                 topOnly = false);
    void gtDispTree(GenTree*             tree,
                    IndentStack*         indentStack = nullptr,
                    __in_opt const char* msg         = nullptr,
                    bool                 topOnly     = false,
                    bool                 isLIR       = false);
    void gtGetLclVarNameInfo(unsigned lclNum, const char** ilKindOut, const char** ilNameOut, unsigned* ilNumOut);
    int gtGetLclVarName(unsigned lclNum, char* buf, unsigned buf_remaining);
    char* gtGetLclVarName(unsigned lclNum);
    void gtDispLclVar(unsigned lclNum, bool padForBiggestDisp = true);
    void gtDispLclVarStructType(unsigned lclNum);
    void gtDispClassLayout(ClassLayout* layout, var_types type);
    void gtDispStmt(Statement* stmt, const char* msg = nullptr);
    void gtDispBlockStmts(BasicBlock* block);
    void gtGetCallArgMsg(GenTreeCall* call, GenTree* arg, unsigned argNum, char* buf, unsigned bufLength);
    void gtGetCallArgMsg(GenTreeCall* call, CallArgInfo* argInfo, GenTree* arg, char* buf, unsigned bufLength);
    void gtDispFieldSeq(FieldSeqNode* pfsn);

    void gtDispRange(LIR::ReadOnlyRange const& range);

    void gtDispTreeRange(LIR::Range& containingRange, GenTree* tree);

    void gtDispLIRNode(GenTree* node, const char* prefixMsg = nullptr);
#endif

    // For tree walks

    enum fgWalkResult
    {
        WALK_CONTINUE,
        WALK_SKIP_SUBTREES,
        WALK_ABORT
    };
    struct fgWalkData;
    typedef fgWalkResult(fgWalkPreFn)(GenTree** pTree, fgWalkData* data);
    typedef fgWalkResult(fgWalkPostFn)(GenTree** pTree, fgWalkData* data);

#ifdef DEBUG
    static fgWalkPreFn gtAssertColonCond;
#endif
    static fgWalkPreFn gtMarkColonCond;
    static fgWalkPreFn gtClearColonCond;

    struct FindLinkData
    {
        GenTree*  nodeToFind;
        GenTree** result;
        GenTree*  parent;
    };

    FindLinkData gtFindLink(Statement* stmt, GenTree* node);
    bool gtHasCatchArg(GenTree* tree);

    typedef ArrayStack<GenTree*> GenTreeStack;

    static bool gtHasCallOnStack(GenTreeStack* parentStack);

//=========================================================================
// BasicBlock functions
#ifdef DEBUG
    // This is a debug flag we will use to assert when creating block during codegen
    // as this interferes with procedure splitting. If you know what you're doing, set
    // it to true before creating the block. (DEBUG only)
    bool fgSafeBasicBlockCreation;
#endif

    BasicBlock* bbNewBasicBlock(BBjumpKinds jumpKind);

    /*
    XXXXXXXXXXXXXXXXXXXXXXXXXXXXXXXXXXXXXXXXXXXXXXXXXXXXXXXXXXXXXXXXXXXXXXXXXXXXXXX
    XXXXXXXXXXXXXXXXXXXXXXXXXXXXXXXXXXXXXXXXXXXXXXXXXXXXXXXXXXXXXXXXXXXXXXXXXXXXXXX
    XX                                                                           XX
    XX                           LclVarsInfo                                     XX
    XX                                                                           XX
    XX   The variables to be used by the code generator.                         XX
    XX                                                                           XX
    XXXXXXXXXXXXXXXXXXXXXXXXXXXXXXXXXXXXXXXXXXXXXXXXXXXXXXXXXXXXXXXXXXXXXXXXXXXXXXX
    XXXXXXXXXXXXXXXXXXXXXXXXXXXXXXXXXXXXXXXXXXXXXXXXXXXXXXXXXXXXXXXXXXXXXXXXXXXXXXX
    */

    //
    // For both PROMOTION_TYPE_NONE and PROMOTION_TYPE_DEPENDENT the struct will
    // be placed in the stack frame and it's fields must be laid out sequentially.
    //
    // For PROMOTION_TYPE_INDEPENDENT each of the struct's fields is replaced by
    //  a local variable that can be enregistered or placed in the stack frame.
    //  The fields do not need to be laid out sequentially
    //
    enum lvaPromotionType
    {
        PROMOTION_TYPE_NONE,        // The struct local is not promoted
        PROMOTION_TYPE_INDEPENDENT, // The struct local is promoted,
                                    //   and its field locals are independent of its parent struct local.
        PROMOTION_TYPE_DEPENDENT    // The struct local is promoted,
                                    //   but its field locals depend on its parent struct local.
    };

    /*****************************************************************************/

    enum FrameLayoutState
    {
        NO_FRAME_LAYOUT,
        INITIAL_FRAME_LAYOUT,
        PRE_REGALLOC_FRAME_LAYOUT,
        REGALLOC_FRAME_LAYOUT,
        TENTATIVE_FRAME_LAYOUT,
        FINAL_FRAME_LAYOUT
    };

public:
    RefCountState lvaRefCountState; // Current local ref count state

    bool lvaLocalVarRefCounted() const
    {
        return lvaRefCountState == RCS_NORMAL;
    }

    bool     lvaTrackedFixed; // true: We cannot add new 'tracked' variable
    unsigned lvaCount;        // total number of locals, which includes function arguments,
                              // special arguments, IL local variables, and JIT temporary variables

    LclVarDsc* lvaTable;     // variable descriptor table
    unsigned   lvaTableSize; // lvaTable size (>= lvaCount)

    unsigned lvaTrackedCount;             // actual # of locals being tracked
    unsigned lvaTrackedCountInSizeTUnits; // min # of size_t's sufficient to hold a bit for all the locals being tracked

#ifdef DEBUG
    VARSET_TP lvaTrackedVars; // set of tracked variables
#endif
#ifndef TARGET_64BIT
    VARSET_TP lvaLongVars; // set of long (64-bit) variables
#endif
    VARSET_TP lvaFloatVars; // set of floating-point (32-bit and 64-bit) variables

    unsigned lvaCurEpoch; // VarSets are relative to a specific set of tracked var indices.
                          // It that changes, this changes.  VarSets from different epochs
                          // cannot be meaningfully combined.

    unsigned GetCurLVEpoch()
    {
        return lvaCurEpoch;
    }

    // reverse map of tracked number to var number
    unsigned  lvaTrackedToVarNumSize;
    unsigned* lvaTrackedToVarNum;

#if DOUBLE_ALIGN
#ifdef DEBUG
    // # of procs compiled a with double-aligned stack
    static unsigned s_lvaDoubleAlignedProcsCount;
#endif
#endif

    // Getters and setters for address-exposed and do-not-enregister local var properties.
    bool lvaVarAddrExposed(unsigned varNum);
    void lvaSetVarAddrExposed(unsigned varNum);
    void lvaSetVarLiveInOutOfHandler(unsigned varNum);
    bool lvaVarDoNotEnregister(unsigned varNum);

    bool lvaEnregEHVars;
    bool lvaEnregMultiRegVars;

#ifdef DEBUG
    // Reasons why we can't enregister.  Some of these correspond to debug properties of local vars.
    enum DoNotEnregisterReason
    {
        DNER_AddrExposed,
        DNER_IsStruct,
        DNER_LocalField,
        DNER_LiveInOutOfHandler,
        DNER_LiveAcrossUnmanagedCall,
        DNER_BlockOp,     // Is read or written via a block operation that explicitly takes the address.
        DNER_IsStructArg, // Is a struct passed as an argument in a way that requires a stack location.
        DNER_DepField,    // It is a field of a dependently promoted struct
        DNER_NoRegVars,   // opts.compFlags & CLFLG_REGVAR is not set
        DNER_MinOptsGC,   // It is a GC Ref and we are compiling MinOpts
#if !defined(TARGET_64BIT)
        DNER_LongParamField, // It is a decomposed field of a long parameter.
#endif
#ifdef JIT32_GCENCODER
        DNER_PinningRef,
#endif
    };

#endif
    void lvaSetVarDoNotEnregister(unsigned varNum DEBUGARG(DoNotEnregisterReason reason));

    unsigned lvaVarargsHandleArg;
#ifdef TARGET_X86
    unsigned lvaVarargsBaseOfStkArgs; // Pointer (computed based on incoming varargs handle) to the start of the stack
                                      // arguments
#endif                                // TARGET_X86

    unsigned lvaInlinedPInvokeFrameVar; // variable representing the InlinedCallFrame
    unsigned lvaReversePInvokeFrameVar; // variable representing the reverse PInvoke frame
#if FEATURE_FIXED_OUT_ARGS
    unsigned lvaPInvokeFrameRegSaveVar; // variable representing the RegSave for PInvoke inlining.
#endif
    unsigned lvaMonAcquired; // boolean variable introduced into in synchronized methods
                             // that tracks whether the lock has been taken

    unsigned lvaArg0Var; // The lclNum of arg0. Normally this will be info.compThisArg.
                         // However, if there is a "ldarga 0" or "starg 0" in the IL,
                         // we will redirect all "ldarg(a) 0" and "starg 0" to this temp.

#if FEATURE_FIXED_OUT_ARGS
    unsigned            lvaOutgoingArgSpaceVar;  // TYP_BLK local for fixed outgoing argument space
    PhasedVar<unsigned> lvaOutgoingArgSpaceSize; // size of fixed outgoing argument space
#endif                                           // FEATURE_FIXED_OUT_ARGS

    static unsigned GetOutgoingArgByteSize(unsigned sizeWithoutPadding)
    {
        return roundUp(sizeWithoutPadding, TARGET_POINTER_SIZE);
    }

    // Variable representing the return address. The helper-based tailcall
    // mechanism passes the address of the return address to a runtime helper
    // where it is used to detect tail-call chains.
    unsigned lvaRetAddrVar;

#if defined(DEBUG) && defined(TARGET_XARCH)

    unsigned lvaReturnSpCheck; // Stores SP to confirm it is not corrupted on return.

#endif // defined(DEBUG) && defined(TARGET_XARCH)

#if defined(DEBUG) && defined(TARGET_X86)

    unsigned lvaCallSpCheck; // Stores SP to confirm it is not corrupted after every call.

#endif // defined(DEBUG) && defined(TARGET_X86)

#if (defined(TARGET_AMD64) && !defined(UNIX_AMD64_ABI)) || defined(TARGET_ARM64)
    bool lvaHasImplicitByRefParams;
#endif

    bool lvaGenericsContextInUse;

    bool lvaKeepAliveAndReportThis(); // Synchronized instance method of a reference type, or
                                      // CORINFO_GENERICS_CTXT_FROM_THIS?
    bool lvaReportParamTypeArg();     // Exceptions and CORINFO_GENERICS_CTXT_FROM_PARAMTYPEARG?

//-------------------------------------------------------------------------
// All these frame offsets are inter-related and must be kept in sync

#if !defined(FEATURE_EH_FUNCLETS)
    // This is used for the callable handlers
    unsigned lvaShadowSPslotsVar; // TYP_BLK variable for all the shadow SP slots
#endif                            // FEATURE_EH_FUNCLETS

    int lvaCachedGenericContextArgOffs;
    int lvaCachedGenericContextArgOffset(); // For CORINFO_CALLCONV_PARAMTYPE and if generic context is passed as
                                            // THIS pointer

#ifdef JIT32_GCENCODER

    unsigned lvaLocAllocSPvar; // variable which stores the value of ESP after the the last alloca/localloc

#endif // JIT32_GCENCODER

    unsigned lvaNewObjArrayArgs; // variable with arguments for new MD array helper

    // TODO-Review: Prior to reg predict we reserve 24 bytes for Spill temps.
    //              after the reg predict we will use a computed maxTmpSize
    //              which is based upon the number of spill temps predicted by reg predict
    //              All this is necessary because if we under-estimate the size of the spill
    //              temps we could fail when encoding instructions that reference stack offsets for ARM.
    //
    // Pre codegen max spill temp size.
    static const unsigned MAX_SPILL_TEMP_SIZE = 24;

    //-------------------------------------------------------------------------

    unsigned lvaGetMaxSpillTempSize();
#ifdef TARGET_ARM
    bool lvaIsPreSpilled(unsigned lclNum, regMaskTP preSpillMask);
#endif // TARGET_ARM
    void lvaAssignFrameOffsets(FrameLayoutState curState);
    void lvaFixVirtualFrameOffsets();
    void lvaUpdateArgWithInitialReg(LclVarDsc* varDsc);
    void lvaUpdateArgsWithInitialReg();
    void lvaAssignVirtualFrameOffsetsToArgs();
#ifdef UNIX_AMD64_ABI
    int lvaAssignVirtualFrameOffsetToArg(unsigned lclNum, unsigned argSize, int argOffs, int* callerArgOffset);
#else  // !UNIX_AMD64_ABI
    int lvaAssignVirtualFrameOffsetToArg(unsigned lclNum, unsigned argSize, int argOffs);
#endif // !UNIX_AMD64_ABI
    void lvaAssignVirtualFrameOffsetsToLocals();
    int lvaAllocLocalAndSetVirtualOffset(unsigned lclNum, unsigned size, int stkOffs);
#ifdef TARGET_AMD64
    // Returns true if compCalleeRegsPushed (including RBP if used as frame pointer) is even.
    bool lvaIsCalleeSavedIntRegCountEven();
#endif
    void lvaAlignFrame();
    void lvaAssignFrameOffsetsToPromotedStructs();
    int lvaAllocateTemps(int stkOffs, bool mustDoubleAlign);

#ifdef DEBUG
    void lvaDumpRegLocation(unsigned lclNum);
    void lvaDumpFrameLocation(unsigned lclNum);
    void lvaDumpEntry(unsigned lclNum, FrameLayoutState curState, size_t refCntWtdWidth = 6);
    void lvaTableDump(FrameLayoutState curState = NO_FRAME_LAYOUT); // NO_FRAME_LAYOUT means use the current frame
                                                                    // layout state defined by lvaDoneFrameLayout
#endif

// Limit frames size to 1GB. The maximum is 2GB in theory - make it intentionally smaller
// to avoid bugs from borderline cases.
#define MAX_FrameSize 0x3FFFFFFF
    void lvaIncrementFrameSize(unsigned size);

    unsigned lvaFrameSize(FrameLayoutState curState);

    // Returns the caller-SP-relative offset for the SP/FP relative offset determined by FP based.
    int lvaToCallerSPRelativeOffset(int offs, bool isFpBased) const;

    // Returns the caller-SP-relative offset for the local variable "varNum."
    int lvaGetCallerSPRelativeOffset(unsigned varNum);

    int lvaToInitialSPRelativeOffset(unsigned offset, bool isFpBased);
    int lvaGetInitialSPRelativeOffset(unsigned varNum);

    // True if this is an OSR compilation and this local is potentially
    // located on the original method stack frame.
    bool lvaIsOSRLocal(unsigned varNum);

    //------------------------ For splitting types ----------------------------

    void lvaInitTypeRef();

    void lvaInitArgs(InitVarDscInfo* varDscInfo);
    void lvaInitThisPtr(InitVarDscInfo* varDscInfo);
    void lvaInitRetBuffArg(InitVarDscInfo* varDscInfo, bool useFixedRetBufReg);
    void lvaInitUserArgs(InitVarDscInfo* varDscInfo, unsigned skipArgs, unsigned takeArgs);
    void lvaInitGenericsCtxt(InitVarDscInfo* varDscInfo);
    void lvaInitVarArgsHandle(InitVarDscInfo* varDscInfo);

    void lvaInitVarDsc(LclVarDsc* varDsc, unsigned varNum, CorInfoType corInfoType, CORINFO_CLASS_HANDLE typeHnd);

    void lvaInit();

    LclVarDsc* lvaGetDesc(unsigned lclNum)
    {
        assert(lclNum < lvaCount);
        return &lvaTable[lclNum];
    }

    LclVarDsc* lvaGetDesc(const GenTreeLclVarCommon* lclVar)
    {
        assert(lclVar->GetLclNum() < lvaCount);
        return &lvaTable[lclVar->GetLclNum()];
    }

    unsigned lvaTrackedIndexToLclNum(unsigned trackedIndex)
    {
        assert(trackedIndex < lvaTrackedCount);
        unsigned lclNum = lvaTrackedToVarNum[trackedIndex];
        assert(lclNum < lvaCount);
        return lclNum;
    }

    LclVarDsc* lvaGetDescByTrackedIndex(unsigned trackedIndex)
    {
        return lvaGetDesc(lvaTrackedIndexToLclNum(trackedIndex));
    }

    unsigned lvaLclSize(unsigned varNum);

    bool lvaHaveManyLocals() const;

    unsigned lvaNewTemp(var_types type, bool shortLifetime DEBUGARG(const char* reason));
    unsigned lvaNewTemp(ClassLayout* layout, bool shortLifetime DEBUGARG(const char* reason));
    unsigned lvaNewTemp(CORINFO_CLASS_HANDLE classHandle, bool shortLifetime DEBUGARG(const char* reason));

    unsigned lvaGrabTemp(bool shortLifetime DEBUGARG(const char* reason));
    unsigned lvaGrabTemps(unsigned count DEBUGARG(const char* reason));
    unsigned lvaGrabTempWithImplicitUse(bool shortLifetime DEBUGARG(const char* reason));

    void lvaResizeTable(unsigned newSize);

    void lvaSortByRefCount();

    void lvaMarkLocalVars(); // Local variable ref-counting
    void lvaComputeRefCounts(bool isRecompute, bool setSlotNumbers);
    void lvaMarkLocalVars(BasicBlock* block, bool isRecompute);

    void lvaAllocOutgoingArgSpaceVar(); // Set up lvaOutgoingArgSpaceVar

    VARSET_VALRET_TP lvaStmtLclMask(Statement* stmt);

#ifdef DEBUG
    struct lvaStressLclFldArgs
    {
        Compiler* m_pCompiler;
        bool      m_bFirstPass;
    };

    static fgWalkPreFn lvaStressLclFldCB;
    void               lvaStressLclFld();

    void lvaDispVarSet(VARSET_VALARG_TP set, VARSET_VALARG_TP allVars);
    void lvaDispVarSet(VARSET_VALARG_TP set);

#ifdef TARGET_ARMARCH
    unsigned lvaStressLclFldGetAlignment(GenTreeLclVar* lclNode);
#endif
#endif

#ifdef TARGET_ARM
    int lvaFrameAddress(int varNum, bool mustBeFPBased, regNumber* pBaseReg, int addrModeOffset, bool isFloatUsage);
#else
    int lvaFrameAddress(int varNum, bool* pFPbased);
#endif

    bool lvaIsParameter(unsigned varNum);
    bool lvaIsRegArgument(unsigned varNum);
    bool lvaIsOriginalThisArg(unsigned varNum); // Is this varNum the original this argument?
    bool lvaIsOriginalThisReadOnly();           // return true if there is no place in the code
                                                // that writes to arg0

    bool lvaIsImplicitByRefLocal(unsigned varNum)
    {
        return lvaGetDesc(varNum)->IsImplicitByRefParam();
    }

    bool lvaIsMultiRegStructParam(LclVarDsc* lcl);

    void lvaSetStruct(unsigned lclNum, ClassLayout* layout, bool checkUnsafeBuffer);
    void lvaSetStruct(unsigned lclNum, CORINFO_CLASS_HANDLE classHandle, bool checkUnsafeBuffer);

    // If the local is TYP_REF, set or update the associated class information.
    void lvaSetClass(unsigned varNum, CORINFO_CLASS_HANDLE clsHnd, bool isExact = false);
    void lvaSetClass(unsigned varNum, GenTree* tree, CORINFO_CLASS_HANDLE stackHandle = nullptr);
    void lvaUpdateClass(unsigned varNum, CORINFO_CLASS_HANDLE clsHnd, bool isExact = false);
    void lvaUpdateClass(unsigned varNum, GenTree* tree, CORINFO_CLASS_HANDLE stackHandle = nullptr);

#define MAX_NumOfFieldsInPromotableStruct 4 // Maximum number of fields in promotable struct

    // Info about struct type fields.
    struct lvaStructFieldInfo
    {
        CORINFO_FIELD_HANDLE fldHnd;
        unsigned             fldOffset;
        unsigned             fldSize;
        CORINFO_CLASS_HANDLE fldTypeHnd;
        var_types            fldType;

        lvaStructFieldInfo() : fldHnd(nullptr), fldOffset(0), fldSize(0), fldTypeHnd(nullptr), fldType(TYP_UNDEF)
        {
        }
    };

    // Info about a struct type, instances of which may be candidates for promotion.
    struct lvaStructPromotionInfo
    {
        CORINFO_CLASS_HANDLE typeHnd;
        bool                 canPromote;
        bool                 containsHoles;
        bool                 customLayout;
        bool                 fieldsSorted;
        unsigned char        fieldCnt;
        lvaStructFieldInfo   fields[MAX_NumOfFieldsInPromotableStruct];

        lvaStructPromotionInfo(CORINFO_CLASS_HANDLE typeHnd = nullptr)
            : typeHnd(typeHnd)
            , canPromote(false)
            , containsHoles(false)
            , customLayout(false)
            , fieldsSorted(false)
            , fieldCnt(0)
        {
        }
    };

    // This class is responsible for checking validity and profitability of struct promotion.
    // If it is both legal and profitable, then TryPromoteStructVar promotes the struct and initializes
    // nessesary information for fgMorphStructField to use.
    class StructPromotionHelper
    {
    public:
        StructPromotionHelper(Compiler* compiler);

        bool CanPromoteStructType(CORINFO_CLASS_HANDLE typeHnd);
        bool TryPromoteStructVar(unsigned lclNum);
        void Clear()
        {
            structPromotionInfo.typeHnd = NO_CLASS_HANDLE;
        }

#ifdef DEBUG
        void CheckRetypedAsScalar(CORINFO_FIELD_HANDLE fieldHnd, var_types requestedType);
#endif // DEBUG

#ifdef TARGET_ARM
        bool GetRequiresScratchVar();
#endif // TARGET_ARM

    private:
        bool CanPromoteStructVar(unsigned lclNum);
        bool ShouldPromoteStructVar(unsigned lclNum);
        void PromoteStructVar(unsigned lclNum);
        void SortStructFields();

        void GetFieldInfo(CORINFO_CLASS_HANDLE classHandle, unsigned index);
        void TryPromoteSingleFieldStruct(lvaStructFieldInfo& outerFieldInfo);

    private:
        Compiler*              compiler;
        lvaStructPromotionInfo structPromotionInfo;

#ifdef DEBUG
        typedef JitHashTable<CORINFO_FIELD_HANDLE, JitPtrKeyFuncs<CORINFO_FIELD_STRUCT_>, var_types>
                                 RetypedAsScalarFieldsMap;
        RetypedAsScalarFieldsMap retypedFieldsMap;
#endif // DEBUG
    };

    StructPromotionHelper* structPromotionHelper;

#if !defined(TARGET_64BIT)
    void lvaPromoteLongVars();
#endif // !defined(TARGET_64BIT)
    unsigned lvaGetFieldLocal(const LclVarDsc* varDsc, unsigned int fldOffset);
    lvaPromotionType lvaGetPromotionType(const LclVarDsc* varDsc);
    lvaPromotionType lvaGetPromotionType(unsigned varNum);
    lvaPromotionType lvaGetParentPromotionType(const LclVarDsc* varDsc);
    lvaPromotionType lvaGetParentPromotionType(unsigned varNum);
    bool lvaIsFieldOfDependentlyPromotedStruct(const LclVarDsc* varDsc);
    bool lvaIsGCTracked(const LclVarDsc* varDsc);

#if defined(FEATURE_SIMD)
    bool lvaMapSimd12ToSimd16(const LclVarDsc* varDsc)
    {
        assert(varDsc->lvType == TYP_SIMD12);
        assert(varDsc->GetSize() == 12);

#if defined(TARGET_64BIT) && !defined(OSX_ARM64_ABI)
        assert(varDsc->lvSize() == 16);
#endif // defined(TARGET_64BIT)

        // We make local variable SIMD12 types 16 bytes instead of just 12.
        // lvSize() will return 16 bytes for SIMD12, even for fields.
        // However, we can't do that mapping if the var is a dependently promoted struct field.
        // Such a field must remain its exact size within its parent struct unless it is a single
        // field *and* it is the only field in a struct of 16 bytes.
        if (varDsc->lvSize() != 16)
        {
            return false;
        }
        if (lvaIsFieldOfDependentlyPromotedStruct(varDsc))
        {
            LclVarDsc* parentVarDsc = lvaGetDesc(varDsc->lvParentLcl);
            return (parentVarDsc->lvFieldCnt == 1) && (parentVarDsc->lvSize() == 16);
        }
        return true;
    }
#endif // defined(FEATURE_SIMD)

    unsigned lvaGSSecurityCookie; // LclVar number
    bool     lvaTempsHaveLargerOffsetThanVars();

    // Returns "true" iff local variable "lclNum" is in SSA form.
    bool lvaInSsa(unsigned lclNum)
    {
        assert(lclNum < lvaCount);
        return lvaTable[lclNum].lvInSsa;
    }

    unsigned lvaStubArgumentVar; // variable representing the secret stub argument coming in EAX

#if defined(FEATURE_EH_FUNCLETS)
    unsigned lvaPSPSym; // variable representing the PSPSym
#endif

    InlineInfo*     impInlineInfo;
    InlineStrategy* m_inlineStrategy;

    // The Compiler* that is the root of the inlining tree of which "this" is a member.
    Compiler* impInlineRoot();

#if defined(DEBUG) || defined(INLINE_DATA)
    unsigned __int64 getInlineCycleCount()
    {
        return m_compCycles;
    }
#endif // defined(DEBUG) || defined(INLINE_DATA)

    bool fgNoStructPromotion;      // Set to TRUE to turn off struct promotion for this method.
    bool fgNoStructParamPromotion; // Set to TRUE to turn off struct promotion for parameters this method.

    //=========================================================================
    //                          PROTECTED
    //=========================================================================

protected:
    //---------------- Local variable ref-counting ----------------------------

    void lvaMarkLclRefs(GenTree* tree, GenTree* user, BasicBlock* block, Statement* stmt, bool isRecompute);
    bool IsDominatedByExceptionalEntry(BasicBlock* block);
    void SetVolatileHint(LclVarDsc* varDsc);

    // Keeps the mapping from SSA #'s to VN's for the implicit memory variables.
    SsaDefArray<SsaMemDef> lvMemoryPerSsaData;

public:
    // Returns the address of the per-Ssa data for memory at the given ssaNum (which is required
    // not to be the SsaConfig::RESERVED_SSA_NUM, which indicates that the variable is
    // not an SSA variable).
    SsaMemDef* GetMemoryPerSsaData(unsigned ssaNum)
    {
        return lvMemoryPerSsaData.GetSsaDef(ssaNum);
    }

    /*
    XXXXXXXXXXXXXXXXXXXXXXXXXXXXXXXXXXXXXXXXXXXXXXXXXXXXXXXXXXXXXXXXXXXXXXXXXXXXXXX
    XXXXXXXXXXXXXXXXXXXXXXXXXXXXXXXXXXXXXXXXXXXXXXXXXXXXXXXXXXXXXXXXXXXXXXXXXXXXXXX
    XX                                                                           XX
    XX                           Importer                                        XX
    XX                                                                           XX
    XX   Imports the given method and converts it to semantic trees              XX
    XX                                                                           XX
    XXXXXXXXXXXXXXXXXXXXXXXXXXXXXXXXXXXXXXXXXXXXXXXXXXXXXXXXXXXXXXXXXXXXXXXXXXXXXXX
    XXXXXXXXXXXXXXXXXXXXXXXXXXXXXXXXXXXXXXXXXXXXXXXXXXXXXXXXXXXXXXXXXXXXXXXXXXXXXXX
    */

private:
    // For prefixFlags
    enum
    {
        PREFIX_TAILCALL_EXPLICIT = 0x00000001, // call has "tail" IL prefix
        PREFIX_TAILCALL_IMPLICIT =
            0x00000010, // call is treated as having "tail" prefix even though there is no "tail" IL prefix
        PREFIX_TAILCALL_STRESS =
            0x00000100, // call doesn't "tail" IL prefix but is treated as explicit because of tail call stress
        PREFIX_TAILCALL    = (PREFIX_TAILCALL_EXPLICIT | PREFIX_TAILCALL_IMPLICIT | PREFIX_TAILCALL_STRESS),
        PREFIX_VOLATILE    = 0x00001000,
        PREFIX_UNALIGNED   = 0x00010000,
        PREFIX_CONSTRAINED = 0x00100000,
        PREFIX_READONLY    = 0x01000000
    };

    static void impValidateMemoryAccessOpcode(const BYTE* codeAddr, const BYTE* codeEndp, bool volatilePrefix);
    static OPCODE impGetNonPrefixOpcode(const BYTE* codeAddr, const BYTE* codeEndp);
    static bool impOpcodeIsCallOpcode(OPCODE opcode);

public:
    void impInit();
    void impImport();

    CORINFO_CLASS_HANDLE impGetRefAnyClass();
    CORINFO_CLASS_HANDLE impGetRuntimeArgumentHandle();
    CORINFO_CLASS_HANDLE impGetTypeHandleClass();
    CORINFO_CLASS_HANDLE impGetStringClass();
    CORINFO_CLASS_HANDLE impGetObjectClass();

    // Returns underlying type of handles returned by ldtoken instruction
    var_types GetRuntimeHandleUnderlyingType()
    {
        // RuntimeTypeHandle is backed by raw pointer on CoreRT and by object reference on other runtimes
        return IsTargetAbi(CORINFO_CORERT_ABI) ? TYP_I_IMPL : TYP_REF;
    }

    void impDevirtualizeCall(GenTreeCall*            call,
                             CORINFO_METHOD_HANDLE*  method,
                             unsigned*               methodFlags,
                             CORINFO_CONTEXT_HANDLE* contextHandle,
                             CORINFO_CONTEXT_HANDLE* exactContextHandle,
                             bool                    isLateDevirtualization,
                             bool                    isExplicitTailCall,
                             IL_OFFSETX              ilOffset = BAD_IL_OFFSET);

    void impLateDevirtualizeCall(GenTreeCall* call);

    //=========================================================================
    //                          PROTECTED
    //=========================================================================

protected:
    //-------------------- Stack manipulation ---------------------------------

    unsigned impStkSize; // Size of the full stack

#define SMALL_STACK_SIZE 16 // number of elements in impSmallStack

    bool impIsPrimitive(CorInfoType type);
    bool impILConsumesAddr(const BYTE* codeAddr);

    void impResolveToken(const BYTE* addr, CORINFO_RESOLVED_TOKEN* pResolvedToken, CorInfoTokenKind kind);

    void impPushOnStack(GenTree* tree, typeInfo ti);
    StackEntry impPopStack();
    GenTree* impPopStackCoerceArg(var_types signatureType);
    StackEntry& impStackTop(unsigned n = 0);
    unsigned impStackHeight();

    typeInfo impMakeTypeInfo(CorInfoType type, CORINFO_CLASS_HANDLE classHandle);

    GenTree* impImportLdvirtftn(GenTree* thisPtr, CORINFO_RESOLVED_TOKEN* pResolvedToken, CORINFO_CALL_INFO* pCallInfo);

    int impBoxPatternMatch(CORINFO_RESOLVED_TOKEN* pResolvedToken, const BYTE* codeAddr, const BYTE* codeEndp);
    void impImportAndPushBox(CORINFO_RESOLVED_TOKEN* pResolvedToken);

    void impImportNewObjArray(CORINFO_RESOLVED_TOKEN* pResolvedToken, CORINFO_CALL_INFO* pCallInfo);

    bool impCanPInvokeInline();
    bool impCanPInvokeInlineCallSite(BasicBlock* block);
    void impCheckForPInvokeCall(
        GenTreeCall* call, CORINFO_METHOD_HANDLE methHnd, CORINFO_SIG_INFO* sig, unsigned mflags, BasicBlock* block);
    GenTreeCall* impImportIndirectCall(CORINFO_SIG_INFO* sig, IL_OFFSETX ilOffset = BAD_IL_OFFSET);
    void impPopArgsForUnmanagedCall(GenTree* call, CORINFO_SIG_INFO* sig);

    void impInsertHelperCall(CORINFO_HELPER_DESC* helperCall);
    void impHandleAccessAllowed(CorInfoIsAccessAllowedResult result, CORINFO_HELPER_DESC* helperCall);
    void impHandleAccessAllowedInternal(CorInfoIsAccessAllowedResult result, CORINFO_HELPER_DESC* helperCall);

    var_types impImportCall(OPCODE                  opcode,
                            CORINFO_RESOLVED_TOKEN* pResolvedToken,
                            CORINFO_RESOLVED_TOKEN* pConstrainedResolvedToken, // Is this a "constrained." call on a
                                                                               // type parameter?
                            GenTree*           newobjThis,
                            int                prefixFlags,
                            CORINFO_CALL_INFO* callInfo,
                            IL_OFFSET          rawILOffset);

    CORINFO_CLASS_HANDLE impGetSpecialIntrinsicExactReturnType(CORINFO_METHOD_HANDLE specialIntrinsicHandle);

    void impInitializeStructCall(GenTreeCall* call, CORINFO_CLASS_HANDLE retClass);
#if FEATURE_MULTIREG_RET
    GenTree* impCanonicalizeMultiRegCall(GenTreeCall* call);
    GenTree* impCanonicalizeMultiRegReturnValue(GenTree* value, CORINFO_CLASS_HANDLE retClass);
#endif
    GenTree* impSpillPseudoReturnBufferCall(GenTreeCall* call);

    GenTree* impInitClass(CORINFO_RESOLVED_TOKEN* pResolvedToken);

    GenTree* impImportStaticReadOnlyField(void* fldAddr, var_types lclTyp);

    GenTree* impImportFieldAccess(GenTree*                  objPtr,
                                  CORINFO_RESOLVED_TOKEN*   resolvedToken,
                                  const CORINFO_FIELD_INFO& fieldInfo,
                                  CORINFO_ACCESS_FLAGS      accessFlags,
                                  var_types                 type,
                                  CORINFO_CLASS_HANDLE      structType);

    GenTree* impImportStaticFieldAddressHelper(CORINFO_RESOLVED_TOKEN*   resolvedToken,
                                               const CORINFO_FIELD_INFO& fieldInfo,
                                               CORINFO_ACCESS_FLAGS      accessFlags);

    GenTree* impImportStaticFieldAccess(CORINFO_RESOLVED_TOKEN*   resolvedToken,
                                        const CORINFO_FIELD_INFO& fieldInfo,
                                        CORINFO_ACCESS_FLAGS      accessFlags,
                                        var_types                 type);

    static void impBashVarAddrsToI(GenTree* tree1, GenTree* tree2 = nullptr);

    GenTree* impImplicitIorI4Cast(GenTree* tree, var_types dstTyp);

    GenTree* impImplicitR4orR8Cast(GenTree* tree, var_types dstTyp);

    void impImportLeave(BasicBlock* block);
    void impResetLeaveBlock(BasicBlock* block, unsigned jmpAddr);
    GenTree* impTypeIsAssignable(GenTree* typeTo, GenTree* typeFrom);
    GenTree* impIntrinsic(GenTree*                newobjThis,
                          CORINFO_CLASS_HANDLE    clsHnd,
                          CORINFO_METHOD_HANDLE   method,
                          CORINFO_SIG_INFO*       sig,
                          unsigned                methodFlags,
                          int                     memberRef,
                          bool                    readonlyCall,
                          bool                    tailCall,
                          CORINFO_RESOLVED_TOKEN* pContstrainedResolvedToken,
                          CORINFO_THIS_TRANSFORM  constraintCallThisTransform,
                          CorInfoIntrinsics*      pIntrinsicID,
                          bool*                   isSpecialIntrinsic = nullptr);
    GenTree* impMathIntrinsic(CORINFO_METHOD_HANDLE method,
                              CORINFO_SIG_INFO*     sig,
                              var_types             callType,
                              NamedIntrinsic        intrinsicName,
                              bool                  tailCall);
    NamedIntrinsic lookupNamedIntrinsic(CORINFO_METHOD_HANDLE method);
    GenTree* impUnsupportedNamedIntrinsic(unsigned              helper,
                                          CORINFO_METHOD_HANDLE method,
                                          CORINFO_SIG_INFO*     sig,
                                          bool                  mustExpand);
    GenTree* impNewMustThrowException(unsigned helper, var_types type, CORINFO_CLASS_HANDLE clsHnd);

#ifdef FEATURE_HW_INTRINSICS
    GenTree* impHWIntrinsic(NamedIntrinsic        intrinsic,
                            CORINFO_CLASS_HANDLE  clsHnd,
                            CORINFO_METHOD_HANDLE method,
                            CORINFO_SIG_INFO*     sig,
                            bool                  mustExpand);
    GenTree* impSimdAsHWIntrinsic(NamedIntrinsic        intrinsic,
                                  CORINFO_CLASS_HANDLE  clsHnd,
                                  CORINFO_METHOD_HANDLE method,
                                  CORINFO_SIG_INFO*     sig,
                                  GenTree*              newobjThis);

protected:
    bool compSupportsHWIntrinsic(CORINFO_InstructionSet isa);

<<<<<<< HEAD
    GenTree* impSimdAsHWIntrinsicSpecial(NamedIntrinsic              intrinsic,
                                         const HWIntrinsicSignature& signature,
                                         ClassLayout*                layout);

    GenTree* impSimdAsHWIntrinsicCreate(const HWIntrinsicSignature& signature,
                                        ClassLayout*                thisLayout,
                                        GenTree*                    newobjThis);

    GenTree* impSimdAsHWIntrinsicCreateExtend(const HWIntrinsicSignature& signature,
                                              ClassLayout*                layout,
                                              GenTree*                    newobjThis);

    GenTree* impSimdAsHWIntrinsicGetCtorThis(ClassLayout* layout, GenTree* newobjThis);

    GenTree* impSimdAsHWIntrinsicCndSel(ClassLayout* layout, GenTree* op1, GenTree* op2, GenTree* op3);

    GenTree* impSpecialIntrinsic(NamedIntrinsic              intrinsic,
                                 const HWIntrinsicSignature& sig,
                                 var_types                   baseType,
                                 var_types                   retType,
                                 unsigned                    simdSize);

    GenTree* impPopArgForHWIntrinsic(var_types paramType, ClassLayout* paramLayout);
    GenTree* impNonConstFallback(NamedIntrinsic intrinsic, var_types simdType, var_types baseType);
=======
    GenTree* impSimdAsHWIntrinsicSpecial(NamedIntrinsic       intrinsic,
                                         CORINFO_CLASS_HANDLE clsHnd,
                                         CORINFO_SIG_INFO*    sig,
                                         var_types            retType,
                                         CorInfoType          simdBaseJitType,
                                         unsigned             simdSize,
                                         GenTree*             newobjThis);

    GenTree* impSimdAsHWIntrinsicCndSel(CORINFO_CLASS_HANDLE clsHnd,
                                        var_types            retType,
                                        CorInfoType          simdBaseJitType,
                                        unsigned             simdSize,
                                        GenTree*             op1,
                                        GenTree*             op2,
                                        GenTree*             op3);

    GenTree* impSpecialIntrinsic(NamedIntrinsic        intrinsic,
                                 CORINFO_CLASS_HANDLE  clsHnd,
                                 CORINFO_METHOD_HANDLE method,
                                 CORINFO_SIG_INFO*     sig,
                                 CorInfoType           simdBaseJitType,
                                 var_types             retType,
                                 unsigned              simdSize);

    GenTree* getArgForHWIntrinsic(var_types            argType,
                                  CORINFO_CLASS_HANDLE argClass,
                                  bool                 expectAddr = false,
                                  GenTree*             newobjThis = nullptr);
    GenTree* impNonConstFallback(NamedIntrinsic intrinsic, var_types simdType, CorInfoType simdBaseJitType);
>>>>>>> a629767a
    GenTree* addRangeCheckIfNeeded(
        NamedIntrinsic intrinsic, GenTree* immOp, bool mustExpand, int immLowerBound, int immUpperBound);

#ifdef TARGET_XARCH
<<<<<<< HEAD
    GenTree* impBaseIntrinsic(NamedIntrinsic              intrinsic,
                              const HWIntrinsicSignature& sig,
                              var_types                   baseType,
                              var_types                   retType,
                              unsigned                    simdSize);
    GenTree* impSSEIntrinsic(NamedIntrinsic intrinsic, const HWIntrinsicSignature& sig);
    GenTree* impSSE2Intrinsic(NamedIntrinsic intrinsic, const HWIntrinsicSignature& sig);
    GenTree* impAvxOrAvx2Intrinsic(NamedIntrinsic intrinsic, const HWIntrinsicSignature& sig);
    GenTree* impBMI1OrBMI2Intrinsic(NamedIntrinsic intrinsic, const HWIntrinsicSignature& sig);

    GenTree* impSimdAsHWIntrinsicRelOp(
        NamedIntrinsic intrinsic, var_types baseType, ClassLayout* layout, GenTree* op1, GenTree* op2);
=======
    GenTree* impBaseIntrinsic(NamedIntrinsic        intrinsic,
                              CORINFO_CLASS_HANDLE  clsHnd,
                              CORINFO_METHOD_HANDLE method,
                              CORINFO_SIG_INFO*     sig,
                              CorInfoType           simdBaseJitType,
                              var_types             retType,
                              unsigned              simdSize);
    GenTree* impSSEIntrinsic(NamedIntrinsic intrinsic, CORINFO_METHOD_HANDLE method, CORINFO_SIG_INFO* sig);
    GenTree* impSSE2Intrinsic(NamedIntrinsic intrinsic, CORINFO_METHOD_HANDLE method, CORINFO_SIG_INFO* sig);
    GenTree* impAvxOrAvx2Intrinsic(NamedIntrinsic intrinsic, CORINFO_METHOD_HANDLE method, CORINFO_SIG_INFO* sig);
    GenTree* impBMI1OrBMI2Intrinsic(NamedIntrinsic intrinsic, CORINFO_METHOD_HANDLE method, CORINFO_SIG_INFO* sig);

    GenTree* impSimdAsHWIntrinsicRelOp(NamedIntrinsic       intrinsic,
                                       CORINFO_CLASS_HANDLE clsHnd,
                                       var_types            retType,
                                       CorInfoType          simdBaseJitType,
                                       unsigned             simdSize,
                                       GenTree*             op1,
                                       GenTree*             op2);
>>>>>>> a629767a
#endif // TARGET_XARCH
#endif // FEATURE_HW_INTRINSICS
    GenTree* impArrayAccessIntrinsic(CORINFO_CLASS_HANDLE clsHnd,
                                     CORINFO_SIG_INFO*    sig,
                                     int                  memberRef,
                                     bool                 readonlyCall,
                                     CorInfoIntrinsics    intrinsicID);
    GenTree* impInitializeArrayIntrinsic(CORINFO_SIG_INFO* sig);

    GenTree* impMethodPointer(CORINFO_RESOLVED_TOKEN* pResolvedToken, CORINFO_CALL_INFO* pCallInfo);

    GenTree* impTransformThis(GenTree*                thisPtr,
                              CORINFO_RESOLVED_TOKEN* pConstrainedResolvedToken,
                              CORINFO_THIS_TRANSFORM  transform);

    //----------------- Manipulating the trees and stmts ----------------------

    Statement* impStmtList; // Statements for the BB being imported.
    Statement* impLastStmt; // The last statement for the current BB.

public:
    enum
    {
        CHECK_SPILL_ALL  = -1,
        CHECK_SPILL_NONE = -2
    };

    void impBeginTreeList();
    void impEndTreeList(BasicBlock* block, Statement* firstStmt, Statement* lastStmt);
    void impEndTreeList(BasicBlock* block);
    void impAppendStmtCheck(Statement* stmt, unsigned chkLevel);
    void impAppendStmt(Statement* stmt, unsigned chkLevel);
    void impAppendStmt(Statement* stmt);
    void impInsertStmtBefore(Statement* stmt, Statement* stmtBefore);
    Statement* impAppendTree(GenTree* tree, unsigned chkLevel, IL_OFFSETX offset);
    void impInsertTreeBefore(GenTree* tree, IL_OFFSETX offset, Statement* stmtBefore);
    void impAppendTempAssign(unsigned lclNum, GenTree* val, unsigned curLevel);
    void impAppendTempAssign(unsigned lclNum, GenTree* val, ClassLayout* layout, unsigned curLevel);
    void impAppendTempAssign(unsigned lclNum, GenTree* val, CORINFO_CLASS_HANDLE structHnd, unsigned curLevel);

    Statement* impExtractLastStmt();

    GenTree* impCloneExpr(GenTree* tree, GenTree** clone, unsigned spillCheckLevel DEBUGARG(const char* reason));
    GenTree* impCloneExpr(GenTree*     tree,
                          GenTree**    clone,
                          ClassLayout* layout,
                          unsigned spillCheckLevel DEBUGARG(const char* reason));
    void impMakeMultiUse(GenTree*  tree,
                         unsigned  useCount,
                         GenTree** uses,
                         unsigned spillCheckLevel DEBUGARG(const char* reason));
    void impMakeMultiUse(GenTree*     tree,
                         unsigned     useCount,
                         GenTree**    uses,
                         ClassLayout* layout,
                         unsigned spillCheckLevel DEBUGARG(const char* reason));

    template <unsigned useCount>
    void impMakeMultiUse(GenTree* tree,
                         GenTree* (&uses)[useCount],
                         ClassLayout* layout,
                         unsigned spillCheckLevel DEBUGARG(const char* reason))
    {
        impMakeMultiUse(tree, useCount, uses, layout, spillCheckLevel DEBUGARG(reason));
    }

    GenTree* impAssignStructAddr(GenTree* dest, GenTree* src, ClassLayout* layout, unsigned curLevel);

<<<<<<< HEAD
    GenTree* impGetStructAddr(GenTree* structVal, CORINFO_CLASS_HANDLE structHnd, unsigned curLevel, bool willDeref);
=======
    var_types impNormStructType(CORINFO_CLASS_HANDLE structHnd, CorInfoType* simdBaseJitType = nullptr);
>>>>>>> a629767a

    GenTree* impCanonicalizeStructCallArg(GenTree* arg, ClassLayout* argLayout, unsigned curLevel);

    GenTree* impTokenToHandle(CORINFO_RESOLVED_TOKEN* pResolvedToken,
                              BOOL*                   pRuntimeLookup    = nullptr,
                              BOOL                    mustRestoreHandle = FALSE,
                              BOOL                    importParent      = FALSE);

    GenTree* impParentClassTokenToHandle(CORINFO_RESOLVED_TOKEN* pResolvedToken,
                                         BOOL*                   pRuntimeLookup    = nullptr,
                                         BOOL                    mustRestoreHandle = FALSE)
    {
        return impTokenToHandle(pResolvedToken, pRuntimeLookup, mustRestoreHandle, TRUE);
    }

    GenTree* impLookupToTree(CORINFO_RESOLVED_TOKEN* pResolvedToken,
                             CORINFO_LOOKUP*         pLookup,
                             unsigned                flags,
                             void*                   compileTimeHandle);

    GenTree* getRuntimeContextTree(CORINFO_RUNTIME_LOOKUP_KIND kind);

    GenTree* impRuntimeLookupToTree(CORINFO_RESOLVED_TOKEN* pResolvedToken,
                                    CORINFO_LOOKUP*         pLookup,
                                    void*                   compileTimeHandle);

    GenTree* impReadyToRunLookupToTree(CORINFO_CONST_LOOKUP* pLookup, unsigned flags, void* compileTimeHandle);

    GenTreeCall* impReadyToRunHelperToTree(CORINFO_RESOLVED_TOKEN* pResolvedToken,
                                           CorInfoHelpFunc         helper,
                                           var_types               type,
                                           GenTreeCall::Use*       args               = nullptr,
                                           CORINFO_LOOKUP_KIND*    pGenericLookupKind = nullptr);

    GenTree* impCastClassOrIsInstToTree(GenTree*                op1,
                                        GenTree*                op2,
                                        CORINFO_RESOLVED_TOKEN* pResolvedToken,
                                        bool                    isCastClass);

    GenTree* impOptimizeCastClassOrIsInst(GenTree* op1, CORINFO_RESOLVED_TOKEN* pResolvedToken, bool isCastClass);

    bool IsIntrinsicImplementedByUserCall(NamedIntrinsic intrinsicName);
    bool IsTargetIntrinsic(NamedIntrinsic intrinsicName);
    bool IsMathIntrinsic(NamedIntrinsic intrinsicName);
    bool IsMathIntrinsic(GenTree* tree);

private:
    //----------------- Importing the method ----------------------------------

    CORINFO_CONTEXT_HANDLE impTokenLookupContextHandle; // The context used for looking up tokens.

#ifdef DEBUG
    unsigned    impCurOpcOffs;
    const char* impCurOpcName;

    // For displaying instrs with generated native code (-n:B)
    Statement* impLastILoffsStmt; // oldest stmt added for which we did not call SetLastILOffset().
    void       impNoteLastILoffs();
#endif

    /* IL offset of the stmt currently being imported. It gets set to
       BAD_IL_OFFSET after it has been set in the appended trees. Then it gets
       updated at IL offsets for which we have to report mapping info.
       It also includes flag bits, so use jitGetILoffs()
       to get the actual IL offset value.
    */

    IL_OFFSETX impCurStmtOffs;
    void impCurStmtOffsSet(IL_OFFSET offs);

    void impNoteBranchOffs();

    unsigned impInitBlockLineInfo();

    GenTree* impCheckForNullPointer(GenTree* obj);
    bool impIsThis(GenTree* obj);
    bool impIsLDFTN_TOKEN(const BYTE* delegateCreateStart, const BYTE* newobjCodeAddr);
    bool impIsDUP_LDVIRTFTN_TOKEN(const BYTE* delegateCreateStart, const BYTE* newobjCodeAddr);
    bool impIsAnySTLOC(OPCODE opcode)
    {
        return ((opcode == CEE_STLOC) || (opcode == CEE_STLOC_S) ||
                ((opcode >= CEE_STLOC_0) && (opcode <= CEE_STLOC_3)));
    }

    GenTreeCall::Use* impPopCallArgs(unsigned count, CORINFO_SIG_INFO* sig, GenTreeCall::Use* prefixArgs = nullptr);

    bool impCheckImplicitArgumentCoercion(var_types sigType, var_types nodeType) const;

    GenTreeCall::Use* impPopReverseCallArgs(unsigned count, CORINFO_SIG_INFO* sig, unsigned skipReverseCount = 0);

    /*
     * Get current IL offset with stack-empty info incoporated
     */
    IL_OFFSETX impCurILOffset(IL_OFFSET offs, bool callInstruction = false);

    //---------------- Spilling the importer stack ----------------------------

    // The maximum number of bytes of IL processed without clean stack state.
    // It allows to limit the maximum tree size and depth.
    static const unsigned MAX_TREE_SIZE = 200;
    bool impCanSpillNow(OPCODE prevOpcode);

    // We keep a byte-per-block map (dynamically extended) in the top-level Compiler object of a compilation.
    JitExpandArray<bool> impPendingBlockMembers;

    // Return the byte for "b" (allocating/extending impPendingBlockMembers if necessary.)
    // Operates on the map in the top-level ancestor.
    bool impIsPendingBlockMember(BasicBlock* blk)
    {
        return impInlineRoot()->impPendingBlockMembers.Get(blk->bbInd());
    }

    // Set the byte for "b" to "val" (allocating/extending impPendingBlockMembers if necessary.)
    // Operates on the map in the top-level ancestor.
    void impSetPendingBlockMember(BasicBlock* blk, bool val)
    {
        impInlineRoot()->impPendingBlockMembers.Set(blk->bbInd(), val);
    }

    bool impCanReimport;

    void impSpillStackEntry(unsigned level DEBUGARG(const char* reason));

    void impSpillStackEnsure(bool spillLeaves = false);
    void impEvalSideEffects();
    void impSpillSpecialSideEff();
    void impSpillSideEffects(bool spillGlobEffects, unsigned chkLevel DEBUGARG(const char* reason));
    void               impSpillValueClasses();
    void               impSpillEvalStack();
    static fgWalkPreFn impFindValueClasses;
    void impSpillLclRefs(ssize_t lclNum);

    BasicBlock* impPushCatchArgOnStack(BasicBlock* hndBlk, CORINFO_CLASS_HANDLE clsHnd, bool isSingleBlockFilter);
    GenTree* impNewCatchArg();

    bool impBlockIsInALoop(BasicBlock* block);
    void impImportBlockCode(BasicBlock* block);

    void impAddPendingEHSuccessors(BasicBlock* block);

    void impImportBlockPending(BasicBlock* block);
    void impPushPendingBlock(BasicBlock* block);
    BasicBlock* impPopPendingBlock();

    var_types impGetNumericBinaryOpType(genTreeOps oper, bool fUnsigned, GenTree** pOp1, GenTree** pOp2);

    void impImportBlock(BasicBlock* block);
    bool impSpillStackAtBlockEnd(BasicBlock* block);

    // Assumes that "block" is a basic block that completes with a non-empty stack. We will assign the values
    // on the stack to local variables (the "spill temp" variables). The successor blocks will assume that
    // its incoming stack contents are in those locals. This requires "block" and its successors to agree on
    // the variables that will be used -- and for all the predecessors of those successors, and the
    // successors of those predecessors, etc. Call such a set of blocks closed under alternating
    // successor/predecessor edges a "spill clique." A block is a "predecessor" or "successor" member of the
    // clique (or, conceivably, both). Each block has a specified sequence of incoming and outgoing spill
    // temps. If "block" already has its outgoing spill temps assigned (they are always a contiguous series
    // of local variable numbers, so we represent them with the base local variable number), returns that.
    // Otherwise, picks a set of spill temps, and propagates this choice to all blocks in the spill clique of
    // which "block" is a member (asserting, in debug mode, that no block in this clique had its spill temps
    // chosen already. More precisely, that the incoming or outgoing spill temps are not chosen, depending
    // on which kind of member of the clique the block is).
    void impSetSpillCliqueState(BasicBlock* block, ImportSpillCliqueState* state);

    // Assumes that "block" is a basic block that completes with a non-empty stack. We have previously
    // assigned the values on the stack to local variables (the "spill temp" variables). The successor blocks
    // will assume that its incoming stack contents are in those locals. This requires "block" and its
    // successors to agree on the variables and their types that will be used.  The CLI spec allows implicit
    // conversions between 'int' and 'native int' or 'float' and 'double' stack types. So one predecessor can
    // push an int and another can push a native int.  For 64-bit we have chosen to implement this by typing
    // the "spill temp" as native int, and then importing (or re-importing as needed) so that all the
    // predecessors in the "spill clique" push a native int (sign-extending if needed), and all the
    // successors receive a native int. Similarly float and double are unified to double.
    // This routine is called after a type-mismatch is detected, and it will walk the spill clique to mark
    // blocks for re-importation as appropriate (both successors, so they get the right incoming type, and
    // predecessors, so they insert an upcast if needed).
    void impReimportSpillClique(BasicBlock* block);

    // When we compute a "spill clique" (see above) these byte-maps are allocated to have a byte per basic
    // block, and represent the predecessor and successor members of the clique currently being computed.
    // *** Access to these will need to be locked in a parallel compiler.
    JitExpandArray<uint8_t> impSpillCliqueMembers;

    enum SpillCliqueDir
    {
        SpillCliquePred,
        SpillCliqueSucc
    };

    // Abstract class for receiving a callback while walking a spill clique
    class SpillCliqueWalker
    {
    public:
        virtual void Visit(SpillCliqueDir predOrSucc, BasicBlock* blk) = 0;
    };

    // This is the heart of the algorithm for walking spill cliques. It invokes callback->Visit for each
    // predecessor or successor within the spill clique
    void impWalkSpillCliqueFromPred(BasicBlock* pred, SpillCliqueWalker* callback);

    bool impIsSpillCliqueMember(SpillCliqueDir predOrSucc, BasicBlock* block);
    bool impAddSpillCliqueMember(SpillCliqueDir predOrSucc, BasicBlock* block);

    void impPushLclVar(unsigned lclNum, IL_OFFSET offset);
    void impLoadArg(unsigned ilArgNum, IL_OFFSET offset);
    void impLoadLoc(unsigned ilLclNum, IL_OFFSET offset);
    bool impInlineReturnInstruction();
    void impReturnInstruction(int prefixFlags, OPCODE* opcode);

    // A free list of linked list nodes used to represent to-do stacks of basic blocks.
    struct BlockListNode
    {
        BasicBlock*    m_blk;
        BlockListNode* m_next;
        BlockListNode(BasicBlock* blk, BlockListNode* next = nullptr) : m_blk(blk), m_next(next)
        {
        }
        void* operator new(size_t sz, Compiler* comp);
    };
    BlockListNode* impBlockListNodeFreeList;
    BlockListNode* impPendingBlockStack;

    void FreeBlockListNode(BlockListNode* node);

    var_types mangleVarArgsType(var_types type);

#if FEATURE_VARARG
    regNumber getCallArgIntRegister(regNumber floatReg);
    regNumber getCallArgFloatRegister(regNumber intReg);
#endif // FEATURE_VARARG

#if defined(DEBUG)
    static unsigned jitTotalMethodCompiled;
#endif

#ifdef DEBUG
    static LONG jitNestingLevel;
#endif // DEBUG

    static GenTreeLclVar* impIsAddressInLocal(GenTree* tree);

    void impMakeDiscretionaryInlineObservations(InlineInfo* pInlineInfo, InlineResult* inlineResult);

    // STATIC inlining decision based on the IL code.
    void impCanInlineIL(CORINFO_METHOD_HANDLE fncHandle,
                        CORINFO_METHOD_INFO*  methInfo,
                        bool                  forceInline,
                        InlineResult*         inlineResult);

    void impCheckCanInline(GenTreeCall*           call,
                           CORINFO_METHOD_HANDLE  fncHandle,
                           unsigned               methAttr,
                           CORINFO_CONTEXT_HANDLE exactContextHnd,
                           InlineCandidateInfo**  ppInlineCandidateInfo,
                           InlineResult*          inlineResult);

    bool impInlineIsGuaranteedThisDerefBeforeAnySideEffects(GenTree*          additionalTree,
                                                            GenTreeCall::Use* additionalCallArgs,
                                                            GenTree*          dereferencedAddress);

    void impMarkInlineCandidate(GenTreeCall*           call,
                                CORINFO_CONTEXT_HANDLE exactContextHnd,
                                bool                   exactContextNeedsRuntimeLookup,
                                CORINFO_CALL_INFO*     callInfo);

    void impMarkInlineCandidateHelper(GenTreeCall*           call,
                                      CORINFO_CONTEXT_HANDLE exactContextHnd,
                                      bool                   exactContextNeedsRuntimeLookup,
                                      CORINFO_CALL_INFO*     callInfo);

    bool impTailCallRetTypeCompatible(GenTreeCall* call);

    bool impIsTailCallILPattern(
        bool tailPrefixed, OPCODE curOpcode, const BYTE* codeAddrOfNextOpcode, const BYTE* codeEnd, bool isRecursive);

    bool impIsImplicitTailCallCandidate(
        OPCODE curOpcode, const BYTE* codeAddrOfNextOpcode, const BYTE* codeEnd, int prefixFlags, bool isRecursive);

    bool impIsClassExact(CORINFO_CLASS_HANDLE classHnd);
    bool impCanSkipCovariantStoreCheck(GenTree* value, GenTree* array);

    CORINFO_RESOLVED_TOKEN* impAllocateToken(const CORINFO_RESOLVED_TOKEN& token);

    GenTree* impImportInitObj(GenTree* dstAddr, ClassLayout* layout);
    GenTree* impImportCpObj(GenTree* dstAddr, GenTree* srcAddr, ClassLayout* layout);
    GenTree* impImportInitBlk(GenTree* dstAddr, GenTree* initValue, GenTree* size, bool isVolatile);
    GenTree* impImportCpBlk(GenTree* dstAddr, GenTree* srcAddr, GenTree* size, bool isVolatile);

    GenTree* impImportPop(BasicBlock* block);

    void impImportDup();

    GenTree* impImportTlsFieldAccess(CORINFO_RESOLVED_TOKEN*   resolvedToken,
                                     const CORINFO_FIELD_INFO& fieldInfo,
                                     CORINFO_ACCESS_FLAGS      accessFlags,
                                     var_types                 type);

    /*
    XXXXXXXXXXXXXXXXXXXXXXXXXXXXXXXXXXXXXXXXXXXXXXXXXXXXXXXXXXXXXXXXXXXXXXXXXXXXXXX
    XXXXXXXXXXXXXXXXXXXXXXXXXXXXXXXXXXXXXXXXXXXXXXXXXXXXXXXXXXXXXXXXXXXXXXXXXXXXXXX
    XX                                                                           XX
    XX                           FlowGraph                                       XX
    XX                                                                           XX
    XX   Info about the basic-blocks, their contents and the flow analysis       XX
    XX                                                                           XX
    XXXXXXXXXXXXXXXXXXXXXXXXXXXXXXXXXXXXXXXXXXXXXXXXXXXXXXXXXXXXXXXXXXXXXXXXXXXXXXX
    XXXXXXXXXXXXXXXXXXXXXXXXXXXXXXXXXXXXXXXXXXXXXXXXXXXXXXXXXXXXXXXXXXXXXXXXXXXXXXX
    */

public:
    BasicBlock* fgFirstBB;        // Beginning of the basic block list
    BasicBlock* fgLastBB;         // End of the basic block list
    BasicBlock* fgFirstColdBlock; // First block to be placed in the cold section
    BasicBlock* fgEntryBB;        // For OSR, the original method's entry point
#if defined(FEATURE_EH_FUNCLETS)
    BasicBlock* fgFirstFuncletBB; // First block of outlined funclets (to allow block insertion before the funclets)
#endif
    BasicBlock* fgFirstBBScratch;   // Block inserted for initialization stuff. Is nullptr if no such block has been
                                    // created.
    BasicBlockList* fgReturnBlocks; // list of BBJ_RETURN blocks
    unsigned        fgEdgeCount;    // # of control flow edges between the BBs
    unsigned        fgBBcount;      // # of BBs in the method
#ifdef DEBUG
    unsigned fgBBcountAtCodegen; // # of BBs in the method at the start of codegen
#endif
    unsigned     fgBBNumMax;       // The max bbNum that has been assigned to basic blocks
    unsigned     fgDomBBcount;     // # of BBs for which we have dominator and reachability information
    BasicBlock** fgBBInvPostOrder; // The flow graph stored in an array sorted in topological order, needed to compute
                                   // dominance. Indexed by block number. Size: fgBBNumMax + 1.

    // After the dominance tree is computed, we cache a DFS preorder number and DFS postorder number to compute
    // dominance queries in O(1). fgDomTreePreOrder and fgDomTreePostOrder are arrays giving the block's preorder and
    // postorder number, respectively. The arrays are indexed by basic block number. (Note that blocks are numbered
    // starting from one. Thus, we always waste element zero. This makes debugging easier and makes the code less likely
    // to suffer from bugs stemming from forgetting to add or subtract one from the block number to form an array
    // index). The arrays are of size fgBBNumMax + 1.
    unsigned* fgDomTreePreOrder;
    unsigned* fgDomTreePostOrder;

    // Dominator tree used by SSA construction and copy propagation (the two are expected to use the same tree
    // in order to avoid the need for SSA reconstruction and an "out of SSA" phase).
    DomTreeNode* fgSsaDomTree;

    bool fgBBVarSetsInited;

    // Allocate array like T* a = new T[fgBBNumMax + 1];
    // Using helper so we don't keep forgetting +1.
    template <typename T>
    T* fgAllocateTypeForEachBlk(CompMemKind cmk = CMK_Unknown)
    {
        return getAllocator(cmk).allocate<T>(fgBBNumMax + 1);
    }

    // BlockSets are relative to a specific set of BasicBlock numbers. If that changes
    // (if the blocks are renumbered), this changes. BlockSets from different epochs
    // cannot be meaningfully combined. Note that new blocks can be created with higher
    // block numbers without changing the basic block epoch. These blocks *cannot*
    // participate in a block set until the blocks are all renumbered, causing the epoch
    // to change. This is useful if continuing to use previous block sets is valuable.
    // If the epoch is zero, then it is uninitialized, and block sets can't be used.
    unsigned fgCurBBEpoch;

    unsigned GetCurBasicBlockEpoch()
    {
        return fgCurBBEpoch;
    }

    // The number of basic blocks in the current epoch. When the blocks are renumbered,
    // this is fgBBcount. As blocks are added, fgBBcount increases, fgCurBBEpochSize remains
    // the same, until a new BasicBlock epoch is created, such as when the blocks are all renumbered.
    unsigned fgCurBBEpochSize;

    // The number of "size_t" elements required to hold a bitset large enough for fgCurBBEpochSize
    // bits. This is precomputed to avoid doing math every time BasicBlockBitSetTraits::GetArrSize() is called.
    unsigned fgBBSetCountInSizeTUnits;

    void NewBasicBlockEpoch()
    {
        INDEBUG(unsigned oldEpochArrSize = fgBBSetCountInSizeTUnits);

        // We have a new epoch. Compute and cache the size needed for new BlockSets.
        fgCurBBEpoch++;
        fgCurBBEpochSize = fgBBNumMax + 1;
        fgBBSetCountInSizeTUnits =
            roundUp(fgCurBBEpochSize, (unsigned)(sizeof(size_t) * 8)) / unsigned(sizeof(size_t) * 8);

#ifdef DEBUG
        // All BlockSet objects are now invalid!
        fgReachabilitySetsValid = false; // the bbReach sets are now invalid!
        fgEnterBlksSetValid     = false; // the fgEnterBlks set is now invalid!

        if (verbose)
        {
            unsigned epochArrSize = BasicBlockBitSetTraits::GetArrSize(this, sizeof(size_t));
            printf("\nNew BlockSet epoch %d, # of blocks (including unused BB00): %u, bitset array size: %u (%s)",
                   fgCurBBEpoch, fgCurBBEpochSize, epochArrSize, (epochArrSize <= 1) ? "short" : "long");
            if ((fgCurBBEpoch != 1) && ((oldEpochArrSize <= 1) != (epochArrSize <= 1)))
            {
                // If we're not just establishing the first epoch, and the epoch array size has changed such that we're
                // going to change our bitset representation from short (just a size_t bitset) to long (a pointer to an
                // array of size_t bitsets), then print that out.
                printf("; NOTE: BlockSet size was previously %s!", (oldEpochArrSize <= 1) ? "short" : "long");
            }
            printf("\n");
        }
#endif // DEBUG
    }

    void EnsureBasicBlockEpoch()
    {
        if (fgCurBBEpochSize != fgBBNumMax + 1)
        {
            NewBasicBlockEpoch();
        }
    }

    BasicBlock* fgNewBasicBlock(BBjumpKinds jumpKind);
    void fgEnsureFirstBBisScratch();
    bool fgFirstBBisScratch();
    bool fgBBisScratch(BasicBlock* block);

    void fgExtendEHRegionBefore(BasicBlock* block);
    void fgExtendEHRegionAfter(BasicBlock* block);

    BasicBlock* fgNewBBbefore(BBjumpKinds jumpKind, BasicBlock* block, bool extendRegion);

    BasicBlock* fgNewBBafter(BBjumpKinds jumpKind, BasicBlock* block, bool extendRegion);

    BasicBlock* fgNewBBinRegion(BBjumpKinds jumpKind,
                                unsigned    tryIndex,
                                unsigned    hndIndex,
                                BasicBlock* nearBlk,
                                bool        putInFilter = false,
                                bool        runRarely   = false,
                                bool        insertAtEnd = false);

    BasicBlock* fgNewBBinRegion(BBjumpKinds jumpKind,
                                BasicBlock* srcBlk,
                                bool        runRarely   = false,
                                bool        insertAtEnd = false);

    BasicBlock* fgNewBBinRegion(BBjumpKinds jumpKind);

    BasicBlock* fgNewBBinRegionWorker(BBjumpKinds jumpKind,
                                      BasicBlock* afterBlk,
                                      unsigned    xcptnIndex,
                                      bool        putInTryRegion);

    void fgInsertBBbefore(BasicBlock* insertBeforeBlk, BasicBlock* newBlk);
    void fgInsertBBafter(BasicBlock* insertAfterBlk, BasicBlock* newBlk);
    void fgUnlinkBlock(BasicBlock* block);

#ifdef FEATURE_JIT_METHOD_PERF
    unsigned fgMeasureIR();
#endif // FEATURE_JIT_METHOD_PERF

    bool fgModified;         // True if the flow graph has been modified recently
    bool fgComputePredsDone; // Have we computed the bbPreds list
    bool fgCheapPredsValid;  // Is the bbCheapPreds list valid?
    bool fgDomsComputed;     // Have we computed the dominator sets?
    bool fgOptimizedFinally; // Did we optimize any try-finallys?

    bool fgHasSwitch; // any BBJ_SWITCH jumps?

    BlockSet fgEnterBlks; // Set of blocks which have a special transfer of control; the "entry" blocks plus EH handler
                          // begin blocks.

#ifdef DEBUG
    bool fgReachabilitySetsValid; // Are the bbReach sets valid?
    bool fgEnterBlksSetValid;     // Is the fgEnterBlks set valid?
#endif                            // DEBUG

    bool fgRemoveRestOfBlock; // true if we know that we will throw
    bool fgStmtRemoved;       // true if we remove statements -> need new DFA

    // There are two modes for ordering of the trees.
    //  - In FGOrderTree, the dominant ordering is the tree order, and the nodes contained in
    //    each tree and sub-tree are contiguous, and can be traversed (in gtNext/gtPrev order)
    //    by traversing the tree according to the order of the operands.
    //  - In FGOrderLinear, the dominant ordering is the linear order.

    enum FlowGraphOrder
    {
        FGOrderTree,
        FGOrderLinear
    };
    FlowGraphOrder fgOrder;

    // The following are boolean flags that keep track of the state of internal data structures

    bool                 fgStmtListThreaded;       // true if the node list is now threaded
    bool                 fgCanRelocateEHRegions;   // true if we are allowed to relocate the EH regions
    bool                 fgEdgeWeightsComputed;    // true after we have called fgComputeEdgeWeights
    bool                 fgHaveValidEdgeWeights;   // true if we were successful in computing all of the edge weights
    bool                 fgSlopUsedInEdgeWeights;  // true if their was some slop used when computing the edge weights
    bool                 fgRangeUsedInEdgeWeights; // true if some of the edgeWeight are expressed in Min..Max form
    bool                 fgNeedsUpdateFlowGraph;   // true if we need to run fgUpdateFlowGraph
    BasicBlock::weight_t fgCalledCount;            // count of the number of times this method was called
                                                   // This is derived from the profile data
                                                   // or is BB_UNITY_WEIGHT when we don't have profile data

#if defined(FEATURE_EH_FUNCLETS)
    bool fgFuncletsCreated; // true if the funclet creation phase has been run
#endif                      // FEATURE_EH_FUNCLETS

    bool fgGlobalMorph; // indicates if we are during the global morphing phase
                        // since fgMorphTree can be called from several places

    bool     impBoxTempInUse; // the temp below is valid and available
    unsigned impBoxTemp;      // a temporary that is used for boxing

#ifdef DEBUG
    bool jitFallbackCompile; // Are we doing a fallback compile? That is, have we executed a NO_WAY assert,
                             //   and we are trying to compile again in a "safer", minopts mode?
#endif

#if defined(DEBUG)
    unsigned impInlinedCodeSize;
    bool     fgPrintInlinedMethods;
#endif

    jitstd::vector<flowList*>* fgPredListSortVector;

    //-------------------------------------------------------------------------

    void fgInit();

    PhaseStatus fgImport();

    PhaseStatus fgTransformIndirectCalls();

    PhaseStatus fgTransformPatchpoints();

    PhaseStatus fgInline();

    PhaseStatus fgRemoveEmptyTry();

    PhaseStatus fgRemoveEmptyFinally();

    PhaseStatus fgMergeFinallyChains();

    PhaseStatus fgCloneFinally();

    void fgCleanupContinuation(BasicBlock* continuation);

#if defined(FEATURE_EH_FUNCLETS) && defined(TARGET_ARM)

    PhaseStatus fgUpdateFinallyTargetFlags();

    void fgClearAllFinallyTargetBits();

    void fgAddFinallyTargetFlags();

#endif // defined(FEATURE_EH_FUNCLETS) && defined(TARGET_ARM)

    PhaseStatus fgTailMergeThrows();
    void fgTailMergeThrowsFallThroughHelper(BasicBlock* predBlock,
                                            BasicBlock* nonCanonicalBlock,
                                            BasicBlock* canonicalBlock,
                                            flowList*   predEdge);
    void fgTailMergeThrowsJumpToHelper(BasicBlock* predBlock,
                                       BasicBlock* nonCanonicalBlock,
                                       BasicBlock* canonicalBlock,
                                       flowList*   predEdge);

#if defined(FEATURE_EH_FUNCLETS) && defined(TARGET_ARM)
    // Sometimes we need to defer updating the BBF_FINALLY_TARGET bit. fgNeedToAddFinallyTargetBits signals
    // when this is necessary.
    bool fgNeedToAddFinallyTargetBits;
#endif // defined(FEATURE_EH_FUNCLETS) && defined(TARGET_ARM)

    bool fgRetargetBranchesToCanonicalCallFinally(BasicBlock*      block,
                                                  BasicBlock*      handler,
                                                  BlockToBlockMap& continuationMap);

    GenTree* fgGetCritSectOfStaticMethod();

#if defined(FEATURE_EH_FUNCLETS)

    void fgAddSyncMethodEnterExit();

    void fgInsertMonitorCall(BasicBlock* block, CorInfoHelpFunc helper, unsigned thisLclNum);

    void fgConvertSyncReturnToLeave(BasicBlock* block);

#endif // FEATURE_EH_FUNCLETS

    void fgAddReversePInvokeEnterExit();

    // The number of separate return points in the method.
    unsigned fgReturnCount;

    void fgAddInternal();

    bool fgFoldConditional(BasicBlock* block);

    void fgMorphStmts(BasicBlock* block);
    void fgMorphBlocks();

    void fgMergeBlockReturn(BasicBlock* block);

    bool fgMorphBlockStmt(BasicBlock* block, Statement* stmt DEBUGARG(const char* msg));

    void fgSetOptions();

#ifdef DEBUG
    static fgWalkPreFn fgAssertNoQmark;
    void fgPreExpandQmarkChecks(GenTree* expr);
    void fgPostExpandQmarkChecks();
#endif

    IL_OFFSET fgFindBlockILOffset(BasicBlock* block);

    BasicBlock* fgSplitBlockAtBeginning(BasicBlock* curr);
    BasicBlock* fgSplitBlockAtEnd(BasicBlock* curr);
    BasicBlock* fgSplitBlockAfterStatement(BasicBlock* curr, Statement* stmt);
    BasicBlock* fgSplitBlockAfterNode(BasicBlock* curr, GenTree* node); // for LIR
    BasicBlock* fgSplitEdge(BasicBlock* curr, BasicBlock* succ);

    Statement* fgNewStmtFromTree(GenTree* tree, BasicBlock* block, IL_OFFSETX offs);
    Statement* fgNewStmtFromTree(GenTree* tree);
    Statement* fgNewStmtFromTree(GenTree* tree, BasicBlock* block);
    Statement* fgNewStmtFromTree(GenTree* tree, IL_OFFSETX offs);

    GenTreeQmark* fgGetTopLevelQmark(GenTree* expr, GenTreeLclVar** destLclVar);
    void fgExpandQmarkForCastInstOf(BasicBlock* block, Statement* stmt);
    void fgExpandQmarkStmt(BasicBlock* block, Statement* stmt);
    void fgExpandQmarkNodes();

    // Do "simple lowering."  This functionality is (conceptually) part of "general"
    // lowering that is distributed between fgMorph and the lowering phase of LSRA.
    void fgSimpleLowering();

    GenTree* fgInitThisClass();

    GenTreeCall* fgGetStaticsCCtorHelper(CORINFO_CLASS_HANDLE cls, CorInfoHelpFunc helper);

    GenTreeCall* fgGetSharedCCtor(CORINFO_CLASS_HANDLE cls);

    bool backendRequiresLocalVarLifetimes()
    {
        return !opts.MinOpts() || m_pLinearScan->willEnregisterLocalVars();
    }

    void fgLocalVarLiveness();

    void fgLocalVarLivenessInit();

    void fgPerNodeLocalVarLiveness(GenTree* node);
    void fgPerBlockLocalVarLiveness();

    VARSET_VALRET_TP fgGetHandlerLiveVars(BasicBlock* block);

    void fgLiveVarAnalysis(bool updateInternalOnly = false);

    void fgComputeLifeCall(VARSET_TP& life, GenTreeCall* call);

    void fgComputeLifeTrackedLocalUse(VARSET_TP& life, LclVarDsc& varDsc, GenTreeLclVarCommon* node);
    bool fgComputeLifeTrackedLocalDef(VARSET_TP&           life,
                                      VARSET_VALARG_TP     keepAliveVars,
                                      LclVarDsc&           varDsc,
                                      GenTreeLclVarCommon* node);
    bool fgComputeLifeUntrackedLocal(VARSET_TP&           life,
                                     VARSET_VALARG_TP     keepAliveVars,
                                     LclVarDsc&           varDsc,
                                     GenTreeLclVarCommon* lclVarNode);
    bool fgComputeLifeLocal(VARSET_TP& life, VARSET_VALARG_TP keepAliveVars, GenTree* lclVarNode);

    void fgComputeLife(VARSET_TP&       life,
                       GenTree*         startNode,
                       GenTree*         endNode,
                       VARSET_VALARG_TP volatileVars,
                       bool* pStmtInfoDirty DEBUGARG(bool* treeModf));

    void fgComputeLifeLIR(VARSET_TP& life, BasicBlock* block, VARSET_VALARG_TP volatileVars);

    bool fgTryRemoveNonLocal(GenTree* node, LIR::Range* blockRange);

    void fgRemoveDeadStoreLIR(GenTree* store, BasicBlock* block);
    bool fgRemoveDeadStore(GenTree**        pTree,
                           LclVarDsc*       varDsc,
                           VARSET_VALARG_TP life,
                           bool*            doAgain,
                           bool* pStmtInfoDirty DEBUGARG(bool* treeModf));

    void fgInterBlockLocalVarLiveness();

    // The presence of a partial definition presents some difficulties for SSA: this is both a use of some SSA name
    // of "x", and a def of a new SSA name for "x".  The tree only has one local variable for "x", so it has to choose
    // whether to treat that as the use or def.  It chooses the "use", and thus the old SSA name.  This map allows us
    // to record/recover the "def" SSA number, given the lcl var node for "x" in such a tree.
    typedef JitHashTable<GenTree*, JitPtrKeyFuncs<GenTree>, unsigned> NodeToUnsignedMap;
    NodeToUnsignedMap* m_opAsgnVarDefSsaNums;
    NodeToUnsignedMap* GetOpAsgnVarDefSsaNums()
    {
        if (m_opAsgnVarDefSsaNums == nullptr)
        {
            m_opAsgnVarDefSsaNums = new (getAllocator()) NodeToUnsignedMap(getAllocator());
        }
        return m_opAsgnVarDefSsaNums;
    }

    // Requires value numbering phase to have completed. Returns the value number ("gtVN") of the
    // "tree," EXCEPT in the case of GTF_VAR_USEASG, because the tree node's gtVN member is the
    // "use" VN. Performs a lookup into the map of (use asg tree -> def VN.) to return the "def's"
    // VN.
    inline ValueNum GetUseAsgDefVNOrTreeVN(GenTree* tree);

    // Requires that "lcl" has the GTF_VAR_DEF flag set.  Returns the SSA number of "lcl".
    // Except: assumes that lcl is a def, and if it is
    // a partial def (GTF_VAR_USEASG), looks up and returns the SSA number for the "def",
    // rather than the "use" SSA number recorded in the tree "lcl".
    inline unsigned GetSsaNumForLocalVarDef(GenTree* lcl);

    // Performs SSA conversion.
    void fgSsaBuild();

    // Reset any data structures to the state expected by "fgSsaBuild", so it can be run again.
    void fgResetForSsa();

    unsigned fgSsaPassesCompleted; // Number of times fgSsaBuild has been run.

    // Returns "true" if this is a special variable that is never zero initialized in the prolog.
    inline bool fgVarIsNeverZeroInitializedInProlog(unsigned varNum);

    // Returns "true" if the variable needs explicit zero initialization.
    inline bool fgVarNeedsExplicitZeroInit(unsigned varNum, bool bbInALoop, bool bbIsReturn);

    // The value numbers for this compilation.
    ValueNumStore* vnStore;

public:
    ValueNumStore* GetValueNumStore()
    {
        return vnStore;
    }

    // Do value numbering (assign a value number to each
    // tree node).
    void fgValueNumber();

    // Computes new GcHeap VN via the assignment H[elemTypeEq][arrVN][inx][fldSeq] = rhsVN.
    // Assumes that "elemTypeEq" is the (equivalence class rep) of the array element type.
    // The 'indType' is the indirection type of the lhs of the assignment and will typically
    // match the element type of the array or fldSeq.  When this type doesn't match
    // or if the fldSeq is 'NotAField' we invalidate the array contents H[elemTypeEq][arrVN]
    //
    ValueNum fgValueNumberArrIndexAssign(const VNFuncApp& elemAddr, ValueNum rhsVN, var_types indType);

    // Requires that "tree" is a GT_IND marked as an array index, and that its address argument
    // has been parsed to yield the other input arguments.  If evaluation of the address
    // can raise exceptions, those should be captured in the exception set "excVN."
    // Assumes that "elemTypeEq" is the (equivalence class rep) of the array element type.
    // Marks "tree" with the VN for H[elemTypeEq][arrVN][inx][fldSeq] (for the liberal VN; a new unique
    // VN for the conservative VN.)  Also marks the tree's argument as the address of an array element.
    // The type tree->TypeGet() will typically match the element type of the array or fldSeq.
    // When this type doesn't match or if the fldSeq is 'NotAField' we return a new unique VN

    // Requires "funcApp" to be a VNF_PtrToArrElem, and "addrXvn" to represent the exception set thrown
    // by evaluating the array index expression "tree".  Returns the value number resulting from
    // dereferencing the array in the current GcHeap state.  If "tree" is non-null, it must be the
    // "GT_IND" that does the dereference, and it is given the returned value number.
    ValueNum fgValueNumberArrIndexVal(const VNFuncApp& elemAddr, ValueNum addrXvn, var_types indType);

    // Compute the value number for a byref-exposed load of the given type via the given pointerVN.
    ValueNum fgValueNumberByrefExposedLoad(var_types type, ValueNum pointerVN);

    unsigned fgVNPassesCompleted; // Number of times fgValueNumber has been run.

    // Utility functions for fgValueNumber.

    // Perform value-numbering for the trees in "blk".
    void fgValueNumberBlock(BasicBlock* blk);

    // Requires that "entryBlock" is the entry block of loop "loopNum", and that "loopNum" is the
    // innermost loop of which "entryBlock" is the entry.  Returns the value number that should be
    // assumed for the memoryKind at the start "entryBlk".
    ValueNum fgMemoryVNForLoopSideEffects(MemoryKind memoryKind, BasicBlock* entryBlock, unsigned loopNum);

    // Called when an operation (performed by "tree", described by "msg") may cause the GcHeap to be mutated.
    // As GcHeap is a subset of ByrefExposed, this will also annotate the ByrefExposed mutation.
    void fgMutateGcHeap(GenTree* tree DEBUGARG(const char* msg));

    // Called when an operation (performed by "tree", described by "msg") may cause an address-exposed local to be
    // mutated.
    void fgMutateAddressExposedLocal(GenTree* tree DEBUGARG(const char* msg));

    // For a GC heap store at curTree, record the new curMemoryVN's and update curTree's MemorySsaMap.
    // As GcHeap is a subset of ByrefExposed, this will also record the ByrefExposed store.
    void recordGcHeapStore(GenTree* curTree, ValueNum gcHeapVN DEBUGARG(const char* msg));

    // For a store to an address-exposed local at curTree, record the new curMemoryVN and update curTree's MemorySsaMap.
    void recordAddressExposedLocalStore(GenTree* curTree, ValueNum memoryVN DEBUGARG(const char* msg));

    // Tree caused an update in the current memory VN.  If "tree" has an associated heap SSA #, record that
    // value in that SSA #.
    void fgValueNumberRecordMemorySsa(MemoryKind memoryKind, GenTree* tree);

    // The input 'tree' is a leaf node that is a constant
    // Assign the proper value number to the tree
    void fgValueNumberTreeConst(GenTree* tree);

    // Assumes that all inputs to "tree" have had value numbers assigned; assigns a VN to tree.
    // (With some exceptions: the VN of the lhs of an assignment is assigned as part of the
    // assignment.)
    void fgValueNumberTree(GenTree* tree);

    // Does value-numbering for a block assignment.
    void fgValueNumberBlockAssignment(GenTree* tree);

    // Does value-numbering for a cast tree.
    void fgValueNumberCastTree(GenTree* tree);

    // Does value-numbering for a bitcast tree.
    void fgValueNumberBitCastTree(GenTreeUnOp* tree);

    // Does value-numbering for an intrinsic tree.
    void fgValueNumberIntrinsic(GenTree* tree);

#ifdef FEATURE_SIMD
    // Does value-numbering for a GT_SIMD tree
    void fgValueNumberSimd(GenTreeSIMD* simdNode);
#endif // FEATURE_SIMD

#ifdef FEATURE_HW_INTRINSICS
    // Does value-numbering for a GT_HWINTRINSIC tree
    void fgValueNumberHWIntrinsic(GenTreeHWIntrinsic* hwIntrinsicNode);
#endif // FEATURE_HW_INTRINSICS

    // Does value-numbering for a call.  We interpret some helper calls.
    void fgValueNumberCall(GenTreeCall* call);

    // Does value-numbering for a helper "call" that has a VN function symbol "vnf".
    void fgValueNumberHelperCallFunc(GenTreeCall* call, VNFunc vnf, ValueNumPair vnpExc);

    // Requires "helpCall" to be a helper call.  Assigns it a value number;
    // we understand the semantics of some of the calls.  Returns "true" if
    // the call may modify the heap (we assume arbitrary memory side effects if so).
    bool fgValueNumberHelperCall(GenTreeCall* helpCall);

    // Requires that "helpFunc" is one of the pure Jit Helper methods.
    // Returns the corresponding VNFunc to use for value numbering
    VNFunc fgValueNumberJitHelperMethodVNFunc(CorInfoHelpFunc helpFunc);

    // Adds the exception set for the current tree node which has a memory indirection operation
    void fgValueNumberAddExceptionSetForIndirection(GenTree* tree, GenTree* baseAddr);

    // Adds the exception sets for the current tree node which is performing a division or modulus operation
    void fgValueNumberAddExceptionSetForDivision(GenTree* tree);

    // Adds the exception set for the current tree node which is performing a overflow checking operation
    void fgValueNumberAddExceptionSetForOverflow(GenTree* tree);

    // Adds the exception set for the current tree node which is performing a bounds check operation
    void fgValueNumberAddExceptionSetForBoundsCheck(GenTree* tree);

    // Adds the exception set for the current tree node which is performing a ckfinite operation
    void fgValueNumberAddExceptionSetForCkFinite(GenTree* tree);

    // Adds the exception sets for the current tree node
    void fgValueNumberAddExceptionSet(GenTree* tree);

    // These are the current value number for the memory implicit variables while
    // doing value numbering.  These are the value numbers under the "liberal" interpretation
    // of memory values; the "conservative" interpretation needs no VN, since every access of
    // memory yields an unknown value.
    ValueNum fgCurMemoryVN[MemoryKindCount];

    bool isTrivialPointerSizedStruct(ClassLayout* layout) const;
    bool isNativePrimitiveStructType(ClassLayout* layout);
    var_types abiGetStructIntegerRegisterType(ClassLayout* layout);
    StructPassing abiGetStructParamType(ClassLayout* layout, bool isVarArg);
    StructPassing abiGetStructReturnType(ClassLayout* layout, CorInfoCallConvExtension callConv);

#ifdef DEBUG
    // Print a representation of "vnp" or "vn" on standard output.
    // If "level" is non-zero, we also print out a partial expansion of the value.
    void vnpPrint(ValueNumPair vnp, unsigned level);
    void vnPrint(ValueNum vn, unsigned level);
#endif

    bool fgDominate(BasicBlock* b1, BasicBlock* b2); // Return true if b1 dominates b2

    // Dominator computation member functions
    // Not exposed outside Compiler
protected:
    bool fgReachable(BasicBlock* b1, BasicBlock* b2); // Returns true if block b1 can reach block b2

    // Compute immediate dominators, the dominator tree and and its pre/post-order travsersal numbers.
    void fgComputeDoms();

    void fgCompDominatedByExceptionalEntryBlocks();

    BlockSet_ValRet_T fgGetDominatorSet(BasicBlock* block); // Returns a set of blocks that dominate the given block.
    // Note: this is relatively slow compared to calling fgDominate(),
    // especially if dealing with a single block versus block check.

    void fgComputeReachabilitySets(); // Compute bbReach sets. (Also sets BBF_GC_SAFE_POINT flag on blocks.)

    void fgComputeEnterBlocksSet(); // Compute the set of entry blocks, 'fgEnterBlks'.

    bool fgRemoveUnreachableBlocks(); // Remove blocks determined to be unreachable by the bbReach sets.

    void fgComputeReachability(); // Perform flow graph node reachability analysis.

    BasicBlock* fgIntersectDom(BasicBlock* a, BasicBlock* b); // Intersect two immediate dominator sets.

    void fgDfsInvPostOrder(); // In order to compute dominance using fgIntersectDom, the flow graph nodes must be
                              // processed in topological sort, this function takes care of that.

    void fgDfsInvPostOrderHelper(BasicBlock* block, BlockSet& visited, unsigned* count);

    BlockSet_ValRet_T fgDomFindStartNodes(); // Computes which basic blocks don't have incoming edges in the flow graph.
                                             // Returns this as a set.

    INDEBUG(void fgDispDomTree(DomTreeNode* domTree);) // Helper that prints out the Dominator Tree in debug builds.

    DomTreeNode* fgBuildDomTree(); // Once we compute all the immediate dominator sets for each node in the flow graph
                                   // (performed by fgComputeDoms), this procedure builds the dominance tree represented
                                   // adjacency lists.

    // In order to speed up the queries of the form 'Does A dominates B', we can perform a DFS preorder and postorder
    // traversal of the dominance tree and the dominance query will become A dominates B iif preOrder(A) <= preOrder(B)
    // && postOrder(A) >= postOrder(B) making the computation O(1).
    void fgNumberDomTree(DomTreeNode* domTree);

    // When the flow graph changes, we need to update the block numbers, predecessor lists, reachability sets, and
    // dominators.
    void fgUpdateChangedFlowGraph(const bool computePreds = true, const bool computeDoms = true);

public:
    // Compute the predecessors of the blocks in the control flow graph.
    void fgComputePreds();

    // Remove all predecessor information.
    void fgRemovePreds();

    // Compute the cheap flow graph predecessors lists. This is used in some early phases
    // before the full predecessors lists are computed.
    void fgComputeCheapPreds();

private:
    void fgAddCheapPred(BasicBlock* block, BasicBlock* blockPred);

    void fgRemoveCheapPred(BasicBlock* block, BasicBlock* blockPred);

public:
    enum GCPollType
    {
        GCPOLL_NONE,
        GCPOLL_CALL,
        GCPOLL_INLINE
    };

    // Initialize the per-block variable sets (used for liveness analysis).
    void fgInitBlockVarSets();

    PhaseStatus fgInsertGCPolls();
    BasicBlock* fgCreateGCPoll(GCPollType pollType, BasicBlock* block);

    // Requires that "block" is a block that returns from
    // a finally.  Returns the number of successors (jump targets of
    // of blocks in the covered "try" that did a "LEAVE".)
    unsigned fgNSuccsOfFinallyRet(BasicBlock* block);

    // Requires that "block" is a block that returns (in the sense of BBJ_EHFINALLYRET) from
    // a finally.  Returns its "i"th successor (jump targets of
    // of blocks in the covered "try" that did a "LEAVE".)
    // Requires that "i" < fgNSuccsOfFinallyRet(block).
    BasicBlock* fgSuccOfFinallyRet(BasicBlock* block, unsigned i);

private:
    // Factor out common portions of the impls of the methods above.
    void fgSuccOfFinallyRetWork(BasicBlock* block, unsigned i, BasicBlock** bres, unsigned* nres);

public:
    // For many purposes, it is desirable to be able to enumerate the *distinct* targets of a switch statement,
    // skipping duplicate targets.  (E.g., in flow analyses that are only interested in the set of possible targets.)
    // SwitchUniqueSuccSet contains the non-duplicated switch targets.
    // (Code that modifies the jump table of a switch has an obligation to call Compiler::UpdateSwitchTableTarget,
    // which in turn will call the "UpdateTarget" method of this type if a SwitchUniqueSuccSet has already
    // been computed for the switch block.  If a switch block is deleted or is transformed into a non-switch,
    // we leave the entry associated with the block, but it will no longer be accessed.)
    struct SwitchUniqueSuccSet
    {
        unsigned     numDistinctSuccs; // Number of distinct targets of the switch.
        BasicBlock** nonDuplicates;    // Array of "numDistinctSuccs", containing all the distinct switch target
                                       // successors.

        // The switch block "switchBlk" just had an entry with value "from" modified to the value "to".
        // Update "this" as necessary: if "from" is no longer an element of the jump table of "switchBlk",
        // remove it from "this", and ensure that "to" is a member.  Use "alloc" to do any required allocation.
        void UpdateTarget(CompAllocator alloc, BasicBlock* switchBlk, BasicBlock* from, BasicBlock* to);
    };

    typedef JitHashTable<BasicBlock*, JitPtrKeyFuncs<BasicBlock>, SwitchUniqueSuccSet> BlockToSwitchDescMap;

private:
    // Maps BasicBlock*'s that end in switch statements to SwitchUniqueSuccSets that allow
    // iteration over only the distinct successors.
    BlockToSwitchDescMap* m_switchDescMap;

public:
    BlockToSwitchDescMap* GetSwitchDescMap(bool createIfNull = true)
    {
        if ((m_switchDescMap == nullptr) && createIfNull)
        {
            m_switchDescMap = new (getAllocator()) BlockToSwitchDescMap(getAllocator());
        }
        return m_switchDescMap;
    }

    // Invalidate the map of unique switch block successors. For example, since the hash key of the map
    // depends on block numbers, we must invalidate the map when the blocks are renumbered, to ensure that
    // we don't accidentally look up and return the wrong switch data.
    void InvalidateUniqueSwitchSuccMap()
    {
        m_switchDescMap = nullptr;
    }

    // Requires "switchBlock" to be a block that ends in a switch.  Returns
    // the corresponding SwitchUniqueSuccSet.
    SwitchUniqueSuccSet GetDescriptorForSwitch(BasicBlock* switchBlk);

    // The switch block "switchBlk" just had an entry with value "from" modified to the value "to".
    // Update "this" as necessary: if "from" is no longer an element of the jump table of "switchBlk",
    // remove it from "this", and ensure that "to" is a member.
    void UpdateSwitchTableTarget(BasicBlock* switchBlk, BasicBlock* from, BasicBlock* to);

    // Remove the "SwitchUniqueSuccSet" of "switchBlk" in the BlockToSwitchDescMap.
    void fgInvalidateSwitchDescMapEntry(BasicBlock* switchBlk);

    BasicBlock* fgFirstBlockOfHandler(BasicBlock* block);

    flowList* fgGetPredForBlock(BasicBlock* block, BasicBlock* blockPred);

    flowList* fgGetPredForBlock(BasicBlock* block, BasicBlock* blockPred, flowList*** ptrToPred);

    flowList* fgRemoveRefPred(BasicBlock* block, BasicBlock* blockPred);

    flowList* fgRemoveAllRefPreds(BasicBlock* block, BasicBlock* blockPred);

    void fgRemoveBlockAsPred(BasicBlock* block);

    void fgChangeSwitchBlock(BasicBlock* oldSwitchBlock, BasicBlock* newSwitchBlock);

    void fgReplaceSwitchJumpTarget(BasicBlock* blockSwitch, BasicBlock* newTarget, BasicBlock* oldTarget);

    void fgReplaceJumpTarget(BasicBlock* block, BasicBlock* newTarget, BasicBlock* oldTarget);

    void fgReplacePred(BasicBlock* block, BasicBlock* oldPred, BasicBlock* newPred);

    flowList* fgAddRefPred(BasicBlock* block,
                           BasicBlock* blockPred,
                           flowList*   oldEdge           = nullptr,
                           bool        initializingPreds = false); // Only set to 'true' when we are computing preds in
                                                                   // fgComputePreds()

    void fgFindBasicBlocks();

    bool fgIsBetterFallThrough(BasicBlock* bCur, BasicBlock* bAlt);

    bool fgCheckEHCanInsertAfterBlock(BasicBlock* blk, unsigned regionIndex, bool putInTryRegion);

    BasicBlock* fgFindInsertPoint(unsigned    regionIndex,
                                  bool        putInTryRegion,
                                  BasicBlock* startBlk,
                                  BasicBlock* endBlk,
                                  BasicBlock* nearBlk,
                                  BasicBlock* jumpBlk,
                                  bool        runRarely);

    unsigned fgGetNestingLevel(BasicBlock* block, unsigned* pFinallyNesting = nullptr);

    void fgRemoveEmptyBlocks();

<<<<<<< HEAD
    void fgRemoveStmt(BasicBlock* block, Statement* stmt DEBUGARG(bool dumpStmt = true));
=======
    void fgRemoveStmt(BasicBlock* block, Statement* stmt DEBUGARG(bool isUnlink = false));
    void fgUnlinkStmt(BasicBlock* block, Statement* stmt);
>>>>>>> a629767a

    bool fgCheckRemoveStmt(BasicBlock* block, Statement* stmt);

    void fgCreateLoopPreHeader(unsigned lnum);

    void fgUnreachableBlock(BasicBlock* block);

    void fgRemoveConditionalJump(BasicBlock* block);

    BasicBlock* fgLastBBInMainFunction();

    BasicBlock* fgEndBBAfterMainFunction();

    void fgUnlinkRange(BasicBlock* bBeg, BasicBlock* bEnd);

    void fgRemoveBlock(BasicBlock* block, bool unreachable);

    bool fgCanCompactBlocks(BasicBlock* block, BasicBlock* bNext);

    void fgCompactBlocks(BasicBlock* block, BasicBlock* bNext);

    void fgUpdateLoopsAfterCompacting(BasicBlock* block, BasicBlock* bNext);

    BasicBlock* fgConnectFallThrough(BasicBlock* bSrc, BasicBlock* bDst);

    bool fgRenumberBlocks();

    bool fgExpandRarelyRunBlocks();

    bool fgEhAllowsMoveBlock(BasicBlock* bBefore, BasicBlock* bAfter);

    void fgMoveBlocksAfter(BasicBlock* bStart, BasicBlock* bEnd, BasicBlock* insertAfterBlk);

    enum FG_RELOCATE_TYPE
    {
        FG_RELOCATE_TRY,    // relocate the 'try' region
        FG_RELOCATE_HANDLER // relocate the handler region (including the filter if necessary)
    };
    BasicBlock* fgRelocateEHRange(unsigned regionIndex, FG_RELOCATE_TYPE relocateType);

#if defined(FEATURE_EH_FUNCLETS)
#if defined(TARGET_ARM)
    void fgClearFinallyTargetBit(BasicBlock* block);
#endif // defined(TARGET_ARM)
    bool fgIsIntraHandlerPred(BasicBlock* predBlock, BasicBlock* block);
    bool fgAnyIntraHandlerPreds(BasicBlock* block);
    void fgInsertFuncletPrologBlock(BasicBlock* block);
    void fgCreateFuncletPrologBlocks();
    void fgCreateFunclets();
#else  // !FEATURE_EH_FUNCLETS
    bool fgRelocateEHRegions();
#endif // !FEATURE_EH_FUNCLETS

    bool fgOptimizeUncondBranchToSimpleCond(BasicBlock* block, BasicBlock* target);

    bool fgBlockEndFavorsTailDuplication(BasicBlock* block, unsigned lclNum);

    bool fgBlockIsGoodTailDuplicationCandidate(BasicBlock* block, unsigned* lclNum);

    bool fgOptimizeEmptyBlock(BasicBlock* block);

    bool fgOptimizeBranchToEmptyUnconditional(BasicBlock* block, BasicBlock* bDest);

    bool fgOptimizeBranch(BasicBlock* bJump);

    bool fgOptimizeSwitchBranches(BasicBlock* block);

    bool fgOptimizeBranchToNext(BasicBlock* block, BasicBlock* bNext, BasicBlock* bPrev);

    bool fgOptimizeSwitchJumps();
#ifdef DEBUG
    void fgPrintEdgeWeights();
#endif
    void                 fgComputeBlockAndEdgeWeights();
    BasicBlock::weight_t fgComputeMissingBlockWeights();
    void fgComputeCalledCount(BasicBlock::weight_t returnWeight);
    void fgComputeEdgeWeights();

    bool fgReorderBlocks();

    void fgDetermineFirstColdBlock();

    bool fgIsForwardBranch(BasicBlock* bJump, BasicBlock* bSrc = nullptr);

    bool fgUpdateFlowGraph(bool doTailDup = false);

    void fgFindOperOrder();

    // method that returns if you should split here
    typedef bool(fgSplitPredicate)(GenTree* tree, GenTree* parent, fgWalkData* data);

    void fgSetBlockOrder();

    void fgRemoveReturnBlock(BasicBlock* block);

    /* Helper code that has been factored out */
    inline void fgConvertBBToThrowBB(BasicBlock* block);

    bool gtIsSmallIntCastNeeded(GenTree* tree, var_types toType);
    GenTree* fgMorphNormalizeLclVarStore(GenTreeOp* asg);

    // The following check for loops that don't execute calls
    bool fgLoopCallMarked;

    void fgLoopCallTest(BasicBlock* srcBB, BasicBlock* dstBB);
    void fgLoopCallMark();

    void fgMarkLoopHead(BasicBlock* block);

    unsigned fgGetCodeEstimate(BasicBlock* block);

#if DUMP_FLOWGRAPHS
    const char* fgProcessEscapes(const char* nameIn, escapeMapping_t* map);
    FILE* fgOpenFlowGraphFile(bool* wbDontClose, Phases phase, LPCWSTR type);
    bool fgDumpFlowGraph(Phases phase);
#endif // DUMP_FLOWGRAPHS

#ifdef DEBUG
    void fgDispDoms();
    void fgDispReach();
    void fgDispBBLiveness(BasicBlock* block);
    void fgDispBBLiveness();
    void fgTableDispBasicBlock(BasicBlock* block, int ibcColWidth = 0);
    void fgDispBasicBlocks(BasicBlock* firstBlock, BasicBlock* lastBlock, bool dumpTrees);
    void fgDispBasicBlocks(bool dumpTrees = false);
    void fgDumpStmtTree(Statement* stmt, unsigned bbNum);
    void fgDumpBlock(BasicBlock* block);
    void fgDumpTrees(BasicBlock* firstBlock, BasicBlock* lastBlock);

    static fgWalkPreFn fgStress64RsltMulCB;
    void               fgStress64RsltMul();
    void               fgDebugCheckUpdate();
    void fgDebugCheckBBlist(bool checkBBNum = false, bool checkBBRefs = true);
    void fgDebugCheckBlockLinks();
    void fgDebugCheckLinks(bool morphTrees = false);
    void fgDebugCheckStmtsList(BasicBlock* block, bool morphTrees);
    void fgDebugCheckNodeLinks(BasicBlock* block, Statement* stmt);
    void fgDebugCheckNodesUniqueness();
    void fgDebugCheckLoopTable();

    void fgDebugCheckFlags(GenTree* tree);
    void fgDebugCheckDispFlags(GenTree* tree, unsigned dispFlags, unsigned debugFlags);
    void fgDebugCheckFlagsHelper(GenTree* tree, unsigned treeFlags, unsigned chkFlags);
    void fgDebugCheckTryFinallyExits();
    void fgDebugCheckProfileData();
    bool fgDebugCheckIncomingProfileData(BasicBlock* block);
    bool fgDebugCheckOutgoingProfileData(BasicBlock* block);
#endif

    bool fgProfileWeightsEqual(BasicBlock::weight_t weight1, BasicBlock::weight_t weight2);
    bool fgProfileWeightsConsistent(BasicBlock::weight_t weight1, BasicBlock::weight_t weight2);

    static GenTree* fgGetFirstNode(GenTree* tree);

    //--------------------- Walking the trees in the IR -----------------------

    struct fgWalkData
    {
        Compiler*     compiler;
        fgWalkPreFn*  wtprVisitorFn;
        fgWalkPostFn* wtpoVisitorFn;
        void*         pCallbackData; // user-provided data
        GenTree*      parent;        // parent of current node, provided to callback
        GenTreeStack* parentStack;   // stack of parent nodes, if asked for
        bool          wtprLclsOnly;  // whether to only visit lclvar nodes
#ifdef DEBUG
        bool printModified; // callback can use this
#endif
    };

    fgWalkResult fgWalkTreePre(GenTree**    pTree,
                               fgWalkPreFn* visitor,
                               void*        pCallBackData = nullptr,
                               bool         lclVarsOnly   = false,
                               bool         computeStack  = false);

    fgWalkResult fgWalkTree(GenTree**     pTree,
                            fgWalkPreFn*  preVisitor,
                            fgWalkPostFn* postVisitor,
                            void*         pCallBackData = nullptr);

    void fgWalkAllTreesPre(fgWalkPreFn* visitor, void* pCallBackData);

    //----- Postorder

    fgWalkResult fgWalkTreePost(GenTree**     pTree,
                                fgWalkPostFn* visitor,
                                void*         pCallBackData = nullptr,
                                bool          computeStack  = false);

    // An fgWalkPreFn that looks for expressions that have inline throws in
    // minopts mode. Basically it looks for tress with gtOverflowEx() or
    // GTF_IND_RNGCHK.  It returns WALK_ABORT if one is found.  It
    // returns WALK_SKIP_SUBTREES if GTF_EXCEPT is not set (assumes flags
    // properly propagated to parent trees).  It returns WALK_CONTINUE
    // otherwise.
    static fgWalkResult fgChkThrowCB(GenTree** pTree, Compiler::fgWalkData* data);
    static fgWalkResult fgChkLocAllocCB(GenTree** pTree, Compiler::fgWalkData* data);

    /**************************************************************************
     *                          PROTECTED
     *************************************************************************/

protected:
    friend class SsaBuilder;
    friend struct ValueNumberState;

    //--------------------- Detect the basic blocks ---------------------------

    BasicBlock** fgBBs; // Table of pointers to the BBs

    void        fgInitBBLookup();
    BasicBlock* fgLookupBB(unsigned addr);

    bool fgCanSwitchToOptimized();
    void fgSwitchToOptimized();

    bool fgMayExplicitTailCall();

    void fgFindJumpTargets(const BYTE* codeAddr, IL_OFFSET codeSize, FixedBitVect* jumpTarget);

    void fgMarkBackwardJump(BasicBlock* startBlock, BasicBlock* endBlock);

    void fgLinkBasicBlocks();

    unsigned fgMakeBasicBlocks(const BYTE* codeAddr, IL_OFFSET codeSize, FixedBitVect* jumpTarget);

    void fgCheckBasicBlockControlFlow();

    void fgControlFlowPermitted(BasicBlock* blkSrc,
                                BasicBlock* blkDest,
                                BOOL        IsLeave = false /* is the src a leave block */);

    bool fgFlowToFirstBlockOfInnerTry(BasicBlock* blkSrc, BasicBlock* blkDest, bool sibling);

    void fgObserveInlineConstants(OPCODE opcode, const FgStack& stack, bool isInlining);

    void fgAdjustForAddressExposedOrWrittenThis();

    unsigned fgStressBBProf()
    {
#ifdef DEBUG
        unsigned result = JitConfig.JitStressBBProf();
        if (result == 0)
        {
            if (compStressCompile(STRESS_BB_PROFILE, 15))
            {
                result = 1;
            }
        }
        return result;
#else
        return 0;
#endif
    }

    bool fgHaveProfileData();
    bool fgGetProfileWeightForBasicBlock(IL_OFFSET offset, BasicBlock::weight_t* weight);

    Instrumentor* fgCountInstrumentor;
    Instrumentor* fgClassInstrumentor;

    PhaseStatus fgPrepareToInstrumentMethod();
    PhaseStatus fgInstrumentMethod();
    PhaseStatus fgIncorporateProfileData();
    void        fgIncorporateBlockCounts();
    void        fgIncorporateEdgeCounts();

public:
    const char*                            fgPgoFailReason;
    bool                                   fgPgoDisabled;
    ICorJitInfo::PgoInstrumentationSchema* fgPgoSchema;
    BYTE*                                  fgPgoData;
    UINT32                                 fgPgoSchemaCount;
    HRESULT                                fgPgoQueryResult;
    UINT32                                 fgNumProfileRuns;
    UINT32                                 fgPgoBlockCounts;
    UINT32                                 fgPgoEdgeCounts;
    UINT32                                 fgPgoClassProfiles;
    unsigned                               fgPgoInlineePgo;
    unsigned                               fgPgoInlineeNoPgo;
    unsigned                               fgPgoInlineeNoPgoSingleBlock;

    void WalkSpanningTree(SpanningTreeVisitor* visitor);
    void fgSetProfileWeight(BasicBlock* block, BasicBlock::weight_t weight);
    void fgApplyProfileScale();

    // fgIsUsingProfileWeights - returns true if we have real profile data for this method
    //                           or if we have some fake profile data for the stress mode
    bool fgIsUsingProfileWeights()
    {
        return (fgHaveProfileData() || fgStressBBProf());
    }

    // fgProfileRunsCount - returns total number of scenario runs for the profile data
    //                      or BB_UNITY_WEIGHT_UNSIGNED when we aren't using profile data.
    unsigned fgProfileRunsCount()
    {
        return fgIsUsingProfileWeights() ? fgNumProfileRuns : BB_UNITY_WEIGHT_UNSIGNED;
    }

//-------- Insert a statement at the start or end of a basic block --------

#ifdef DEBUG
public:
    static bool fgBlockContainsStatementBounded(BasicBlock* block, Statement* stmt, bool answerOnBoundExceeded = true);
#endif

public:
    Statement* fgNewStmtAtBeg(BasicBlock* block, GenTree* tree);
    void fgInsertStmtAtEnd(BasicBlock* block, Statement* stmt);
    Statement* fgNewStmtAtEnd(BasicBlock* block, GenTree* tree);
    Statement* fgNewStmtNearEnd(BasicBlock* block, GenTree* tree);

private:
    void fgInsertStmtNearEnd(BasicBlock* block, Statement* stmt);
    void fgInsertStmtAtBeg(BasicBlock* block, Statement* stmt);
    void fgInsertStmtAfter(BasicBlock* block, Statement* insertionPoint, Statement* stmt);

public:
    void fgInsertStmtBefore(BasicBlock* block, Statement* insertionPoint, Statement* stmt);

private:
    Statement* fgInsertStmtListAfter(BasicBlock* block, Statement* stmtAfter, Statement* stmtList);

    GenTree* fgInsertCommaFormTemp(GenTree** use);
    GenTree* fgMakeMultiUse(GenTree** ppTree);

private:
    //                  Recognize a bitwise rotation pattern and convert into a GT_ROL or a GT_ROR node.
    GenTree* fgRecognizeAndMorphBitwiseRotation(GenTree* tree);
    bool fgOperIsBitwiseRotationRoot(genTreeOps oper);

    //-------- Determine the order in which the trees will be evaluated -------

    GenTree* fgSetTreeSeq(GenTree* tree, bool isLIR = false);
    void fgCheckTreeSeq(GenTree* tree, bool isLIR = false);
    void fgSetStmtSeq(Statement* stmt);
    void fgSetBlockOrder(BasicBlock* block);

    //------------------------- Morphing --------------------------------------

    unsigned fgPtrArgCntMax;

public:
    //------------------------------------------------------------------------
    // fgGetPtrArgCntMax: Return the maximum number of pointer-sized stack arguments that calls inside this method
    // can push on the stack. This value is calculated during morph.
    //
    // Return Value:
    //    Returns fgPtrArgCntMax, that is a private field.
    //
    unsigned fgGetPtrArgCntMax() const
    {
        return fgPtrArgCntMax;
    }

    //------------------------------------------------------------------------
    // fgSetPtrArgCntMax: Set the maximum number of pointer-sized stack arguments that calls inside this method
    // can push on the stack. This function is used during StackLevelSetter to fix incorrect morph calculations.
    //
    void fgSetPtrArgCntMax(unsigned argCntMax)
    {
        fgPtrArgCntMax = argCntMax;
    }

    bool compCanEncodePtrArgCntMax();

private:
#ifndef TARGET_X86
    hashBv* m_abiStructArgTemps;
    hashBv* m_abiStructArgTempsInUse;
#endif

#if REARRANGE_ADDS
    void fgMoveOpsLeft(GenTree* tree);
#endif

    bool fgIsCommaThrow(GenTree* tree, bool forFolding = false);

    bool fgIsThrow(GenTree* tree);

    bool fgInDifferentRegions(BasicBlock* blk1, BasicBlock* blk2);
    bool fgIsBlockCold(BasicBlock* block);

    GenTree* fgMorphCastIntoHelper(GenTreeCast* cast, int helper);

    GenTree* fgMorphIntoHelperCall(GenTree* tree, int helper, GenTreeCall::Use* args, bool morphArgs = true);

    // A "MorphAddrContext" carries information from the surrounding context.  If we are evaluating a byref address,
    // it is useful to know whether the address will be immediately dereferenced, or whether the address value will
    // be used, perhaps by passing it as an argument to a called method.  This affects how null checking is done:
    // for sufficiently small offsets, we can rely on OS page protection to implicitly null-check addresses that we
    // know will be dereferenced.  To know that reliance on implicit null checking is sound, we must further know that
    // all offsets between the top-level indirection and the bottom are constant, and that their sum is sufficiently
    // small; hence the other fields of MorphAddrContext.
    enum MorphAddrContextKind
    {
        MACK_Ind,
        MACK_Addr,
    };
    struct MorphAddrContext
    {
        MorphAddrContextKind m_kind;
        bool                 m_allConstantOffsets; // Valid only for "m_kind == MACK_Ind".  True iff all offsets between
                                                   // top-level indirection and here have been constants.
        size_t m_totalOffset; // Valid only for "m_kind == MACK_Ind", and if "m_allConstantOffsets" is true.
                              // In that case, is the sum of those constant offsets.

        MorphAddrContext(MorphAddrContextKind kind) : m_kind(kind), m_allConstantOffsets(true), m_totalOffset(0)
        {
        }
    };

    // A MACK_CopyBlock context is immutable, so we can just make one of these and share it.
    static MorphAddrContext s_CopyBlockMAC;

#ifdef FEATURE_SIMD
<<<<<<< HEAD
    class SIMDCoalescingBuffer
    {
        Statement* m_firstStmt;
        Statement* m_lastStmt;
        unsigned   m_lclNum;
        unsigned   m_index;

        GenTreeLclVar* IsSIMDField(GenTree* node);
        GenTreeLclVar* IsSIMDGetItem(GenTree* node);

        bool Add(Compiler* compiler, Statement* stmt, GenTreeOp* asg, GenTreeLclVar* simdLclVar);
=======
    GenTree* getSIMDStructFromField(GenTree*     tree,
                                    CorInfoType* simdBaseJitTypeOut,
                                    unsigned*    indexOut,
                                    unsigned*    simdSizeOut,
                                    bool         ignoreUsedInSIMDIntrinsic = false);
    GenTree* fgMorphFieldAssignToSIMDIntrinsicSet(GenTree* tree);
    GenTree* fgMorphFieldToSIMDIntrinsicGet(GenTree* tree);
    bool fgMorphCombineSIMDFieldAssignments(BasicBlock* block, Statement* stmt);
    void impMarkContiguousSIMDFieldAssignments(Statement* stmt);

    // fgPreviousCandidateSIMDFieldAsgStmt is only used for tracking previous simd field assignment
    // in function: Complier::impMarkContiguousSIMDFieldAssignments.
    Statement* fgPreviousCandidateSIMDFieldAsgStmt;
>>>>>>> a629767a

    public:
        SIMDCoalescingBuffer() : m_index(0)
        {
        }

        static bool AreContiguousMemoryLocations(GenTree* l1, GenTree* l2);
        static void ChangeToSIMDMem(Compiler* compiler, GenTree* tree, var_types simdType);

        void Mark(Compiler* compiler, Statement* stmt);
        bool Add(Compiler* compiler, Statement* stmt);
        void Coalesce(Compiler* compiler, BasicBlock* block);

        void Clear()
        {
            m_index = 0;
        }
    };

    SIMDCoalescingBuffer m_impSIMDCoalescingBuffer;
#endif // FEATURE_SIMD

    GenTree* fgMorphArrayIndex(GenTreeIndex* tree);
    GenTree* fgMorphCast(GenTreeCast* cast);
    void fgInitArgInfo(GenTreeCall* call);
    GenTreeCall* fgMorphArgs(GenTreeCall* call);

<<<<<<< HEAD
=======
    void fgMakeOutgoingStructArgCopy(GenTreeCall*         call,
                                     GenTreeCall::Use*    args,
                                     unsigned             argIndex,
                                     CORINFO_CLASS_HANDLE copyBlkClass);

>>>>>>> a629767a
    GenTree* fgMorphLocalVar(GenTree* tree, bool forceRemorph);

public:
    bool fgAddrCouldBeNull(GenTree* addr);

private:
    GenTree* fgMorphField(GenTree* tree, MorphAddrContext* mac);
    bool fgCanFastTailCall(GenTreeCall* call, const char** failReason);
#if FEATURE_FASTTAILCALL
    bool fgCallHasMustCopyByrefParameter(CallInfo* callInfo);
#endif
    bool     fgCheckStmtAfterTailCall();
    GenTree* fgMorphTailCallViaHelpers(GenTreeCall* call, CORINFO_TAILCALL_HELPERS& help);
    bool fgCanTailCallViaJitHelper();
    void fgMorphTailCallViaJitHelper(GenTreeCall* call);
    GenTree* fgCreateCallDispatcherAndGetResult(GenTreeCall*          origCall,
                                                CORINFO_METHOD_HANDLE callTargetStubHnd,
                                                CORINFO_METHOD_HANDLE dispatcherHnd);
    GenTree* getLookupTree(CORINFO_RESOLVED_TOKEN* pResolvedToken,
                           CORINFO_LOOKUP*         pLookup,
                           unsigned                handleFlags,
                           void*                   compileTimeHandle);
    GenTree* getRuntimeLookupTree(CORINFO_RESOLVED_TOKEN* pResolvedToken,
                                  CORINFO_LOOKUP*         pLookup,
                                  void*                   compileTimeHandle);
    GenTree* getVirtMethodPointerTree(GenTree*                thisPtr,
                                      CORINFO_RESOLVED_TOKEN* pResolvedToken,
                                      CORINFO_CALL_INFO*      pCallInfo);
    GenTree* getTokenHandleTree(CORINFO_RESOLVED_TOKEN* pResolvedToken, bool parent);

    GenTree* fgMorphPotentialTailCall(GenTreeCall* call);
    GenTree* fgGetStubAddrArg(GenTreeCall* call);
    void fgMorphRecursiveFastTailCallIntoLoop(BasicBlock* block, GenTreeCall* recursiveTailCall);
    Statement* fgAssignRecursiveCallArgToCallerParam(GenTree*       arg,
                                                     fgArgTabEntry* argTabEntry,
                                                     BasicBlock*    block,
                                                     IL_OFFSETX     callILOffset,
                                                     Statement*     tmpAssignmentInsertionPoint,
                                                     Statement*     paramAssignmentInsertionPoint);
    GenTree* fgMorphCall(GenTreeCall* call);
    GenTree* fgExpandVirtualVtableCallTarget(GenTreeCall* call);

    GenTree* fgOptimizeDelegateConstructor(GenTreeCall*            call,
                                           CORINFO_CONTEXT_HANDLE* ExactContextHnd,
                                           CORINFO_RESOLVED_TOKEN* ldftnToken);
    GenTree* fgMorphLeaf(GenTree* tree);
    void fgAssignSetVarDef(GenTree* tree);
    GenTree* fgMorphInitBlock(GenTreeOp* asg);
    GenTree* fgMorphPromoteLocalInitBlock(LclVarDsc* destLclVar, GenTree* initVal);
    GenTree* fgMorphInitBlockConstant(GenTreeIntCon* initVal,
                                      var_types      type,
                                      bool           extendToActualType,
                                      var_types      simdBaseType);
    GenTree* fgMorphBlkNode(GenTree* tree, bool isDest);
    GenTree* fgMorphStructAssignment(GenTreeOp* asg);
    GenTree* fgMorphCopyBlock(GenTreeOp* asg);
    GenTree* fgMorphForRegisterFP(GenTree* tree);
    GenTree* fgMorphSmpOp(GenTree* tree, MorphAddrContext* mac = nullptr);
    GenTree* fgMorphRetInd(GenTreeUnOp* ret);
    GenTree* fgMorphModToSubMulDiv(GenTreeOp* tree);
    GenTree* fgMorphSmpOpOptional(GenTreeOp* tree);
    GenTree* fgMorphConst(GenTree* tree);

    bool fgMorphCanUseLclFldForCopy(unsigned lclNum1, unsigned lclNum2);

    GenTreeLclVar* fgMorphTryFoldObjAsLclVar(GenTreeObj* obj);
    GenTree* fgMorphAssociative(GenTreeOp* tree);

public:
    GenTree* fgMorphTree(GenTree* tree, MorphAddrContext* mac = nullptr);

    INDEBUG(void fgMorphClearDebugNodeMorphed(GenTree* tree);)

private:
#if LOCAL_ASSERTION_PROP
    void fgKillDependentAssertionsSingle(unsigned lclNum DEBUGARG(GenTree* tree));
    void fgKillDependentAssertions(unsigned lclNum DEBUGARG(GenTree* tree));
#endif
    void fgMorphTreeDone(GenTree* tree, GenTree* oldTree = nullptr DEBUGARG(int morphNum = 0));

    Statement* fgMorphStmt;

    unsigned fgGetLargeFieldOffsetNullCheckTemp(var_types type); // We cache one temp per type to be
                                                                 // used when morphing big offset.

    //----------------------- Liveness analysis -------------------------------

    VARSET_TP fgCurUseSet; // vars used     by block (before an assignment)
    VARSET_TP fgCurDefSet; // vars assigned by block (before a use)

    MemoryKindSet fgCurMemoryUse;   // True iff the current basic block uses memory.
    MemoryKindSet fgCurMemoryDef;   // True iff the current basic block modifies memory.
    MemoryKindSet fgCurMemoryHavoc; // True if  the current basic block is known to set memory to a "havoc" value.

    bool byrefStatesMatchGcHeapStates; // True iff GcHeap and ByrefExposed memory have all the same def points.

    void fgMarkUseDef(GenTreeLclVarCommon* tree);

    void fgBeginScopeLife(VARSET_TP* inScope, VarScopeDsc* var);
    void fgEndScopeLife(VARSET_TP* inScope, VarScopeDsc* var);

    void fgMarkInScope(BasicBlock* block, VARSET_VALARG_TP inScope);
    void fgUnmarkInScope(BasicBlock* block, VARSET_VALARG_TP unmarkScope);

    void fgExtendDbgScopes();
    void fgExtendDbgLifetimes();

#ifdef DEBUG
    void fgDispDebugScopes();
#endif // DEBUG

    //-------------------------------------------------------------------------
    //
    //  The following keeps track of any code we've added for things like array
    //  range checking or explicit calls to enable GC, and so on.
    //
public:
    struct AddCodeDsc
    {
        AddCodeDsc*     acdNext;
        BasicBlock*     acdDstBlk; // block  to  which we jump
        unsigned        acdData;
        SpecialCodeKind acdKind; // what kind of a special block is this?
#if !FEATURE_FIXED_OUT_ARGS
        bool     acdStkLvlInit; // has acdStkLvl value been already set?
        unsigned acdStkLvl;     // stack level in stack slots.
#endif                          // !FEATURE_FIXED_OUT_ARGS
    };

private:
    static unsigned acdHelper(SpecialCodeKind codeKind);

    AddCodeDsc* fgAddCodeList;
    bool        fgAddCodeModf;
    bool        fgRngChkThrowAdded;
    AddCodeDsc* fgExcptnTargetCache[SCK_COUNT];

    BasicBlock* fgGetRngChkTarget(BasicBlock* block, SpecialCodeKind kind);

    BasicBlock* fgAddCodeRef(BasicBlock* srcBlk, unsigned refData, SpecialCodeKind kind);

public:
    AddCodeDsc* fgFindExcptnTarget(SpecialCodeKind kind, unsigned refData);

    bool fgUseThrowHelperBlocks();

    AddCodeDsc* fgGetAdditionalCodeDescriptors()
    {
        return fgAddCodeList;
    }

    void inlReplaceRetExpr(Statement* stmt);
    void inlFoldJTrue(BasicBlock* block);
    bool inlInlineCall(Statement* stmt, GenTreeCall* call);
    void inlInvokeInlineeCompiler(Statement* stmt, GenTreeCall* call, InlineResult* result);
    void inlAnalyzeInlineeReturn(InlineInfo* inlineInfo, unsigned returnBlockCount);
    bool inlImportReturn(InlineInfo* inlineInfo, GenTree* op2, CORINFO_CLASS_HANDLE retClsHnd);
    void inlUpdateRetSpillTempClass(InlineInfo* inlineInfo);
    unsigned inlCheckInlineDepthAndRecursion(const InlineInfo* inlineInfo);
    bool inlAnalyzeInlineeSignature(InlineInfo* inlineInfo);
    bool inlAnalyzeInlineeArg(InlineInfo* inlineInfo, unsigned argNum);
    GenTree* inlUseArg(InlineInfo* inlineInfo, unsigned ilArgNum);
    bool inlAnalyzeInlineeLocals(InlineInfo* inlineInfo);
    unsigned inlGetInlineeLocal(InlineInfo* inlineInfo, unsigned ilLocNum);
    unsigned inlAllocInlineeLocal(InlineInfo* inlineInfo, unsigned ilLocNum);
    void inlInsertInlineeCode(InlineInfo* pInlineInfo);
    Statement* inlInsertSingleBlockInlineeStatements(const InlineInfo* inlineInfo, Statement* stmtAfter);
    Statement* inlPrependStatements(InlineInfo* inlineInfo);
    Statement* inlInitInlineeArgs(const InlineInfo* inlineInfo, Statement* afterStmt);
    bool inlCanDiscardArgSideEffects(GenTree* argNode);
    Statement* inlInitInlineeLocals(const InlineInfo* inlineInfo, Statement* afterStmt);
    void inlNullOutInlineeGCLocals(const InlineInfo* inlineInfo, Statement* stmt);
    BasicBlock* inlSplitInlinerBlock(const InlineInfo* inlineInfo, Statement* stmtAfter);
    void inlInsertInlineeBlocks(const InlineInfo* inlineInfo, Statement* stmtAfter);
    void inlPropagateInlineeCompilerState();
    INDEBUG(void inlDebugCheckInlineCandidates();)

private:
    bool fgIsCodeAdded();

    bool fgIsThrowHlpBlk(BasicBlock* block);

#if !FEATURE_FIXED_OUT_ARGS
    unsigned fgThrowHlpBlkStkLevel(BasicBlock* block);
#endif // !FEATURE_FIXED_OUT_ARGS

    unsigned fgLargeFieldOffsetNullCheckTemps[TYP_COUNT];

#ifdef DEBUG
    void               CheckNoTransformableIndirectCallsRemain();
    static fgWalkPreFn fgDebugCheckForTransformableIndirectCalls;
#endif

    void fgPromoteStructs();

#if (defined(TARGET_AMD64) && !defined(UNIX_AMD64_ABI)) || defined(TARGET_ARM64)
    // Reset the refCount for implicit byrefs.
    void lvaResetImplicitByRefParamsRefCount();
    // Change implicit byrefs' types from struct to pointer, and for any that were
    // promoted, create new promoted struct temps.
    void lvaRetypeImplicitByRefParams();
    // Clear up annotations for any struct promotion temps created for implicit byrefs.
    void lvaDemoteImplicitByRefParams();
#endif

    void fgMarkAddressExposedLocals();

#if (defined(TARGET_AMD64) && !defined(UNIX_AMD64_ABI)) || defined(TARGET_ARM64) || defined(TARGET_X86)
    // Rewrite appearances of implicit byrefs (manifest the implied additional level of indirection)
    // or stack params of x86 varargs methods.
    void fgMorphIndirectParams(Statement* stmt);
#endif

    static fgWalkPreFn  fgUpdateSideEffectsPre;
    static fgWalkPostFn fgUpdateSideEffectsPost;

    enum TypeProducerKind
    {
        TPK_Unknown = 0, // May not be a RuntimeType
        TPK_Handle  = 1, // RuntimeType via handle
        TPK_GetType = 2, // RuntimeType via Object.get_Type()
        TPK_Null    = 3, // Tree value is null
        TPK_Other   = 4  // RuntimeType via other means
    };

    TypeProducerKind gtGetTypeProducerKind(GenTree* tree);
    bool gtIsTypeHandleToRuntimeTypeHelper(GenTreeCall* call);
    bool gtIsTypeHandleToRuntimeTypeHandleHelper(GenTreeCall* call, CorInfoHelpFunc* pHelper = nullptr);
    bool gtIsActiveCSE_Candidate(GenTree* tree);

    bool fgIsBigOffset(size_t offset);

    /*
    XXXXXXXXXXXXXXXXXXXXXXXXXXXXXXXXXXXXXXXXXXXXXXXXXXXXXXXXXXXXXXXXXXXXXXXXXXXXXXX
    XXXXXXXXXXXXXXXXXXXXXXXXXXXXXXXXXXXXXXXXXXXXXXXXXXXXXXXXXXXXXXXXXXXXXXXXXXXXXXX
    XX                                                                           XX
    XX                           Optimizer                                       XX
    XX                                                                           XX
    XXXXXXXXXXXXXXXXXXXXXXXXXXXXXXXXXXXXXXXXXXXXXXXXXXXXXXXXXXXXXXXXXXXXXXXXXXXXXXX
    XXXXXXXXXXXXXXXXXXXXXXXXXXXXXXXXXXXXXXXXXXXXXXXXXXXXXXXXXXXXXXXXXXXXXXXXXXXXXXX
    */

public:
    void optInit();

    GenTree* Compiler::optRemoveRangeCheck(GenTreeBoundsChk* check, GenTree* comma, Statement* stmt);
    GenTree* Compiler::optRemoveStandaloneRangeCheck(GenTreeBoundsChk* check, Statement* stmt);
    void Compiler::optRemoveCommaBasedRangeCheck(GenTree* comma, Statement* stmt);
    bool optIsRangeCheckRemovable(GenTree* tree);

protected:
    static fgWalkPreFn optValidRangeCheckIndex;

    /**************************************************************************
     *
     *************************************************************************/

protected:
    // Do hoisting for all loops.
    void optHoistLoopCode();

    // To represent sets of VN's that have already been hoisted in outer loops.
    typedef JitHashTable<ValueNum, JitSmallPrimitiveKeyFuncs<ValueNum>, bool> VNToBoolMap;
    typedef VNToBoolMap VNSet;

    struct LoopHoistContext
    {
    private:
        // The set of variables hoisted in the current loop (or nullptr if there are none).
        VNSet* m_pHoistedInCurLoop;

    public:
        // Value numbers of expressions that have been hoisted in parent loops in the loop nest.
        VNSet m_hoistedInParentLoops;
        // Value numbers of expressions that have been hoisted in the current (or most recent) loop in the nest.
        // Previous decisions on loop-invariance of value numbers in the current loop.
        VNToBoolMap m_curLoopVnInvariantCache;

        VNSet* GetHoistedInCurLoop(Compiler* comp)
        {
            if (m_pHoistedInCurLoop == nullptr)
            {
                m_pHoistedInCurLoop = new (comp->getAllocatorLoopHoist()) VNSet(comp->getAllocatorLoopHoist());
            }
            return m_pHoistedInCurLoop;
        }

        VNSet* ExtractHoistedInCurLoop()
        {
            VNSet* res          = m_pHoistedInCurLoop;
            m_pHoistedInCurLoop = nullptr;
            return res;
        }

        LoopHoistContext(Compiler* comp)
            : m_pHoistedInCurLoop(nullptr)
            , m_hoistedInParentLoops(comp->getAllocatorLoopHoist())
            , m_curLoopVnInvariantCache(comp->getAllocatorLoopHoist())
        {
        }
    };

    // Do hoisting for loop "lnum" (an index into the optLoopTable), and all loops nested within it.
    // Tracks the expressions that have been hoisted by containing loops by temporary recording their
    // value numbers in "m_hoistedInParentLoops".  This set is not modified by the call.
    void optHoistLoopNest(unsigned lnum, LoopHoistContext* hoistCtxt);

    // Do hoisting for a particular loop ("lnum" is an index into the optLoopTable.)
    // Assumes that expressions have been hoisted in containing loops if their value numbers are in
    // "m_hoistedInParentLoops".
    //
    void optHoistThisLoop(unsigned lnum, LoopHoistContext* hoistCtxt);

    // Hoist all expressions in "blk" that are invariant in loop "lnum" (an index into the optLoopTable)
    // outside of that loop.  Exempt expressions whose value number is in "m_hoistedInParentLoops"; add VN's of hoisted
    // expressions to "hoistInLoop".
    void optHoistLoopBlocks(unsigned loopNum, ArrayStack<BasicBlock*>* blocks, LoopHoistContext* hoistContext);

    // Return true if the tree looks profitable to hoist out of loop 'lnum'.
    bool optIsProfitableToHoistableTree(GenTree* tree, unsigned lnum);

    // Performs the hoisting 'tree' into the PreHeader for loop 'lnum'
    void optHoistCandidate(GenTree* tree, unsigned lnum, LoopHoistContext* hoistCtxt);

    // Returns true iff the ValueNum "vn" represents a value that is loop-invariant in "lnum".
    //   Constants and init values are always loop invariant.
    //   VNPhi's connect VN's to the SSA definition, so we can know if the SSA def occurs in the loop.
    bool optVNIsLoopInvariant(ValueNum vn, unsigned lnum, VNToBoolMap* recordedVNs);

    // If "blk" is the entry block of a natural loop, returns true and sets "*pLnum" to the index of the loop
    // in the loop table.
    bool optBlockIsLoopEntry(BasicBlock* blk, unsigned* pLnum);

    // Records the set of "side effects" of all loops: fields (object instance and static)
    // written to, and SZ-array element type equivalence classes updated.
    void optComputeLoopSideEffects();

private:
    // Requires "lnum" to be the index of an outermost loop in the loop table.  Traverses the body of that loop,
    // including all nested loops, and records the set of "side effects" of the loop: fields (object instance and
    // static) written to, and SZ-array element type equivalence classes updated.
    void optComputeLoopNestSideEffects(unsigned lnum);

    // Given a loop number 'lnum' mark it and any nested loops as having 'memoryHavoc'
    void optRecordLoopNestsMemoryHavoc(unsigned lnum, MemoryKindSet memoryHavoc);

    // Add the side effects of "blk" (which is required to be within a loop) to all loops of which it is a part.
    // Returns false if we encounter a block that is not marked as being inside a loop.
    //
    bool optComputeLoopSideEffectsOfBlock(BasicBlock* blk);

    // Hoist the expression "expr" out of loop "lnum".
    void optPerformHoistExpr(GenTree* expr, unsigned lnum);

public:
    void optOptimizeBools();

private:
    GenTree* optIsBoolCond(GenTree* condBranch, GenTree** compPtr, bool* boolPtr);
#ifdef DEBUG
    void optOptimizeBoolsGcStress(BasicBlock* condBlock);
#endif
public:
    PhaseStatus optInvertLoops();    // Invert loops so they're entered at top and tested at bottom.
    PhaseStatus optOptimizeLayout(); // Optimize the BasicBlock layout of the method
    PhaseStatus optFindLoops();      // Finds loops and records them in the loop table

    PhaseStatus optCloneLoops();
    void optCloneLoop(unsigned loopInd, LoopCloneContext* context);
    void optEnsureUniqueHead(unsigned loopInd, BasicBlock::weight_t ambientWeight);
    PhaseStatus optUnrollLoops(); // Unrolls loops (needs to have cost info)
    void        optRemoveRedundantZeroInits();

protected:
    // This enumeration describes what is killed by a call.

    enum callInterf
    {
        CALLINT_NONE,       // no interference                               (most helpers)
        CALLINT_REF_INDIRS, // kills GC ref indirections                     (SETFIELD OBJ)
        CALLINT_SCL_INDIRS, // kills non GC ref indirections                 (SETFIELD non-OBJ)
        CALLINT_ALL_INDIRS, // kills both GC ref and non GC ref indirections (SETFIELD STRUCT)
        CALLINT_ALL,        // kills everything                              (normal method call)
    };

public:
    // A "LoopDsc" describes a ("natural") loop.  We (currently) require the body of a loop to be a contiguous (in
    // bbNext order) sequence of basic blocks.  (At times, we may require the blocks in a loop to be "properly numbered"
    // in bbNext order; we use comparisons on the bbNum to decide order.)
    // The blocks that define the body are
    //   first <= top <= entry <= bottom   .
    // The "head" of the loop is a block outside the loop that has "entry" as a successor. We only support loops with a
    // single 'head' block. The meanings of these blocks are given in the definitions below. Also see the picture at
    // Compiler::optFindNaturalLoops().
    struct LoopDsc
    {
        BasicBlock* lpHead;  // HEAD of the loop (not part of the looping of the loop) -- has ENTRY as a successor.
        BasicBlock* lpFirst; // FIRST block (in bbNext order) reachable within this loop.  (May be part of a nested
                             // loop, but not the outer loop.)
        BasicBlock* lpTop;   // loop TOP (the back edge from lpBottom reaches here) (in most cases FIRST and TOP are the
                             // same)
        BasicBlock* lpEntry; // the ENTRY in the loop (in most cases TOP or BOTTOM)
        BasicBlock* lpBottom; // loop BOTTOM (from here we have a back edge to the TOP)
        BasicBlock* lpExit;   // if a single exit loop this is the EXIT (in most cases BOTTOM)

        callInterf   lpAsgCall;     // "callInterf" for calls in the loop
        ALLVARSET_TP lpAsgVars;     // set of vars assigned within the loop (all vars, not just tracked)
        varRefKinds  lpAsgInds : 8; // set of inds modified within the loop

        unsigned short lpFlags; // Mask of the LPFLG_* constants

        unsigned char lpExitCnt; // number of exits from the loop

        unsigned char lpParent;  // The index of the most-nested loop that completely contains this one,
                                 // or else BasicBlock::NOT_IN_LOOP if no such loop exists.
        unsigned char lpChild;   // The index of a nested loop, or else BasicBlock::NOT_IN_LOOP if no child exists.
                                 // (Actually, an "immediately" nested loop --
                                 // no other child of this loop is a parent of lpChild.)
        unsigned char lpSibling; // The index of another loop that is an immediate child of lpParent,
                                 // or else BasicBlock::NOT_IN_LOOP.  One can enumerate all the children of a loop
                                 // by following "lpChild" then "lpSibling" links.

#define LPFLG_DO_WHILE 0x0001 // it's a do-while loop (i.e ENTRY is at the TOP)
#define LPFLG_ONE_EXIT 0x0002 // the loop has only one exit

#define LPFLG_ITER 0x0004      // for (i = icon or lclVar; test_condition(); i++)
#define LPFLG_HOISTABLE 0x0008 // the loop is in a form that is suitable for hoisting expressions
#define LPFLG_CONST 0x0010     // for (i=icon;i<icon;i++){ ... } - constant loop

#define LPFLG_VAR_INIT 0x0020   // iterator is initialized with a local var (var # found in lpVarInit)
#define LPFLG_CONST_INIT 0x0040 // iterator is initialized with a constant (found in lpConstInit)

#define LPFLG_VAR_LIMIT 0x0100    // iterator is compared with a local var (var # found in lpVarLimit)
#define LPFLG_CONST_LIMIT 0x0200  // iterator is compared with a constant (found in lpConstLimit)
#define LPFLG_ARRLEN_LIMIT 0x0400 // iterator is compared with a.len or a[i].len (found in lpArrLenLimit)
#define LPFLG_SIMD_LIMIT 0x0080   // iterator is compared with vector element count (found in lpConstLimit)

#define LPFLG_HAS_PREHEAD 0x0800 // lpHead is known to be a preHead for this loop
#define LPFLG_REMOVED 0x1000     // has been removed from the loop table (unrolled or optimized away)
#define LPFLG_DONT_UNROLL 0x2000 // do not unroll this loop

#define LPFLG_ASGVARS_YES 0x4000 // "lpAsgVars" has been  computed
#define LPFLG_ASGVARS_INC 0x8000 // "lpAsgVars" is incomplete -- vars beyond those representable in an AllVarSet
                                 // type are assigned to.

        bool lpLoopHasMemoryHavoc[MemoryKindCount]; // The loop contains an operation that we assume has arbitrary
                                                    // memory side effects.  If this is set, the fields below
                                                    // may not be accurate (since they become irrelevant.)
        bool lpContainsCall;                        // True if executing the loop body *may* execute a call

        VARSET_TP lpVarInOut;  // The set of variables that are IN or OUT during the execution of this loop
        VARSET_TP lpVarUseDef; // The set of variables that are USE or DEF during the execution of this loop

        int lpHoistedExprCount; // The register count for the non-FP expressions from inside this loop that have been
                                // hoisted
        int lpLoopVarCount;     // The register count for the non-FP LclVars that are read/written inside this loop
        int lpVarInOutCount;    // The register count for the non-FP LclVars that are alive inside or across this loop

        int lpHoistedFPExprCount; // The register count for the FP expressions from inside this loop that have been
                                  // hoisted
        int lpLoopVarFPCount;     // The register count for the FP LclVars that are read/written inside this loop
        int lpVarInOutFPCount;    // The register count for the FP LclVars that are alive inside or across this loop

        typedef JitHashTable<CORINFO_FIELD_HANDLE, JitPtrKeyFuncs<struct CORINFO_FIELD_STRUCT_>, bool> FieldHandleSet;
        FieldHandleSet* lpFieldsModified; // This has entries (mappings to "true") for all static field and object
                                          // instance fields modified
                                          // in the loop.

        // The set of array element types that are modified in the loop.
        typedef JitHashTable<unsigned, JitSmallPrimitiveKeyFuncs<unsigned>, bool> TypeNumSet;
        TypeNumSet* lpArrayElemTypesModified;

        // Adds the variable liveness information for 'blk' to 'this' LoopDsc
        void AddVariableLiveness(Compiler* comp, BasicBlock* blk);

        inline void AddModifiedField(Compiler* comp, CORINFO_FIELD_HANDLE fldHnd);
        inline void AddModifiedElemType(Compiler* comp, unsigned elemTypeNum);

        /* The following values are set only for iterator loops, i.e. has the flag LPFLG_ITER set */

        GenTree*   lpIterTree;          // The "i = i <op> const" tree
        unsigned   lpIterVar() const;   // iterator variable #
        int        lpIterConst() const; // the constant with which the iterator is incremented
        genTreeOps lpIterOper() const;  // the type of the operation on the iterator (ASG_ADD, ASG_SUB, etc.)
        void       VERIFY_lpIterTree() const;

        var_types lpIterOperType() const; // For overflow instructions

        union {
            int lpConstInit; // initial constant value of iterator                           : Valid if LPFLG_CONST_INIT
            unsigned lpVarInit; // initial local var number to which we initialize the iterator : Valid if
                                // LPFLG_VAR_INIT
        };

        // The following is for LPFLG_ITER loops only (i.e. the loop condition is "i RELOP const or var"

        GenTree*   lpTestTree;         // pointer to the node containing the loop test
        genTreeOps lpTestOper() const; // the type of the comparison between the iterator and the limit (GT_LE, GT_GE,
                                       // etc.)
        void VERIFY_lpTestTree() const;

        bool     lpIsReversed() const; // true if the iterator node is the second operand in the loop condition
        GenTree* lpIterator() const;   // the iterator node in the loop test
        GenTree* lpLimit() const;      // the limit node in the loop test

        // Limit constant value of iterator - loop condition is "i RELOP const"
        // : Valid if LPFLG_CONST_LIMIT
        int lpConstLimit() const;

        // The lclVar # in the loop condition ( "i RELOP lclVar" )
        // : Valid if LPFLG_VAR_LIMIT
        unsigned lpVarLimit() const;

        // The array length in the loop condition ( "i RELOP arr.len" or "i RELOP arr[i][j].len" )
        // : Valid if LPFLG_ARRLEN_LIMIT
        bool lpArrLenLimit(Compiler* comp, ArrIndex* index) const;

        // Returns "true" iff "*this" contains the blk.
        bool lpContains(BasicBlock* blk) const
        {
            return lpFirst->bbNum <= blk->bbNum && blk->bbNum <= lpBottom->bbNum;
        }
        // Returns "true" iff "*this" (properly) contains the range [first, bottom] (allowing firsts
        // to be equal, but requiring bottoms to be different.)
        bool lpContains(BasicBlock* first, BasicBlock* bottom) const
        {
            return lpFirst->bbNum <= first->bbNum && bottom->bbNum < lpBottom->bbNum;
        }

        // Returns "true" iff "*this" (properly) contains "lp2" (allowing firsts to be equal, but requiring
        // bottoms to be different.)
        bool lpContains(const LoopDsc& lp2) const
        {
            return lpContains(lp2.lpFirst, lp2.lpBottom);
        }

        // Returns "true" iff "*this" is (properly) contained by the range [first, bottom]
        // (allowing firsts to be equal, but requiring bottoms to be different.)
        bool lpContainedBy(BasicBlock* first, BasicBlock* bottom) const
        {
            return first->bbNum <= lpFirst->bbNum && lpBottom->bbNum < bottom->bbNum;
        }

        // Returns "true" iff "*this" is (properly) contained by "lp2"
        // (allowing firsts to be equal, but requiring bottoms to be different.)
        bool lpContainedBy(const LoopDsc& lp2) const
        {
            return lpContains(lp2.lpFirst, lp2.lpBottom);
        }

        // Returns "true" iff "*this" is disjoint from the range [top, bottom].
        bool lpDisjoint(BasicBlock* first, BasicBlock* bottom) const
        {
            return bottom->bbNum < lpFirst->bbNum || lpBottom->bbNum < first->bbNum;
        }
        // Returns "true" iff "*this" is disjoint from "lp2".
        bool lpDisjoint(const LoopDsc& lp2) const
        {
            return lpDisjoint(lp2.lpFirst, lp2.lpBottom);
        }
        // Returns "true" iff the loop is well-formed (see code for defn).
        bool lpWellFormed() const
        {
            return lpFirst->bbNum <= lpTop->bbNum && lpTop->bbNum <= lpEntry->bbNum &&
                   lpEntry->bbNum <= lpBottom->bbNum &&
                   (lpHead->bbNum < lpTop->bbNum || lpHead->bbNum > lpBottom->bbNum);
        }
    };

protected:
    bool fgMightHaveLoop(); // returns true if there are any backedges
    bool fgHasLoops;        // True if this method has any loops, set in fgComputeReachability

public:
    LoopDsc*      optLoopTable; // loop descriptor table
    unsigned char optLoopCount; // number of tracked loops

#ifdef DEBUG
    unsigned char loopAlignCandidates; // number of loops identified for alignment
    unsigned char loopsAligned;        // number of loops actually aligned
#endif                                 // DEBUG

    bool optRecordLoop(BasicBlock*   head,
                       BasicBlock*   first,
                       BasicBlock*   top,
                       BasicBlock*   entry,
                       BasicBlock*   bottom,
                       BasicBlock*   exit,
                       unsigned char exitCnt);

protected:
    unsigned optCallCount;         // number of calls made in the method
    unsigned optIndirectCallCount; // number of virtual, interface and indirect calls made in the method
    unsigned optNativeCallCount;   // number of Pinvoke/Native calls made in the method
    unsigned optLoopsCloned;       // number of loops cloned in the current method.

#ifdef DEBUG
    unsigned optFindLoopNumberFromBeginBlock(BasicBlock* begBlk);
    void optPrintLoopInfo(unsigned      loopNum,
                          BasicBlock*   lpHead,
                          BasicBlock*   lpFirst,
                          BasicBlock*   lpTop,
                          BasicBlock*   lpEntry,
                          BasicBlock*   lpBottom,
                          unsigned char lpExitCnt,
                          BasicBlock*   lpExit,
                          unsigned      parentLoop = BasicBlock::NOT_IN_LOOP) const;
    void optPrintLoopInfo(unsigned lnum) const;
    void optPrintLoopRecording(unsigned lnum) const;

    void optCheckPreds();
#endif

    void optSetBlockWeights();

    void optMarkLoopBlocks(BasicBlock* begBlk, BasicBlock* endBlk, bool excludeEndBlk);

    void optUnmarkLoopBlocks(BasicBlock* begBlk, BasicBlock* endBlk);

    void optUpdateLoopsBeforeRemoveBlock(BasicBlock* block, bool skipUnmarkLoop = false);

    bool optIsLoopTestEvalIntoTemp(Statement* testStmt, Statement** newTestStmt);
    unsigned optIsLoopIncrTree(GenTree* incr);
    bool optCheckIterInLoopTest(unsigned loopInd, GenTree* test, BasicBlock* from, BasicBlock* to, unsigned iterVar);
    bool optComputeIterInfo(GenTree* incr, BasicBlock* from, BasicBlock* to, unsigned* pIterVar);
    bool optPopulateInitInfo(unsigned loopInd, GenTree* init, unsigned iterVar);
    bool optExtractInitTestIncr(
        BasicBlock* head, BasicBlock* bottom, BasicBlock* exit, GenTree** ppInit, GenTree** ppTest, GenTree** ppIncr);

    void optFindNaturalLoops();

    void optIdentifyLoopsForAlignment();

    // Ensures that all the loops in the loop nest rooted at "loopInd" (an index into the loop table) are 'canonical' --
    // each loop has a unique "top."  Returns "true" iff the flowgraph has been modified.
    bool optCanonicalizeLoopNest(unsigned char loopInd);

    // Ensures that the loop "loopInd" (an index into the loop table) is 'canonical' -- it has a unique "top,"
    // unshared with any other loop.  Returns "true" iff the flowgraph has been modified
    bool optCanonicalizeLoop(unsigned char loopInd);

    // Requires "l1" to be a valid loop table index, and not "BasicBlock::NOT_IN_LOOP".  Requires "l2" to be
    // a valid loop table index, or else "BasicBlock::NOT_IN_LOOP".  Returns true
    // iff "l2" is not NOT_IN_LOOP, and "l1" contains "l2".
    bool optLoopContains(unsigned l1, unsigned l2);

    // Updates the loop table by changing loop "loopInd", whose head is required
    // to be "from", to be "to".  Also performs this transformation for any
    // loop nested in "loopInd" that shares the same head as "loopInd".
    void optUpdateLoopHead(unsigned loopInd, BasicBlock* from, BasicBlock* to);

    void optRedirectBlock(BasicBlock* blk, BlockToBlockMap* redirectMap, const bool updatePreds = false);

    // Marks the containsCall information to "lnum" and any parent loops.
    void AddContainsCallAllContainingLoops(unsigned lnum);

    // Adds the variable liveness information from 'blk' to "lnum" and any parent loops.
    void AddVariableLivenessAllContainingLoops(unsigned lnum, BasicBlock* blk);

    // Adds "fldHnd" to the set of modified fields of "lnum" and any parent loops.
    void AddModifiedFieldAllContainingLoops(unsigned lnum, CORINFO_FIELD_HANDLE fldHnd);

    // Adds "elemType" to the set of modified array element types of "lnum" and any parent loops.
    void AddModifiedElemTypeAllContainingLoops(unsigned lnum, unsigned elemTypeNum);

    // Requires that "from" and "to" have the same "bbJumpKind" (perhaps because "to" is a clone
    // of "from".)  Copies the jump destination from "from" to "to".
    void optCopyBlkDest(BasicBlock* from, BasicBlock* to);

    // Returns true if 'block' is an entry block for any loop in 'optLoopTable'
    bool optIsLoopEntry(BasicBlock* block) const;

    // The depth of the loop described by "lnum" (an index into the loop table.) (0 == top level)
    unsigned optLoopDepth(unsigned lnum)
    {
        unsigned par = optLoopTable[lnum].lpParent;
        if (par == BasicBlock::NOT_IN_LOOP)
        {
            return 0;
        }
        else
        {
            return 1 + optLoopDepth(par);
        }
    }

    // Struct used in optInvertWhileLoop to count interesting constructs to boost the profitability score.
    struct OptInvertCountTreeInfoType
    {
        int sharedStaticHelperCount;
        int arrayLengthCount;
    };

    static fgWalkResult optInvertCountTreeInfo(GenTree** pTree, fgWalkData* data);

    bool optInvertWhileLoop(BasicBlock* block);

private:
    static bool optIterSmallOverflow(int iterAtExit, var_types incrType);
    static bool optIterSmallUnderflow(int iterAtExit, var_types decrType);

    bool optComputeLoopRep(int        constInit,
                           int        constLimit,
                           int        iterInc,
                           genTreeOps iterOper,
                           var_types  iterType,
                           genTreeOps testOper,
                           bool       unsignedTest,
                           bool       dupCond,
                           unsigned*  iterCount);

    static fgWalkPreFn optIsVarAssgCB;

protected:
    bool optIsVarAssigned(BasicBlock* beg, BasicBlock* end, GenTree* skip, unsigned var);

    bool optIsVarAssgLoop(unsigned lnum, unsigned var);

    int optIsSetAssgLoop(unsigned lnum, ALLVARSET_VALARG_TP vars, varRefKinds inds = VR_NONE);

    bool optNarrowTree(GenTree* tree, var_types srct, var_types dstt, ValueNumPair vnpNarrow, bool doit);

    /**************************************************************************
     *                       Optimization conditions
     *************************************************************************/

    bool optAvoidIntMult(void);

protected:
    //  The following is the upper limit on how many expressions we'll keep track
    //  of for the CSE analysis.
    //
    static const unsigned MAX_CSE_CNT = EXPSET_SZ;

    static const int MIN_CSE_COST = 2;

    // BitVec trait information only used by the optCSE_canSwap() method, for the  CSE_defMask and CSE_useMask.
    // This BitVec uses one bit per CSE candidate
    BitVecTraits* cseMaskTraits; // one bit per CSE candidate

    // BitVec trait information for computing CSE availability using the CSE_DataFlow algorithm.
    // Two bits are allocated per CSE candidate to compute CSE availability
    // plus an extra bit to handle the initial unvisited case.
    // (See CSE_DataFlow::EndMerge for an explaination of why this is necessary)
    //
    // The two bits per CSE candidate have the following meanings:
    //     11 - The CSE is available, and is also available when considering calls as killing availability.
    //     10 - The CSE is available, but is not available when considering calls as killing availability.
    //     00 - The CSE is not available
    //     01 - An illegal combination
    //
    BitVecTraits* cseLivenessTraits;

    EXPSET_TP cseCallKillsMask; // Computed once - A mask that is used to kill available CSEs at callsites

    /* Generic list of nodes - used by the CSE logic */

    struct treeStmtLst
    {
        treeStmtLst* tslNext;
        GenTree*     tslTree;  // tree node
        Statement*   tslStmt;  // statement containing the tree
        BasicBlock*  tslBlock; // block containing the statement

        treeStmtLst(GenTree* tree, Statement* stmt, BasicBlock* block)
            : tslNext(nullptr), tslTree(tree), tslStmt(stmt), tslBlock(block)
        {
        }
    };

    // The following logic keeps track of expressions via a simple hash table.

    struct CSEdsc
    {
        CSEdsc*  csdNextInBucket;  // used by the hash table
        size_t   csdHashKey;       // the orginal hashkey
        ssize_t  csdConstDefValue; // When we CSE similar constants, this is the value that we use as the def
        ValueNum csdConstDefVN;    // When we CSE similar constants, this is the ValueNumber that we use for the LclVar
                                   // assignment
        unsigned csdIndex;         // 1..optCSECandidateCount
        bool     csdIsSharedConst; // true if this CSE is a shared const
        bool     csdLiveAcrossCall;

        unsigned short csdDefCount; // definition   count
        unsigned short csdUseCount; // use          count  (excluding the implicit uses at defs)

        BasicBlock::weight_t csdDefWtCnt; // weighted def count
        BasicBlock::weight_t csdUseWtCnt; // weighted use count  (excluding the implicit uses at defs)

        GenTree*    csdTree;  // treenode containing the 1st occurrence
        Statement*  csdStmt;  // stmt containing the 1st occurrence
        BasicBlock* csdBlock; // block containing the 1st occurrence

        treeStmtLst* csdTreeList; // list of matching tree nodes: head
        treeStmtLst* csdTreeLast; // list of matching tree nodes: tail

        ClassLayout* csdLayout; // Layout needed to create struct typed CSE temps.

        ValueNum defExcSetPromise; // The exception set that is now required for all defs of this CSE.
                                   // This will be set to NoVN if we decide to abandon this CSE

        ValueNum defExcSetCurrent; // The set of exceptions we currently can use for CSE uses.

        ValueNum defConservNormVN; // if all def occurrences share the same conservative normal value
                                   // number, this will reflect it; otherwise, NoVN.
                                   // not used for shared const CSE's

        CSEdsc(size_t hashKey, GenTree* tree, Statement* stmt, BasicBlock* block)
            : csdNextInBucket(nullptr)
            , csdHashKey(hashKey)
            , csdConstDefValue(0)
            , csdConstDefVN(ValueNumStore::VNForNull())
            , csdIndex(0)
            , csdIsSharedConst(false)
            , csdLiveAcrossCall(false)
            , csdDefCount(0)
            , csdUseCount(0)
            , csdDefWtCnt(0)
            , csdUseWtCnt(0)
            , csdTree(tree)
            , csdStmt(stmt)
            , csdBlock(block)
            , csdTreeList(nullptr)
            , csdTreeLast(nullptr)
            , csdLayout(nullptr)
            , defExcSetPromise(ValueNumStore::VNForEmptyExcSet())
            , defExcSetCurrent(ValueNumStore::VNForNull())
            , defConservNormVN(ValueNumStore::VNForNull())
        {
        }
    };

    static const size_t s_optCSEhashSizeInitial;
    static const size_t s_optCSEhashGrowthFactor;
    static const size_t s_optCSEhashBucketSize;
    size_t              optCSEhashSize;                 // The current size of hashtable
    size_t              optCSEhashCount;                // Number of entries in hashtable
    size_t              optCSEhashMaxCountBeforeResize; // Number of entries before resize
    CSEdsc**            optCSEhash;
    CSEdsc**            optCSEtab;

    typedef JitHashTable<GenTree*, JitPtrKeyFuncs<GenTree>, GenTree*> NodeToNodeMap;

    NodeToNodeMap* optCseCheckedBoundMap; // Maps bound nodes to ancestor compares that should be
                                          // re-numbered with the bound to improve range check elimination

    // Given a compare, look for a cse candidate checked bound feeding it and add a map entry if found.
    void optCseUpdateCheckedBoundMap(GenTree* compare);

    void optCSEstop();

    CSEdsc* optCSEfindDsc(unsigned index);
    bool optUnmarkCSE(GenTree* tree);

    // user defined callback data for the tree walk function optCSE_MaskHelper()
    struct optCSE_MaskData
    {
        EXPSET_TP CSE_defMask;
        EXPSET_TP CSE_useMask;
    };

    // Treewalk helper for optCSE_DefMask and optCSE_UseMask
    static fgWalkPreFn optCSE_MaskHelper;

    // This function walks all the node for an given tree
    // and return the mask of CSE definitions and uses for the tree
    //
    void optCSE_GetMaskData(GenTree* tree, optCSE_MaskData* pMaskData);

    // Given a binary tree node return true if it is safe to swap the order of evaluation for op1 and op2.
    bool optCSE_canSwap(GenTree* firstNode, GenTree* secondNode);
    bool optCSE_canSwap(GenTree* tree);

    struct optCSEcostCmpEx
    {
        bool operator()(const CSEdsc* op1, const CSEdsc* op2);
    };
    struct optCSEcostCmpSz
    {
        bool operator()(const CSEdsc* op1, const CSEdsc* op2);
    };

    void optCleanupCSEs();

#ifdef DEBUG
    void optEnsureClearCSEInfo();
#endif // DEBUG

    static bool Is_Shared_Const_CSE(size_t key)
    {
        return ((key & TARGET_SIGN_BIT) != 0);
    }

    // returns the encoded key
    static size_t Encode_Shared_Const_CSE_Value(size_t key)
    {
        return TARGET_SIGN_BIT | (key >> CSE_CONST_SHARED_LOW_BITS);
    }

    // returns the orginal key
    static size_t Decode_Shared_Const_CSE_Value(size_t enckey)
    {
        assert(Is_Shared_Const_CSE(enckey));
        return (enckey & ~TARGET_SIGN_BIT) << CSE_CONST_SHARED_LOW_BITS;
    }

    /**************************************************************************
     *                   Value Number based CSEs
     *************************************************************************/

public:
    void optOptimizeValnumCSEs();

protected:
    void     optValnumCSE_Init();
    unsigned optValnumCSE_Index(GenTree* tree, Statement* stmt);
    unsigned optValnumCSE_Locate();
    void     optValnumCSE_InitDataFlow();
    void     optValnumCSE_DataFlow();
    void     optValnumCSE_Availablity();
    void     optValnumCSE_Heuristic();
<<<<<<< HEAD
#endif // FEATURE_VALNUM_CSE

#if FEATURE_ANYCSE
=======

>>>>>>> a629767a
    bool                 optDoCSE;             // True when we have found a duplicate CSE tree
    bool                 optValnumCSE_phase;   // True when we are executing the optValnumCSE_phase
    unsigned             optCSECandidateTotal; // Grand total of CSE candidates for both Lexical and ValNum
    unsigned             optCSECandidateCount; // Count of CSE's candidates, reset for Lexical and ValNum CSE's
    unsigned             optCSEstart;          // The first local variable number that is a CSE
    unsigned             optCSEcount;          // The total count of CSE's introduced.
    BasicBlock::weight_t optCSEweight;         // The weight of the current block when we are doing PerformCSE

    bool optIsCSEcandidate(GenTree* tree);

    // lclNumIsTrueCSE returns true if the LclVar was introduced by the CSE phase of the compiler
    //
    bool lclNumIsTrueCSE(unsigned lclNum) const
    {
        return ((optCSEcount > 0) && (lclNum >= optCSEstart) && (lclNum < optCSEstart + optCSEcount));
    }

    //  lclNumIsCSE returns true if the LclVar should be treated like a CSE with regards to constant prop.
    //
    bool lclNumIsCSE(unsigned lclNum) const
    {
        return lvaTable[lclNum].lvIsCSE;
    }

#ifdef DEBUG
    bool optConfigDisableCSE();
    bool optConfigDisableCSE2();
#endif
    void optOptimizeCSEs();

    struct isVarAssgDsc
    {
        GenTree*     ivaSkip;
        ALLVARSET_TP ivaMaskVal; // Set of variables assigned to.  This is a set of all vars, not tracked vars.
#ifdef DEBUG
        void* ivaSelf;
#endif
        unsigned    ivaVar;            // Variable we are interested in, or -1
        varRefKinds ivaMaskInd;        // What kind of indirect assignments are there?
        callInterf  ivaMaskCall;       // What kind of calls are there?
        bool        ivaMaskIncomplete; // Variables not representable in ivaMaskVal were assigned to.
    };

    static callInterf optCallInterf(GenTreeCall* call);

public:
    // VN based copy propagation.
    typedef ArrayStack<GenTree*> GenTreePtrStack;
    typedef JitHashTable<unsigned, JitSmallPrimitiveKeyFuncs<unsigned>, GenTreePtrStack*> LclNumToGenTreePtrStack;

    // Kill set to track variables with intervening definitions.
    VARSET_TP optCopyPropKillSet;

    // Copy propagation functions.
    void optCopyProp(BasicBlock* block, Statement* stmt, GenTree* tree, LclNumToGenTreePtrStack* curSsaName);
    void optBlockCopyPropPopStacks(BasicBlock* block, LclNumToGenTreePtrStack* curSsaName);
    void optBlockCopyProp(BasicBlock* block, LclNumToGenTreePtrStack* curSsaName);
    unsigned optIsSsaLocal(GenTree* tree);
    int optCopyProp_LclVarScore(LclVarDsc* lclVarDsc, LclVarDsc* copyVarDsc, bool preferOp2);
    void optVnCopyProp();
    INDEBUG(void optDumpCopyPropStack(LclNumToGenTreePtrStack* curSsaName));

    /**************************************************************************
     *               Early value propagation
     *************************************************************************/
    struct SSAName
    {
        unsigned m_lvNum;
        unsigned m_ssaNum;

        SSAName(unsigned lvNum, unsigned ssaNum) : m_lvNum(lvNum), m_ssaNum(ssaNum)
        {
        }

        static unsigned GetHashCode(SSAName ssaNm)
        {
            return (ssaNm.m_lvNum << 16) | (ssaNm.m_ssaNum);
        }

        static bool Equals(SSAName ssaNm1, SSAName ssaNm2)
        {
            return (ssaNm1.m_lvNum == ssaNm2.m_lvNum) && (ssaNm1.m_ssaNum == ssaNm2.m_ssaNum);
        }
    };

#define OMF_HAS_NEWARRAY 0x00000001         // Method contains 'new' of an array
#define OMF_HAS_NEWOBJ 0x00000002           // Method contains 'new' of an object type.
#define OMF_HAS_ARRAYREF 0x00000004         // Method contains array element loads or stores.
#define OMF_HAS_NULLCHECK 0x00000008        // Method contains null check.
#define OMF_HAS_FATPOINTER 0x00000010       // Method contains call, that needs fat pointer transformation.
#define OMF_HAS_OBJSTACKALLOC 0x00000020    // Method contains an object allocated on the stack.
#define OMF_HAS_GUARDEDDEVIRT 0x00000040    // Method contains guarded devirtualization candidate
#define OMF_HAS_EXPRUNTIMELOOKUP 0x00000080 // Method contains a runtime lookup to an expandable dictionary.
#define OMF_HAS_PATCHPOINT 0x00000100       // Method contains patchpoints
#define OMF_NEEDS_GCPOLLS 0x00000200        // Method needs GC polls
#define OMF_HAS_FROZEN_STRING 0x00000400    // Method has a frozen string (REF constant int), currently only on CoreRT.

    bool doesMethodHaveFatPointer()
    {
        return (optMethodFlags & OMF_HAS_FATPOINTER) != 0;
    }

    void setMethodHasFatPointer()
    {
        optMethodFlags |= OMF_HAS_FATPOINTER;
    }

    void clearMethodHasFatPointer()
    {
        optMethodFlags &= ~OMF_HAS_FATPOINTER;
    }

    void addFatPointerCandidate(GenTreeCall* call);

    bool doesMethodHaveFrozenString() const
    {
        return (optMethodFlags & OMF_HAS_FROZEN_STRING) != 0;
    }

    void setMethodHasFrozenString()
    {
        optMethodFlags |= OMF_HAS_FROZEN_STRING;
    }

    bool doesMethodHaveGuardedDevirtualization() const
    {
        return (optMethodFlags & OMF_HAS_GUARDEDDEVIRT) != 0;
    }

    void setMethodHasGuardedDevirtualization()
    {
        optMethodFlags |= OMF_HAS_GUARDEDDEVIRT;
    }

    void clearMethodHasGuardedDevirtualization()
    {
        optMethodFlags &= ~OMF_HAS_GUARDEDDEVIRT;
    }

    void considerGuardedDevirtualization(GenTreeCall*            call,
                                         IL_OFFSETX              iloffset,
                                         bool                    isInterface,
                                         CORINFO_METHOD_HANDLE   baseMethod,
                                         CORINFO_CLASS_HANDLE    baseClass,
                                         CORINFO_CONTEXT_HANDLE* pContextHandle DEBUGARG(CORINFO_CLASS_HANDLE objClass)
                                             DEBUGARG(const char* objClassName));

    void addGuardedDevirtualizationCandidate(GenTreeCall*          call,
                                             CORINFO_METHOD_HANDLE methodHandle,
                                             CORINFO_CLASS_HANDLE  classHandle,
                                             unsigned              methodAttr,
                                             unsigned              classAttr,
                                             unsigned              likelihood);

    bool doesMethodHaveExpRuntimeLookup()
    {
        return (optMethodFlags & OMF_HAS_EXPRUNTIMELOOKUP) != 0;
    }

    void setMethodHasExpRuntimeLookup()
    {
        optMethodFlags |= OMF_HAS_EXPRUNTIMELOOKUP;
    }

    void clearMethodHasExpRuntimeLookup()
    {
        optMethodFlags &= ~OMF_HAS_EXPRUNTIMELOOKUP;
    }

    void addExpRuntimeLookupCandidate(GenTreeCall* call);

    bool doesMethodHavePatchpoints()
    {
        return (optMethodFlags & OMF_HAS_PATCHPOINT) != 0;
    }

    void setMethodHasPatchpoint()
    {
        optMethodFlags |= OMF_HAS_PATCHPOINT;
    }

    unsigned optMethodFlags;

    bool doesMethodHaveNoReturnCalls()
    {
        return optNoReturnCallCount > 0;
    }

    void setMethodHasNoReturnCalls()
    {
        optNoReturnCallCount++;
    }

    unsigned optNoReturnCallCount;

    // Recursion bound controls how far we can go backwards tracking for a SSA value.
    // No throughput diff was found with backward walk bound between 3-8.
    static const int optEarlyPropRecurBound = 5;

    enum class optPropKind
    {
        OPK_INVALID,
        OPK_ARRAYLEN,
        OPK_NULLCHECK
    };

    typedef JitHashTable<unsigned, JitSmallPrimitiveKeyFuncs<unsigned>, GenTree*> LocalNumberToNullCheckTreeMap;

    bool gtIsVtableRef(GenTree* tree);
    GenTree* getArrayLengthFromAllocation(GenTree* tree DEBUGARG(BasicBlock* block));
    GenTree* getObjectHandleNodeFromAllocation(GenTree* tree DEBUGARG(BasicBlock* block));
    GenTree* optPropGetValueRec(unsigned lclNum, unsigned ssaNum, optPropKind valueKind, int walkDepth);
    GenTree* optPropGetValue(unsigned lclNum, unsigned ssaNum, optPropKind valueKind);
    GenTree* optEarlyPropRewriteTree(GenTree* tree, LocalNumberToNullCheckTreeMap* nullCheckMap);
    bool optDoEarlyPropForBlock(BasicBlock* block);
    bool optDoEarlyPropForFunc();
    void optEarlyProp();
    void optFoldNullCheck(GenTree* tree, LocalNumberToNullCheckTreeMap* nullCheckMap);
    GenTree* optFindNullCheckToFold(GenTree* tree, LocalNumberToNullCheckTreeMap* nullCheckMap);
    bool optIsNullCheckFoldingLegal(GenTree*    tree,
                                    GenTree*    nullCheckTree,
                                    GenTree**   nullCheckParent,
                                    Statement** nullCheckStmt);
    bool optCanMoveNullCheckPastTree(GenTree* tree,
                                     unsigned nullCheckLclNum,
                                     bool     isInsideTry,
                                     bool     checkSideEffectSummary);
#if DEBUG
    void optCheckFlagsAreSet(unsigned    methodFlag,
                             const char* methodFlagStr,
                             unsigned    bbFlag,
                             const char* bbFlagStr,
                             GenTree*    tree,
                             BasicBlock* basicBlock);
#endif

    // Redundant branch opts
    //
    PhaseStatus optRedundantBranches();
    bool optRedundantBranch(BasicBlock* const block);
    bool optJumpThread(BasicBlock* const block, BasicBlock* const domBlock);
    bool optReachable(BasicBlock* const fromBlock, BasicBlock* const toBlock, BasicBlock* const excludedBlock);

#if ASSERTION_PROP
    /**************************************************************************
     *               Value/Assertion propagation
     *************************************************************************/
public:
    // Data structures for assertion prop
    BitVecTraits* apTraits;
    ASSERT_TP     apFull;

    enum optAssertionKind
    {
        OAK_INVALID,
        OAK_EQUAL,
        OAK_NOT_EQUAL,
        OAK_SUBRANGE,
        OAK_NO_THROW,
        OAK_COUNT
    };

    enum optOp1Kind
    {
        O1K_INVALID,
        O1K_LCLVAR,
        O1K_ARR_BND,
        O1K_BOUND_OPER_BND,
        O1K_BOUND_LOOP_BND,
        O1K_CONSTANT_LOOP_BND,
        O1K_EXACT_TYPE,
        O1K_SUBTYPE,
        O1K_VALUE_NUMBER,
        O1K_COUNT
    };

    enum optOp2Kind
    {
        O2K_INVALID,
        O2K_LCLVAR_COPY,
        O2K_IND_CNS_INT,
        O2K_CONST_INT,
        O2K_CONST_LONG,
        O2K_CONST_DOUBLE,
        O2K_ARR_LEN,
        O2K_SUBRANGE,
        O2K_COUNT
    };
    struct AssertionDsc
    {
        optAssertionKind assertionKind;
        struct SsaVar
        {
            unsigned lclNum; // assigned to or property of this local var number
            unsigned ssaNum;
        };
        struct ArrBnd
        {
            ValueNum vnIdx;
            ValueNum vnLen;
        };
        struct AssertionDscOp1
        {
            optOp1Kind kind; // a normal LclVar, or Exact-type or Subtype
            ValueNum   vn;
            union {
                SsaVar lcl;
                ArrBnd bnd;
            };
        } op1;
        struct AssertionDscOp2
        {
            optOp2Kind kind; // a const or copy assignment
            ValueNum   vn;
            struct IntVal
            {
                ssize_t  iconVal;   // integer
                unsigned padding;   // unused; ensures iconFlags does not overlap lconVal
                unsigned iconFlags; // gtFlags
            };
            struct Range // integer subrange
            {
                ssize_t loBound;
                ssize_t hiBound;
            };
            union {
                SsaVar  lcl;
                IntVal  u1;
                __int64 lconVal;
                double  dconVal;
                Range   u2;
            };
        } op2;

        bool IsCheckedBoundArithBound()
        {
            return ((assertionKind == OAK_EQUAL || assertionKind == OAK_NOT_EQUAL) && op1.kind == O1K_BOUND_OPER_BND);
        }
        bool IsCheckedBoundBound()
        {
            return ((assertionKind == OAK_EQUAL || assertionKind == OAK_NOT_EQUAL) && op1.kind == O1K_BOUND_LOOP_BND);
        }
        bool IsConstantBound()
        {
            return ((assertionKind == OAK_EQUAL || assertionKind == OAK_NOT_EQUAL) &&
                    op1.kind == O1K_CONSTANT_LOOP_BND);
        }
        bool IsBoundsCheckNoThrow()
        {
            return ((assertionKind == OAK_NO_THROW) && (op1.kind == O1K_ARR_BND));
        }

        bool IsCopyAssertion()
        {
            return ((assertionKind == OAK_EQUAL) && (op1.kind == O1K_LCLVAR) && (op2.kind == O2K_LCLVAR_COPY));
        }

        bool IsConstantInt32Assertion()
        {
            return ((assertionKind == OAK_EQUAL) || (assertionKind == OAK_NOT_EQUAL)) && (op2.kind == O2K_CONST_INT);
        }

        static bool SameKind(AssertionDsc* a1, AssertionDsc* a2)
        {
            return a1->assertionKind == a2->assertionKind && a1->op1.kind == a2->op1.kind &&
                   a1->op2.kind == a2->op2.kind;
        }

        static bool ComplementaryKind(optAssertionKind kind, optAssertionKind kind2)
        {
            if (kind == OAK_EQUAL)
            {
                return kind2 == OAK_NOT_EQUAL;
            }
            else if (kind == OAK_NOT_EQUAL)
            {
                return kind2 == OAK_EQUAL;
            }
            return false;
        }

        static ssize_t GetLowerBoundForIntegralType(var_types type)
        {
            switch (type)
            {
                case TYP_BYTE:
                    return SCHAR_MIN;
                case TYP_SHORT:
                    return SHRT_MIN;
                case TYP_INT:
                    return INT_MIN;
                case TYP_BOOL:
                case TYP_UBYTE:
                case TYP_USHORT:
                case TYP_UINT:
                    return 0;
                default:
                    unreached();
            }
        }
        static ssize_t GetUpperBoundForIntegralType(var_types type)
        {
            switch (type)
            {
                case TYP_BOOL:
                    return 1;
                case TYP_BYTE:
                    return SCHAR_MAX;
                case TYP_SHORT:
                    return SHRT_MAX;
                case TYP_INT:
                    return INT_MAX;
                case TYP_UBYTE:
                    return UCHAR_MAX;
                case TYP_USHORT:
                    return USHRT_MAX;
                case TYP_UINT:
                    return UINT_MAX;
                default:
                    unreached();
            }
        }

        bool HasSameOp1(AssertionDsc* that, bool vnBased)
        {
            if (op1.kind != that->op1.kind)
            {
                return false;
            }
            else if (op1.kind == O1K_ARR_BND)
            {
                assert(vnBased);
                return (op1.bnd.vnIdx == that->op1.bnd.vnIdx) && (op1.bnd.vnLen == that->op1.bnd.vnLen);
            }
            else
            {
                return ((vnBased && (op1.vn == that->op1.vn)) ||
                        (!vnBased && (op1.lcl.lclNum == that->op1.lcl.lclNum)));
            }
        }

        bool HasSameOp2(AssertionDsc* that, bool vnBased)
        {
            if (op2.kind != that->op2.kind)
            {
                return false;
            }
            switch (op2.kind)
            {
                case O2K_IND_CNS_INT:
                case O2K_CONST_INT:
                    return ((op2.u1.iconVal == that->op2.u1.iconVal) && (op2.u1.iconFlags == that->op2.u1.iconFlags));

                case O2K_CONST_LONG:
                    return (op2.lconVal == that->op2.lconVal);

                case O2K_CONST_DOUBLE:
                    // exact match because of positive and negative zero.
                    return (memcmp(&op2.dconVal, &that->op2.dconVal, sizeof(double)) == 0);

                case O2K_LCLVAR_COPY:
                case O2K_ARR_LEN:
                    return (op2.lcl.lclNum == that->op2.lcl.lclNum) &&
                           (!vnBased || op2.lcl.ssaNum == that->op2.lcl.ssaNum);

                case O2K_SUBRANGE:
                    return ((op2.u2.loBound == that->op2.u2.loBound) && (op2.u2.hiBound == that->op2.u2.hiBound));

                case O2K_INVALID:
                    // we will return false
                    break;

                default:
                    assert(!"Unexpected value for op2.kind in AssertionDsc.");
                    break;
            }
            return false;
        }

        bool Complementary(AssertionDsc* that, bool vnBased)
        {
            return ComplementaryKind(assertionKind, that->assertionKind) && HasSameOp1(that, vnBased) &&
                   HasSameOp2(that, vnBased);
        }

        bool Equals(AssertionDsc* that, bool vnBased)
        {
            if (assertionKind != that->assertionKind)
            {
                return false;
            }
            else if (assertionKind == OAK_NO_THROW)
            {
                assert(op2.kind == O2K_INVALID);
                return HasSameOp1(that, vnBased);
            }
            else
            {
                return HasSameOp1(that, vnBased) && HasSameOp2(that, vnBased);
            }
        }
    };

protected:
    static fgWalkPreFn optAddCopiesCallback;
    static fgWalkPreFn optVNAssertionPropCurStmtVisitor;
    unsigned           optAddCopyLclNum;
    GenTree*           optAddCopyAsgnNode;

    bool optLocalAssertionProp;  // indicates that we are performing local assertion prop
    bool optAssertionPropagated; // set to true if we modified the trees
    bool optAssertionPropagatedCurrentStmt;
#ifdef DEBUG
    GenTree* optAssertionPropCurrentTree;
#endif
    AssertionIndex*            optComplementaryAssertionMap;
    JitExpandArray<ASSERT_TP>* optAssertionDep; // table that holds dependent assertions (assertions
                                                // using the value of a local var) for each local var
    AssertionDsc*  optAssertionTabPrivate;      // table that holds info about value assignments
    AssertionIndex optAssertionCount;           // total number of assertions in the assertion table
    AssertionIndex optMaxAssertionCount;

public:
    void optVnNonNullPropCurStmt(BasicBlock* block, Statement* stmt, GenTree* tree);
    fgWalkResult optVNConstantPropCurStmt(BasicBlock* block, Statement* stmt, GenTree* tree);
    GenTree* optVNConstantPropOnJTrue(BasicBlock* block, GenTree* test);
    GenTree* optVNConstantPropOnTree(BasicBlock* block, GenTree* tree);
    GenTree* optExtractSideEffListFromConst(GenTree* tree);

    AssertionIndex GetAssertionCount()
    {
        return optAssertionCount;
    }
    ASSERT_TP* bbJtrueAssertionOut;
    typedef JitHashTable<ValueNum, JitSmallPrimitiveKeyFuncs<ValueNum>, ASSERT_TP> ValueNumToAssertsMap;
    ValueNumToAssertsMap* optValueNumToAsserts;

    // Assertion prop helpers.
    ASSERT_TP& GetAssertionDep(unsigned lclNum);
    AssertionDsc* optGetAssertion(AssertionIndex assertIndex);
    void optAssertionInit(bool isLocalProp);
    void optAssertionTraitsInit(AssertionIndex assertionCount);
#if LOCAL_ASSERTION_PROP
    void optAssertionReset(AssertionIndex limit);
    void optAssertionRemove(AssertionIndex index);
#endif

    // Assertion prop data flow functions.
    void       optAssertionPropMain();
    Statement* optVNAssertionPropCurStmt(BasicBlock* block, Statement* stmt);
    bool optIsTreeKnownIntValue(bool vnBased, GenTree* tree, ssize_t* pConstant, unsigned* pIconFlags);
    ASSERT_TP* optInitAssertionDataflowFlags();
    ASSERT_TP* optComputeAssertionGen();

    // Assertion Gen functions.
    void optAssertionGen(GenTree* tree);
    AssertionIndex optAssertionGenPhiDefn(GenTree* tree);
    AssertionInfo optCreateJTrueBoundsAssertion(GenTree* tree);
    AssertionInfo optAssertionGenJtrue(GenTree* tree);
    AssertionIndex optCreateJtrueAssertions(GenTree*                   op1,
                                            GenTree*                   op2,
                                            Compiler::optAssertionKind assertionKind,
                                            bool                       helperCallArgs = false);
    AssertionIndex optFindComplementary(AssertionIndex assertionIndex);
    void optMapComplementary(AssertionIndex assertionIndex, AssertionIndex index);

    // Assertion creation functions.
    AssertionIndex optCreateAssertion(GenTree*         op1,
                                      GenTree*         op2,
                                      optAssertionKind assertionKind,
                                      bool             helperCallArgs = false);
    void optCreateComplementaryAssertion(AssertionIndex assertionIndex,
                                         GenTree*       op1,
                                         GenTree*       op2,
                                         bool           helperCallArgs = false);

    bool optAssertionVnInvolvesNan(AssertionDsc* assertion);
    AssertionIndex optAddAssertion(AssertionDsc* assertion);
    void optAddVnAssertionMapping(ValueNum vn, AssertionIndex index);
#ifdef DEBUG
    void optPrintVnAssertionMapping();
#endif
    ASSERT_TP optGetVnMappedAssertions(ValueNum vn);

    // Used for respective assertion propagations.
    AssertionIndex optAssertionIsSubrange(GenTree*         tree,
                                          var_types        fromType,
                                          var_types        toType,
                                          ASSERT_VALARG_TP assertions);
    AssertionIndex optAssertionIsSubtype(GenTree* tree, GenTree* methodTableArg, ASSERT_VALARG_TP assertions);
    AssertionIndex optAssertionIsNonNullInternal(GenTree* op, ASSERT_VALARG_TP assertions DEBUGARG(bool* pVnBased));
    bool optAssertionIsNonNull(GenTree*         op,
                               ASSERT_VALARG_TP assertions DEBUGARG(bool* pVnBased) DEBUGARG(AssertionIndex* pIndex));

    // Used for Relop propagation.
    AssertionIndex optGlobalAssertionIsEqualOrNotEqual(ASSERT_VALARG_TP assertions, GenTree* op1, GenTree* op2);
    AssertionIndex optGlobalAssertionIsEqualOrNotEqualZero(ASSERT_VALARG_TP assertions, GenTree* op1);
    AssertionIndex optLocalAssertionIsEqualOrNotEqual(
        optOp1Kind op1Kind, unsigned lclNum, optOp2Kind op2Kind, ssize_t cnsVal, ASSERT_VALARG_TP assertions);

    // Assertion prop for lcl var functions.
    bool optAssertionProp_LclVarTypeCheck(GenTree* tree, LclVarDsc* lclVarDsc, LclVarDsc* copyVarDsc);
    GenTree* optCopyAssertionProp(AssertionDsc*        curAssertion,
                                  GenTreeLclVarCommon* tree,
                                  Statement* stmt DEBUGARG(AssertionIndex index));
    GenTree* optConstantAssertionProp(AssertionDsc*        curAssertion,
                                      GenTreeLclVarCommon* tree,
                                      Statement* stmt DEBUGARG(AssertionIndex index));

    // Assertion propagation functions.
    GenTree* optAssertionProp(ASSERT_VALARG_TP assertions, GenTree* tree, Statement* stmt, BasicBlock* block);
    GenTree* optAssertionProp_LclVar(ASSERT_VALARG_TP assertions, GenTreeLclVarCommon* tree, Statement* stmt);
    GenTree* optAssertionProp_Ind(ASSERT_VALARG_TP assertions, GenTree* tree, Statement* stmt);
    GenTree* optAssertionProp_Cast(ASSERT_VALARG_TP assertions, GenTree* tree, Statement* stmt);
    GenTree* optAssertionProp_Call(ASSERT_VALARG_TP assertions, GenTreeCall* call, Statement* stmt);
    GenTree* optAssertionProp_RelOp(ASSERT_VALARG_TP assertions, GenTree* tree, Statement* stmt);
    GenTree* optAssertionProp_Comma(ASSERT_VALARG_TP assertions, GenTree* tree, Statement* stmt);
    GenTree* optAssertionProp_BndsChk(ASSERT_VALARG_TP assertions, GenTree* tree, Statement* stmt);
    GenTree* optAssertionPropGlobal_RelOp(ASSERT_VALARG_TP assertions, GenTree* tree, Statement* stmt);
    GenTree* optAssertionPropLocal_RelOp(ASSERT_VALARG_TP assertions, GenTree* tree, Statement* stmt);
    GenTree* optAssertionProp_Update(GenTree* newTree, GenTree* tree, Statement* stmt);
    GenTree* optNonNullAssertionProp_Call(ASSERT_VALARG_TP assertions, GenTreeCall* call);

    // Implied assertion functions.
    void optImpliedAssertions(AssertionIndex assertionIndex, ASSERT_TP& activeAssertions);
    void optImpliedByTypeOfAssertions(ASSERT_TP& activeAssertions);
    void optImpliedByCopyAssertion(AssertionDsc* copyAssertion, AssertionDsc* depAssertion, ASSERT_TP& result);
    void optImpliedByConstAssertion(AssertionDsc* curAssertion, ASSERT_TP& result);

#ifdef DEBUG
    void optPrintAssertion(AssertionDsc* newAssertion, AssertionIndex assertionIndex = 0);
    void optDebugCheckAssertion(AssertionDsc* assertion);
    void optDebugCheckAssertions(AssertionIndex AssertionIndex);
#endif
    void optAddCopies();
#endif // ASSERTION_PROP

    /**************************************************************************
     *                          Range checks
     *************************************************************************/

public:
    struct LoopCloneVisitorInfo
    {
        LoopCloneContext* context;
        unsigned          loopNum;
        Statement*        stmt;
        LoopCloneVisitorInfo(LoopCloneContext* context, unsigned loopNum, Statement* stmt)
            : context(context), loopNum(loopNum), stmt(nullptr)
        {
        }
    };

    bool optIsStackLocalInvariant(unsigned loopNum, unsigned lclNum);
    bool optExtractArrIndex(GenTree* tree, ArrIndex* result, unsigned lhsNum);
    bool optReconstructArrIndex(GenTree* tree, ArrIndex* result, unsigned lhsNum);
    bool optIdentifyLoopOptInfo(unsigned loopNum, LoopCloneContext* context);
    static fgWalkPreFn optCanOptimizeByLoopCloningVisitor;
    fgWalkResult optCanOptimizeByLoopCloning(GenTree* tree, LoopCloneVisitorInfo* info);
    bool optObtainLoopCloningOpts(LoopCloneContext* context);
    bool optIsLoopClonable(unsigned loopInd);

    bool optLoopCloningEnabled();

#ifdef DEBUG
    void optDebugLogLoopCloning(BasicBlock* block, Statement* insertBefore);
#endif
    void optPerformStaticOptimizations(unsigned loopNum, LoopCloneContext* context DEBUGARG(bool fastPath));
    bool optComputeDerefConditions(unsigned loopNum, LoopCloneContext* context);
    bool optDeriveLoopCloningConditions(unsigned loopNum, LoopCloneContext* context);
    BasicBlock* optInsertLoopChoiceConditions(LoopCloneContext* context,
                                              unsigned          loopNum,
                                              BasicBlock*       head,
                                              BasicBlock*       slow);

protected:
    ssize_t optGetArrayRefScaleAndIndex(GenTree* mul, GenTree** pIndex DEBUGARG(bool bRngChk));

    bool optReachWithoutCall(BasicBlock* srcBB, BasicBlock* dstBB);

protected:
    bool optLoopsMarked;

    /*
    XXXXXXXXXXXXXXXXXXXXXXXXXXXXXXXXXXXXXXXXXXXXXXXXXXXXXXXXXXXXXXXXXXXXXXXXXXXXXXX
    XXXXXXXXXXXXXXXXXXXXXXXXXXXXXXXXXXXXXXXXXXXXXXXXXXXXXXXXXXXXXXXXXXXXXXXXXXXXXXX
    XX                                                                           XX
    XX                           RegAlloc                                        XX
    XX                                                                           XX
    XX  Does the register allocation and puts the remaining lclVars on the stack XX
    XX                                                                           XX
    XXXXXXXXXXXXXXXXXXXXXXXXXXXXXXXXXXXXXXXXXXXXXXXXXXXXXXXXXXXXXXXXXXXXXXXXXXXXXXX
    XXXXXXXXXXXXXXXXXXXXXXXXXXXXXXXXXXXXXXXXXXXXXXXXXXXXXXXXXXXXXXXXXXXXXXXXXXXXXXX
    */

public:
    regNumber raUpdateRegStateForArg(RegState* regState, LclVarDsc* argDsc);

    void raMarkStkVars();

#if FEATURE_PARTIAL_SIMD_CALLEE_SAVE
#if defined(TARGET_AMD64)
    static bool varTypeNeedsPartialCalleeSave(var_types type)
    {
        return (type == TYP_SIMD32);
    }
#elif defined(TARGET_ARM64)
    static bool varTypeNeedsPartialCalleeSave(var_types type)
    {
        // ARM64 ABI FP Callee save registers only require Callee to save lower 8 Bytes
        // For SIMD types longer than 8 bytes Caller is responsible for saving and restoring Upper bytes.
        return ((type == TYP_SIMD16) || (type == TYP_SIMD12));
    }
#else // !defined(TARGET_AMD64) && !defined(TARGET_ARM64)
#error("Unknown target architecture for FEATURE_SIMD")
#endif // !defined(TARGET_AMD64) && !defined(TARGET_ARM64)
#endif // FEATURE_PARTIAL_SIMD_CALLEE_SAVE

protected:
    // Some things are used by both LSRA and regpredict allocators.

    FrameType rpFrameType;
    bool      rpMustCreateEBPCalled; // Set to true after we have called rpMustCreateEBPFrame once

    bool rpMustCreateEBPFrame(INDEBUG(const char** wbReason));

private:
    Lowering*            m_pLowering;   // Lowering; needed to Lower IR that's added or modified after Lowering.
    LinearScanInterface* m_pLinearScan; // Linear Scan allocator

    /* raIsVarargsStackArg is called by raMaskStkVars and by
       lvaComputeRefCounts.  It identifies the special case
       where a varargs function has a parameter passed on the
       stack, other than the special varargs handle.  Such parameters
       require special treatment, because they cannot be tracked
       by the GC (their offsets in the stack are not known
       at compile time).
    */

    bool raIsVarargsStackArg(unsigned lclNum)
    {
#ifdef TARGET_X86

        LclVarDsc* varDsc = &lvaTable[lclNum];

        assert(varDsc->lvIsParam);

        return (info.compIsVarArgs && !varDsc->lvIsRegArg && (lclNum != lvaVarargsHandleArg));

#else // TARGET_X86

        return false;

#endif // TARGET_X86
    }

    /*
    XXXXXXXXXXXXXXXXXXXXXXXXXXXXXXXXXXXXXXXXXXXXXXXXXXXXXXXXXXXXXXXXXXXXXXXXXXXXXXX
    XXXXXXXXXXXXXXXXXXXXXXXXXXXXXXXXXXXXXXXXXXXXXXXXXXXXXXXXXXXXXXXXXXXXXXXXXXXXXXX
    XX                                                                           XX
    XX                           EEInterface                                     XX
    XX                                                                           XX
    XX   Get to the class and method info from the Execution Engine given        XX
    XX   tokens for the class and method                                         XX
    XX                                                                           XX
    XXXXXXXXXXXXXXXXXXXXXXXXXXXXXXXXXXXXXXXXXXXXXXXXXXXXXXXXXXXXXXXXXXXXXXXXXXXXXXX
    XXXXXXXXXXXXXXXXXXXXXXXXXXXXXXXXXXXXXXXXXXXXXXXXXXXXXXXXXXXXXXXXXXXXXXXXXXXXXXX
    */

public:
    // Get handles

    void eeGetCallInfo(CORINFO_RESOLVED_TOKEN* pResolvedToken,
                       CORINFO_RESOLVED_TOKEN* pConstrainedToken,
                       CORINFO_CALLINFO_FLAGS  flags,
                       CORINFO_CALL_INFO*      pResult);

    void eeGetFieldInfo(CORINFO_RESOLVED_TOKEN* pResolvedToken,
                        CORINFO_ACCESS_FLAGS    flags,
                        CORINFO_FIELD_INFO*     pResult);

    // Get the flags

    bool eeIsValueClass(CORINFO_CLASS_HANDLE clsHnd);
    bool eeIsJitIntrinsic(CORINFO_METHOD_HANDLE ftn);

#if defined(DEBUG) || defined(FEATURE_JIT_METHOD_PERF) || defined(FEATURE_SIMD) || defined(TRACK_LSRA_STATS)

    bool IsSuperPMIException(unsigned code)
    {
        // Copied from NDP\clr\src\ToolBox\SuperPMI\SuperPMI-Shared\ErrorHandling.h

        const unsigned EXCEPTIONCODE_DebugBreakorAV = 0xe0421000;
        const unsigned EXCEPTIONCODE_MC             = 0xe0422000;
        const unsigned EXCEPTIONCODE_LWM            = 0xe0423000;
        const unsigned EXCEPTIONCODE_SASM           = 0xe0424000;
        const unsigned EXCEPTIONCODE_SSYM           = 0xe0425000;
        const unsigned EXCEPTIONCODE_CALLUTILS      = 0xe0426000;
        const unsigned EXCEPTIONCODE_TYPEUTILS      = 0xe0427000;
        const unsigned EXCEPTIONCODE_ASSERT         = 0xe0440000;

        switch (code)
        {
            case EXCEPTIONCODE_DebugBreakorAV:
            case EXCEPTIONCODE_MC:
            case EXCEPTIONCODE_LWM:
            case EXCEPTIONCODE_SASM:
            case EXCEPTIONCODE_SSYM:
            case EXCEPTIONCODE_CALLUTILS:
            case EXCEPTIONCODE_TYPEUTILS:
            case EXCEPTIONCODE_ASSERT:
                return true;
            default:
                return false;
        }
    }

    const char* eeGetMethodName(CORINFO_METHOD_HANDLE hnd, const char** className);
    const char* eeGetMethodFullName(CORINFO_METHOD_HANDLE hnd);
    unsigned compMethodHash(CORINFO_METHOD_HANDLE methodHandle);

    bool eeIsNativeMethod(CORINFO_METHOD_HANDLE method);
    CORINFO_METHOD_HANDLE eeGetMethodHandleForNative(CORINFO_METHOD_HANDLE method);
#endif

    var_types eeGetArgType(CORINFO_ARG_LIST_HANDLE list, CORINFO_SIG_INFO* sig);
    var_types eeGetArgType(CORINFO_ARG_LIST_HANDLE list, CORINFO_SIG_INFO* sig, bool* isPinned);
    CORINFO_CLASS_HANDLE eeGetArgClass(CORINFO_SIG_INFO* sig, CORINFO_ARG_LIST_HANDLE list);
    CORINFO_CLASS_HANDLE eeGetClassFromContext(CORINFO_CONTEXT_HANDLE context);
    unsigned eeGetArgSize(CORINFO_ARG_LIST_HANDLE list, CORINFO_SIG_INFO* sig);
    static unsigned eeGetArgAlignment(var_types type, bool isFloatHfa);

    // VOM info, method sigs

    void eeGetSig(unsigned               sigTok,
                  CORINFO_MODULE_HANDLE  scope,
                  CORINFO_CONTEXT_HANDLE context,
                  CORINFO_SIG_INFO*      retSig);

    void eeGetCallSiteSig(unsigned               sigTok,
                          CORINFO_MODULE_HANDLE  scope,
                          CORINFO_CONTEXT_HANDLE context,
                          CORINFO_SIG_INFO*      retSig);

    void eeGetMethodSig(CORINFO_METHOD_HANDLE methHnd, CORINFO_SIG_INFO* retSig, CORINFO_CLASS_HANDLE owner = nullptr);

    // Method entry-points, instrs

    CORINFO_METHOD_HANDLE eeMarkNativeTarget(CORINFO_METHOD_HANDLE method);

    CORINFO_EE_INFO eeInfo;
    bool            eeInfoInitialized;

    CORINFO_EE_INFO* eeGetEEInfo();

    // Gets the offset of a SDArray's first element
    unsigned eeGetArrayDataOffset(var_types type);
    // Gets the offset of a MDArray's first element
    unsigned eeGetMDArrayDataOffset(var_types type, unsigned rank);

    GenTree* eeGetPInvokeCookie(CORINFO_SIG_INFO* szMetaSig);

    // Returns the page size for the target machine as reported by the EE.
    target_size_t eeGetPageSize()
    {
        return (target_size_t)eeGetEEInfo()->osPageSize;
    }

    //------------------------------------------------------------------------
    // VirtualStubParam: virtual stub dispatch extra parameter (slot address).
    //
    // It represents Abi and target specific registers for the parameter.
    //
    class VirtualStubParamInfo
    {
    public:
        VirtualStubParamInfo(bool isCoreRTABI)
        {
#if defined(TARGET_X86)
            reg     = REG_EAX;
            regMask = RBM_EAX;
#elif defined(TARGET_AMD64)
            if (isCoreRTABI)
            {
                reg     = REG_R10;
                regMask = RBM_R10;
            }
            else
            {
                reg     = REG_R11;
                regMask = RBM_R11;
            }
#elif defined(TARGET_ARM)
            if (isCoreRTABI)
            {
                reg     = REG_R12;
                regMask = RBM_R12;
            }
            else
            {
                reg     = REG_R4;
                regMask = RBM_R4;
            }
#elif defined(TARGET_ARM64)
            reg     = REG_R11;
            regMask = RBM_R11;
#else
#error Unsupported or unset target architecture
#endif
        }

        regNumber GetReg() const
        {
            return reg;
        }

        _regMask_enum GetRegMask() const
        {
            return regMask;
        }

    private:
        regNumber     reg;
        _regMask_enum regMask;
    };

    VirtualStubParamInfo* virtualStubParamInfo;

    bool IsTargetAbi(CORINFO_RUNTIME_ABI abi)
    {
        return eeGetEEInfo()->targetAbi == abi;
    }

    bool generateCFIUnwindCodes()
    {
#if defined(TARGET_UNIX)
        return IsTargetAbi(CORINFO_CORERT_ABI);
#else
        return false;
#endif
    }

    // Debugging support - Line number info

    void eeGetStmtOffsets();

    unsigned eeBoundariesCount;

    struct boundariesDsc
    {
        UNATIVE_OFFSET nativeIP;
        IL_OFFSET      ilOffset;
        unsigned       sourceReason;
    } * eeBoundaries; // Boundaries to report to EE
    void eeSetLIcount(unsigned count);
    void eeSetLIinfo(unsigned which, UNATIVE_OFFSET offs, unsigned srcIP, bool stkEmpty, bool callInstruction);
    void eeSetLIdone();

#ifdef DEBUG
    static void eeDispILOffs(IL_OFFSET offs);
    static void eeDispLineInfo(const boundariesDsc* line);
    void eeDispLineInfos();
#endif // DEBUG

    // Debugging support - Local var info

    void eeGetVars();

    unsigned eeVarsCount;

    struct VarResultInfo
    {
        UNATIVE_OFFSET             startOffset;
        UNATIVE_OFFSET             endOffset;
        DWORD                      varNumber;
        CodeGenInterface::siVarLoc loc;
    } * eeVars;
    void eeSetLVcount(unsigned count);
    void eeSetLVinfo(unsigned                          which,
                     UNATIVE_OFFSET                    startOffs,
                     UNATIVE_OFFSET                    length,
                     unsigned                          varNum,
                     const CodeGenInterface::siVarLoc& loc);
    void eeSetLVdone();

#ifdef DEBUG
    void eeDispVar(ICorDebugInfo::NativeVarInfo* var);
    void eeDispVars(CORINFO_METHOD_HANDLE ftn, ULONG32 cVars, ICorDebugInfo::NativeVarInfo* vars);
#endif // DEBUG

    // ICorJitInfo wrappers

    void eeReserveUnwindInfo(BOOL isFunclet, BOOL isColdCode, ULONG unwindSize);

    void eeAllocUnwindInfo(BYTE*          pHotCode,
                           BYTE*          pColdCode,
                           ULONG          startOffset,
                           ULONG          endOffset,
                           ULONG          unwindSize,
                           BYTE*          pUnwindBlock,
                           CorJitFuncKind funcKind);

    void eeSetEHcount(unsigned cEH);

    void eeSetEHinfo(unsigned EHnumber, const CORINFO_EH_CLAUSE* clause);

    WORD eeGetRelocTypeHint(void* target);

    // ICorStaticInfo wrapper functions

    bool eeTryResolveToken(CORINFO_RESOLVED_TOKEN* resolvedToken);

#if defined(UNIX_AMD64_ABI)
#ifdef DEBUG
    static void dumpSystemVClassificationType(SystemVClassificationType ct);
#endif // DEBUG

#endif // UNIX_AMD64_ABI

    template <typename ParamType>
    bool eeRunWithErrorTrap(void (*function)(ParamType*), ParamType* param)
    {
        return eeRunWithErrorTrapImp(reinterpret_cast<void (*)(void*)>(function), reinterpret_cast<void*>(param));
    }

    bool eeRunWithErrorTrapImp(void (*function)(void*), void* param);

    // Utility functions

    const char* eeGetFieldName(CORINFO_FIELD_HANDLE fieldHnd, const char** classNamePtr = nullptr);

#if defined(DEBUG)
    const WCHAR* eeGetCPString(size_t stringHandle);
#endif

    const char* eeGetClassName(CORINFO_CLASS_HANDLE clsHnd);

    static CORINFO_METHOD_HANDLE eeFindHelper(unsigned helper);
    static CorInfoHelpFunc eeGetHelperNum(CORINFO_METHOD_HANDLE method);

    static fgWalkPreFn CountSharedStaticHelper;
    static bool IsSharedStaticHelper(GenTree* tree);
    static bool IsTreeAlwaysHoistable(GenTree* tree);
    static bool IsGcSafePoint(GenTree* tree);

    static CORINFO_FIELD_HANDLE eeFindJitDataOffs(unsigned jitDataOffs);
    // returns true/false if 'field' is a Jit Data offset
    static bool eeIsJitDataOffs(CORINFO_FIELD_HANDLE field);
    // returns a number < 0 if 'field' is not a Jit Data offset, otherwise the data offset (limited to 2GB)
    static int eeGetJitDataOffs(CORINFO_FIELD_HANDLE field);

    /*****************************************************************************/

    /*
    XXXXXXXXXXXXXXXXXXXXXXXXXXXXXXXXXXXXXXXXXXXXXXXXXXXXXXXXXXXXXXXXXXXXXXXXXXXXXXX
    XXXXXXXXXXXXXXXXXXXXXXXXXXXXXXXXXXXXXXXXXXXXXXXXXXXXXXXXXXXXXXXXXXXXXXXXXXXXXXX
    XX                                                                           XX
    XX                           CodeGenerator                                   XX
    XX                                                                           XX
    XXXXXXXXXXXXXXXXXXXXXXXXXXXXXXXXXXXXXXXXXXXXXXXXXXXXXXXXXXXXXXXXXXXXXXXXXXXXXXX
    XXXXXXXXXXXXXXXXXXXXXXXXXXXXXXXXXXXXXXXXXXXXXXXXXXXXXXXXXXXXXXXXXXXXXXXXXXXXXXX
    */

public:
    CodeGenInterface* codeGen;

    //  The following holds information about instr offsets in terms of generated code.

    struct IPmappingDsc
    {
        IPmappingDsc* ipmdNext;      // next line# record
        emitLocation  ipmdNativeLoc; // the emitter location of the native code corresponding to the IL offset
        IL_OFFSETX    ipmdILoffsx;   // the instr offset
        bool          ipmdIsLabel;   // Can this code be a branch label?
    };

    // Record the instr offset mapping to the generated code

    IPmappingDsc* genIPmappingList;
    IPmappingDsc* genIPmappingLast;

    // Managed RetVal - A side hash table meant to record the mapping from a
    // GT_CALL node to its IL offset.  This info is used to emit sequence points
    // that can be used by debugger to determine the native offset at which the
    // managed RetVal will be available.
    //
    // In fact we can store IL offset in a GT_CALL node.  This was ruled out in
    // favor of a side table for two reasons: 1) We need IL offset for only those
    // GT_CALL nodes (created during importation) that correspond to an IL call and
    // whose return type is other than TYP_VOID. 2) GT_CALL node is a frequently used
    // structure and IL offset is needed only when generating debuggable code. Therefore
    // it is desirable to avoid memory size penalty in retail scenarios.
    typedef JitHashTable<GenTree*, JitPtrKeyFuncs<GenTree>, IL_OFFSETX> CallSiteILOffsetTable;
    CallSiteILOffsetTable* genCallSite2ILOffsetMap;

    unsigned    genReturnLocal; // Local number for the return value when applicable.
    BasicBlock* genReturnBB;    // jumped to when not optimizing for speed.

    // The following properties are part of CodeGenContext.  Getters are provided here for
    // convenience and backward compatibility, but the properties can only be set by invoking
    // the setter on CodeGenContext directly.

    emitter* GetEmitter() const
    {
        return codeGen->GetEmitter();
    }

    bool isFramePointerUsed() const
    {
        return codeGen->isFramePointerUsed();
    }

    bool GetInterruptible()
    {
        return codeGen->GetInterruptible();
    }
    void SetInterruptible(bool value)
    {
        codeGen->SetInterruptible(value);
    }

#ifdef TARGET_ARMARCH

    bool GetHasTailCalls()
    {
        return codeGen->GetHasTailCalls();
    }
    void SetHasTailCalls(bool value)
    {
        codeGen->SetHasTailCalls(value);
    }
#endif // TARGET_ARMARCH

#if DOUBLE_ALIGN
    const bool genDoubleAlign()
    {
        return codeGen->doDoubleAlign();
    }
    DWORD getCanDoubleAlign();
    bool shouldDoubleAlign(unsigned             refCntStk,
                           unsigned             refCntReg,
                           BasicBlock::weight_t refCntWtdReg,
                           unsigned             refCntStkParam,
                           BasicBlock::weight_t refCntWtdStkDbl);
#endif // DOUBLE_ALIGN

    bool IsFullPtrRegMapRequired()
    {
        return codeGen->IsFullPtrRegMapRequired();
    }
    void SetFullPtrRegMapRequired(bool value)
    {
        codeGen->SetFullPtrRegMapRequired(value);
    }

// Things that MAY belong either in CodeGen or CodeGenContext

#if defined(FEATURE_EH_FUNCLETS)
    FuncInfoDsc*   compFuncInfos;
    unsigned short compCurrFuncIdx;
    unsigned short compFuncInfoCount;

    unsigned short compFuncCount()
    {
        assert(fgFuncletsCreated);
        return compFuncInfoCount;
    }

#else // !FEATURE_EH_FUNCLETS

    // This is a no-op when there are no funclets!
    void genUpdateCurrentFunclet(BasicBlock* block)
    {
        return;
    }

    FuncInfoDsc compFuncInfoRoot;

    static const unsigned compCurrFuncIdx = 0;

    unsigned short compFuncCount()
    {
        return 1;
    }

#endif // !FEATURE_EH_FUNCLETS

    FuncInfoDsc* funCurrentFunc();
    void funSetCurrentFunc(unsigned funcIdx);
    FuncInfoDsc* funGetFunc(unsigned funcIdx);
    unsigned int funGetFuncIdx(BasicBlock* block);

    // LIVENESS

    VARSET_TP compCurLife;     // current live variables
    GenTree*  compCurLifeTree; // node after which compCurLife has been computed

    // Compare the given "newLife" with last set of live variables and update
    // codeGen "gcInfo", siScopes, "regSet" with the new variable's homes/liveness.
    template <bool ForCodeGen>
    void compChangeLife(VARSET_VALARG_TP newLife);

    // Update the GC's masks, register's masks and reports change on variable's homes given a set of
    // current live variables if changes have happened since "compCurLife".
    template <bool ForCodeGen>
    inline void compUpdateLife(VARSET_VALARG_TP newLife);

    // Gets a register mask that represent the kill set for a helper call since
    // not all JIT Helper calls follow the standard ABI on the target architecture.
    regMaskTP compHelperCallKillSet(CorInfoHelpFunc helper);

    // If "tree" is a indirection (GT_IND, or GT_OBJ) whose arg is an ADDR, whose arg is a LCL_VAR, return that LCL_VAR
    // node, else NULL.
    static GenTreeLclVar* fgIsIndirOfAddrOfLocal(GenTree* tree);

    // This map is indexed by GT_OBJ nodes that are address of promoted struct variables, which
    // have been annotated with the GTF_VAR_DEATH flag.  If such a node is *not* mapped in this
    // table, one may assume that all the (tracked) field vars die at this GT_OBJ.  Otherwise,
    // the node maps to a pointer to a VARSET_TP, containing set bits for each of the tracked field
    // vars of the promoted struct local that go dead at the given node (the set bits are the bits
    // for the tracked var indices of the field vars, as in a live var set).
    //
    // The map is allocated on demand so all map operations should use one of the following three
    // wrapper methods.

    NodeToVarsetPtrMap* m_promotedStructDeathVars;

    NodeToVarsetPtrMap* GetPromotedStructDeathVars()
    {
        if (m_promotedStructDeathVars == nullptr)
        {
            m_promotedStructDeathVars = new (getAllocator()) NodeToVarsetPtrMap(getAllocator());
        }
        return m_promotedStructDeathVars;
    }

    void ClearPromotedStructDeathVars()
    {
        if (m_promotedStructDeathVars != nullptr)
        {
            m_promotedStructDeathVars->RemoveAll();
        }
    }

    bool LookupPromotedStructDeathVars(GenTree* tree, VARSET_TP** bits)
    {
        *bits       = nullptr;
        bool result = false;

        if (m_promotedStructDeathVars != nullptr)
        {
            result = m_promotedStructDeathVars->Lookup(tree, bits);
        }

        return result;
    }

/*
XXXXXXXXXXXXXXXXXXXXXXXXXXXXXXXXXXXXXXXXXXXXXXXXXXXXXXXXXXXXXXXXXXXXXXXXXXXXXXX
XXXXXXXXXXXXXXXXXXXXXXXXXXXXXXXXXXXXXXXXXXXXXXXXXXXXXXXXXXXXXXXXXXXXXXXXXXXXXXX
XX                                                                           XX
XX                           UnwindInfo                                      XX
XX                                                                           XX
XXXXXXXXXXXXXXXXXXXXXXXXXXXXXXXXXXXXXXXXXXXXXXXXXXXXXXXXXXXXXXXXXXXXXXXXXXXXXXX
XXXXXXXXXXXXXXXXXXXXXXXXXXXXXXXXXXXXXXXXXXXXXXXXXXXXXXXXXXXXXXXXXXXXXXXXXXXXXXX
*/

#if !defined(__GNUC__)
#pragma region Unwind information
#endif

public:
    //
    // Infrastructure functions: start/stop/reserve/emit.
    //

    void unwindBegProlog();
    void unwindEndProlog();
    void unwindBegEpilog();
    void unwindEndEpilog();
    void unwindReserve();
    void unwindEmit(void* pHotCode, void* pColdCode);

    //
    // Specific unwind information functions: called by code generation to indicate a particular
    // prolog or epilog unwindable instruction has been generated.
    //

    void unwindPush(regNumber reg);
    void unwindAllocStack(unsigned size);
    void unwindSetFrameReg(regNumber reg, unsigned offset);
    void unwindSaveReg(regNumber reg, unsigned offset);

#if defined(TARGET_ARM)
    void unwindPushMaskInt(regMaskTP mask);
    void unwindPushMaskFloat(regMaskTP mask);
    void unwindPopMaskInt(regMaskTP mask);
    void unwindPopMaskFloat(regMaskTP mask);
    void unwindBranch16();                    // The epilog terminates with a 16-bit branch (e.g., "bx lr")
    void unwindNop(unsigned codeSizeInBytes); // Generate unwind NOP code. 'codeSizeInBytes' is 2 or 4 bytes. Only
                                              // called via unwindPadding().
    void unwindPadding(); // Generate a sequence of unwind NOP codes representing instructions between the last
                          // instruction and the current location.
#endif                    // TARGET_ARM

#if defined(TARGET_ARM64)
    void unwindNop();
    void unwindPadding(); // Generate a sequence of unwind NOP codes representing instructions between the last
                          // instruction and the current location.
    void unwindSaveReg(regNumber reg, int offset);                                // str reg, [sp, #offset]
    void unwindSaveRegPreindexed(regNumber reg, int offset);                      // str reg, [sp, #offset]!
    void unwindSaveRegPair(regNumber reg1, regNumber reg2, int offset);           // stp reg1, reg2, [sp, #offset]
    void unwindSaveRegPairPreindexed(regNumber reg1, regNumber reg2, int offset); // stp reg1, reg2, [sp, #offset]!
    void unwindSaveNext();                                                        // unwind code: save_next
    void unwindReturn(regNumber reg);                                             // ret lr
#endif                                                                            // defined(TARGET_ARM64)

    //
    // Private "helper" functions for the unwind implementation.
    //

private:
#if defined(FEATURE_EH_FUNCLETS)
    void unwindGetFuncLocations(FuncInfoDsc*             func,
                                bool                     getHotSectionData,
                                /* OUT */ emitLocation** ppStartLoc,
                                /* OUT */ emitLocation** ppEndLoc);
#endif // FEATURE_EH_FUNCLETS

    void unwindReserveFunc(FuncInfoDsc* func);
    void unwindEmitFunc(FuncInfoDsc* func, void* pHotCode, void* pColdCode);

#if defined(TARGET_AMD64) || (defined(TARGET_X86) && defined(FEATURE_EH_FUNCLETS))

    void unwindReserveFuncHelper(FuncInfoDsc* func, bool isHotCode);
    void unwindEmitFuncHelper(FuncInfoDsc* func, void* pHotCode, void* pColdCode, bool isHotCode);

#endif // TARGET_AMD64 || (TARGET_X86 && FEATURE_EH_FUNCLETS)

    UNATIVE_OFFSET unwindGetCurrentOffset(FuncInfoDsc* func);

#if defined(TARGET_AMD64)

    void unwindBegPrologWindows();
    void unwindPushWindows(regNumber reg);
    void unwindAllocStackWindows(unsigned size);
    void unwindSetFrameRegWindows(regNumber reg, unsigned offset);
    void unwindSaveRegWindows(regNumber reg, unsigned offset);

#ifdef UNIX_AMD64_ABI
    void unwindSaveRegCFI(regNumber reg, unsigned offset);
#endif // UNIX_AMD64_ABI
#elif defined(TARGET_ARM)

    void unwindPushPopMaskInt(regMaskTP mask, bool useOpsize16);
    void unwindPushPopMaskFloat(regMaskTP mask);

#endif // TARGET_ARM

#if defined(TARGET_UNIX)
    short mapRegNumToDwarfReg(regNumber reg);
    void createCfiCode(FuncInfoDsc* func, UNATIVE_OFFSET codeOffset, UCHAR opcode, short dwarfReg, INT offset = 0);
    void unwindPushPopCFI(regNumber reg);
    void unwindBegPrologCFI();
    void unwindPushPopMaskCFI(regMaskTP regMask, bool isFloat);
    void unwindAllocStackCFI(unsigned size);
    void unwindSetFrameRegCFI(regNumber reg, unsigned offset);
    void unwindEmitFuncCFI(FuncInfoDsc* func, void* pHotCode, void* pColdCode);
#ifdef DEBUG
    void DumpCfiInfo(bool                  isHotCode,
                     UNATIVE_OFFSET        startOffset,
                     UNATIVE_OFFSET        endOffset,
                     DWORD                 cfiCodeBytes,
                     const CFI_CODE* const pCfiCode);
#endif

#endif // TARGET_UNIX

#if !defined(__GNUC__)
#pragma endregion // Note: region is NOT under !defined(__GNUC__)
#endif

    /*
    XXXXXXXXXXXXXXXXXXXXXXXXXXXXXXXXXXXXXXXXXXXXXXXXXXXXXXXXXXXXXXXXXXXXXXXXXXXXXXX
    XXXXXXXXXXXXXXXXXXXXXXXXXXXXXXXXXXXXXXXXXXXXXXXXXXXXXXXXXXXXXXXXXXXXXXXXXXXXXXX
    XX                                                                           XX
    XX                               SIMD                                        XX
    XX                                                                           XX
    XX   Info about SIMD types, methods and the SIMD assembly (i.e. the assembly XX
    XX   that contains the distinguished, well-known SIMD type definitions).     XX
    XX                                                                           XX
    XXXXXXXXXXXXXXXXXXXXXXXXXXXXXXXXXXXXXXXXXXXXXXXXXXXXXXXXXXXXXXXXXXXXXXXXXXXXXXX
    XXXXXXXXXXXXXXXXXXXXXXXXXXXXXXXXXXXXXXXXXXXXXXXXXXXXXXXXXXXXXXXXXXXXXXXXXXXXXXX
    */

    // Get highest available level for SIMD codegen
    SIMDLevel getSIMDSupportLevel()
    {
#if defined(TARGET_XARCH)
        if (compOpportunisticallyDependsOn(InstructionSet_AVX2))
        {
            return SIMD_AVX2_Supported;
        }

        if (compOpportunisticallyDependsOn(InstructionSet_SSE42))
        {
            return SIMD_SSE4_Supported;
        }

        // min bar is SSE2
        return SIMD_SSE2_Supported;
#else
        assert(!"Available instruction set(s) for SIMD codegen is not defined for target arch");
        unreached();
        return SIMD_Not_Supported;
#endif
    }

    bool isIntrinsicType(CORINFO_CLASS_HANDLE clsHnd)
    {
        return info.compCompHnd->isIntrinsicType(clsHnd);
    }

    const char* getClassNameFromMetadata(CORINFO_CLASS_HANDLE cls, const char** namespaceName)
    {
        return info.compCompHnd->getClassNameFromMetadata(cls, namespaceName);
    }

    CORINFO_CLASS_HANDLE getTypeInstantiationArgument(CORINFO_CLASS_HANDLE cls, unsigned index)
    {
        return info.compCompHnd->getTypeInstantiationArgument(cls, index);
    }

#ifdef FEATURE_SIMD

    // Should we support SIMD intrinsics?
    bool featureSIMD;

    // Should we recognize SIMD types?
    // We always do this on ARM64 to support HVA types.
    bool supportSIMDTypes()
    {
#ifdef TARGET_ARM64
        return true;
#else
        return featureSIMD;
#endif
    }

    // This is a temp lclVar allocated on the stack as TYP_SIMD.  It is used to implement intrinsics
    // that require indexed access to the individual fields of the vector, which is not well supported
    // by the hardware.  It is allocated when/if such situations are encountered during Lowering.
    unsigned lvaSIMDInitTempVarNum;

<<<<<<< HEAD
    bool isSIMDorHWSIMDClass(CORINFO_CLASS_HANDLE clsHnd)
=======
    struct SIMDHandlesCache
    {
        // SIMD Types
        CORINFO_CLASS_HANDLE SIMDFloatHandle;
        CORINFO_CLASS_HANDLE SIMDDoubleHandle;
        CORINFO_CLASS_HANDLE SIMDIntHandle;
        CORINFO_CLASS_HANDLE SIMDUShortHandle;
        CORINFO_CLASS_HANDLE SIMDUByteHandle;
        CORINFO_CLASS_HANDLE SIMDShortHandle;
        CORINFO_CLASS_HANDLE SIMDByteHandle;
        CORINFO_CLASS_HANDLE SIMDLongHandle;
        CORINFO_CLASS_HANDLE SIMDUIntHandle;
        CORINFO_CLASS_HANDLE SIMDULongHandle;
        CORINFO_CLASS_HANDLE SIMDNIntHandle;
        CORINFO_CLASS_HANDLE SIMDNUIntHandle;

        CORINFO_CLASS_HANDLE SIMDVector2Handle;
        CORINFO_CLASS_HANDLE SIMDVector3Handle;
        CORINFO_CLASS_HANDLE SIMDVector4Handle;
        CORINFO_CLASS_HANDLE SIMDVectorHandle;

#ifdef FEATURE_HW_INTRINSICS
#if defined(TARGET_ARM64)
        CORINFO_CLASS_HANDLE Vector64FloatHandle;
        CORINFO_CLASS_HANDLE Vector64DoubleHandle;
        CORINFO_CLASS_HANDLE Vector64IntHandle;
        CORINFO_CLASS_HANDLE Vector64UShortHandle;
        CORINFO_CLASS_HANDLE Vector64UByteHandle;
        CORINFO_CLASS_HANDLE Vector64ShortHandle;
        CORINFO_CLASS_HANDLE Vector64ByteHandle;
        CORINFO_CLASS_HANDLE Vector64LongHandle;
        CORINFO_CLASS_HANDLE Vector64UIntHandle;
        CORINFO_CLASS_HANDLE Vector64ULongHandle;
        CORINFO_CLASS_HANDLE Vector64NIntHandle;
        CORINFO_CLASS_HANDLE Vector64NUIntHandle;
#endif // defined(TARGET_ARM64)
        CORINFO_CLASS_HANDLE Vector128FloatHandle;
        CORINFO_CLASS_HANDLE Vector128DoubleHandle;
        CORINFO_CLASS_HANDLE Vector128IntHandle;
        CORINFO_CLASS_HANDLE Vector128UShortHandle;
        CORINFO_CLASS_HANDLE Vector128UByteHandle;
        CORINFO_CLASS_HANDLE Vector128ShortHandle;
        CORINFO_CLASS_HANDLE Vector128ByteHandle;
        CORINFO_CLASS_HANDLE Vector128LongHandle;
        CORINFO_CLASS_HANDLE Vector128UIntHandle;
        CORINFO_CLASS_HANDLE Vector128ULongHandle;
        CORINFO_CLASS_HANDLE Vector128NIntHandle;
        CORINFO_CLASS_HANDLE Vector128NUIntHandle;
#if defined(TARGET_XARCH)
        CORINFO_CLASS_HANDLE Vector256FloatHandle;
        CORINFO_CLASS_HANDLE Vector256DoubleHandle;
        CORINFO_CLASS_HANDLE Vector256IntHandle;
        CORINFO_CLASS_HANDLE Vector256UShortHandle;
        CORINFO_CLASS_HANDLE Vector256UByteHandle;
        CORINFO_CLASS_HANDLE Vector256ShortHandle;
        CORINFO_CLASS_HANDLE Vector256ByteHandle;
        CORINFO_CLASS_HANDLE Vector256LongHandle;
        CORINFO_CLASS_HANDLE Vector256UIntHandle;
        CORINFO_CLASS_HANDLE Vector256ULongHandle;
        CORINFO_CLASS_HANDLE Vector256NIntHandle;
        CORINFO_CLASS_HANDLE Vector256NUIntHandle;
#endif // defined(TARGET_XARCH)
#endif // FEATURE_HW_INTRINSICS

        SIMDHandlesCache()
        {
            memset(this, 0, sizeof(*this));
        }
    };

    SIMDHandlesCache* m_simdHandleCache;

    // Get an appropriate "zero" for the given type and class handle.
    GenTree* gtGetSIMDZero(var_types simdType, CorInfoType simdBaseJitType, CORINFO_CLASS_HANDLE simdHandle);

    // Get the handle for a SIMD type.
    CORINFO_CLASS_HANDLE gtGetStructHandleForSIMD(var_types simdType, CorInfoType simdBaseJitType)
    {
        if (m_simdHandleCache == nullptr)
        {
            // This may happen if the JIT generates SIMD node on its own, without importing them.
            // Otherwise getBaseJitTypeAndSizeOfSIMDType should have created the cache.
            return NO_CLASS_HANDLE;
        }

        if (simdBaseJitType == CORINFO_TYPE_FLOAT)
        {
            switch (simdType)
            {
                case TYP_SIMD8:
                    return m_simdHandleCache->SIMDVector2Handle;
                case TYP_SIMD12:
                    return m_simdHandleCache->SIMDVector3Handle;
                case TYP_SIMD16:
                    if ((getSIMDVectorType() == TYP_SIMD32) ||
                        (m_simdHandleCache->SIMDVector4Handle != NO_CLASS_HANDLE))
                    {
                        return m_simdHandleCache->SIMDVector4Handle;
                    }
                    break;
                case TYP_SIMD32:
                    break;
                default:
                    unreached();
            }
        }
        assert(emitTypeSize(simdType) <= largestEnregisterableStructSize());
        switch (simdBaseJitType)
        {
            case CORINFO_TYPE_FLOAT:
                return m_simdHandleCache->SIMDFloatHandle;
            case CORINFO_TYPE_DOUBLE:
                return m_simdHandleCache->SIMDDoubleHandle;
            case CORINFO_TYPE_INT:
                return m_simdHandleCache->SIMDIntHandle;
            case CORINFO_TYPE_USHORT:
                return m_simdHandleCache->SIMDUShortHandle;
            case CORINFO_TYPE_UBYTE:
                return m_simdHandleCache->SIMDUByteHandle;
            case CORINFO_TYPE_SHORT:
                return m_simdHandleCache->SIMDShortHandle;
            case CORINFO_TYPE_BYTE:
                return m_simdHandleCache->SIMDByteHandle;
            case CORINFO_TYPE_LONG:
                return m_simdHandleCache->SIMDLongHandle;
            case CORINFO_TYPE_UINT:
                return m_simdHandleCache->SIMDUIntHandle;
            case CORINFO_TYPE_ULONG:
                return m_simdHandleCache->SIMDULongHandle;
            case CORINFO_TYPE_NATIVEINT:
                return m_simdHandleCache->SIMDNIntHandle;
            case CORINFO_TYPE_NATIVEUINT:
                return m_simdHandleCache->SIMDNUIntHandle;
            default:
                assert(!"Didn't find a class handle for simdType");
        }
        return NO_CLASS_HANDLE;
    }

    // Returns true if this is a SIMD type that should be considered an opaque
    // vector type (i.e. do not analyze or promote its fields).
    // Note that all but the fixed vector types are opaque, even though they may
    // actually be declared as having fields.
    bool isOpaqueSIMDType(CORINFO_CLASS_HANDLE structHandle) const
    {
        return ((m_simdHandleCache != nullptr) && (structHandle != m_simdHandleCache->SIMDVector2Handle) &&
                (structHandle != m_simdHandleCache->SIMDVector3Handle) &&
                (structHandle != m_simdHandleCache->SIMDVector4Handle));
    }

    // Returns true if the tree corresponds to a TYP_SIMD lcl var.
    // Note that both SIMD vector args and locals are mared as lvSIMDType = true, but
    // type of an arg node is TYP_BYREF and a local node is TYP_SIMD or TYP_STRUCT.
    bool isSIMDTypeLocal(GenTree* tree)
    {
        return tree->OperIsLocal() && lvaTable[tree->AsLclVarCommon()->GetLclNum()].lvSIMDType;
    }

    // Returns true if the lclVar is an opaque SIMD type.
    bool isOpaqueSIMDLclVar(const LclVarDsc* varDsc) const
>>>>>>> a629767a
    {
        if (!isIntrinsicType(clsHnd))
        {
            return false;
        }
<<<<<<< HEAD

        const char* namespaceName = nullptr;
        getClassNameFromMetadata(clsHnd, &namespaceName);
=======
        return isOpaqueSIMDType(varDsc->GetStructHnd());
    }

    static bool isRelOpSIMDIntrinsic(SIMDIntrinsicID intrinsicId)
    {
        return (intrinsicId == SIMDIntrinsicEqual);
    }

    // Returns base JIT type of a TYP_SIMD local.
    // Returns CORINFO_TYPE_UNDEF if the local is not TYP_SIMD.
    CorInfoType getBaseJitTypeOfSIMDLocal(GenTree* tree)
    {
        if (isSIMDTypeLocal(tree))
        {
            return lvaTable[tree->AsLclVarCommon()->GetLclNum()].GetSimdBaseJitType();
        }

        return CORINFO_TYPE_UNDEF;
    }

    bool isSIMDClass(CORINFO_CLASS_HANDLE clsHnd)
    {
        if (isIntrinsicType(clsHnd))
        {
            const char* namespaceName = nullptr;
            (void)getClassNameFromMetadata(clsHnd, &namespaceName);
            return strcmp(namespaceName, "System.Numerics") == 0;
        }
        return false;
    }

    bool isSIMDClass(typeInfo* pTypeInfo)
    {
        return pTypeInfo->IsStruct() && isSIMDClass(pTypeInfo->GetClassHandleForValueClass());
    }

    bool isHWSIMDClass(CORINFO_CLASS_HANDLE clsHnd)
    {
#ifdef FEATURE_HW_INTRINSICS
        if (isIntrinsicType(clsHnd))
        {
            const char* namespaceName = nullptr;
            (void)getClassNameFromMetadata(clsHnd, &namespaceName);
            return strcmp(namespaceName, "System.Runtime.Intrinsics") == 0;
        }
#endif // FEATURE_HW_INTRINSICS
        return false;
    }
>>>>>>> a629767a

        return
#ifdef FEATURE_HW_INTRINSICS
            (strcmp(namespaceName, "System.Runtime.Intrinsics") == 0) ||
#endif
<<<<<<< HEAD
            (strcmp(namespaceName, "System.Numerics") == 0);
=======
    }

    bool isSIMDorHWSIMDClass(CORINFO_CLASS_HANDLE clsHnd)
    {
        return isSIMDClass(clsHnd) || isHWSIMDClass(clsHnd);
    }

    bool isSIMDorHWSIMDClass(typeInfo* pTypeInfo)
    {
        return isSIMDClass(pTypeInfo) || isHWSIMDClass(pTypeInfo);
    }

    // Get the base (element) type and size in bytes for a SIMD type. Returns CORINFO_TYPE_UNDEF
    // if it is not a SIMD type or is an unsupported base JIT type.
    CorInfoType getBaseJitTypeAndSizeOfSIMDType(CORINFO_CLASS_HANDLE typeHnd, unsigned* sizeBytes = nullptr);

    CorInfoType getBaseJitTypeOfSIMDType(CORINFO_CLASS_HANDLE typeHnd)
    {
        return getBaseJitTypeAndSizeOfSIMDType(typeHnd, nullptr);
>>>>>>> a629767a
    }

    // Get SIMD Intrinsic info given the method handle.
    // Also sets typeHnd, argCount, baseType and sizeBytes out params.
    const SIMDIntrinsicInfo* getSIMDIntrinsicInfo(const char*           className,
                                                  const char*           methodName,
                                                  CORINFO_SIG_INFO*     sig,
                                                  bool                  isNewObj,
                                                  CORINFO_CLASS_HANDLE* typeHnd,
                                                  unsigned*             argCount,
                                                  CorInfoType*          simdBaseJitType,
                                                  unsigned*             sizeBytes);

<<<<<<< HEAD
    GenTree* impSIMDPopStack(var_types type);
    GenTree* impSIMDPopStackAddr(var_types type);
=======
    // Pops and returns GenTree node from importers type stack.
    // Normalizes TYP_STRUCT value in case of GT_CALL, GT_RET_EXPR and arg nodes.
    GenTree* impSIMDPopStack(var_types type, bool expectAddr = false, CORINFO_CLASS_HANDLE structType = nullptr);

    // Create a GT_SIMD tree for a Get property of SIMD vector with a fixed index.
    GenTreeSIMD* impSIMDGetFixed(var_types simdType, CorInfoType simdBaseJitType, unsigned simdSize, int index);

    // Transforms operands and returns the SIMD intrinsic to be applied on
    // transformed operands to obtain given relop result.
    SIMDIntrinsicID impSIMDRelOp(SIMDIntrinsicID      relOpIntrinsicId,
                                 CORINFO_CLASS_HANDLE typeHnd,
                                 unsigned             simdVectorSize,
                                 CorInfoType*         inOutBaseJitType,
                                 GenTree**            op1,
                                 GenTree**            op2);

#if defined(TARGET_XARCH)

    // Transforms operands and returns the SIMD intrinsic to be applied on
    // transformed operands to obtain == comparison result.
    SIMDIntrinsicID impSIMDLongRelOpEqual(CORINFO_CLASS_HANDLE typeHnd,
                                          unsigned             simdVectorSize,
                                          GenTree**            op1,
                                          GenTree**            op2);

#endif // defined(TARGET_XARCH)
>>>>>>> a629767a

    void setLclRelatedToSIMDIntrinsic(GenTree* tree);

    // check methodHnd to see if it is a SIMD method that is expanded as an intrinsic in the JIT.
    GenTree* impSIMDIntrinsic(OPCODE                opcode,
                              GenTree*              newobjThis,
                              CORINFO_CLASS_HANDLE  clsHnd,
                              CORINFO_METHOD_HANDLE method,
                              CORINFO_SIG_INFO*     sig,
                              unsigned              methodFlags,
                              int                   memberRef);

    GenTreeOp* impAssignSIMDAddr(GenTree* destAddr, GenTree* src);

<<<<<<< HEAD
    GenTree* getOp1ForConstructor(OPCODE opcode, GenTree* newobjThis, CORINFO_CLASS_HANDLE clsHnd);
=======
    // Whether SIMD vector occupies part of SIMD register.
    // SSE2: vector2f/3f are considered sub register SIMD types.
    // AVX: vector2f, 3f and 4f are all considered sub register SIMD types.
    bool isSubRegisterSIMDType(GenTreeSIMD* simdNode)
    {
        unsigned vectorRegisterByteLength;
#if defined(TARGET_XARCH)
        // Calling the getSIMDVectorRegisterByteLength api causes the size of Vector<T> to be recorded
        // with the AOT compiler, so that it cannot change from aot compilation time to runtime
        // This api does not require such fixing as it merely pertains to the size of the simd type
        // relative to the Vector<T> size as used at compile time. (So detecting a vector length of 16 here
        // does not preclude the code from being used on a machine with a larger vector length.)
        if (getSIMDSupportLevel() < SIMD_AVX2_Supported)
        {
            vectorRegisterByteLength = 16;
        }
        else
        {
            vectorRegisterByteLength = 32;
        }
#else
        vectorRegisterByteLength = getSIMDVectorRegisterByteLength();
#endif
        return (simdNode->GetSimdSize() < vectorRegisterByteLength);
    }
>>>>>>> a629767a

    // Get the type for the hardware SIMD vector.
    // This is the maximum SIMD type supported for this target.
    var_types getSIMDVectorType()
    {
#if defined(TARGET_XARCH)
        if (getSIMDSupportLevel() == SIMD_AVX2_Supported)
        {
            return JitConfig.EnableHWIntrinsic() ? TYP_SIMD32 : TYP_SIMD16;
        }
        else
        {
            // Verify and record that AVX2 isn't supported
            compVerifyInstructionSetUnuseable(InstructionSet_AVX2);
            assert(getSIMDSupportLevel() >= SIMD_SSE2_Supported);
            return TYP_SIMD16;
        }
#elif defined(TARGET_ARM64)
        return TYP_SIMD16;
#else
        assert(!"getSIMDVectorType() unimplemented on target arch");
        unreached();
#endif
    }

<<<<<<< HEAD
    // Get the the number of elements of basetype of SIMD vector given by its size and baseType
    static int getSIMDVectorLength(unsigned simdSize, var_types baseType);

=======
    // Get the size of the SIMD type in bytes
    int getSIMDTypeSizeInBytes(CORINFO_CLASS_HANDLE typeHnd)
    {
        unsigned sizeBytes = 0;
        (void)getBaseJitTypeAndSizeOfSIMDType(typeHnd, &sizeBytes);
        return sizeBytes;
    }

    // Get the the number of elements of baseType of SIMD vector given by its size and baseType
    static int getSIMDVectorLength(unsigned simdSize, var_types baseType);

    // Get the the number of elements of baseType of SIMD vector given by its type handle
    int getSIMDVectorLength(CORINFO_CLASS_HANDLE typeHnd);

>>>>>>> a629767a
    // Get preferred alignment of SIMD type.
    int getSIMDTypeAlignment(var_types simdType);

    // Get the number of bytes in a System.Numeric.Vector<T> for the current compilation.
    // Note - cannot be used for System.Runtime.Intrinsic
    unsigned getSIMDVectorRegisterByteLength()
    {
#if defined(TARGET_XARCH)
        if (getSIMDSupportLevel() == SIMD_AVX2_Supported)
        {
            return JitConfig.EnableHWIntrinsic() ? YMM_REGSIZE_BYTES : XMM_REGSIZE_BYTES;
        }
        else
        {
            assert(getSIMDSupportLevel() >= SIMD_SSE2_Supported);

            // Verify and record that AVX2 isn't supported
            compVerifyInstructionSetUnuseable(InstructionSet_AVX2);
            return XMM_REGSIZE_BYTES;
        }
#elif defined(TARGET_ARM64)
        return FP_REGSIZE_BYTES;
#else
        assert(!"getSIMDVectorRegisterByteLength() unimplemented on target arch");
        unreached();
#endif
    }

    // The minimum and maximum possible number of bytes in a SIMD vector.

    // maxSIMDStructBytes
    // The minimum SIMD size supported by System.Numeric.Vectors or System.Runtime.Intrinsic
    // SSE:  16-byte Vector<T> and Vector128<T>
    // AVX:  32-byte Vector256<T> (Vector<T> is 16-byte)
    // AVX2: 32-byte Vector<T> and Vector256<T>
    unsigned int maxSIMDStructBytes()
    {
#if defined(FEATURE_HW_INTRINSICS) && defined(TARGET_XARCH)
        if (compOpportunisticallyDependsOn(InstructionSet_AVX))
        {
            return JitConfig.EnableHWIntrinsic() ? YMM_REGSIZE_BYTES : XMM_REGSIZE_BYTES;
        }
        else
        {
            assert(getSIMDSupportLevel() >= SIMD_SSE2_Supported);
            return XMM_REGSIZE_BYTES;
        }
#else
        return getSIMDVectorRegisterByteLength();
#endif
    }

    unsigned int minSIMDStructBytes()
    {
        return emitTypeSize(TYP_SIMD8);
    }

public:
    static var_types getSIMDTypeForSize(unsigned size)
    {
        switch (size)
        {
            case 8:
                return TYP_SIMD8;
            case 12:
                return TYP_SIMD12;
            case 16:
                return TYP_SIMD16;
            case 32:
                return TYP_SIMD32;
            default:
                unreached();
        }
    }

private:
    unsigned getSIMDInitTempVarNum()
    {
        if (lvaSIMDInitTempVarNum == BAD_VAR_NUM)
        {
            lvaSIMDInitTempVarNum = lvaGrabTempWithImplicitUse(false DEBUGARG("SIMDInitTempVar"));

            // TODO-MIKE-Cleanup: This creates a SIMD local without using lvaSetStruct
            // so it doesn't set layout, exact size etc. It happens to work because it
            // is done late, after lowering, otherwise at least the lack of exact size
            // would cause problems.
            // And we don't have where to get a class handle to call lvaSetStruct...
            // Could also be a TYP_BLK local, codegen only needs a memory location where
            // to store a SIMD register in order to extract an element from it. But if
            // it's TYP_BLK then it won't have SIMD alignment. Bleah.

            lvaTable[lvaSIMDInitTempVarNum].lvType = getSIMDVectorType();
        }
        return lvaSIMDInitTempVarNum;
    }
#endif // FEATURE_SIMD

public:
    //------------------------------------------------------------------------
    // largestEnregisterableStruct: The size in bytes of the largest struct that can be enregistered.
    //
    // Notes: It is not guaranteed that the struct of this size or smaller WILL be a
    //        candidate for enregistration.

    unsigned largestEnregisterableStructSize()
    {
#ifdef FEATURE_SIMD
#if defined(FEATURE_HW_INTRINSICS) && defined(TARGET_XARCH)
        if (opts.IsReadyToRun())
        {
            // Return constant instead of maxSIMDStructBytes, as maxSIMDStructBytes performs
            // checks that are effected by the current level of instruction set support would
            // otherwise cause the highest level of instruction set support to be reported to crossgen2.
            // and this api is only ever used as an optimization or assert, so no reporting should
            // ever happen.
            return YMM_REGSIZE_BYTES;
        }
#endif // defined(FEATURE_HW_INTRINSICS) && defined(TARGET_XARCH)
        unsigned vectorRegSize = maxSIMDStructBytes();
        assert(vectorRegSize >= TARGET_POINTER_SIZE);
        return vectorRegSize;
#else  // !FEATURE_SIMD
        return TARGET_POINTER_SIZE;
#endif // !FEATURE_SIMD
    }

    // Use to determine if a struct *might* be a SIMD type. As this function only takes a size, many
    // structs will fit the criteria.
    bool structSizeMightRepresentSIMDType(size_t structSize)
    {
#ifdef FEATURE_SIMD
        // Do not use maxSIMDStructBytes as that api in R2R on X86 and X64 may notify the JIT
        // about the size of a struct under the assumption that the struct size needs to be recorded.
        // By using largestEnregisterableStructSize here, the detail of whether or not Vector256<T> is
        // enregistered or not will not be messaged to the R2R compiler.
        return (structSize >= minSIMDStructBytes()) && (structSize <= largestEnregisterableStructSize());
#else
        return false;
#endif // FEATURE_SIMD
    }

#ifdef FEATURE_SIMD
    static bool vnEncodesResultTypeForSIMDIntrinsic(SIMDIntrinsicID intrinsicId);
#endif // !FEATURE_SIMD
#ifdef FEATURE_HW_INTRINSICS
    static bool vnEncodesResultTypeForHWIntrinsic(NamedIntrinsic hwIntrinsicID);
#endif // FEATURE_HW_INTRINSICS

private:
    // Returns true if the TYP_SIMD locals on stack are aligned at their
    // preferred byte boundary specified by getSIMDTypeAlignment().
    //
    // As per the Intel manual, the preferred alignment for AVX vectors is
    // 32-bytes. It is not clear whether additional stack space used in
    // aligning stack is worth the benefit and for now will use 16-byte
    // alignment for AVX 256-bit vectors with unaligned load/stores to/from
    // memory. On x86, the stack frame is aligned to 4 bytes. We need to extend
    // existing support for double (8-byte) alignment to 16 or 32 byte
    // alignment for frames with local SIMD vars, if that is determined to be
    // profitable.
    //
    // On Amd64 and SysV, RSP+8 is aligned on entry to the function (before
    // prolog has run). This means that in RBP-based frames RBP will be 16-byte
    // aligned. For RSP-based frames these are only sometimes aligned, depending
    // on the frame size.
    //
    bool isSIMDTypeLocalAligned(unsigned varNum)
    {
#if defined(FEATURE_SIMD) && ALIGN_SIMD_TYPES
        LclVarDsc* lcl = lvaGetDesc(varNum);

        if (varTypeIsSIMD(lcl->GetType()))
        {
            int alignment = getSIMDTypeAlignment(lcl->GetType());
            if (alignment <= STACK_ALIGN)
            {
                bool rbpBased;
                int  off = lvaFrameAddress(varNum, &rbpBased);
                // On SysV and Winx64 ABIs RSP+8 will be 16-byte aligned at the
                // first instruction of a function. If our frame is RBP based
                // then RBP will always be 16 bytes aligned, so we can simply
                // check the offset.
                if (rbpBased)
                {
                    return (off % alignment) == 0;
                }

                // For RSP-based frame the alignment of RSP depends on our
                // locals. rsp+8 is aligned on entry and we just subtract frame
                // size so it is not hard to compute. Note that the compiler
                // tries hard to make sure the frame size means RSP will be
                // 16-byte aligned, but for leaf functions without locals (i.e.
                // frameSize = 0) it will not be.
                int frameSize = codeGen->genTotalFrameSize();
                return ((8 - frameSize + off) % alignment) == 0;
            }
        }
#endif // FEATURE_SIMD

        return false;
    }

#ifdef DEBUG
    // Answer the question: Is a particular ISA supported?
    // Use this api when asking the question so that future
    // ISA questions can be asked correctly or when asserting
    // support/nonsupport for an instruction set
    bool compIsaSupportedDebugOnly(CORINFO_InstructionSet isa) const
    {
#if defined(TARGET_XARCH) || defined(TARGET_ARM64)
        return (opts.compSupportsISA & (1ULL << isa)) != 0;
#else
        return false;
#endif
    }
#endif // DEBUG

    bool notifyInstructionSetUsage(CORINFO_InstructionSet isa, bool supported) const;

    // Answer the question: Is a particular ISA allowed to be used implicitly by optimizations?
    // The result of this api call will exactly match the target machine
    // on which the function is executed (except for CoreLib, where there are special rules)
    bool compExactlyDependsOn(CORINFO_InstructionSet isa) const
    {
#if defined(TARGET_XARCH) || defined(TARGET_ARM64)
        uint64_t isaBit = (1ULL << isa);
        if ((opts.compSupportsISAReported & isaBit) == 0)
        {
            if (notifyInstructionSetUsage(isa, (opts.compSupportsISA & isaBit) != 0))
                ((Compiler*)this)->opts.compSupportsISAExactly |= isaBit;
            ((Compiler*)this)->opts.compSupportsISAReported |= isaBit;
        }
        return (opts.compSupportsISAExactly & isaBit) != 0;
#else
        return false;
#endif
    }

    // Ensure that code will not execute if an instruction set is useable. Call only
    // if the instruction set has previously reported as unuseable, but when
    // that that status has not yet been recorded to the AOT compiler
    void compVerifyInstructionSetUnuseable(CORINFO_InstructionSet isa)
    {
        // use compExactlyDependsOn to capture are record the use of the isa
        bool isaUseable = compExactlyDependsOn(isa);
        // Assert that the is unuseable. If true, this function should never be called.
        assert(!isaUseable);
    }

    // Answer the question: Is a particular ISA allowed to be used implicitly by optimizations?
    // The result of this api call will match the target machine if the result is true
    // If the result is false, then the target machine may have support for the instruction
    bool compOpportunisticallyDependsOn(CORINFO_InstructionSet isa) const
    {
        if ((opts.compSupportsISA & (1ULL << isa)) != 0)
        {
            return compExactlyDependsOn(isa);
        }
        else
        {
            return false;
        }
    }

    // Answer the question: Is a particular ISA supported for explicit hardware intrinsics?
    bool compHWIntrinsicDependsOn(CORINFO_InstructionSet isa) const
    {
        // Report intent to use the ISA to the EE
        compExactlyDependsOn(isa);
        return ((opts.compSupportsISA & (1ULL << isa)) != 0);
    }

    bool canUseVexEncoding() const
    {
#ifdef TARGET_XARCH
        return compOpportunisticallyDependsOn(InstructionSet_AVX);
#else
        return false;
#endif
    }

    /*
    XXXXXXXXXXXXXXXXXXXXXXXXXXXXXXXXXXXXXXXXXXXXXXXXXXXXXXXXXXXXXXXXXXXXXXXXXXXXXXX
    XXXXXXXXXXXXXXXXXXXXXXXXXXXXXXXXXXXXXXXXXXXXXXXXXXXXXXXXXXXXXXXXXXXXXXXXXXXXXXX
    XX                                                                           XX
    XX                           Compiler                                        XX
    XX                                                                           XX
    XX   Generic info about the compilation and the method being compiled.       XX
    XX   It is responsible for driving the other phases.                         XX
    XX   It is also responsible for all the memory management.                   XX
    XX                                                                           XX
    XXXXXXXXXXXXXXXXXXXXXXXXXXXXXXXXXXXXXXXXXXXXXXXXXXXXXXXXXXXXXXXXXXXXXXXXXXXXXXX
    XXXXXXXXXXXXXXXXXXXXXXXXXXXXXXXXXXXXXXXXXXXXXXXXXXXXXXXXXXXXXXXXXXXXXXXXXXXXXXX
    */

public:
    Compiler* InlineeCompiler; // The Compiler instance for the inlinee

    InlineResult* compInlineResult; // The result of importing the inlinee method.

    bool compDoAggressiveInlining; // If true, mark every method as CORINFO_FLG_FORCEINLINE
    bool compJmpOpUsed;            // Does the method do a JMP
    bool compLongUsed;             // Does the method use TYP_LONG
    bool compFloatingPointUsed;    // Does the method use TYP_FLOAT or TYP_DOUBLE
    bool compTailCallUsed;         // Does the method do a tailcall
    bool compLocallocUsed;         // Does the method use localloc.
    bool compLocallocOptimized;    // Does the method have an optimized localloc
    bool compQmarkUsed;            // Does the method use GT_QMARK/GT_COLON
    bool compQmarkRationalized;    // Is it allowed to use a GT_QMARK/GT_COLON node.
    bool compHasBackwardJump;      // Does the method (or some inlinee) have a lexically backwards jump?
    bool compSwitchedToOptimized;  // Codegen initially was Tier0 but jit switched to FullOpts
    bool compSwitchedToMinOpts;    // Codegen initially was Tier1/FullOpts but jit switched to MinOpts
    bool compSuppressedZeroInit;   // There are vars with lvSuppressedZeroInit set

// NOTE: These values are only reliable after
//       the importing is completely finished.

#ifdef DEBUG
    // State information - which phases have completed?
    // These are kept together for easy discoverability

    bool    bRangeAllowStress;
    bool    compCodeGenDone;
    int64_t compNumStatementLinksTraversed; // # of links traversed while doing debug checks
    bool    fgNormalizeEHDone;              // Has the flowgraph EH normalization phase been done?
    size_t  compSizeEstimate;               // The estimated size of the method as per `gtSetEvalOrder`.
    size_t  compCycleEstimate;              // The estimated cycle count of the method as per `gtSetEvalOrder`
#endif                                      // DEBUG

    bool fgLocalVarLivenessDone; // Note that this one is used outside of debug.
    bool fgLocalVarLivenessChanged;
    bool compLSRADone;
    bool compRationalIRForm;

    bool compUsesThrowHelper; // There is a call to a THROW_HELPER for the compiled method.

    bool compGeneratingProlog;
    bool compGeneratingEpilog;
    bool compNeedsGSSecurityCookie; // There is an unsafe buffer (or localloc) on the stack.
                                    // Insert cookie on frame and code to check the cookie, like VC++ -GS.
    bool compGSReorderStackLayout;  // There is an unsafe buffer on the stack, reorder locals and make local
    // copies of susceptible parameters to avoid buffer overrun attacks through locals/params
    bool getNeedsGSSecurityCookie() const
    {
        return compNeedsGSSecurityCookie;
    }
    void setNeedsGSSecurityCookie()
    {
        compNeedsGSSecurityCookie = true;
    }

    FrameLayoutState lvaDoneFrameLayout; // The highest frame layout state that we've completed. During
                                         // frame layout calculations, this is the level we are currently
                                         // computing.

    //---------------------------- JITing options -----------------------------

    enum codeOptimize
    {
        BLENDED_CODE,
        SMALL_CODE,
        FAST_CODE,

        COUNT_OPT_CODE
    };

    struct Options
    {
        JitFlags* jitFlags; // all flags passed from the EE

        // The instruction sets that the compiler is allowed to emit.
        uint64_t compSupportsISA;
        // The instruction sets that were reported to the VM as being used by the current method. Subset of
        // compSupportsISA.
        uint64_t compSupportsISAReported;
        // The instruction sets that the compiler is allowed to take advantage of implicitly during optimizations.
        // Subset of compSupportsISA.
        // The instruction sets available in compSupportsISA and not available in compSupportsISAExactly can be only
        // used via explicit hardware intrinsics.
        uint64_t compSupportsISAExactly;

        void setSupportedISAs(CORINFO_InstructionSetFlags isas)
        {
            compSupportsISA = isas.GetFlagsRaw();
        }

        unsigned compFlags; // method attributes
        unsigned instrCount;
        unsigned lvRefCount;

        codeOptimize compCodeOpt; // what type of code optimizations

        bool compUseCMOV;

// optimize maximally and/or favor speed over size?

#define DEFAULT_MIN_OPTS_CODE_SIZE 60000
#define DEFAULT_MIN_OPTS_INSTR_COUNT 20000
#define DEFAULT_MIN_OPTS_BB_COUNT 2000
#define DEFAULT_MIN_OPTS_LV_NUM_COUNT 2000
#define DEFAULT_MIN_OPTS_LV_REF_COUNT 8000

// Maximun number of locals before turning off the inlining
#define MAX_LV_NUM_COUNT_FOR_INLINING 512

        bool compMinOpts;
        bool compMinOptsIsSet;
#ifdef DEBUG
        mutable bool compMinOptsIsUsed;

        bool MinOpts() const
        {
            assert(compMinOptsIsSet);
            compMinOptsIsUsed = true;
            return compMinOpts;
        }
        bool IsMinOptsSet()
        {
            return compMinOptsIsSet;
        }
#else  // !DEBUG
        bool MinOpts() const
        {
            return compMinOpts;
        }
        bool IsMinOptsSet()
        {
            return compMinOptsIsSet;
        }
#endif // !DEBUG

        bool OptimizationDisabled() const
        {
            return MinOpts() || compDbgCode;
        }
        bool OptimizationEnabled() const
        {
            return !OptimizationDisabled();
        }

        void SetMinOpts(bool val)
        {
            assert(!compMinOptsIsUsed);
            assert(!compMinOptsIsSet || (compMinOpts == val));
            compMinOpts      = val;
            compMinOptsIsSet = true;
        }

        // true if the CLFLG_* for an optimization is set.
        bool OptEnabled(unsigned optFlag)
        {
            return !!(compFlags & optFlag);
        }

#ifdef FEATURE_READYTORUN_COMPILER
        bool IsReadyToRun()
        {
            return jitFlags->IsSet(JitFlags::JIT_FLAG_READYTORUN);
        }
#else
        bool IsReadyToRun()
        {
            return false;
        }
#endif

#ifdef FEATURE_ON_STACK_REPLACEMENT
        bool IsOSR() const
        {
            return jitFlags->IsSet(JitFlags::JIT_FLAG_OSR);
        }
#else
        bool IsOSR() const
        {
            return false;
        }
#endif

        // true if we should use the PINVOKE_{BEGIN,END} helpers instead of generating
        // PInvoke transitions inline.
        bool ShouldUsePInvokeHelpers()
        {
            return jitFlags->IsSet(JitFlags::JIT_FLAG_USE_PINVOKE_HELPERS);
        }

        // true if we should use insert the REVERSE_PINVOKE_{ENTER,EXIT} helpers in the method
        // prolog/epilog
        bool IsReversePInvoke()
        {
            return jitFlags->IsSet(JitFlags::JIT_FLAG_REVERSE_PINVOKE);
        }

        bool compScopeInfo; // Generate the LocalVar info ?
        bool compDbgCode;   // Generate debugger-friendly code?
        bool compDbgInfo;   // Gather debugging info?
        bool compDbgEnC;

#ifdef PROFILING_SUPPORTED
        bool compNoPInvokeInlineCB;
#else
        static const bool compNoPInvokeInlineCB;
#endif

#ifdef DEBUG
        bool compGcChecks; // Check arguments and return values to ensure they are sane
#endif

#if defined(DEBUG) && defined(TARGET_XARCH)

        bool compStackCheckOnRet; // Check stack pointer on return to ensure it is correct.

#endif // defined(DEBUG) && defined(TARGET_XARCH)

#if defined(DEBUG) && defined(TARGET_X86)

        bool compStackCheckOnCall; // Check stack pointer after call to ensure it is correct. Only for x86.

#endif // defined(DEBUG) && defined(TARGET_X86)

        bool compReloc; // Generate relocs for pointers in code, true for all ngen/prejit codegen

#ifdef DEBUG
#if defined(TARGET_XARCH)
        bool compEnablePCRelAddr; // Whether absolute addr be encoded as PC-rel offset by RyuJIT where possible
#endif
#endif // DEBUG

#ifdef UNIX_AMD64_ABI
        // This flag  is indicating if there is a need to align the frame.
        // On AMD64-Windows, if there are calls, 4 slots for the outgoing ars are allocated, except for
        // FastTailCall. This slots makes the frame size non-zero, so alignment logic will be called.
        // On AMD64-Unix, there are no such slots. There is a possibility to have calls in the method with frame size of
        // 0. The frame alignment logic won't kick in. This flags takes care of the AMD64-Unix case by remembering that
        // there are calls and making sure the frame alignment logic is executed.
        bool compNeedToAlignFrame;
#endif // UNIX_AMD64_ABI

        bool compProcedureSplitting; // Separate cold code from hot code

        bool genFPorder; // Preserve FP order (operations are non-commutative)
        bool genFPopt;   // Can we do frame-pointer-omission optimization?
        bool altJit;     // True if we are an altjit and are compiling this method

#ifdef OPT_CONFIG
        bool optRepeat; // Repeat optimizer phases k times
#endif

#ifdef DEBUG
        bool compProcedureSplittingEH; // Separate cold code from hot code for functions with EH
        bool dspCode;                  // Display native code generated
        bool dspEHTable;               // Display the EH table reported to the VM
        bool dspDebugInfo;             // Display the Debug info reported to the VM
        bool dspInstrs;                // Display the IL instructions intermixed with the native code output
        bool dspLines;                 // Display source-code lines intermixed with native code output
        bool dmpHex;                   // Display raw bytes in hex of native code output
        bool varNames;                 // Display variables names in native code output
        bool disAsm;                   // Display native code as it is generated
        bool disAsmSpilled;            // Display native code when any register spilling occurs
        bool disasmWithGC;             // Display GC info interleaved with disassembly.
        bool disDiffable;              // Makes the Disassembly code 'diff-able'
        bool disAddr;                  // Display process address next to each instruction in disassembly code
        bool disAsm2;                  // Display native code after it is generated using external disassembler
        bool dspOrder;                 // Display names of each of the methods that we ngen/jit
        bool dspUnwind;                // Display the unwind info output
        bool dspDiffable;     // Makes the Jit Dump 'diff-able' (currently uses same COMPlus_* flag as disDiffable)
        bool compLongAddress; // Force using large pseudo instructions for long address
                              // (IF_LARGEJMP/IF_LARGEADR/IF_LARGLDC)
        bool dspGCtbls;       // Display the GC tables
#endif

        bool compExpandCallsEarly; // True if we should expand virtual call targets early for this method

// Default numbers used to perform loop alignment. All the numbers are choosen
// based on experimenting with various benchmarks.

// Default minimum loop block weight required to enable loop alignment.
#define DEFAULT_ALIGN_LOOP_MIN_BLOCK_WEIGHT 4

// By default a loop will be aligned at 32B address boundary to get better
// performance as per architecture manuals.
#define DEFAULT_ALIGN_LOOP_BOUNDARY 0x20

// For non-adaptive loop alignment, by default, only align a loop whose size is
// at most 3 times the alignment block size. If the loop is bigger than that, it is most
// likely complicated enough that loop alignment will not impact performance.
#define DEFAULT_MAX_LOOPSIZE_FOR_ALIGN DEFAULT_ALIGN_LOOP_BOUNDARY * 3

#ifdef DEBUG
        // Loop alignment variables

        // If set, for non-adaptive alignment, ensure loop jmps are not on or cross alignment boundary.
        bool compJitAlignLoopForJcc;
#endif
        // For non-adaptive alignment, minimum loop size (in bytes) for which alignment will be done.
        unsigned short compJitAlignLoopMaxCodeSize;

        // Minimum weight needed for the first block of a loop to make it a candidate for alignment.
        unsigned short compJitAlignLoopMinBlockWeight;

        // For non-adaptive alignment, address boundary (power of 2) at which loop alignment should
        // be done. By default, 32B.
        unsigned short compJitAlignLoopBoundary;

        // Padding limit to align a loop.
        unsigned short compJitAlignPaddingLimit;

        // If set, perform adaptive loop alignment that limits number of padding based on loop size.
        bool compJitAlignLoopAdaptive;

#ifdef LATE_DISASM
        bool doLateDisasm; // Run the late disassembler
#endif                     // LATE_DISASM

#if DUMP_GC_TABLES && !defined(DEBUG)
#pragma message("NOTE: this non-debug build has GC ptr table dumping always enabled!")
        static const bool dspGCtbls = true;
#endif

#ifdef PROFILING_SUPPORTED
        // Whether to emit Enter/Leave/TailCall hooks using a dummy stub (DummyProfilerELTStub()).
        // This option helps make the JIT behave as if it is running under a profiler.
        bool compJitELTHookEnabled;
#endif // PROFILING_SUPPORTED

#if FEATURE_TAILCALL_OPT
        // Whether opportunistic or implicit tail call optimization is enabled.
        bool compTailCallOpt;
        // Whether optimization of transforming a recursive tail call into a loop is enabled.
        bool compTailCallLoopOpt;
#endif

#if FEATURE_FASTTAILCALL
        // Whether fast tail calls are allowed.
        bool compFastTailCalls;
#endif // FEATURE_FASTTAILCALL

#if defined(TARGET_ARM64)
        // Decision about whether to save FP/LR registers with callee-saved registers (see
        // COMPlus_JitSaveFpLrWithCalleSavedRegisters).
        int compJitSaveFpLrWithCalleeSavedRegisters;
#endif // defined(TARGET_ARM64)

#ifdef CONFIGURABLE_ARM_ABI
        bool compUseSoftFP = false;
#else
#ifdef ARM_SOFTFP
        static const bool compUseSoftFP = true;
#else  // !ARM_SOFTFP
        static const bool compUseSoftFP = false;
#endif // ARM_SOFTFP
#endif // CONFIGURABLE_ARM_ABI
    } opts;

    static bool                s_pAltJitExcludeAssembliesListInitialized;
    static AssemblyNamesList2* s_pAltJitExcludeAssembliesList;

#ifdef DEBUG
    static bool                s_pJitDisasmIncludeAssembliesListInitialized;
    static AssemblyNamesList2* s_pJitDisasmIncludeAssembliesList;

    static bool       s_pJitFunctionFileInitialized;
    static MethodSet* s_pJitMethodSet;
#endif // DEBUG

#ifdef DEBUG
// silence warning of cast to greater size. It is easier to silence than construct code the compiler is happy with, and
// it is safe in this case
#pragma warning(push)
#pragma warning(disable : 4312)

    template <typename T>
    T dspPtr(T p)
    {
        return (p == ZERO) ? ZERO : (opts.dspDiffable ? T(0xD1FFAB1E) : p);
    }

    template <typename T>
    T dspOffset(T o)
    {
        return (o == ZERO) ? ZERO : (opts.dspDiffable ? T(0xD1FFAB1E) : o);
    }
#pragma warning(pop)

    static int dspTreeID(GenTree* tree)
    {
        return tree->gtTreeID;
    }

    static void printStmtID(Statement* stmt)
    {
        assert(stmt != nullptr);
        printf(FMT_STMT, stmt->GetID());
    }

    static void printTreeID(GenTree* tree)
    {
        if (tree == nullptr)
        {
            printf("[------]");
        }
        else
        {
            printf("[%06d]", dspTreeID(tree));
        }
    }

#endif // DEBUG

// clang-format off
#define STRESS_MODES                                                                            \
                                                                                                \
        STRESS_MODE(NONE)                                                                       \
                                                                                                \
        /* "Variations" stress areas which we try to mix up with each other. */                 \
        /* These should not be exhaustively used as they might */                               \
        /* hide/trivialize other areas */                                                       \
                                                                                                \
        STRESS_MODE(REGS)                                                                       \
        STRESS_MODE(DBL_ALN)                                                                    \
        STRESS_MODE(LCL_FLDS)                                                                   \
        STRESS_MODE(UNROLL_LOOPS)                                                               \
        STRESS_MODE(MAKE_CSE)                                                                   \
        STRESS_MODE(LEGACY_INLINE)                                                              \
        STRESS_MODE(CLONE_EXPR)                                                                 \
        STRESS_MODE(USE_CMOV)                                                                   \
        STRESS_MODE(FOLD)                                                                       \
        STRESS_MODE(MERGED_RETURNS)                                                             \
        STRESS_MODE(BB_PROFILE)                                                                 \
        STRESS_MODE(OPT_BOOLS_GC)                                                               \
        STRESS_MODE(REMORPH_TREES)                                                              \
        STRESS_MODE(64RSLT_MUL)                                                                 \
        STRESS_MODE(DO_WHILE_LOOPS)                                                             \
        STRESS_MODE(MIN_OPTS)                                                                   \
        STRESS_MODE(REVERSE_FLAG)     /* Will set GTF_REVERSE_OPS whenever we can */            \
        STRESS_MODE(REVERSE_COMMA)    /* Will reverse commas created  with gtNewCommaNode */    \
        STRESS_MODE(TAILCALL)         /* Will make the call as a tailcall whenever legal */     \
        STRESS_MODE(CATCH_ARG)        /* Will spill catch arg */                                \
        STRESS_MODE(UNSAFE_BUFFER_CHECKS)                                                       \
        STRESS_MODE(NULL_OBJECT_CHECK)                                                          \
        STRESS_MODE(PINVOKE_RESTORE_ESP)                                                        \
        STRESS_MODE(RANDOM_INLINE)                                                              \
        STRESS_MODE(SWITCH_CMP_BR_EXPANSION)                                                    \
        STRESS_MODE(GENERIC_VARN)                                                               \
        STRESS_MODE(PROFILER_CALLBACKS) /* Will generate profiler hooks for ELT callbacks */    \
        STRESS_MODE(BYREF_PROMOTION) /* Change undoPromotion decisions for byrefs */            \
        STRESS_MODE(PROMOTE_FEWER_STRUCTS)/* Don't promote some structs that can be promoted */ \
                                                                                                \
        /* After COUNT_VARN, stress level 2 does all of these all the time */                   \
                                                                                                \
        STRESS_MODE(COUNT_VARN)                                                                 \
                                                                                                \
        /* "Check" stress areas that can be exhaustively used if we */                          \
        /*  dont care about performance at all */                                               \
                                                                                                \
        STRESS_MODE(FORCE_INLINE) /* Treat every method as AggressiveInlining */                \
        STRESS_MODE(CHK_FLOW_UPDATE)                                                            \
        STRESS_MODE(EMITTER)                                                                    \
        STRESS_MODE(CHK_REIMPORT)                                                               \
        STRESS_MODE(FLATFP)                                                                     \
        STRESS_MODE(GENERIC_CHECK)                                                              \
        STRESS_MODE(COUNT)

    enum                compStressArea
    {
#define STRESS_MODE(mode) STRESS_##mode,
        STRESS_MODES
#undef STRESS_MODE
    };
// clang-format on

#ifdef DEBUG
    static const LPCWSTR s_compStressModeNames[STRESS_COUNT + 1];
    BYTE                 compActiveStressModes[STRESS_COUNT];
#endif // DEBUG

#define MAX_STRESS_WEIGHT 100

    bool compStressCompile(compStressArea stressArea, unsigned weightPercentage);
    bool compStressCompileHelper(compStressArea stressArea, unsigned weightPercentage);

#ifdef DEBUG

    bool compInlineStress()
    {
        return compStressCompile(STRESS_LEGACY_INLINE, 50);
    }

    bool compRandomInlineStress()
    {
        return compStressCompile(STRESS_RANDOM_INLINE, 50);
    }

    bool compPromoteFewerStructs(unsigned lclNum);

#endif // DEBUG

    bool compTailCallStress()
    {
#ifdef DEBUG
        // Do not stress tailcalls in IL stubs as the runtime creates several IL
        // stubs to implement the tailcall mechanism, which would then
        // recursively create more IL stubs.
        return !opts.jitFlags->IsSet(JitFlags::JIT_FLAG_IL_STUB) &&
               (JitConfig.TailcallStress() != 0 || compStressCompile(STRESS_TAILCALL, 5));
#else
        return false;
#endif
    }

    const char* compGetTieringName(bool wantShortName = false) const;
    const char* compGetStressMessage() const;

    codeOptimize compCodeOpt() const
    {
#if 0
        // Switching between size & speed has measurable throughput impact
        // (3.5% on NGen CoreLib when measured). It used to be enabled for
        // DEBUG, but should generate identical code between CHK & RET builds,
        // so that's not acceptable.
        // TODO-Throughput: Figure out what to do about size vs. speed & throughput.
        //                  Investigate the cause of the throughput regression.

        return opts.compCodeOpt;
#else
        return BLENDED_CODE;
#endif
    }

    //--------------------- Info about the procedure --------------------------

    struct Info
    {
        COMP_HANDLE           compCompHnd;
        CORINFO_MODULE_HANDLE compScopeHnd;
        CORINFO_CLASS_HANDLE  compClassHnd;
        CORINFO_METHOD_HANDLE compMethodHnd;
        CORINFO_METHOD_INFO*  compMethodInfo;

        BOOL hasCircularClassConstraints;
        BOOL hasCircularMethodConstraints;

#if defined(DEBUG) || defined(LATE_DISASM) || DUMP_FLOWGRAPHS
        const char* compMethodName;
        const char* compClassName;
        const char* compFullName;
        double      compPerfScore;
#endif // defined(DEBUG) || defined(LATE_DISASM) || DUMP_FLOWGRAPHS

#if defined(DEBUG) || defined(INLINE_DATA)
        // Method hash is logically const, but computed
        // on first demand.
        mutable unsigned compMethodHashPrivate;
        unsigned         compMethodHash() const;
#endif // defined(DEBUG) || defined(INLINE_DATA)

#ifdef PSEUDORANDOM_NOP_INSERTION
        // things for pseudorandom nop insertion
        unsigned  compChecksum;
        CLRRandom compRNG;
#endif

        // The following holds the FLG_xxxx flags for the method we're compiling.
        unsigned compFlags;

        // The following holds the class attributes for the method we're compiling.
        unsigned compClassAttr;

        const BYTE*     compCode;
        IL_OFFSET       compILCodeSize;     // The IL code size
        IL_OFFSET       compILImportSize;   // Estimated amount of IL actually imported
        IL_OFFSET       compILEntry;        // The IL entry point (normally 0)
        PatchpointInfo* compPatchpointInfo; // Patchpoint data for OSR (normally nullptr)
        UNATIVE_OFFSET  compNativeCodeSize; // The native code size, after instructions are issued. This
        // is less than (compTotalHotCodeSize + compTotalColdCodeSize) only if:
        // (1) the code is not hot/cold split, and we issued less code than we expected, or
        // (2) the code is hot/cold split, and we issued less code than we expected
        // in the cold section (the hot section will always be padded out to compTotalHotCodeSize).

        bool compIsStatic : 1;           // Is the method static (no 'this' pointer)?
        bool compIsVarArgs : 1;          // Does the method have varargs parameters?
        bool compInitMem : 1;            // Is the CORINFO_OPT_INIT_LOCALS bit set in the method info options?
        bool compProfilerCallback : 1;   // JIT inserted a profiler Enter callback
        bool compPublishStubParam : 1;   // EAX captured in prolog will be available through an intrinsic
        bool compHasNextCallRetAddr : 1; // The NextCallReturnAddress intrinsic is used.

        var_types      compRetType; // Return type of the method as declared in IL
        ReturnTypeDesc retDesc;
        ClassLayout*   retLayout;

        var_types GetRetSigType() const
        {
            return compRetType;
        }

        ClassLayout* GetRetLayout() const
        {
            assert(varTypeIsStruct(compRetType));
            return retLayout;
        }

        unsigned compILargsCount; // Number of arguments (incl. implicit but not hidden)
        unsigned compArgsCount;   // Number of arguments (incl. implicit and     hidden)

        unsigned GetParamCount() const
        {
            return compArgsCount;
        }

#if FEATURE_FASTTAILCALL
        unsigned compArgStackSize; // Incoming argument stack size in bytes
#endif                             // FEATURE_FASTTAILCALL

        unsigned compRetBuffArg; // position of hidden return param var (0, 1) (BAD_VAR_NUM means not present);
        int compTypeCtxtArg; // position of hidden param for type context for generic code (CORINFO_CALLCONV_PARAMTYPE)
        unsigned       compThisArg; // position of implicit this pointer param (not to be confused with lvaArg0Var)
        unsigned       compILlocalsCount; // Number of vars : args + locals (incl. implicit but not hidden)
        unsigned       compLocalsCount;   // Number of vars : args + locals (incl. implicit and     hidden)
        unsigned       compMaxStack;
        UNATIVE_OFFSET compTotalHotCodeSize;  // Total number of bytes of Hot Code in the method
        UNATIVE_OFFSET compTotalColdCodeSize; // Total number of bytes of Cold Code in the method

        unsigned compUnmanagedCallCountWithGCTransition; // count of unmanaged calls with GC transition.

        CorInfoCallConvExtension compCallConv; // The entry-point calling convention for this method.

        unsigned compLvFrameListRoot; // lclNum for the Frame root
        unsigned compXcptnsCount;     // Number of exception-handling clauses read in the method's IL.
                                      // You should generally use compHndBBtabCount instead: it is the
                                      // current number of EH clauses (after additions like synchronized
        // methods and funclets, and removals like unreachable code deletion).

        Target::ArgOrder compArgOrder;

        bool compMatchedVM; // true if the VM is "matched": either the JIT is a cross-compiler
                            // and the VM expects that, or the JIT is a "self-host" compiler
                            // (e.g., x86 hosted targeting x86) and the VM expects that.

        /*  The following holds IL scope information about local variables.
         */

        unsigned     compVarScopesCount;
        VarScopeDsc* compVarScopes;

        /* The following holds information about instr offsets for
         * which we need to report IP-mappings
         */

        IL_OFFSET*                   compStmtOffsets; // sorted
        unsigned                     compStmtOffsetsCount;
        ICorDebugInfo::BoundaryTypes compStmtOffsetsImplicit;

#define CPU_X86 0x0100 // The generic X86 CPU
#define CPU_X86_PENTIUM_4 0x0110

#define CPU_X64 0x0200       // The generic x64 CPU
#define CPU_AMD_X64 0x0210   // AMD x64 CPU
#define CPU_INTEL_X64 0x0240 // Intel x64 CPU

#define CPU_ARM 0x0300   // The generic ARM CPU
#define CPU_ARM64 0x0400 // The generic ARM64 CPU

        unsigned genCPU; // What CPU are we running on

        // Number of class profile probes in this method
        unsigned compClassProbeCount;

    } info;

<<<<<<< HEAD
=======
    // Returns true if the method being compiled returns a non-void and non-struct value.
    // Note that lvaInitTypeRef() normalizes compRetNativeType for struct returns in a
    // single register as per target arch ABI (e.g on Amd64 Windows structs of size 1, 2,
    // 4 or 8 gets normalized to TYP_BYTE/TYP_SHORT/TYP_INT/TYP_LONG; On Arm HFA structs).
    // Methods returning such structs are considered to return non-struct return value and
    // this method returns true in that case.
    bool compMethodReturnsNativeScalarType()
    {
        return (info.compRetType != TYP_VOID) && !varTypeIsStruct(info.compRetNativeType);
    }

    // Returns true if the method being compiled returns RetBuf addr as its return value
    bool compMethodReturnsRetBufAddr()
    {
        // There are cases where implicit RetBuf argument should be explicitly returned in a register.
        // In such cases the return type is changed to TYP_BYREF and appropriate IR is generated.
        // These cases are:
        CLANG_FORMAT_COMMENT_ANCHOR;
#ifdef TARGET_AMD64
        // 1. on x64 Windows and Unix the address of RetBuf needs to be returned by
        //    methods with hidden RetBufArg in RAX. In such case GT_RETURN is of TYP_BYREF,
        //    returning the address of RetBuf.
        return (info.compRetBuffArg != BAD_VAR_NUM);
#else // TARGET_AMD64
#ifdef PROFILING_SUPPORTED
        // 2.  Profiler Leave callback expects the address of retbuf as return value for
        //    methods with hidden RetBuf argument.  impReturnInstruction() when profiler
        //    callbacks are needed creates GT_RETURN(TYP_BYREF, op1 = Addr of RetBuf) for
        //    methods with hidden RetBufArg.
        if (compIsProfilerHookNeeded())
        {
            return (info.compRetBuffArg != BAD_VAR_NUM);
        }
#endif
        // 3. Windows ARM64 native instance calling convention requires the address of RetBuff
        //    to be returned in x0.
        CLANG_FORMAT_COMMENT_ANCHOR;
#if defined(TARGET_WINDOWS) && defined(TARGET_ARM64)
        auto callConv = info.compCallConv;
        if (callConvIsInstanceMethodCallConv(callConv))
        {
            return (info.compRetBuffArg != BAD_VAR_NUM);
        }
#endif // TARGET_WINDOWS && TARGET_ARM64
        // 4. x86 unmanaged calling conventions require the address of RetBuff to be returned in eax.
        CLANG_FORMAT_COMMENT_ANCHOR;
#if defined(TARGET_X86)
        if (info.compCallConv != CorInfoCallConvExtension::Managed)
        {
            return (info.compRetBuffArg != BAD_VAR_NUM);
        }
#endif

        return false;
#endif // TARGET_AMD64
    }

    // Returns true if the method returns a value in more than one return register
    // TODO-ARM-Bug: Deal with multi-register genReturnLocaled structs?
    // TODO-ARM64: Does this apply for ARM64 too?
    bool compMethodReturnsMultiRegRetType()
    {
#if FEATURE_MULTIREG_RET
#if defined(TARGET_X86)
        // On x86, 64-bit longs and structs are returned in multiple registers
        return varTypeIsLong(info.compRetNativeType) ||
               (varTypeIsStruct(info.compRetNativeType) && (info.compRetBuffArg == BAD_VAR_NUM));
#else  // targets: X64-UNIX, ARM64 or ARM32
        // On all other targets that support multireg return values:
        // Methods returning a struct in multiple registers have a return value of TYP_STRUCT.
        // Such method's compRetNativeType is TYP_STRUCT without a hidden RetBufArg
        return varTypeIsStruct(info.compRetNativeType) && (info.compRetBuffArg == BAD_VAR_NUM);
#endif // TARGET_XXX

#else // not FEATURE_MULTIREG_RET

        // For this architecture there are no multireg returns
        return false;

#endif // FEATURE_MULTIREG_RET
    }

    bool compEnregStructLocals()
    {
        return (JitConfig.JitEnregStructLocals() != 0);
    }

    // Returns true if the method returns a value in more than one return register,
    // it should replace/be  merged with compMethodReturnsMultiRegRetType when #36868 is fixed.
    // The difference from original `compMethodReturnsMultiRegRetType` is in ARM64 SIMD* handling,
    // this method correctly returns false for it (it is passed as HVA), when the original returns true.
    bool compMethodReturnsMultiRegRegTypeAlternate()
    {
#if FEATURE_MULTIREG_RET
#if defined(TARGET_X86)
        // On x86, 64-bit longs and structs are returned in multiple registers
        return varTypeIsLong(info.compRetNativeType) ||
               (varTypeIsStruct(info.compRetNativeType) && (info.compRetBuffArg == BAD_VAR_NUM));
#else // targets: X64-UNIX, ARM64 or ARM32
#if defined(TARGET_ARM64)
        // TYP_SIMD* are returned in one register.
        if (varTypeIsSIMD(info.compRetNativeType))
        {
            return false;
        }
#endif
        // On all other targets that support multireg return values:
        // Methods returning a struct in multiple registers have a return value of TYP_STRUCT.
        // Such method's compRetNativeType is TYP_STRUCT without a hidden RetBufArg
        return varTypeIsStruct(info.compRetNativeType) && (info.compRetBuffArg == BAD_VAR_NUM);
#endif // TARGET_XXX

#else // not FEATURE_MULTIREG_RET

        // For this architecture there are no multireg returns
        return false;

#endif // FEATURE_MULTIREG_RET
    }

    // Returns true if the method being compiled returns a value
    bool compMethodHasRetVal()
    {
        return compMethodReturnsNativeScalarType() || compMethodReturnsRetBufAddr() ||
               compMethodReturnsMultiRegRetType();
    }

>>>>>>> a629767a
    // Returns true if the method requires a PInvoke prolog and epilog
    bool compMethodRequiresPInvokeFrame()
    {
        return (info.compUnmanagedCallCountWithGCTransition > 0);
    }

#if defined(DEBUG)

    void compDispLocalVars();

#endif // DEBUG

private:
    class ClassLayoutTable* m_classLayoutTable;

    class ClassLayoutTable* typCreateClassLayoutTable();
    class ClassLayoutTable* typGetClassLayoutTable();

public:
    bool typIsLayoutNum(unsigned layoutNum);
    // Get the layout having the specified layout number.
    ClassLayout* typGetLayoutByNum(unsigned layoutNum);
    // Get the layout number of the specified layout.
    unsigned typGetLayoutNum(ClassLayout* layout);
    // Get the layout having the specified size but no class handle.
    ClassLayout* typGetBlkLayout(unsigned blockSize);
    // Get the number of a layout having the specified size but no class handle.
    unsigned typGetBlkLayoutNum(unsigned blockSize);
    // Get the layout for the specified class handle.
    ClassLayout* typGetObjLayout(CORINFO_CLASS_HANDLE classHandle);
    // Get the number of a layout for the specified class handle.
    unsigned typGetObjLayoutNum(CORINFO_CLASS_HANDLE classHandle);
    // Get the struct type for the specified class handle.
    var_types typGetStructType(CORINFO_CLASS_HANDLE classHandle, var_types* elementType = nullptr);
    // Get the struct type for the specified layout.
    var_types typGetStructType(ClassLayout* layout);
    // Get the layout of a STRUCT typed node.
    ClassLayout* typGetStructLayout(GenTree* node);
    // Get the layout of a Vector2/3/4/T/NT type.
    ClassLayout* typGetVectorLayout(GenTree* node);
    ClassLayout* typGetVectorLayout(var_types simdType, var_types elementType);

//-------------------------- Global Compiler Data ------------------------------------

#ifdef DEBUG
private:
    static LONG s_compMethodsCount; // to produce unique label names
#endif

public:
#ifdef DEBUG
    LONG     compMethodID;
    unsigned compGenTreeID;
    unsigned compStatementID;
    unsigned compBasicBlockID;
#endif

    BasicBlock* compCurBB;   // the current basic block in process
    Statement*  compCurStmt; // the current statement in process

    //  The following is used to create the 'method JIT info' block.
    size_t compInfoBlkSize;
    BYTE*  compInfoBlkAddr;

    EHblkDsc* compHndBBtab;           // array of EH data
    unsigned  compHndBBtabCount;      // element count of used elements in EH data array
    unsigned  compHndBBtabAllocCount; // element count of allocated elements in EH data array

#if defined(TARGET_X86)

    //-------------------------------------------------------------------------
    //  Tracking of region covered by the monitor in synchronized methods
    void* syncStartEmitCookie; // the emitter cookie for first instruction after the call to MON_ENTER
    void* syncEndEmitCookie;   // the emitter cookie for first instruction after the call to MON_EXIT

#endif // !TARGET_X86

    Phases      mostRecentlyActivePhase; // the most recently active phase
    PhaseChecks activePhaseChecks;       // the currently active phase checks

    //-------------------------------------------------------------------------
    //  The following keeps track of how many bytes of local frame space we've
    //  grabbed so far in the current function, and how many argument bytes we
    //  need to pop when we return.
    //

    unsigned compLclFrameSize; // secObject+lclBlk+locals+temps

    // Count of callee-saved regs we pushed in the prolog.
    // Does not include EBP for isFramePointerUsed() and double-aligned frames.
    // In case of Amd64 this doesn't include float regs saved on stack.
    unsigned compCalleeRegsPushed;

#if defined(TARGET_XARCH)
    // Mask of callee saved float regs on stack.
    regMaskTP compCalleeFPRegsSavedMask;
#endif
#ifdef TARGET_AMD64
// Quirk for VS debug-launch scenario to work:
// Bytes of padding between save-reg area and locals.
#define VSQUIRK_STACK_PAD (2 * REGSIZE_BYTES)
    unsigned compVSQuirkStackPaddingNeeded;
#endif

    unsigned compArgSize; // total size of arguments in bytes (including register args (lvIsRegArg))

    unsigned compMapILargNum(unsigned ILargNum);      // map accounting for hidden args
    unsigned compMapILvarNum(unsigned ILvarNum);      // map accounting for hidden args
    unsigned compMap2ILvarNum(unsigned varNum) const; // map accounting for hidden args

    //-------------------------------------------------------------------------

    static void compStartup();  // One-time initialization
    static void compShutdown(); // One-time finalization

    void compInit(ArenaAllocator*       pAlloc,
                  CORINFO_METHOD_HANDLE methodHnd,
                  COMP_HANDLE           compHnd,
                  CORINFO_METHOD_INFO*  methodInfo,
                  InlineInfo*           inlineInfo = nullptr);
    void compDone();

    static void compDisplayStaticSizes(FILE* fout);

    //------------ Some utility functions --------------

    void* compGetHelperFtn(CorInfoHelpFunc ftnNum,         /* IN  */
                           void**          ppIndirection); /* OUT */

    // Components used by the compiler may write unit test suites, and
    // have them run within this method.  They will be run only once per process, and only
    // in debug.  (Perhaps should be under the control of a COMPlus_ flag.)
    // These should fail by asserting.
    INDEBUG(void compDoComponentUnitTestsOnce();)

    int compCompile(CORINFO_MODULE_HANDLE classPtr,
                    void**                methodCodePtr,
                    uint32_t*             methodCodeSize,
                    JitFlags*             compileFlags);
    void compCompileFinish();
    int compCompileHelper(CORINFO_MODULE_HANDLE classPtr,
                          COMP_HANDLE           compHnd,
                          CORINFO_METHOD_INFO*  methodInfo,
                          void**                methodCodePtr,
                          uint32_t*             methodCodeSize,
                          JitFlags*             compileFlag);

    ArenaAllocator* compGetArenaAllocator();

    void generatePatchpointInfo();

#if MEASURE_MEM_ALLOC
    static bool s_dspMemStats; // Display per-phase memory statistics for every function
#endif                         // MEASURE_MEM_ALLOC

#if LOOP_HOIST_STATS
    unsigned m_loopsConsidered;
    bool     m_curLoopHasHoistedExpression;
    unsigned m_loopsWithHoistedExpressions;
    unsigned m_totalHoistedExpressions;

    void AddLoopHoistStats();
    void PrintPerMethodLoopHoistStats();

    static CritSecObject s_loopHoistStatsLock; // This lock protects the data structures below.
    static unsigned      s_loopsConsidered;
    static unsigned      s_loopsWithHoistedExpressions;
    static unsigned      s_totalHoistedExpressions;

    static void PrintAggregateLoopHoistStats(FILE* f);
#endif // LOOP_HOIST_STATS

    bool compIsForInlining() const;
    bool compDonotInline();

#ifdef DEBUG
    // Get the default fill char value we randomize this value when JitStress is enabled.
    static unsigned char compGetJitDefaultFill(Compiler* comp);

    const char* compLocalVarName(unsigned varNum, unsigned offs);
    VarName compVarName(regNumber reg, bool isFloatReg = false);
    const char* compRegVarName(regNumber reg, bool displayVar = false, bool isFloatReg = false);
    void compDspSrcLinesByNativeIP(UNATIVE_OFFSET curIP);
    void compDspSrcLinesByLineNum(unsigned line, bool seek = false);
#endif // DEBUG

    //-------------------------------------------------------------------------

    struct VarScopeListNode
    {
        VarScopeDsc*             data;
        VarScopeListNode*        next;
        static VarScopeListNode* Create(VarScopeDsc* value, CompAllocator alloc)
        {
            VarScopeListNode* node = new (alloc) VarScopeListNode;
            node->data             = value;
            node->next             = nullptr;
            return node;
        }
    };

    struct VarScopeMapInfo
    {
        VarScopeListNode*       head;
        VarScopeListNode*       tail;
        static VarScopeMapInfo* Create(VarScopeListNode* node, CompAllocator alloc)
        {
            VarScopeMapInfo* info = new (alloc) VarScopeMapInfo;
            info->head            = node;
            info->tail            = node;
            return info;
        }
    };

    // Max value of scope count for which we would use linear search; for larger values we would use hashtable lookup.
    static const unsigned MAX_LINEAR_FIND_LCL_SCOPELIST = 32;

    typedef JitHashTable<unsigned, JitSmallPrimitiveKeyFuncs<unsigned>, VarScopeMapInfo*> VarNumToScopeDscMap;

    // Map to keep variables' scope indexed by varNum containing it's scope dscs at the index.
    VarNumToScopeDscMap* compVarScopeMap;

    VarScopeDsc* compFindLocalVar(unsigned varNum, unsigned lifeBeg, unsigned lifeEnd);

    VarScopeDsc* compFindLocalVar(unsigned varNum, unsigned offs);

    VarScopeDsc* compFindLocalVarLinear(unsigned varNum, unsigned offs);

    void compInitVarScopeMap();

    VarScopeDsc** compEnterScopeList; // List has the offsets where variables
                                      // enter scope, sorted by instr offset
    unsigned compNextEnterScope;

    VarScopeDsc** compExitScopeList; // List has the offsets where variables
                                     // go out of scope, sorted by instr offset
    unsigned compNextExitScope;

    void compInitScopeLists();

    void compResetScopeLists();

    VarScopeDsc* compGetNextEnterScope(unsigned offs, bool scan = false);

    VarScopeDsc* compGetNextExitScope(unsigned offs, bool scan = false);

    void compProcessScopesUntil(unsigned   offset,
                                VARSET_TP* inScope,
                                void (Compiler::*enterScopeFn)(VARSET_TP* inScope, VarScopeDsc*),
                                void (Compiler::*exitScopeFn)(VARSET_TP* inScope, VarScopeDsc*));

#ifdef DEBUG
    void compDispScopeLists();
#endif // DEBUG

    bool compIsProfilerHookNeeded();

    //-------------------------------------------------------------------------
    /*               Statistical Data Gathering                               */

    void compJitStats(); // call this function and enable
                         // various ifdef's below for statistical data

#if CALL_ARG_STATS
    void        compCallArgStats();
    static void compDispCallArgStats(FILE* fout);
#endif

    //-------------------------------------------------------------------------

protected:
#ifdef DEBUG
    bool skipMethod();
#endif

    ArenaAllocator* compArenaAllocator;

public:
    void compFunctionTraceStart();
    void compFunctionTraceEnd(void* methodCodePtr, ULONG methodCodeSize, bool isNYI);

protected:
    size_t compMaxUncheckedOffsetForNullObject;

    void compInitOptions(JitFlags* compileFlags);

    void compSetProcessor();
    void compInitDebuggingInfo();
    void compSetOptimizationLevel();
#ifdef TARGET_ARMARCH
    bool compRsvdRegCheck(FrameLayoutState curState);
#endif
    void compCompile(void** methodCodePtr, uint32_t* methodCodeSize, JitFlags* compileFlags);

    // Clear annotations produced during optimizations; to be used between iterations when repeating opts.
    void ResetOptAnnotations();

    // Regenerate loop descriptors; to be used between iterations when repeating opts.
    void RecomputeLoopInfo();

#ifdef PROFILING_SUPPORTED
    // Data required for generating profiler Enter/Leave/TailCall hooks

    bool  compProfilerHookNeeded; // Whether profiler Enter/Leave/TailCall hook needs to be generated for the method
    void* compProfilerMethHnd;    // Profiler handle of the method being compiled. Passed as param to ELT callbacks
    bool  compProfilerMethHndIndirected; // Whether compProfilerHandle is pointer to the handle or is an actual handle
#endif

#ifdef TARGET_AMD64
    void compQuirkForPPP(); // Check if this method should be Quirked for the PPP issue
#endif

public:
    // Assumes called as part of process shutdown; does any compiler-specific work associated with that.
    static void ProcessShutdownWork(ICorStaticInfo* statInfo);

    CompAllocator getAllocator(CompMemKind cmk = CMK_Generic)
    {
        return CompAllocator(compArenaAllocator, cmk);
    }

    CompAllocator getAllocatorGC()
    {
        return getAllocator(CMK_GC);
    }

    CompAllocator getAllocatorLoopHoist()
    {
        return getAllocator(CMK_LoopHoist);
    }

#ifdef DEBUG
    CompAllocator getAllocatorDebugOnly()
    {
        return getAllocator(CMK_DebugOnly);
    }
#endif // DEBUG

public:
    // Returns TRUE if child is equal to or a subtype of parent.
    INDEBUG(bool tiCompatibleWith(const typeInfo& pChild, const typeInfo& pParent) const;)

    // The following is used to track liveness of local variables, initialization
    // of valueclass constructors, and type safe use of IL instructions.

    // dynamic state info needed for verification
    EntryState verCurrentState;

    void impSetCurrentState(BasicBlock* block);

#ifdef DEBUG
    typeInfo verMakeTypeInfo(CORINFO_CLASS_HANDLE clsHnd);
    typeInfo verMakeTypeInfo(CorInfoType ciType, CORINFO_CLASS_HANDLE clsHnd);

    bool verCheckTailCallConstraint(OPCODE                  opcode,
                                    CORINFO_RESOLVED_TOKEN* pResolvedToken,
                                    CORINFO_RESOLVED_TOKEN* pConstrainedResolvedToken // Is this a "constrained." call
                                                                                      // on a type parameter?
                                    );

    // One line log function. Default level is 0. Increasing it gives you
    // more log information

    // levels are currently unused: #define JITDUMP(level,...)                     ();
    void JitLogEE(unsigned level, const char* fmt, ...);

    bool compDebugBreak;

    bool compJitHaltMethod();

#endif

    /*
    XXXXXXXXXXXXXXXXXXXXXXXXXXXXXXXXXXXXXXXXXXXXXXXXXXXXXXXXXXXXXXXXXXXXXXXXXXXXXXX
    XXXXXXXXXXXXXXXXXXXXXXXXXXXXXXXXXXXXXXXXXXXXXXXXXXXXXXXXXXXXXXXXXXXXXXXXXXXXXXX
    XX                                                                           XX
    XX                   GS Security checks for unsafe buffers                   XX
    XX                                                                           XX
    XXXXXXXXXXXXXXXXXXXXXXXXXXXXXXXXXXXXXXXXXXXXXXXXXXXXXXXXXXXXXXXXXXXXXXXXXXXXXXX
    XXXXXXXXXXXXXXXXXXXXXXXXXXXXXXXXXXXXXXXXXXXXXXXXXXXXXXXXXXXXXXXXXXXXXXXXXXXXXXX
    */
public:
    struct ShadowParamVarInfo
    {
        FixedBitVect* assignGroup; // the closure set of variables whose values depend on each other
        unsigned      shadowLclNum;

#ifdef DEBUG
        void Print()
        {
            printf("assignGroup [%p]; shadowCopy: %V02u;\n", assignGroup, shadowLclNum);
        }
#endif
    };

    GSCookie*           gsGlobalSecurityCookieAddr; // Address of global cookie for unsafe buffer checks
    GSCookie            gsGlobalSecurityCookieVal;  // Value of global cookie if addr is NULL
    ShadowParamVarInfo* gsShadowVarInfo;            // Table used by shadow param analysis code

    void gsGSChecksInitCookie();   // Grabs cookie variable
    void gsCopyShadowParams();     // Identify vulnerable params and create dhadow copies
    bool gsFindVulnerableParams(); // Shadow param analysis code
    void gsParamsToShadows();      // Insert copy code and replave param uses by shadow

    static fgWalkPreFn gsMarkPtrsAndAssignGroups; // Shadow param analysis tree-walk
    static fgWalkPreFn gsReplaceShadowParams;     // Shadow param replacement tree-walk

#define DEFAULT_MAX_INLINE_SIZE 100 // Methods with >  DEFAULT_MAX_INLINE_SIZE IL bytes will never be inlined.
                                    // This can be overwritten by setting complus_JITInlineSize env variable.

#define DEFAULT_MAX_INLINE_DEPTH 20 // Methods at more than this level deep will not be inlined

#define DEFAULT_MAX_LOCALLOC_TO_LOCAL_SIZE 32 // fixed locallocs of this size or smaller will convert to local buffers

private:
#ifdef FEATURE_JIT_METHOD_PERF
    JitTimer*                  pCompJitTimer;         // Timer data structure (by phases) for current compilation.
    static CompTimeSummaryInfo s_compJitTimerSummary; // Summary of the Timer information for the whole run.

    static LPCWSTR JitTimeLogCsv();        // Retrieve the file name for CSV from ConfigDWORD.
    static LPCWSTR compJitTimeLogFilename; // If a log file for JIT time is desired, filename to write it to.
#endif
    void BeginPhase(Phases phase); // Indicate the start of the given phase.
    void EndPhase(Phases phase);   // Indicate the end of the given phase.

#if MEASURE_CLRAPI_CALLS
    // Thin wrappers that call into JitTimer (if present).
    inline void CLRApiCallEnter(unsigned apix);
    inline void CLRApiCallLeave(unsigned apix);

public:
    inline void CLR_API_Enter(API_ICorJitInfo_Names ename);
    inline void CLR_API_Leave(API_ICorJitInfo_Names ename);

private:
#endif

#if defined(DEBUG) || defined(INLINE_DATA)
    // These variables are associated with maintaining SQM data about compile time.
    unsigned __int64 m_compCyclesAtEndOfInlining; // The thread-virtualized cycle count at the end of the inlining phase
                                                  // in the current compilation.
    unsigned __int64 m_compCycles;                // Net cycle count for current compilation
    DWORD m_compTickCountAtEndOfInlining; // The result of GetTickCount() (# ms since some epoch marker) at the end of
                                          // the inlining phase in the current compilation.
#endif                                    // defined(DEBUG) || defined(INLINE_DATA)

    // Records the SQM-relevant (cycles and tick count).  Should be called after inlining is complete.
    // (We do this after inlining because this marks the last point at which the JIT is likely to cause
    // type-loading and class initialization).
    void RecordStateAtEndOfInlining();
    // Assumes being called at the end of compilation.  Update the SQM state.
    void RecordStateAtEndOfCompilation();

public:
#if FUNC_INFO_LOGGING
    static LPCWSTR compJitFuncInfoFilename; // If a log file for per-function information is required, this is the
                                            // filename to write it to.
    static FILE* compJitFuncInfoFile;       // And this is the actual FILE* to write to.
#endif                                      // FUNC_INFO_LOGGING

#if MEASURE_NOWAY
    void RecordNowayAssert(const char* filename, unsigned line, const char* condStr);
#endif // MEASURE_NOWAY

#ifndef FEATURE_TRACELOGGING
    // Should we actually fire the noway assert body and the exception handler?
    bool compShouldThrowOnNoway();
#else  // FEATURE_TRACELOGGING
    // Should we actually fire the noway assert body and the exception handler?
    bool compShouldThrowOnNoway(const char* filename, unsigned line);

    // Telemetry instance to use per method compilation.
    JitTelemetry compJitTelemetry;

    // Get common parameters that have to be logged with most telemetry data.
    void compGetTelemetryDefaults(const char** assemblyName,
                                  const char** scopeName,
                                  const char** methodName,
                                  unsigned*    methodHash);
#endif // !FEATURE_TRACELOGGING

    // The "FieldSeqStore", for canonicalizing field sequences.  See the definition of FieldSeqStore for
    // operations.
    FieldSeqStore* m_fieldSeqStore;

    FieldSeqStore* GetFieldSeqStore()
    {
        Compiler* compRoot = impInlineRoot();
        if (compRoot->m_fieldSeqStore == nullptr)
        {
            compRoot->m_fieldSeqStore = new (this, CMK_FieldSeqStore) FieldSeqStore(compRoot);
        }
        return compRoot->m_fieldSeqStore;
    }

    typedef JitHashTable<GenTree*, JitPtrKeyFuncs<GenTree>, FieldSeqNode*> NodeToFieldSeqMap;

    // Some nodes of "TYP_BYREF" or "TYP_I_IMPL" actually represent the address of a field within a struct, but since
    // the offset of the field is zero, there's no "GT_ADD" node.  We normally attach a field sequence to the constant
    // that is added, but what do we do when that constant is zero, and is thus not present?  We use this mechanism to
    // attach the field sequence directly to the address node.
    NodeToFieldSeqMap* m_zeroOffsetFieldMap;

    NodeToFieldSeqMap* GetZeroOffsetFieldMap()
    {
        // Don't need to worry about inlining here
        if (m_zeroOffsetFieldMap == nullptr)
        {
            // Create a CompAllocator that labels sub-structure with CMK_ZeroOffsetFieldMap, and use that for
            // allocation.
            CompAllocator ialloc(getAllocator(CMK_ZeroOffsetFieldMap));
            m_zeroOffsetFieldMap = new (ialloc) NodeToFieldSeqMap(ialloc);
        }
        return m_zeroOffsetFieldMap;
    }

    // Requires that "op1" is a node of type "TYP_BYREF" or "TYP_I_IMPL".  We are dereferencing this with the fields in
    // "fieldSeq", whose offsets are required all to be zero.  Ensures that any field sequence annotation currently on
    // "op1" or its components is augmented by appending "fieldSeq".  In practice, if "op1" is a GT_LCL_FLD, it has
    // a field sequence as a member; otherwise, it may be the addition of an a byref and a constant, where the const
    // has a field sequence -- in this case "fieldSeq" is appended to that of the constant; otherwise, we
    // record the the field sequence using the ZeroOffsetFieldMap described above.
    //
    // One exception above is that "op1" is a node of type "TYP_REF" where "op1" is a GT_LCL_VAR.
    // This happens when System.Object vtable pointer is a regular field at offset 0 in System.Private.CoreLib in
    // CoreRT. Such case is handled same as the default case.
    void fgAddFieldSeqForZeroOffset(GenTree* op1, FieldSeqNode* fieldSeq);

    NodeToUnsignedMap* m_memorySsaMap[MemoryKindCount];

    // In some cases, we want to assign intermediate SSA #'s to memory states, and know what nodes create those memory
    // states. (We do this for try blocks, where, if the try block doesn't do a call that loses track of the memory
    // state, all the possible memory states are possible initial states of the corresponding catch block(s).)
    NodeToUnsignedMap* GetMemorySsaMap(MemoryKind memoryKind)
    {
        if (memoryKind == GcHeap && byrefStatesMatchGcHeapStates)
        {
            // Use the same map for GCHeap and ByrefExposed when their states match.
            memoryKind = ByrefExposed;
        }

        assert(memoryKind < MemoryKindCount);
        Compiler* compRoot = impInlineRoot();
        if (compRoot->m_memorySsaMap[memoryKind] == nullptr)
        {
            CompAllocator ialloc(getAllocator(CMK_SSA));
            compRoot->m_memorySsaMap[memoryKind] = new (ialloc) NodeToUnsignedMap(ialloc);
        }
        return compRoot->m_memorySsaMap[memoryKind];
    }

    // The Refany type is the only struct type whose structure is implicitly assumed by IL.  We need its fields.
    CORINFO_CLASS_HANDLE m_refAnyClass;
    CORINFO_FIELD_HANDLE GetRefanyDataField()
    {
        if (m_refAnyClass == nullptr)
        {
            m_refAnyClass = info.compCompHnd->getBuiltinClass(CLASSID_TYPED_BYREF);
        }
        return info.compCompHnd->getFieldInClass(m_refAnyClass, 0);
    }
    CORINFO_FIELD_HANDLE GetRefanyTypeField()
    {
        if (m_refAnyClass == nullptr)
        {
            m_refAnyClass = info.compCompHnd->getBuiltinClass(CLASSID_TYPED_BYREF);
        }
        return info.compCompHnd->getFieldInClass(m_refAnyClass, 1);
    }

#if VARSET_COUNTOPS
    static BitSetSupport::BitSetOpCounter m_varsetOpCounter;
#endif
#if ALLVARSET_COUNTOPS
    static BitSetSupport::BitSetOpCounter m_allvarsetOpCounter;
#endif

    static HelperCallProperties s_helperCallProperties;

    bool abiMorphStackStructArg(CallArgInfo* argInfo, GenTree* arg);
    void abiMorphStackLclArgPromoted(CallArgInfo* argInfo, GenTreeLclVar* arg);
    void abiMorphMkRefAnyToFieldList(CallArgInfo* argInfo, GenTreeOp* mkrefany);
    GenTreeFieldList* abiMakeFieldList(GenTree* arg);
    void abiMorphSingleRegStructArg(CallArgInfo* argInfo, GenTree* arg);
    GenTree* abiMorphSingleRegLclArgPromoted(GenTreeLclVar* arg, var_types argRegType, unsigned argSize);
#ifndef TARGET_X86
    void abiMorphArgs2ndPass(GenTreeCall* call);
    GenTree* abiMorphMkRefAnyToStore(unsigned tempLclNum, GenTreeOp* mkrefany);
#if FEATURE_MULTIREG_ARGS
    bool abiCanMorphMultiRegLclArgPromoted(CallArgInfo* argInfo, LclVarDsc* lcl);
    GenTree* abiMorphMultiRegLclArgPromoted(CallArgInfo* argInfo, LclVarDsc* lcl);
    GenTree* abiMorphMultiRegStructArg(CallArgInfo* argInfo, GenTree* arg);
#ifdef FEATURE_SIMD
    GenTree* abiMorphMultiRegSimdArg(CallArgInfo* argInfo, GenTree* arg);
#endif
    GenTree* abiMorphMultiRegLclArg(CallArgInfo* argInfo, GenTreeLclVarCommon* arg);
    GenTree* abiMorphMultiRegObjArg(CallArgInfo* argInfo, GenTreeObj* arg);
    GenTree* abiMakeIndirAddrMultiUse(GenTree** addrInOut, ssize_t* addrOffsetOut, unsigned indirSize);
    GenTree* abiNewMultiLoadIndir(GenTree* addr, ssize_t addrOffset, unsigned indirSize);
#endif
    unsigned abiAllocateStructArgTemp(ClassLayout* argLayout);
    void abiFreeAllStructArgTemps();
#if TARGET_64BIT
    void abiMorphImplicitByRefStructArg(GenTreeCall* call, CallArgInfo* argInfo);
#endif
#endif // !TARGET_X86

    bool killGCRefs(GenTree* tree);
}; // end of class Compiler

#ifdef TARGET_ARM64
// TODO-MIKE-Cleanup: It's not clear if storing immediates directly inside GenTreeInstr
// is a good idea. It does avoid the need for "containment" but there's not enough space
// in GenTreeInstr to store a 64 bit bitmask immediate so it has to be stored in its
// encoded form so anyone who cares about the value has to decode it first. But then
// there's not a lot going on post lowering that involves looking at immediates so it's
// not such a big issue.
// And at least in theory, storing the encoded immediate is good for throughput, since
// the rather expensive encoding is done only once, in lowering. Except that currently
// the emitter interface requires decoded immediates, only for the emitter to encode it
// again...
ssize_t DecodeBitmaskImm(unsigned encoded, emitAttr size);
#endif

struct GenTreeInstr : public GenTree
{
    using Use = GenTreeUse;

private:
#if defined(TARGET_ARM64)
    static constexpr unsigned NUM_OPS_BITS = 2;
    static constexpr unsigned INS_BITS     = 9;
    static constexpr unsigned SIZE_BITS    = 9;
    static constexpr unsigned OPT_BITS     = 4;
#elif defined(TARGET_ARM)
    static constexpr unsigned NUM_OPS_BITS = 2;
    static constexpr unsigned INS_BITS     = 9;
    static constexpr unsigned SIZE_BITS    = 9;
    static constexpr unsigned OPT_BITS     = 3;
#elif defined(TARGET_XARCH)
    // TODO-MIKE-Cleanup: Wishful thinking... it may be nice to use GenTreeInstr on x86/64
    // but compared to ARM there aren't many interesting use cases and x86/64 instructions
    // are problematic due the possibility of having a 32 bit immediate and a 32 bit address
    // mode displacement.
    // There's just not enough room for both imm32 and disp32, no matter how things are packed.
    // Except if we steal some bits from GenTree, value numbers aren't normally needed in and
    // post lowering.
    static constexpr unsigned NUM_OPS_BITS = 2;
    static constexpr unsigned INS_BITS     = 10;
    static constexpr unsigned SIZE_BITS    = 9;
#endif

    static_assert_no_msg(INS_count <= (1 << INS_BITS));
    static_assert_no_msg(EA_BYREF < (1 << SIZE_BITS));
#if defined(TARGET_ARM64)
    static_assert_no_msg(INS_OPTS_SXTX < (1 << OPT_BITS));
#elif defined(TARGET_ARM)
    static_assert_no_msg(INS_OPTS_ROR < (1 << OPT_BITS));
#endif

    unsigned    m_numOps : NUM_OPS_BITS;
    instruction m_ins : INS_BITS;
    // TODO-MIKE-Cleanup: Using emitAttr for size is overkill, all we need is to be able to control
    // the instruction size (32/64 bit) independently from type so we can potentially take advantage
    // of the implicit zero extension that 32 bit instructions perform. But there's no need to do
    // this for GC types so the GC info conveyed by emitAttr isn't necessary.
    emitAttr m_size : SIZE_BITS;
#ifdef TARGET_ARMARCH
    insOpts m_opt : OPT_BITS;
#endif
    unsigned m_imm;

    union {
        Use  m_inlineUses[3];
        Use* m_uses;
    };

public:
    GenTreeInstr(var_types type, instruction ins, GenTree* op1)
        : GenTree(GT_INSTR, type)
        , m_numOps(1)
        , m_ins(ins)
        , m_size(emitActualTypeSize(type))
#ifdef TARGET_ARMARCH
        , m_opt(INS_OPTS_NONE)
#endif
        , m_imm(0)
        , m_inlineUses{op1}
    {
    }

    GenTreeInstr(var_types type, instruction ins, GenTree* op1, GenTree* op2)
        : GenTree(GT_INSTR, type)
        , m_numOps(2)
        , m_ins(ins)
        , m_size(emitActualTypeSize(type))
#ifdef TARGET_ARMARCH
        , m_opt(INS_OPTS_NONE)
#endif
        , m_imm(0)
        , m_inlineUses{op1, op2}
    {
    }

    GenTreeInstr(GenTreeInstr* from, Compiler* compiler)
        : GenTree(from->GetOper(), from->GetType())
        , m_ins(from->m_ins)
        , m_size(from->m_size)
#ifdef TARGET_ARMARCH
        , m_opt(from->m_opt)
#endif
        , m_imm(from->m_imm)
    {
        SetNumOps(from->m_numOps, compiler->getAllocator(CMK_ASTNode));

        for (unsigned i = 0; i < from->m_numOps; i++)
        {
            SetOp(i, compiler->gtCloneExpr(from->GetOp(i)));
        }
    }

    instruction GetIns() const
    {
        return m_ins;
    }

    emitAttr GetSize() const
    {
        return m_size;
    }

#ifdef TARGET_ARMARCH
    insOpts GetOption() const
    {
        return m_opt;
    }

    void SetOption(insOpts opt)
    {
        m_opt = opt;
    }
#endif

    void SetIns(instruction ins)
    {
        assert(ins < INS_count);

        m_ins  = ins;
        m_size = emitActualTypeSize(GetType());
#ifdef TARGET_ARMARCH
        m_opt = INS_OPTS_NONE;
#endif
    }

    void SetIns(instruction ins,
                emitAttr    size
#ifdef TARGET_ARMARCH
                ,
                insOpts opt = INS_OPTS_NONE
#endif
                )
    {
        assert(ins < INS_count);
        assert(size <= EA_BYREF);
#if defined(TARGET_ARM64)
        assert(opt <= INS_OPTS_SXTX);
#elif defined(TARGET_ARM)
        assert(opt <= INS_OPTS_ROR);
#endif

        m_ins  = ins;
        m_size = size;
#ifdef TARGET_ARMARCH
        m_opt = opt;
#endif
    }

    unsigned GetImmediate() const
    {
        return m_imm;
    }

    void SetImmediate(unsigned imm)
    {
        m_imm = imm;
    }

    unsigned GetNumOps() const
    {
        return m_numOps;
    }

    void SetNumOps(unsigned numOps)
    {
        m_numOps = static_cast<uint16_t>(numOps);
        assert(HasInlineUses());

        new (m_inlineUses) Use[numOps]();
    }

    void SetNumOps(unsigned numOps, CompAllocator alloc)
    {
        assert(numOps < UINT16_MAX);
        assert(m_numOps == 0);

        m_numOps = static_cast<uint16_t>(numOps);

        if (HasInlineUses())
        {
            new (m_inlineUses) Use[numOps]();
        }
        else
        {
            m_uses = new (alloc) Use[numOps]();
        }
    }

    GenTree* GetOp(unsigned index) const
    {
        return GetUse(index).GetNode();
    }

    void SetOp(unsigned index, GenTree* node)
    {
        assert(node != nullptr);
        GetUse(index).SetNode(node);
    }

    const Use& GetUse(unsigned index) const
    {
        assert(index < m_numOps);
        return GetUses()[index];
    }

    Use& GetUse(unsigned index)
    {
        assert(index < m_numOps);
        return GetUses()[index];
    }

    IteratorPair<Use*> Uses()
    {
        Use* uses = GetUses();
        return MakeIteratorPair(uses, uses + GetNumOps());
    }

    static bool Equals(GenTreeInstr* instr1, GenTreeInstr* instr2)
    {
        if ((instr1->GetType() != instr2->GetType()) || (instr1->m_ins != instr2->m_ins) ||
            (instr1->m_size != instr2->m_size) ||
#ifdef TARGET_ARMARCH
            (instr1->m_opt != instr2->m_opt) ||
#endif
            (instr1->m_numOps != instr2->m_numOps))
        {
            return false;
        }

        for (unsigned i = 0; i < instr1->m_numOps; i++)
        {
            if (!Compare(instr1->GetOp(i), instr2->GetOp(i)))
            {
                return false;
            }
        }

        return true;
    }

    // Delete some functions inherited from GenTree to avoid accidental use, at least
    // when the node object is accessed via GenTreeInstr* rather than GenTree*.
    GenTree*           gtGetOp1() const          = delete;
    GenTree*           gtGetOp2() const          = delete;
    GenTree*           gtGetOp2IfPresent() const = delete;
    GenTreeUnOp*       AsUnOp()                  = delete;
    const GenTreeUnOp* AsUnOp() const            = delete;
    GenTreeOp*         AsOp()                    = delete;
    const GenTreeOp*   AsOp() const              = delete;

private:
    bool HasInlineUses() const
    {
        return m_numOps <= _countof(m_inlineUses);
    }

    Use* GetUses()
    {
        return HasInlineUses() ? m_inlineUses : m_uses;
    }

    const Use* GetUses() const
    {
        return HasInlineUses() ? m_inlineUses : m_uses;
    }

#if DEBUGGABLE_GENTREE
public:
    GenTreeInstr() : GenTree()
    {
    }
#endif
};

//---------------------------------------------------------------------------------------------------------------------
// GenTreeVisitor: a flexible tree walker implemented using the curiously-recurring-template pattern.
//
// This class implements a configurable walker for IR trees. There are five configuration options (defaults values are
// shown in parentheses):
//
// - ComputeStack (false): when true, the walker will push each node onto the `m_ancestors` stack. "Ancestors" is a bit
//                         of a misnomer, as the first entry will always be the current node.
//
// - DoPreOrder (false): when true, the walker will invoke `TVisitor::PreOrderVisit` with the current node as an
//                       argument before visiting the node's operands.
//
// - DoPostOrder (false): when true, the walker will invoke `TVisitor::PostOrderVisit` with the current node as an
//                        argument after visiting the node's operands.
//
// - DoLclVarsOnly (false): when true, the walker will only invoke `TVisitor::PreOrderVisit` for lclVar nodes.
//                          `DoPreOrder` must be true if this option is true.
//
// - UseExecutionOrder (false): when true, then walker will visit a node's operands in execution order (e.g. if a
//                              binary operator has the `GTF_REVERSE_OPS` flag set, the second operand will be
//                              visited before the first).
//
// At least one of `DoPreOrder` and `DoPostOrder` must be specified.
//
// A simple pre-order visitor might look something like the following:
//
//     class CountingVisitor final : public GenTreeVisitor<CountingVisitor>
//     {
//     public:
//         enum
//         {
//             DoPreOrder = true
//         };
//
//         unsigned m_count;
//
//         CountingVisitor(Compiler* compiler)
//             : GenTreeVisitor<CountingVisitor>(compiler), m_count(0)
//         {
//         }
//
//         Compiler::fgWalkResult PreOrderVisit(GenTree* node)
//         {
//             m_count++;
//         }
//     };
//
// This visitor would then be used like so:
//
//     CountingVisitor countingVisitor(compiler);
//     countingVisitor.WalkTree(root);
//
template <typename TVisitor>
class GenTreeVisitor
{
protected:
    typedef Compiler::fgWalkResult fgWalkResult;

    enum
    {
        ComputeStack      = false,
        DoPreOrder        = false,
        DoPostOrder       = false,
        DoLclVarsOnly     = false,
        UseExecutionOrder = false,
    };

    Compiler*            m_compiler;
    ArrayStack<GenTree*> m_ancestors;

    GenTreeVisitor(Compiler* compiler) : m_compiler(compiler), m_ancestors(compiler->getAllocator(CMK_ArrayStack))
    {
        assert(compiler != nullptr);

        static_assert_no_msg(TVisitor::DoPreOrder || TVisitor::DoPostOrder);
        static_assert_no_msg(!TVisitor::DoLclVarsOnly || TVisitor::DoPreOrder);
    }

    fgWalkResult PreOrderVisit(GenTree** use, GenTree* user)
    {
        return fgWalkResult::WALK_CONTINUE;
    }

    fgWalkResult PostOrderVisit(GenTree** use, GenTree* user)
    {
        return fgWalkResult::WALK_CONTINUE;
    }

public:
    fgWalkResult WalkTree(GenTree** use, GenTree* user)
    {
        assert(use != nullptr);

        GenTree* node = *use;

        if (TVisitor::ComputeStack)
        {
            m_ancestors.Push(node);
        }

        fgWalkResult result = fgWalkResult::WALK_CONTINUE;
        if (TVisitor::DoPreOrder && !TVisitor::DoLclVarsOnly)
        {
            result = reinterpret_cast<TVisitor*>(this)->PreOrderVisit(use, user);
            if (result == fgWalkResult::WALK_ABORT)
            {
                return result;
            }

            node = *use;
            if ((node == nullptr) || (result == fgWalkResult::WALK_SKIP_SUBTREES))
            {
                goto DONE;
            }
        }

        switch (node->OperGet())
        {
            // Leaf lclVars
            case GT_LCL_VAR:
            case GT_LCL_FLD:
            case GT_LCL_VAR_ADDR:
            case GT_LCL_FLD_ADDR:
                if (TVisitor::DoLclVarsOnly)
                {
                    result = reinterpret_cast<TVisitor*>(this)->PreOrderVisit(use, user);
                    if (result == fgWalkResult::WALK_ABORT)
                    {
                        return result;
                    }
                }
                FALLTHROUGH;

            // Leaf nodes
            case GT_CATCH_ARG:
            case GT_LABEL:
            case GT_FTN_ADDR:
            case GT_RET_EXPR:
            case GT_CNS_INT:
            case GT_CNS_LNG:
            case GT_CNS_DBL:
            case GT_CNS_STR:
            case GT_MEMORYBARRIER:
            case GT_JMP:
            case GT_JCC:
            case GT_SETCC:
            case GT_NO_OP:
            case GT_START_NONGC:
            case GT_START_PREEMPTGC:
            case GT_PROF_HOOK:
#if !defined(FEATURE_EH_FUNCLETS)
            case GT_END_LFIN:
#endif // !FEATURE_EH_FUNCLETS
            case GT_PHI_ARG:
            case GT_JMPTABLE:
            case GT_CLS_VAR:
            case GT_CLS_VAR_ADDR:
            case GT_ARGPLACE:
            case GT_PHYSREG:
            case GT_EMITNOP:
            case GT_PINVOKE_PROLOG:
            case GT_PINVOKE_EPILOG:
            case GT_IL_OFFSET:
                break;

            // Lclvar unary operators
            case GT_STORE_LCL_VAR:
            case GT_STORE_LCL_FLD:
                if (TVisitor::DoLclVarsOnly)
                {
                    result = reinterpret_cast<TVisitor*>(this)->PreOrderVisit(use, user);
                    if (result == fgWalkResult::WALK_ABORT)
                    {
                        return result;
                    }
                }
                FALLTHROUGH;

            // Standard unary operators
            case GT_NOT:
            case GT_NEG:
            case GT_BSWAP:
            case GT_BSWAP16:
            case GT_COPY:
            case GT_RELOAD:
            case GT_ARR_LENGTH:
            case GT_CAST:
            case GT_BITCAST:
            case GT_CKFINITE:
            case GT_LCLHEAP:
            case GT_ADDR:
            case GT_IND:
            case GT_OBJ:
            case GT_BLK:
            case GT_BOX:
            case GT_ALLOCOBJ:
            case GT_INIT_VAL:
            case GT_JTRUE:
            case GT_SWITCH:
            case GT_NULLCHECK:
            case GT_PUTARG_REG:
            case GT_PUTARG_STK:
            case GT_RETURNTRAP:
            case GT_NOP:
            case GT_RETURN:
            case GT_RETFILT:
            case GT_RUNTIMELOOKUP:
            case GT_KEEPALIVE:
            {
                GenTreeUnOp* const unOp = node->AsUnOp();
                if (unOp->gtOp1 != nullptr)
                {
                    result = WalkTree(&unOp->gtOp1, unOp);
                    if (result == fgWalkResult::WALK_ABORT)
                    {
                        return result;
                    }
                }
                break;
            }

            // Special nodes
            case GT_PHI:
                for (GenTreePhi::Use& use : node->AsPhi()->Uses())
                {
                    result = WalkTree(&use.NodeRef(), node);
                    if (result == fgWalkResult::WALK_ABORT)
                    {
                        return result;
                    }
                }
                break;

            case GT_FIELD_LIST:
                for (GenTreeFieldList::Use& use : node->AsFieldList()->Uses())
                {
                    result = WalkTree(&use.NodeRef(), node);
                    if (result == fgWalkResult::WALK_ABORT)
                    {
                        return result;
                    }
                }
                break;

#ifdef FEATURE_SIMD
            case GT_SIMD:
                if (TVisitor::UseExecutionOrder && node->AsSIMD()->IsBinary() && node->IsReverseOp())
                {
                    result = WalkTree(&node->AsSIMD()->GetUse(1).NodeRef(), node);
                    if (result == fgWalkResult::WALK_ABORT)
                    {
                        return result;
                    }
                    result = WalkTree(&node->AsSIMD()->GetUse(0).NodeRef(), node);
                    if (result == fgWalkResult::WALK_ABORT)
                    {
                        return result;
                    }
                }
                else
                {
                    for (GenTreeSIMD::Use& use : node->AsSIMD()->Uses())
                    {
                        result = WalkTree(&use.NodeRef(), node);
                        if (result == fgWalkResult::WALK_ABORT)
                        {
                            return result;
                        }
                    }
                }
                break;
#endif

#ifdef FEATURE_HW_INTRINSICS
            case GT_HWINTRINSIC:
                if (TVisitor::UseExecutionOrder && node->AsHWIntrinsic()->IsBinary() && node->IsReverseOp())
                {
                    result = WalkTree(&node->AsHWIntrinsic()->GetUse(1).NodeRef(), node);
                    if (result == fgWalkResult::WALK_ABORT)
                    {
                        return result;
                    }
                    result = WalkTree(&node->AsHWIntrinsic()->GetUse(0).NodeRef(), node);
                    if (result == fgWalkResult::WALK_ABORT)
                    {
                        return result;
                    }
                }
                else
                {
                    for (GenTreeHWIntrinsic::Use& use : node->AsHWIntrinsic()->Uses())
                    {
                        result = WalkTree(&use.NodeRef(), node);
                        if (result == fgWalkResult::WALK_ABORT)
                        {
                            return result;
                        }
                    }
                }
                break;
#endif

            case GT_INSTR:
                for (GenTreeInstr::Use& use : node->AsInstr()->Uses())
                {
                    result = WalkTree(&use.NodeRef(), node);
                    if (result == fgWalkResult::WALK_ABORT)
                    {
                        return result;
                    }
                }
                break;

            case GT_CMPXCHG:
            {
                GenTreeCmpXchg* const cmpXchg = node->AsCmpXchg();

                result = WalkTree(&cmpXchg->gtOpLocation, cmpXchg);
                if (result == fgWalkResult::WALK_ABORT)
                {
                    return result;
                }
                result = WalkTree(&cmpXchg->gtOpValue, cmpXchg);
                if (result == fgWalkResult::WALK_ABORT)
                {
                    return result;
                }
                result = WalkTree(&cmpXchg->gtOpComparand, cmpXchg);
                if (result == fgWalkResult::WALK_ABORT)
                {
                    return result;
                }
                break;
            }

            case GT_ARR_BOUNDS_CHECK:
#ifdef FEATURE_SIMD
            case GT_SIMD_CHK:
#endif // FEATURE_SIMD
#ifdef FEATURE_HW_INTRINSICS
            case GT_HW_INTRINSIC_CHK:
#endif // FEATURE_HW_INTRINSICS
            {
                GenTreeBoundsChk* const boundsChk = node->AsBoundsChk();

                result = WalkTree(&boundsChk->gtIndex, boundsChk);
                if (result == fgWalkResult::WALK_ABORT)
                {
                    return result;
                }
                result = WalkTree(&boundsChk->gtArrLen, boundsChk);
                if (result == fgWalkResult::WALK_ABORT)
                {
                    return result;
                }
                break;
            }

            case GT_FIELD:
                result = WalkTree(&node->AsField()->gtFldObj, node);
                if (result == fgWalkResult::WALK_ABORT)
                {
                    return result;
                }
                break;

            case GT_ARR_ELEM:
            {
                GenTreeArrElem* const arrElem = node->AsArrElem();

                result = WalkTree(&arrElem->gtArrObj, arrElem);
                if (result == fgWalkResult::WALK_ABORT)
                {
                    return result;
                }

                const unsigned rank = arrElem->gtArrRank;
                for (unsigned dim = 0; dim < rank; dim++)
                {
                    result = WalkTree(&arrElem->gtArrInds[dim], arrElem);
                    if (result == fgWalkResult::WALK_ABORT)
                    {
                        return result;
                    }
                }
                break;
            }

            case GT_ARR_OFFSET:
            {
                GenTreeArrOffs* const arrOffs = node->AsArrOffs();

                result = WalkTree(&arrOffs->gtOffset, arrOffs);
                if (result == fgWalkResult::WALK_ABORT)
                {
                    return result;
                }
                result = WalkTree(&arrOffs->gtIndex, arrOffs);
                if (result == fgWalkResult::WALK_ABORT)
                {
                    return result;
                }
                result = WalkTree(&arrOffs->gtArrObj, arrOffs);
                if (result == fgWalkResult::WALK_ABORT)
                {
                    return result;
                }
                break;
            }

            case GT_DYN_BLK:
            {
                GenTreeDynBlk* const dynBlock = node->AsDynBlk();

                GenTree** op1Use = &dynBlock->gtOp1;
                GenTree** op2Use = &dynBlock->gtDynamicSize;

                if (TVisitor::UseExecutionOrder && dynBlock->gtEvalSizeFirst)
                {
                    std::swap(op1Use, op2Use);
                }

                result = WalkTree(op1Use, dynBlock);
                if (result == fgWalkResult::WALK_ABORT)
                {
                    return result;
                }
                result = WalkTree(op2Use, dynBlock);
                if (result == fgWalkResult::WALK_ABORT)
                {
                    return result;
                }
                break;
            }

            case GT_STORE_DYN_BLK:
            {
                GenTreeDynBlk* const dynBlock = node->AsDynBlk();

                GenTree** op1Use = &dynBlock->gtOp1;
                GenTree** op2Use = &dynBlock->gtOp2;
                GenTree** op3Use = &dynBlock->gtDynamicSize;

                if (TVisitor::UseExecutionOrder)
                {
                    if (dynBlock->IsReverseOp())
                    {
                        std::swap(op1Use, op2Use);
                    }
                    if (dynBlock->gtEvalSizeFirst)
                    {
                        std::swap(op3Use, op2Use);
                        std::swap(op2Use, op1Use);
                    }
                }

                result = WalkTree(op1Use, dynBlock);
                if (result == fgWalkResult::WALK_ABORT)
                {
                    return result;
                }
                result = WalkTree(op2Use, dynBlock);
                if (result == fgWalkResult::WALK_ABORT)
                {
                    return result;
                }
                result = WalkTree(op3Use, dynBlock);
                if (result == fgWalkResult::WALK_ABORT)
                {
                    return result;
                }
                break;
            }

            case GT_CALL:
            {
                GenTreeCall* const call = node->AsCall();

                if (call->gtCallThisArg != nullptr)
                {
                    result = WalkTree(&call->gtCallThisArg->NodeRef(), call);
                    if (result == fgWalkResult::WALK_ABORT)
                    {
                        return result;
                    }
                }

                for (GenTreeCall::Use& use : call->Args())
                {
                    result = WalkTree(&use.NodeRef(), call);
                    if (result == fgWalkResult::WALK_ABORT)
                    {
                        return result;
                    }
                }

                for (GenTreeCall::Use& use : call->LateArgs())
                {
                    result = WalkTree(&use.NodeRef(), call);
                    if (result == fgWalkResult::WALK_ABORT)
                    {
                        return result;
                    }
                }

                if (call->gtCallType == CT_INDIRECT)
                {
                    if (call->gtCallCookie != nullptr)
                    {
                        result = WalkTree(&call->gtCallCookie, call);
                        if (result == fgWalkResult::WALK_ABORT)
                        {
                            return result;
                        }
                    }

                    result = WalkTree(&call->gtCallAddr, call);
                    if (result == fgWalkResult::WALK_ABORT)
                    {
                        return result;
                    }
                }

                if (call->gtControlExpr != nullptr)
                {
                    result = WalkTree(&call->gtControlExpr, call);
                    if (result == fgWalkResult::WALK_ABORT)
                    {
                        return result;
                    }
                }

                break;
            }

            // Binary nodes
            default:
            {
                assert(node->OperIsBinary());

                GenTreeOp* const op = node->AsOp();

                GenTree** op1Use = &op->gtOp1;
                GenTree** op2Use = &op->gtOp2;

                if (TVisitor::UseExecutionOrder && node->IsReverseOp())
                {
                    std::swap(op1Use, op2Use);
                }

                if (*op1Use != nullptr)
                {
                    result = WalkTree(op1Use, op);
                    if (result == fgWalkResult::WALK_ABORT)
                    {
                        return result;
                    }
                }

                if (*op2Use != nullptr)
                {
                    result = WalkTree(op2Use, op);
                    if (result == fgWalkResult::WALK_ABORT)
                    {
                        return result;
                    }
                }
                break;
            }
        }

    DONE:
        // Finally, visit the current node
        if (TVisitor::DoPostOrder)
        {
            result = reinterpret_cast<TVisitor*>(this)->PostOrderVisit(use, user);
        }

        if (TVisitor::ComputeStack)
        {
            m_ancestors.Pop();
        }

        return result;
    }
};

template <bool computeStack, bool doPreOrder, bool doPostOrder, bool doLclVarsOnly, bool useExecutionOrder>
class GenericTreeWalker final
    : public GenTreeVisitor<GenericTreeWalker<computeStack, doPreOrder, doPostOrder, doLclVarsOnly, useExecutionOrder>>
{
public:
    enum
    {
        ComputeStack      = computeStack,
        DoPreOrder        = doPreOrder,
        DoPostOrder       = doPostOrder,
        DoLclVarsOnly     = doLclVarsOnly,
        UseExecutionOrder = useExecutionOrder,
    };

private:
    Compiler::fgWalkData* m_walkData;

public:
    GenericTreeWalker(Compiler::fgWalkData* walkData)
        : GenTreeVisitor<GenericTreeWalker<computeStack, doPreOrder, doPostOrder, doLclVarsOnly, useExecutionOrder>>(
              walkData->compiler)
        , m_walkData(walkData)
    {
        assert(walkData != nullptr);

        if (computeStack)
        {
            walkData->parentStack = &this->m_ancestors;
        }
    }

    Compiler::fgWalkResult PreOrderVisit(GenTree** use, GenTree* user)
    {
        m_walkData->parent = user;
        return m_walkData->wtprVisitorFn(use, m_walkData);
    }

    Compiler::fgWalkResult PostOrderVisit(GenTree** use, GenTree* user)
    {
        m_walkData->parent = user;
        return m_walkData->wtpoVisitorFn(use, m_walkData);
    }
};

// A dominator tree visitor implemented using the curiously-recurring-template pattern, similar to GenTreeVisitor.
template <typename TVisitor>
class DomTreeVisitor
{
protected:
    Compiler* const    m_compiler;
    DomTreeNode* const m_domTree;

    DomTreeVisitor(Compiler* compiler, DomTreeNode* domTree) : m_compiler(compiler), m_domTree(domTree)
    {
    }

    void Begin()
    {
    }

    void PreOrderVisit(BasicBlock* block)
    {
    }

    void PostOrderVisit(BasicBlock* block)
    {
    }

    void End()
    {
    }

public:
    //------------------------------------------------------------------------
    // WalkTree: Walk the dominator tree, starting from fgFirstBB.
    //
    // Notes:
    //    This performs a non-recursive, non-allocating walk of the tree by using
    //    DomTreeNode's firstChild and nextSibling links to locate the children of
    //    a node and BasicBlock's bbIDom parent link to go back up the tree when
    //    no more children are left.
    //
    //    Forests are also supported, provided that all the roots are chained via
    //    DomTreeNode::nextSibling to fgFirstBB.
    //
    void WalkTree()
    {
        static_cast<TVisitor*>(this)->Begin();

        for (BasicBlock *next, *block = m_compiler->fgFirstBB; block != nullptr; block = next)
        {
            static_cast<TVisitor*>(this)->PreOrderVisit(block);

            next = m_domTree[block->bbNum].firstChild;

            if (next != nullptr)
            {
                assert(next->bbIDom == block);
                continue;
            }

            do
            {
                static_cast<TVisitor*>(this)->PostOrderVisit(block);

                next = m_domTree[block->bbNum].nextSibling;

                if (next != nullptr)
                {
                    assert(next->bbIDom == block->bbIDom);
                    break;
                }

                block = block->bbIDom;

            } while (block != nullptr);
        }

        static_cast<TVisitor*>(this)->End();
    }
};

/*
XXXXXXXXXXXXXXXXXXXXXXXXXXXXXXXXXXXXXXXXXXXXXXXXXXXXXXXXXXXXXXXXXXXXXXXXXXXXXXX
XXXXXXXXXXXXXXXXXXXXXXXXXXXXXXXXXXXXXXXXXXXXXXXXXXXXXXXXXXXXXXXXXXXXXXXXXXXXXXX
XX                                                                           XX
XX                   Miscellaneous Compiler stuff                            XX
XX                                                                           XX
XXXXXXXXXXXXXXXXXXXXXXXXXXXXXXXXXXXXXXXXXXXXXXXXXXXXXXXXXXXXXXXXXXXXXXXXXXXXXXX
XXXXXXXXXXXXXXXXXXXXXXXXXXXXXXXXXXXXXXXXXXXXXXXXXXXXXXXXXXXXXXXXXXXXXXXXXXXXXXX
*/

/*****************************************************************************
 *
 *  Variables to keep track of total code amounts.
 */

#if DISPLAY_SIZES

extern size_t grossVMsize;
extern size_t grossNCsize;
extern size_t totalNCsize;

extern unsigned genMethodICnt;
extern unsigned genMethodNCnt;
extern size_t   gcHeaderISize;
extern size_t   gcPtrMapISize;
extern size_t   gcHeaderNSize;
extern size_t   gcPtrMapNSize;

#endif // DISPLAY_SIZES

/*****************************************************************************
 *
 *  Variables to keep track of basic block counts (more data on 1 BB methods)
 */

#if COUNT_BASIC_BLOCKS
extern Histogram bbCntTable;
extern Histogram bbOneBBSizeTable;
#endif

/*****************************************************************************
 *
 *  Used by optFindNaturalLoops to gather statistical information such as
 *   - total number of natural loops
 *   - number of loops with 1, 2, ... exit conditions
 *   - number of loops that have an iterator (for like)
 *   - number of loops that have a constant iterator
 */

#if COUNT_LOOPS

extern unsigned totalLoopMethods;        // counts the total number of methods that have natural loops
extern unsigned maxLoopsPerMethod;       // counts the maximum number of loops a method has
extern unsigned totalLoopOverflows;      // # of methods that identified more loops than we can represent
extern unsigned totalLoopCount;          // counts the total number of natural loops
extern unsigned totalUnnatLoopCount;     // counts the total number of (not-necessarily natural) loops
extern unsigned totalUnnatLoopOverflows; // # of methods that identified more unnatural loops than we can represent
extern unsigned iterLoopCount;           // counts the # of loops with an iterator (for like)
extern unsigned simpleTestLoopCount;     // counts the # of loops with an iterator and a simple loop condition (iter <
                                         // const)
extern unsigned  constIterLoopCount;     // counts the # of loops with a constant iterator (for like)
extern bool      hasMethodLoops;         // flag to keep track if we already counted a method as having loops
extern unsigned  loopsThisMethod;        // counts the number of loops in the current method
extern bool      loopOverflowThisMethod; // True if we exceeded the max # of loops in the method.
extern Histogram loopCountTable;         // Histogram of loop counts
extern Histogram loopExitCountTable;     // Histogram of loop exit counts

#endif // COUNT_LOOPS

/*****************************************************************************
 * variables to keep track of how many iterations we go in a dataflow pass
 */

#if DATAFLOW_ITER

extern unsigned CSEiterCount; // counts the # of iteration for the CSE dataflow
extern unsigned CFiterCount;  // counts the # of iteration for the Const Folding dataflow

#endif // DATAFLOW_ITER

#if MEASURE_BLOCK_SIZE
extern size_t genFlowNodeSize;
extern size_t genFlowNodeCnt;
#endif // MEASURE_BLOCK_SIZE

#if MEASURE_NODE_SIZE
struct NodeSizeStats
{
    void Init()
    {
        genTreeNodeCnt        = 0;
        genTreeNodeSize       = 0;
        genTreeNodeActualSize = 0;
    }

    // Count of tree nodes allocated.
    unsigned __int64 genTreeNodeCnt;

    // The size we allocate.
    unsigned __int64 genTreeNodeSize;

    // The actual size of the node. Note that the actual size will likely be smaller
    // than the allocated size, but we sometimes use SetOper()/ChangeOper() to change
    // a smaller node to a larger one. TODO-Cleanup: add stats on
    // SetOper()/ChangeOper() usage to quantify this.
    unsigned __int64 genTreeNodeActualSize;
};
extern NodeSizeStats genNodeSizeStats;        // Total node size stats
extern NodeSizeStats genNodeSizeStatsPerFunc; // Per-function node size stats
extern Histogram     genTreeNcntHist;
extern Histogram     genTreeNsizHist;
#endif // MEASURE_NODE_SIZE

/*****************************************************************************
 *  Count fatal errors (including noway_asserts).
 */

#if MEASURE_FATAL
extern unsigned fatal_badCode;
extern unsigned fatal_noWay;
extern unsigned fatal_implLimitation;
extern unsigned fatal_NOMEM;
extern unsigned fatal_noWayAssertBody;
#ifdef DEBUG
extern unsigned fatal_noWayAssertBodyArgs;
#endif // DEBUG
extern unsigned fatal_NYI;
#endif // MEASURE_FATAL

extern const BYTE genTypeSizes[];
extern const BYTE genTypeAlignments[];
extern const BYTE genTypeStSzs[];
extern const BYTE genActualTypes[];

/*****************************************************************************/

// foreach_block: An iterator over all blocks in the function.
//    __compiler: the Compiler* object
//    __block   : a BasicBlock*, already declared, that gets updated each iteration.

#define foreach_block(__compiler, __block)                                                                             \
    for ((__block) = (__compiler)->fgFirstBB; (__block); (__block) = (__block)->bbNext)

/*****************************************************************************/
/*****************************************************************************/

#ifdef DEBUG
void dumpConvertedVarSet(Compiler* comp, VARSET_VALARG_TP vars);
#endif // DEBUG

#include "compiler.hpp" // All the shared inline functions

/*****************************************************************************/
#endif //_COMPILER_H_
/*****************************************************************************/<|MERGE_RESOLUTION|>--- conflicted
+++ resolved
@@ -127,59 +127,6 @@
 const int BAD_STK_OFFS = 0xBAADF00D; // for LclVarDsc::lvStkOffs
 #endif
 
-<<<<<<< HEAD
-=======
-//------------------------------------------------------------------------
-// HFA info shared by LclVarDsc and fgArgTabEntry
-//------------------------------------------------------------------------
-inline bool IsHfa(CorInfoHFAElemType kind)
-{
-    return kind != CORINFO_HFA_ELEM_NONE;
-}
-inline var_types HfaTypeFromElemKind(CorInfoHFAElemType kind)
-{
-    switch (kind)
-    {
-        case CORINFO_HFA_ELEM_FLOAT:
-            return TYP_FLOAT;
-        case CORINFO_HFA_ELEM_DOUBLE:
-            return TYP_DOUBLE;
-#ifdef FEATURE_SIMD
-        case CORINFO_HFA_ELEM_VECTOR64:
-            return TYP_SIMD8;
-        case CORINFO_HFA_ELEM_VECTOR128:
-            return TYP_SIMD16;
-#endif
-        case CORINFO_HFA_ELEM_NONE:
-            return TYP_UNDEF;
-        default:
-            assert(!"Invalid HfaElemKind");
-            return TYP_UNDEF;
-    }
-}
-inline CorInfoHFAElemType HfaElemKindFromType(var_types type)
-{
-    switch (type)
-    {
-        case TYP_FLOAT:
-            return CORINFO_HFA_ELEM_FLOAT;
-        case TYP_DOUBLE:
-            return CORINFO_HFA_ELEM_DOUBLE;
-#ifdef FEATURE_SIMD
-        case TYP_SIMD8:
-            return CORINFO_HFA_ELEM_VECTOR64;
-        case TYP_SIMD16:
-            return CORINFO_HFA_ELEM_VECTOR128;
-#endif
-        case TYP_UNDEF:
-            return CORINFO_HFA_ELEM_NONE;
-        default:
-            assert(!"Invalid HFA Type");
-            return CORINFO_HFA_ELEM_NONE;
-    }
-}
-
->>>>>>> a629767a
 // The following holds the Local var info (scope information)
 typedef const char* VarName; // Actual ASCII string
 struct VarScopeDsc
@@ -503,49 +450,17 @@
     unsigned char lvIsMultiRegArg : 1; // true if this is a multireg LclVar struct used in an argument context
     unsigned char lvIsMultiRegRet : 1; // true if this is a multireg LclVar struct assigned from a multireg call
 
-<<<<<<< HEAD
-#ifdef FEATURE_HFA
+#ifdef FEATURE_HFA_FIELDS_PRESENT
     unsigned char m_isHfa : 1;
-=======
-#ifdef FEATURE_HFA_FIELDS_PRESENT
-    CorInfoHFAElemType _lvHfaElemKind : 3; // What kind of an HFA this is (CORINFO_HFA_ELEM_NONE if it is not an HFA).
-#endif                                     // FEATURE_HFA_FIELDS_PRESENT
-
-#ifdef DEBUG
-    // TODO-Cleanup: See the note on lvSize() - this flag is only in use by asserts that are checking for struct
-    // types, and is needed because of cases where TYP_STRUCT is bashed to an integral type.
-    // Consider cleaning this up so this workaround is not required.
-    unsigned char lvUnusedStruct : 1; // All references to this promoted struct are through its field locals.
-                                      // I.e. there is no longer any reference to the struct directly.
-                                      // In this case we can simply remove this struct local.
->>>>>>> a629767a
 #endif
 
     unsigned char lvLRACandidate : 1; // Tracked for linear scan register allocation purposes
 
 #ifdef FEATURE_SIMD
     unsigned char lvUsedInSIMDIntrinsic : 1; // This tells lclvar is used for simd intrinsic
-<<<<<<< HEAD
+    var_types     lvBaseType : 5;            // Note: this only packs because var_types is a typedef of unsigned char
 #endif                                       // FEATURE_SIMD
     unsigned char lvRegStruct : 1;           // This is a reg-sized non-field-addressed struct.
-=======
-    unsigned char lvSimdBaseJitType : 5;     // Note: this only packs because CorInfoType has less than 32 entries
-
-    CorInfoType GetSimdBaseJitType() const
-    {
-        return (CorInfoType)lvSimdBaseJitType;
-    }
-
-    void SetSimdBaseJitType(CorInfoType simdBaseJitType)
-    {
-        assert(simdBaseJitType < (1 << 5));
-        lvSimdBaseJitType = (unsigned char)simdBaseJitType;
-    }
-
-    var_types GetSimdBaseType() const;
-#endif                             // FEATURE_SIMD
-    unsigned char lvRegStruct : 1; // This is a reg-sized non-field-addressed struct.
->>>>>>> a629767a
 
     unsigned char lvClassIsExact : 1;              // lvClassHandle is the exact type
     INDEBUG(unsigned char lvClassInfoUpdated : 1;) // true if this var has updated class handle or exactness
@@ -646,107 +561,24 @@
     }
 #endif // FEATURE_MULTIREG_ARGS
 
-    CorInfoHFAElemType GetLvHfaElemKind() const
-    {
-<<<<<<< HEAD
-#ifdef FEATURE_HFA
+    bool lvIsHfa() const
+    {
+#ifdef FEATURE_HFA_FIELDS_PRESENT
         return m_isHfa;
-=======
+#else
+        return false;
+#endif
+    }
+
+    bool lvIsHfaRegArg() const
+    {
 #ifdef FEATURE_HFA_FIELDS_PRESENT
-        return _lvHfaElemKind;
->>>>>>> a629767a
+        return lvIsRegArg && lvIsHfa();
 #else
-        NOWAY_MSG("GetLvHfaElemKind");
-        return CORINFO_HFA_ELEM_NONE;
-#endif // FEATURE_HFA_FIELDS_PRESENT
-    }
-
-    void SetLvHfaElemKind(CorInfoHFAElemType elemKind)
-    {
-#ifdef FEATURE_HFA_FIELDS_PRESENT
-        _lvHfaElemKind = elemKind;
-#else
-        NOWAY_MSG("SetLvHfaElemKind");
-#endif // FEATURE_HFA_FIELDS_PRESENT
-    }
-
-    bool lvIsHfa() const
-    {
-        if (GlobalJitOptions::compFeatureHfa)
-        {
-            return IsHfa(GetLvHfaElemKind());
-        }
-        else
-        {
-            return false;
-        }
-    }
-
-    bool lvIsHfaRegArg() const
-    {
-        if (GlobalJitOptions::compFeatureHfa)
-        {
-            return lvIsRegArg && lvIsHfa();
-        }
-        else
-        {
-            return false;
-        }
-    }
-
-<<<<<<< HEAD
-=======
-    //------------------------------------------------------------------------------
-    // lvHfaSlots: Get the number of slots used by an HFA local
-    //
-    // Return Value:
-    //    On Arm64 - Returns 1-4 indicating the number of register slots used by the HFA
-    //    On Arm32 - Returns the total number of single FP register slots used by the HFA, max is 8
-    //
-    unsigned lvHfaSlots() const
-    {
-        assert(lvIsHfa());
-        assert(varTypeIsStruct(lvType));
-        unsigned slots = 0;
-#ifdef TARGET_ARM
-        slots = lvExactSize / sizeof(float);
-        assert(slots <= 8);
-#elif defined(TARGET_ARM64)
-        switch (GetLvHfaElemKind())
-        {
-            case CORINFO_HFA_ELEM_NONE:
-                assert(!"lvHfaSlots called for non-HFA");
-                break;
-            case CORINFO_HFA_ELEM_FLOAT:
-                assert((lvExactSize % 4) == 0);
-                slots = lvExactSize >> 2;
-                break;
-            case CORINFO_HFA_ELEM_DOUBLE:
-            case CORINFO_HFA_ELEM_VECTOR64:
-                assert((lvExactSize % 8) == 0);
-                slots = lvExactSize >> 3;
-                break;
-            case CORINFO_HFA_ELEM_VECTOR128:
-                assert((lvExactSize % 16) == 0);
-                slots = lvExactSize >> 4;
-                break;
-            default:
-                unreached();
-        }
-        assert(slots <= 4);
-#endif //  TARGET_ARM64
-        return slots;
-    }
-
-    // lvIsMultiRegArgOrRet()
-    //     returns true if this is a multireg LclVar struct used in an argument context
-    //               or if this is a multireg LclVar struct assigned from a multireg call
-    bool lvIsMultiRegArgOrRet()
-    {
-        return lvIsMultiRegArg || lvIsMultiRegRet;
-    }
-
->>>>>>> a629767a
+        return false;
+#endif
+    }
+
 private:
     regNumberSmall _lvRegNum; // Used to store the register this variable is in (or, the low register of a
                               // register pair). It is set during codegen any time the
@@ -1055,36 +887,11 @@
         return varTypeUsesFloatReg(lvType) || lvIsHfaRegArg();
     }
 
-<<<<<<< HEAD
     void SetIsHfa(bool isHfa)
     {
-#ifdef FEATURE_HFA
+#ifdef FEATURE_HFA_FIELDS_PRESENT
         m_isHfa = isHfa;
 #endif
-=======
-    var_types GetHfaType() const
-    {
-        if (GlobalJitOptions::compFeatureHfa)
-        {
-            assert(lvIsHfa());
-            return HfaTypeFromElemKind(GetLvHfaElemKind());
-        }
-        else
-        {
-            return TYP_UNDEF;
-        }
-    }
-
-    void SetHfaType(var_types type)
-    {
-        if (GlobalJitOptions::compFeatureHfa)
-        {
-            CorInfoHFAElemType elemKind = HfaElemKindFromType(type);
-            SetLvHfaElemKind(elemKind);
-            // Ensure we've allocated enough bits.
-            assert(GetLvHfaElemKind() == elemKind);
-        }
->>>>>>> a629767a
     }
 
     var_types lvaArgType();
@@ -1627,881 +1434,9 @@
         return name;
     }
 
-<<<<<<< HEAD
     DWORD expensiveDebugCheckLevel;
-=======
-private:
-    unsigned _lateArgInx; // index into gtCallLateArgs list; UINT_MAX if this is not a late arg.
-public:
-    unsigned tmpNum; // the LclVar number if we had to force evaluation of this arg
-
-    var_types argType; // The type used to pass this argument. This is generally the original argument type, but when a
-                       // struct is passed as a scalar type, this is that type.
-                       // Note that if a struct is passed by reference, this will still be the struct type.
-
-    bool needTmp : 1;       // True when we force this argument's evaluation into a temp LclVar
-    bool needPlace : 1;     // True when we must replace this argument with a placeholder node
-    bool isTmp : 1;         // True when we setup a temp LclVar for this argument due to size issues with the struct
-    bool processed : 1;     // True when we have decided the evaluation order for this argument in the gtCallLateArgs
-    bool isBackFilled : 1;  // True when the argument fills a register slot skipped due to alignment requirements of
-                            // previous arguments.
-    bool isNonStandard : 1; // True if it is an arg that is passed in a reg other than a standard arg reg, or is forced
-                            // to be on the stack despite its arg list position.
-    bool isStruct : 1;      // True if this is a struct arg
-    bool _isVararg : 1;     // True if the argument is in a vararg context.
-    bool passedByRef : 1;   // True iff the argument is passed by reference.
-#ifdef FEATURE_ARG_SPLIT
-    bool _isSplit : 1; // True when this argument is split between the registers and OutArg area
-#endif                 // FEATURE_ARG_SPLIT
-#ifdef FEATURE_HFA_FIELDS_PRESENT
-    CorInfoHFAElemType _hfaElemKind : 3; // What kind of an HFA this is (CORINFO_HFA_ELEM_NONE if it is not an HFA).
->>>>>>> a629767a
-#endif
-    CorInfoHFAElemType GetHfaElemKind() const
-    {
-#ifdef FEATURE_HFA_FIELDS_PRESENT
-        return _hfaElemKind;
-#else
-        NOWAY_MSG("GetHfaElemKind");
-        return CORINFO_HFA_ELEM_NONE;
-#endif
-    }
-
-    void SetHfaElemKind(CorInfoHFAElemType elemKind)
-    {
-#ifdef FEATURE_HFA_FIELDS_PRESENT
-        _hfaElemKind = elemKind;
-#else
-        NOWAY_MSG("SetHfaElemKind");
-#endif
-    }
-
-<<<<<<< HEAD
-=======
-    bool isLateArg() const
-    {
-        bool isLate = (_lateArgInx != UINT_MAX);
-        return isLate;
-    }
-
-    unsigned GetLateArgInx() const
-    {
-        assert(isLateArg());
-        return _lateArgInx;
-    }
-    void SetLateArgInx(unsigned inx)
-    {
-        _lateArgInx = inx;
-    }
-    regNumber GetRegNum() const
-    {
-        return (regNumber)regNums[0];
-    }
-
-    regNumber GetOtherRegNum() const
-    {
-        return (regNumber)regNums[1];
-    }
-
-#if defined(UNIX_AMD64_ABI)
-    SYSTEMV_AMD64_CORINFO_STRUCT_REG_PASSING_DESCRIPTOR structDesc;
-#endif
-
-    void setRegNum(unsigned int i, regNumber regNum)
-    {
-        assert(i < MAX_ARG_REG_COUNT);
-        regNums[i] = (regNumberSmall)regNum;
-    }
-    regNumber GetRegNum(unsigned int i)
-    {
-        assert(i < MAX_ARG_REG_COUNT);
-        return (regNumber)regNums[i];
-    }
-
-    bool IsSplit() const
-    {
-#ifdef FEATURE_ARG_SPLIT
-        return _isSplit;
-#else // FEATURE_ARG_SPLIT
-        return false;
-#endif
-    }
-    void SetSplit(bool value)
-    {
-#ifdef FEATURE_ARG_SPLIT
-        _isSplit = value;
-#endif
-    }
-
-    bool IsVararg() const
-    {
-#ifdef FEATURE_VARARG
-        return _isVararg;
-#else
-        return false;
-#endif
-    }
-    void SetIsVararg(bool value)
-    {
-#ifdef FEATURE_VARARG
-        _isVararg = value;
-#endif // FEATURE_VARARG
-    }
-
-    bool IsHfaArg() const
-    {
-        if (GlobalJitOptions::compFeatureHfa)
-        {
-            return IsHfa(GetHfaElemKind());
-        }
-        else
-        {
-            return false;
-        }
-    }
-
-    bool IsHfaRegArg() const
-    {
-        if (GlobalJitOptions::compFeatureHfa)
-        {
-            return IsHfa(GetHfaElemKind()) && isPassedInRegisters();
-        }
-        else
-        {
-            return false;
-        }
-    }
-
-    unsigned intRegCount() const
-    {
-#if defined(UNIX_AMD64_ABI)
-        if (this->isStruct)
-        {
-            return this->structIntRegs;
-        }
-#endif // defined(UNIX_AMD64_ABI)
-
-        if (!this->isPassedInFloatRegisters())
-        {
-            return this->numRegs;
-        }
-
-        return 0;
-    }
-
-    unsigned floatRegCount() const
-    {
-#if defined(UNIX_AMD64_ABI)
-        if (this->isStruct)
-        {
-            return this->structFloatRegs;
-        }
-#endif // defined(UNIX_AMD64_ABI)
-
-        if (this->isPassedInFloatRegisters())
-        {
-            return this->numRegs;
-        }
-
-        return 0;
-    }
-
-    // Get the number of bytes that this argument is occupying on the stack,
-    // including padding up to the target pointer size for platforms
-    // where a stack argument can't take less.
-    unsigned GetStackByteSize() const
-    {
-        if (!IsSplit() && numRegs > 0)
-        {
-            return 0;
-        }
-
-        assert(!IsHfaArg() || !IsSplit());
-
-        assert(GetByteSize() > TARGET_POINTER_SIZE * numRegs);
-        const unsigned stackByteSize = GetByteSize() - TARGET_POINTER_SIZE * numRegs;
-        return stackByteSize;
-    }
-
-    var_types GetHfaType() const
-    {
-        if (GlobalJitOptions::compFeatureHfa)
-        {
-            return HfaTypeFromElemKind(GetHfaElemKind());
-        }
-        else
-        {
-            return TYP_UNDEF;
-        }
-    }
-
-    void SetHfaType(var_types type, unsigned hfaSlots)
-    {
-        if (GlobalJitOptions::compFeatureHfa)
-        {
-            if (type != TYP_UNDEF)
-            {
-                // We must already have set the passing mode.
-                assert(numRegs != 0 || GetStackByteSize() != 0);
-                // We originally set numRegs according to the size of the struct, but if the size of the
-                // hfaType is not the same as the pointer size, we need to correct it.
-                // Note that hfaSlots is the number of registers we will use. For ARM, that is twice
-                // the number of "double registers".
-                unsigned numHfaRegs = hfaSlots;
-#ifdef TARGET_ARM
-                if (type == TYP_DOUBLE)
-                {
-                    // Must be an even number of registers.
-                    assert((numRegs & 1) == 0);
-                    numHfaRegs = hfaSlots / 2;
-                }
-#endif // TARGET_ARM
-
-                if (!IsHfaArg())
-                {
-                    // We haven't previously set this; do so now.
-                    CorInfoHFAElemType elemKind = HfaElemKindFromType(type);
-                    SetHfaElemKind(elemKind);
-                    // Ensure we've allocated enough bits.
-                    assert(GetHfaElemKind() == elemKind);
-                    if (isPassedInRegisters())
-                    {
-                        numRegs = numHfaRegs;
-                    }
-                }
-                else
-                {
-                    // We've already set this; ensure that it's consistent.
-                    if (isPassedInRegisters())
-                    {
-                        assert(numRegs == numHfaRegs);
-                    }
-                    assert(type == HfaTypeFromElemKind(GetHfaElemKind()));
-                }
-            }
-        }
-    }
-
-#ifdef TARGET_ARM
-    void SetIsBackFilled(bool backFilled)
-    {
-        isBackFilled = backFilled;
-    }
-
-    bool IsBackFilled() const
-    {
-        return isBackFilled;
-    }
-#else  // !TARGET_ARM
-    void SetIsBackFilled(bool backFilled)
-    {
-    }
-
-    bool IsBackFilled() const
-    {
-        return false;
-    }
-#endif // !TARGET_ARM
-
-    bool isPassedInRegisters() const
-    {
-        return !IsSplit() && (numRegs != 0);
-    }
-
-    bool isPassedInFloatRegisters() const
-    {
-#ifdef TARGET_X86
-        return false;
-#else
-        return isValidFloatArgReg(GetRegNum());
-#endif
-    }
-
-    // Can we replace the struct type of this node with a primitive type for argument passing?
-    bool TryPassAsPrimitive() const
-    {
-        return !IsSplit() && ((numRegs == 1) || (m_byteSize <= TARGET_POINTER_SIZE));
-    }
-
-#if defined(DEBUG_ARG_SLOTS)
-    // Returns the number of "slots" used, where for this purpose a
-    // register counts as a slot.
-    unsigned getSlotCount() const
-    {
-        if (isBackFilled)
-        {
-            assert(isPassedInRegisters());
-            assert(numRegs == 1);
-        }
-        else if (GetRegNum() == REG_STK)
-        {
-            assert(!isPassedInRegisters());
-            assert(numRegs == 0);
-        }
-        else
-        {
-            assert(numRegs > 0);
-        }
-        return numSlots + numRegs;
-    }
-#endif
-
-#if defined(DEBUG_ARG_SLOTS)
-    // Returns the size as a multiple of pointer-size.
-    // For targets without HFAs, this is the same as getSlotCount().
-    unsigned getSize() const
-    {
-        unsigned size = getSlotCount();
-        if (GlobalJitOptions::compFeatureHfa)
-        {
-            if (IsHfaRegArg())
-            {
-#ifdef TARGET_ARM
-                // We counted the number of regs, but if they are DOUBLE hfa regs we have to double the size.
-                if (GetHfaType() == TYP_DOUBLE)
-                {
-                    assert(!IsSplit());
-                    size <<= 1;
-                }
-#elif defined(TARGET_ARM64)
-                // We counted the number of regs, but if they are FLOAT hfa regs we have to halve the size,
-                // or if they are SIMD16 vector hfa regs we have to double the size.
-                if (GetHfaType() == TYP_FLOAT)
-                {
-                    // Round up in case of odd HFA count.
-                    size = (size + 1) >> 1;
-                }
-#ifdef FEATURE_SIMD
-                else if (GetHfaType() == TYP_SIMD16)
-                {
-                    size <<= 1;
-                }
-#endif // FEATURE_SIMD
-#endif // TARGET_ARM64
-            }
-        }
-        return size;
-    }
-
-#endif // DEBUG_ARG_SLOTS
-
-private:
-    unsigned m_byteOffset;
-
-    // byte size that this argument takes including the padding after.
-    // For example, 1-byte arg on x64 with 8-byte alignment
-    // will have `m_byteSize == 8`, the same arg on apple arm64 will have `m_byteSize == 1`.
-    unsigned m_byteSize;
-
-    unsigned m_byteAlignment; // usually 4 or 8 bytes (slots/registers).
-
-public:
-    void SetByteOffset(unsigned byteOffset)
-    {
-        DEBUG_ARG_SLOTS_ASSERT(byteOffset / TARGET_POINTER_SIZE == slotNum);
-        m_byteOffset = byteOffset;
-    }
-
-    unsigned GetByteOffset() const
-    {
-        DEBUG_ARG_SLOTS_ASSERT(m_byteOffset / TARGET_POINTER_SIZE == slotNum);
-        return m_byteOffset;
-    }
-
-    void SetByteSize(unsigned byteSize, bool isStruct, bool isFloatHfa)
-    {
-
-#ifdef OSX_ARM64_ABI
-        unsigned roundedByteSize;
-        // Only struct types need extension or rounding to pointer size, but HFA<float> does not.
-        if (isStruct && !isFloatHfa)
-        {
-            roundedByteSize = roundUp(byteSize, TARGET_POINTER_SIZE);
-        }
-        else
-        {
-            roundedByteSize = byteSize;
-        }
-#else  // OSX_ARM64_ABI
-        unsigned roundedByteSize = roundUp(byteSize, TARGET_POINTER_SIZE);
-#endif // OSX_ARM64_ABI
-
-#if !defined(TARGET_ARM)
-        // Arm32 could have a struct with 8 byte alignment
-        // which rounded size % 8 is not 0.
-        assert(m_byteAlignment != 0);
-        assert(roundedByteSize % m_byteAlignment == 0);
-#endif // TARGET_ARM
-
-#if defined(DEBUG_ARG_SLOTS)
-        if (!isStruct)
-        {
-            assert(roundedByteSize == getSlotCount() * TARGET_POINTER_SIZE);
-        }
-#endif
-        m_byteSize = roundedByteSize;
-    }
-
-    unsigned GetByteSize() const
-    {
-        return m_byteSize;
-    }
-
-    void SetByteAlignment(unsigned byteAlignment)
-    {
-        m_byteAlignment = byteAlignment;
-    }
-
-    unsigned GetByteAlignment() const
-    {
-        return m_byteAlignment;
-    }
-
-    // Set the register numbers for a multireg argument.
-    // There's nothing to do on x64/Ux because the structDesc has already been used to set the
-    // register numbers.
-    void SetMultiRegNums()
-    {
-#if FEATURE_MULTIREG_ARGS && !defined(UNIX_AMD64_ABI)
-        if (numRegs == 1)
-        {
-            return;
-        }
-
-        regNumber argReg = GetRegNum(0);
-#ifdef TARGET_ARM
-        unsigned int regSize = (GetHfaType() == TYP_DOUBLE) ? 2 : 1;
-#else
-        unsigned int regSize = 1;
-#endif
-
-        if (numRegs > MAX_ARG_REG_COUNT)
-            NO_WAY("Multireg argument exceeds the maximum length");
-
-        for (unsigned int regIndex = 1; regIndex < numRegs; regIndex++)
-        {
-            argReg = (regNumber)(argReg + regSize);
-            setRegNum(regIndex, argReg);
-        }
-#endif // FEATURE_MULTIREG_ARGS && !defined(UNIX_AMD64_ABI)
-    }
-
-#ifdef DEBUG
-    // Check that the value of 'isStruct' is consistent.
-    // A struct arg must be one of the following:
-    // - A node of struct type,
-    // - A GT_FIELD_LIST, or
-    // - A node of a scalar type, passed in a single register or slot
-    //   (or two slots in the case of a struct pass on the stack as TYP_DOUBLE).
-    //
-    void checkIsStruct() const
-    {
-        GenTree* node = GetNode();
-        if (isStruct)
-        {
-            if (!varTypeIsStruct(node) && !node->OperIs(GT_FIELD_LIST))
-            {
-                // This is the case where we are passing a struct as a primitive type.
-                // On most targets, this is always a single register or slot.
-                // However, on ARM this could be two slots if it is TYP_DOUBLE.
-                bool isPassedAsPrimitiveType =
-                    ((numRegs == 1) || ((numRegs == 0) && (GetByteSize() <= TARGET_POINTER_SIZE)));
-#ifdef TARGET_ARM
-                if (!isPassedAsPrimitiveType)
-                {
-                    if (node->TypeGet() == TYP_DOUBLE && numRegs == 0 && (numSlots == 2))
-                    {
-                        isPassedAsPrimitiveType = true;
-                    }
-                }
-#endif // TARGET_ARM
-                assert(isPassedAsPrimitiveType);
-            }
-        }
-        else
-        {
-            assert(!varTypeIsStruct(node));
-        }
-    }
-
-    void Dump() const;
-#endif
-};
-
-//-------------------------------------------------------------------------
-//
-//  The class fgArgInfo is used to handle the arguments
-//  when morphing a GT_CALL node.
-//
-
-class fgArgInfo
-{
-    Compiler*    compiler; // Back pointer to the compiler instance so that we can allocate memory
-    GenTreeCall* callTree; // Back pointer to the GT_CALL node for this fgArgInfo
-    unsigned     argCount; // Updatable arg count value
-#if defined(DEBUG_ARG_SLOTS)
-    unsigned nextSlotNum; // Updatable slot count value
-#endif
-    unsigned nextStackByteOffset;
-    unsigned stkLevel; // Stack depth when we make this call (for x86)
-
-#if defined(UNIX_X86_ABI)
-    bool     alignmentDone; // Updateable flag, set to 'true' after we've done any required alignment.
-    unsigned stkSizeBytes;  // Size of stack used by this call, in bytes. Calculated during fgMorphArgs().
-    unsigned padStkAlign;   // Stack alignment in bytes required before arguments are pushed for this call.
-                            // Computed dynamically during codegen, based on stkSizeBytes and the current
-                            // stack level (genStackLevel) when the first stack adjustment is made for
-                            // this call.
-#endif
-
-#if FEATURE_FIXED_OUT_ARGS
-    unsigned outArgSize; // Size of the out arg area for the call, will be at least MIN_ARG_AREA_FOR_CALL
-#endif
-
-    unsigned        argTableSize; // size of argTable array (equal to the argCount when done with fgMorphArgs)
-    bool            hasRegArgs;   // true if we have one or more register arguments
-    bool            hasStackArgs; // true if we have one or more stack arguments
-    bool            argsComplete; // marker for state
-    bool            argsSorted;   // marker for state
-    bool            needsTemps;   // one or more arguments must be copied to a temp by EvalArgsToTemps
-    fgArgTabEntry** argTable;     // variable sized array of per argument descrption: (i.e. argTable[argTableSize])
-
-private:
-    void AddArg(fgArgTabEntry* curArgTabEntry);
-
-public:
-    fgArgInfo(Compiler* comp, GenTreeCall* call, unsigned argCount);
-    fgArgInfo(GenTreeCall* newCall, GenTreeCall* oldCall);
-
-    fgArgTabEntry* AddRegArg(unsigned          argNum,
-                             GenTree*          node,
-                             GenTreeCall::Use* use,
-                             regNumber         regNum,
-                             unsigned          numRegs,
-                             unsigned          byteSize,
-                             unsigned          byteAlignment,
-                             bool              isStruct,
-                             bool              isFloatHfa,
-                             bool              isVararg = false);
-
-#ifdef UNIX_AMD64_ABI
-    fgArgTabEntry* AddRegArg(unsigned                                                         argNum,
-                             GenTree*                                                         node,
-                             GenTreeCall::Use*                                                use,
-                             regNumber                                                        regNum,
-                             unsigned                                                         numRegs,
-                             unsigned                                                         byteSize,
-                             unsigned                                                         byteAlignment,
-                             const bool                                                       isStruct,
-                             const bool                                                       isFloatHfa,
-                             const bool                                                       isVararg,
-                             const regNumber                                                  otherRegNum,
-                             const unsigned                                                   structIntRegs,
-                             const unsigned                                                   structFloatRegs,
-                             const SYSTEMV_AMD64_CORINFO_STRUCT_REG_PASSING_DESCRIPTOR* const structDescPtr = nullptr);
-#endif // UNIX_AMD64_ABI
-
-    fgArgTabEntry* AddStkArg(unsigned          argNum,
-                             GenTree*          node,
-                             GenTreeCall::Use* use,
-                             unsigned          numSlots,
-                             unsigned          byteSize,
-                             unsigned          byteAlignment,
-                             bool              isStruct,
-                             bool              isFloatHfa,
-                             bool              isVararg = false);
-
-    void RemorphReset();
-    void UpdateRegArg(fgArgTabEntry* argEntry, GenTree* node, bool reMorphing);
-    void UpdateStkArg(fgArgTabEntry* argEntry, GenTree* node, bool reMorphing);
-
-    void SplitArg(unsigned argNum, unsigned numRegs, unsigned numSlots);
-
-    void EvalToTmp(fgArgTabEntry* curArgTabEntry, unsigned tmpNum, GenTree* newNode);
-
-    void ArgsComplete();
-
-    void SortArgs();
-
-    void EvalArgsToTemps();
-
-    unsigned ArgCount() const
-    {
-        return argCount;
-    }
-    fgArgTabEntry** ArgTable() const
-    {
-        return argTable;
-    }
-
-#if defined(DEBUG_ARG_SLOTS)
-    unsigned GetNextSlotNum() const
-    {
-        return nextSlotNum;
-    }
-#endif
-
-    unsigned GetNextSlotByteOffset() const
-    {
-        return nextStackByteOffset;
-    }
-
-    bool HasRegArgs() const
-    {
-        return hasRegArgs;
-    }
-    bool NeedsTemps() const
-    {
-        return needsTemps;
-    }
-    bool HasStackArgs() const
-    {
-        return hasStackArgs;
-    }
-    bool AreArgsComplete() const
-    {
-        return argsComplete;
-    }
-#if FEATURE_FIXED_OUT_ARGS
-    unsigned GetOutArgSize() const
-    {
-        return outArgSize;
-    }
-    void SetOutArgSize(unsigned newVal)
-    {
-        outArgSize = newVal;
-    }
-#endif // FEATURE_FIXED_OUT_ARGS
-
-#if defined(UNIX_X86_ABI)
-    void ComputeStackAlignment(unsigned curStackLevelInBytes)
-    {
-        padStkAlign = AlignmentPad(curStackLevelInBytes, STACK_ALIGN);
-    }
-
-    unsigned GetStkAlign() const
-    {
-        return padStkAlign;
-    }
-
-    void SetStkSizeBytes(unsigned newStkSizeBytes)
-    {
-        stkSizeBytes = newStkSizeBytes;
-    }
-
-    unsigned GetStkSizeBytes() const
-    {
-        return stkSizeBytes;
-    }
-
-    bool IsStkAlignmentDone() const
-    {
-        return alignmentDone;
-    }
-
-    void SetStkAlignmentDone()
-    {
-        alignmentDone = true;
-    }
-#endif // defined(UNIX_X86_ABI)
-
-    // Get the fgArgTabEntry for the arg at position argNum.
-    fgArgTabEntry* GetArgEntry(unsigned argNum, bool reMorphing = true) const
-    {
-        fgArgTabEntry* curArgTabEntry = nullptr;
-
-        if (!reMorphing)
-        {
-            // The arg table has not yet been sorted.
-            curArgTabEntry = argTable[argNum];
-            assert(curArgTabEntry->argNum == argNum);
-            return curArgTabEntry;
-        }
-
-        for (unsigned i = 0; i < argCount; i++)
-        {
-            curArgTabEntry = argTable[i];
-            if (curArgTabEntry->argNum == argNum)
-            {
-                return curArgTabEntry;
-            }
-        }
-        noway_assert(!"GetArgEntry: argNum not found");
-        return nullptr;
-    }
-    void SetNeedsTemps()
-    {
-        needsTemps = true;
-    }
-
-    // Get the node for the arg at position argIndex.
-    // Caller must ensure that this index is a valid arg index.
-    GenTree* GetArgNode(unsigned argIndex) const
-    {
-        return GetArgEntry(argIndex)->GetNode();
-    }
-
-    void Dump(Compiler* compiler) const;
-};
-
-#ifdef DEBUG
-// XXXXXXXXXXXXXXXXXXXXXXXXXXXXXXXXXXXXXXXXXXXXXXXXXXXXXXXXXXXXXXXXXXXXXXXXXXXXXX
-// We have the ability to mark source expressions with "Test Labels."
-// These drive assertions within the JIT, or internal JIT testing.  For example, we could label expressions
-// that should be CSE defs, and other expressions that should uses of those defs, with a shared label.
-
-enum TestLabel // This must be kept identical to System.Runtime.CompilerServices.JitTestLabel.TestLabel.
-{
-    TL_SsaName,
-    TL_VN,        // Defines a "VN equivalence class".  (For full VN, including exceptions thrown).
-    TL_VNNorm,    // Like above, but uses the non-exceptional value of the expression.
-    TL_CSE_Def,   //  This must be identified in the JIT as a CSE def
-    TL_CSE_Use,   //  This must be identified in the JIT as a CSE use
-    TL_LoopHoist, // Expression must (or must not) be hoisted out of the loop.
-};
-
-struct TestLabelAndNum
-{
-    TestLabel m_tl;
-    ssize_t   m_num;
-
-    TestLabelAndNum() : m_tl(TestLabel(0)), m_num(0)
-    {
-    }
-};
-
-typedef JitHashTable<GenTree*, JitPtrKeyFuncs<GenTree>, TestLabelAndNum> NodeToTestDataMap;
-
-// XXXXXXXXXXXXXXXXXXXXXXXXXXXXXXXXXXXXXXXXXXXXXXXXXXXXXXXXXXXXXXXXXXXXXXXXXXXXXX
-#endif // DEBUG
-
-/*
-XXXXXXXXXXXXXXXXXXXXXXXXXXXXXXXXXXXXXXXXXXXXXXXXXXXXXXXXXXXXXXXXXXXXXXXXXXXXXXX
-XXXXXXXXXXXXXXXXXXXXXXXXXXXXXXXXXXXXXXXXXXXXXXXXXXXXXXXXXXXXXXXXXXXXXXXXXXXXXXX
-XX                                                                           XX
-XX   The big guy. The sections are currently organized as :                  XX
-XX                                                                           XX
-XX    o  GenTree and BasicBlock                                              XX
-XX    o  LclVarsInfo                                                         XX
-XX    o  Importer                                                            XX
-XX    o  FlowGraph                                                           XX
-XX    o  Optimizer                                                           XX
-XX    o  RegAlloc                                                            XX
-XX    o  EEInterface                                                         XX
-XX    o  TempsInfo                                                           XX
-XX    o  RegSet                                                              XX
-XX    o  GCInfo                                                              XX
-XX    o  Instruction                                                         XX
-XX    o  ScopeInfo                                                           XX
-XX    o  PrologScopeInfo                                                     XX
-XX    o  CodeGenerator                                                       XX
-XX    o  UnwindInfo                                                          XX
-XX    o  Compiler                                                            XX
-XX    o  typeInfo                                                            XX
-XX                                                                           XX
-XXXXXXXXXXXXXXXXXXXXXXXXXXXXXXXXXXXXXXXXXXXXXXXXXXXXXXXXXXXXXXXXXXXXXXXXXXXXXXX
-XXXXXXXXXXXXXXXXXXXXXXXXXXXXXXXXXXXXXXXXXXXXXXXXXXXXXXXXXXXXXXXXXXXXXXXXXXXXXXX
-*/
-
-struct HWIntrinsicInfo;
-
-class Compiler
-{
-    friend class emitter;
-    friend class UnwindInfo;
-    friend class UnwindFragmentInfo;
-    friend class UnwindEpilogInfo;
-    friend class JitTimer;
-    friend class LinearScan;
-    friend class fgArgInfo;
-    friend class Rationalizer;
-    friend class Phase;
-    friend class Lowering;
-    friend class CSE_DataFlow;
-    friend class CSE_Heuristic;
-    friend class CodeGenInterface;
-    friend class CodeGen;
-    friend class LclVarDsc;
-    friend class TempDsc;
-    friend class LIR;
-    friend class ObjectAllocator;
-    friend class LocalAddressVisitor;
-    friend struct GenTree;
-
-#ifdef FEATURE_HW_INTRINSICS
-    friend struct HWIntrinsicInfo;
-#endif // FEATURE_HW_INTRINSICS
-
-#ifndef TARGET_64BIT
-    friend class DecomposeLongs;
-#endif // !TARGET_64BIT
-
-    /*
-    XXXXXXXXXXXXXXXXXXXXXXXXXXXXXXXXXXXXXXXXXXXXXXXXXXXXXXXXXXXXXXXXXXXXXXXXXXXXXXX
-    XXXXXXXXXXXXXXXXXXXXXXXXXXXXXXXXXXXXXXXXXXXXXXXXXXXXXXXXXXXXXXXXXXXXXXXXXXXXXXX
-    XX                                                                           XX
-    XX  Misc structs definitions                                                 XX
-    XX                                                                           XX
-    XXXXXXXXXXXXXXXXXXXXXXXXXXXXXXXXXXXXXXXXXXXXXXXXXXXXXXXXXXXXXXXXXXXXXXXXXXXXXXX
-    XXXXXXXXXXXXXXXXXXXXXXXXXXXXXXXXXXXXXXXXXXXXXXXXXXXXXXXXXXXXXXXXXXXXXXXXXXXXXXX
-    */
-
-public:
-    hashBvGlobalData hbvGlobalData; // Used by the hashBv bitvector package.
-
-#ifdef DEBUG
-    bool verbose;
-    bool verboseTrees;
-    bool shouldUseVerboseTrees();
-    bool asciiTrees; // If true, dump trees using only ASCII characters
-    bool shouldDumpASCIITrees();
-    bool verboseSsa; // If true, produce especially verbose dump output in SSA construction.
-    bool shouldUseVerboseSsa();
-    bool treesBeforeAfterMorph; // If true, print trees before/after morphing (paired by an intra-compilation id:
-    int  morphNum;              // This counts the the trees that have been morphed, allowing us to label each uniquely.
-    bool doExtraSuperPmiQueries;
-    void makeExtraStructQueries(CORINFO_CLASS_HANDLE structHandle, int level); // Make queries recursively 'level' deep.
-
-    const char* VarNameToStr(VarName name)
-    {
-        return name;
-    }
-
-    DWORD expensiveDebugCheckLevel;
-#endif
-
-#if FEATURE_MULTIREG_RET
-    GenTree* impAssignMultiRegTypeToVar(GenTree*             op,
-                                        CORINFO_CLASS_HANDLE hClass DEBUGARG(CorInfoCallConvExtension callConv));
-#endif // FEATURE_MULTIREG_RET
-
-    GenTree* impAssignSmallStructTypeToVar(GenTree* op, CORINFO_CLASS_HANDLE hClass);
-
-#ifdef TARGET_X86
-    bool isTrivialPointerSizedStruct(CORINFO_CLASS_HANDLE clsHnd) const;
-#endif // TARGET_X86
-
-    //-------------------------------------------------------------------------
-    // Functions to handle homogeneous floating-point aggregates (HFAs) in ARM/ARM64.
-    // HFAs are one to four element structs where each element is the same
-    // type, either all float or all double. We handle HVAs (one to four elements of
-    // vector types) uniformly with HFAs. HFAs are treated specially
-    // in the ARM/ARM64 Procedure Call Standards, specifically, they are passed in
-    // floating-point registers instead of the general purpose registers.
-    //
-
-    bool IsHfa(CORINFO_CLASS_HANDLE hClass);
-    bool IsHfa(GenTree* tree);
-
-    var_types GetHfaType(GenTree* tree);
-    unsigned GetHfaCount(GenTree* tree);
-
-    var_types GetHfaType(CORINFO_CLASS_HANDLE hClass);
-    unsigned GetHfaCount(CORINFO_CLASS_HANDLE hClass);
-
-    bool IsMultiRegReturnedType(CORINFO_CLASS_HANDLE hClass, CorInfoCallConvExtension callConv);
-
->>>>>>> a629767a
+#endif
+
     //-------------------------------------------------------------------------
     // The following is used for validating format of EH table
     //
@@ -2898,17 +1833,9 @@
 
     GenTree* gtNewOneConNode(var_types type);
 
-<<<<<<< HEAD
+    GenTreeLclVar* gtNewStoreLclVar(unsigned dstLclNum, GenTree* src);
+
     GenTreeUnOp* gtNewBitCastNode(var_types type, GenTree* arg);
-=======
-    GenTreeLclVar* gtNewStoreLclVar(unsigned dstLclNum, GenTree* src);
-
-#ifdef FEATURE_SIMD
-    GenTree* gtNewSIMDVectorZero(var_types simdType, CorInfoType simdBaseJitType, unsigned simdSize);
-#endif
-
-    GenTree* gtNewBlkOpNode(GenTree* dst, GenTree* srcOrFillVal, bool isVolatile, bool isCopyBlock);
->>>>>>> a629767a
 
     void gtInitStructCopyAsg(GenTreeOp* asg);
 
@@ -2951,7 +1878,6 @@
 
 #ifdef FEATURE_SIMD
     GenTreeSIMD* gtNewSIMDNode(
-<<<<<<< HEAD
         var_types type, SIMDIntrinsicID simdIntrinsicID, var_types baseType, unsigned size, GenTree* op1);
     GenTreeSIMD* gtNewSIMDNode(
         var_types type, SIMDIntrinsicID simdIntrinsicID, var_types baseType, unsigned size, GenTree* op1, GenTree* op2);
@@ -2961,15 +1887,6 @@
                                unsigned        size,
                                unsigned        numOps,
                                GenTree**       ops);
-=======
-        var_types type, GenTree* op1, SIMDIntrinsicID simdIntrinsicID, CorInfoType simdBaseJitType, unsigned simdSize);
-    GenTreeSIMD* gtNewSIMDNode(var_types       type,
-                               GenTree*        op1,
-                               GenTree*        op2,
-                               SIMDIntrinsicID simdIntrinsicID,
-                               CorInfoType     simdBaseJitType,
-                               unsigned        simdSize);
->>>>>>> a629767a
     void SetOpLclRelatedToSIMDIntrinsic(GenTree* op);
 #endif
 
@@ -2978,25 +1895,12 @@
     GenTreeHWIntrinsic* gtNewZeroSimdHWIntrinsicNode(var_types type, var_types baseType);
     GenTreeHWIntrinsic* gtNewSimdHWIntrinsicNode(var_types      type,
                                                  NamedIntrinsic hwIntrinsicID,
-<<<<<<< HEAD
                                                  var_types      baseType,
                                                  unsigned       size);
     GenTreeHWIntrinsic* gtNewSimdHWIntrinsicNode(
         var_types type, NamedIntrinsic hwIntrinsicID, var_types baseType, unsigned size, GenTree* op1);
     GenTreeHWIntrinsic* gtNewSimdHWIntrinsicNode(
         var_types type, NamedIntrinsic hwIntrinsicID, var_types baseType, unsigned size, GenTree* op1, GenTree* op2);
-=======
-                                                 CorInfoType    simdBaseJitType,
-                                                 unsigned       simdSize);
-    GenTreeHWIntrinsic* gtNewSimdHWIntrinsicNode(
-        var_types type, GenTree* op1, NamedIntrinsic hwIntrinsicID, CorInfoType simdBaseJitType, unsigned simdSize);
-    GenTreeHWIntrinsic* gtNewSimdHWIntrinsicNode(var_types      type,
-                                                 GenTree*       op1,
-                                                 GenTree*       op2,
-                                                 NamedIntrinsic hwIntrinsicID,
-                                                 CorInfoType    simdBaseJitType,
-                                                 unsigned       simdSize);
->>>>>>> a629767a
     GenTreeHWIntrinsic* gtNewSimdHWIntrinsicNode(var_types      type,
                                                  NamedIntrinsic hwIntrinsicID,
                                                  var_types      baseType,
@@ -3006,17 +1910,12 @@
                                                  GenTree*       op3);
     GenTreeHWIntrinsic* gtNewSimdHWIntrinsicNode(var_types      type,
                                                  NamedIntrinsic hwIntrinsicID,
-<<<<<<< HEAD
                                                  var_types      baseType,
                                                  unsigned       size,
                                                  GenTree*       op1,
                                                  GenTree*       op2,
                                                  GenTree*       op3,
                                                  GenTree*       op4);
-=======
-                                                 CorInfoType    simdBaseJitType,
-                                                 unsigned       simdSize);
->>>>>>> a629767a
     GenTreeHWIntrinsic* gtNewSimdHWIntrinsicNode(var_types      type,
                                                  NamedIntrinsic hwIntrinsicID,
                                                  var_types      baseType,
@@ -3028,62 +1927,10 @@
                                                  GenTree*       op5);
     GenTreeHWIntrinsic* gtNewSimdHWIntrinsicNode(var_types      type,
                                                  NamedIntrinsic hwIntrinsicID,
-<<<<<<< HEAD
                                                  var_types      baseType,
                                                  unsigned       size,
                                                  unsigned       numOps,
                                                  GenTree**      ops);
-=======
-                                                 CorInfoType    simdBaseJitType,
-                                                 unsigned       simdSize);
-
-    GenTreeHWIntrinsic* gtNewSimdCreateBroadcastNode(
-        var_types type, GenTree* op1, CorInfoType simdBaseJitType, unsigned simdSize, bool isSimdAsHWIntrinsic);
-
-    GenTreeHWIntrinsic* gtNewSimdAsHWIntrinsicNode(var_types      type,
-                                                   NamedIntrinsic hwIntrinsicID,
-                                                   CorInfoType    simdBaseJitType,
-                                                   unsigned       simdSize)
-    {
-        GenTreeHWIntrinsic* node = gtNewSimdHWIntrinsicNode(type, hwIntrinsicID, simdBaseJitType, simdSize);
-        node->gtFlags |= GTF_SIMDASHW_OP;
-        return node;
-    }
-
-    GenTreeHWIntrinsic* gtNewSimdAsHWIntrinsicNode(
-        var_types type, GenTree* op1, NamedIntrinsic hwIntrinsicID, CorInfoType simdBaseJitType, unsigned simdSize)
-    {
-        GenTreeHWIntrinsic* node = gtNewSimdHWIntrinsicNode(type, op1, hwIntrinsicID, simdBaseJitType, simdSize);
-        node->gtFlags |= GTF_SIMDASHW_OP;
-        return node;
-    }
-
-    GenTreeHWIntrinsic* gtNewSimdAsHWIntrinsicNode(var_types      type,
-                                                   GenTree*       op1,
-                                                   GenTree*       op2,
-                                                   NamedIntrinsic hwIntrinsicID,
-                                                   CorInfoType    simdBaseJitType,
-                                                   unsigned       simdSize)
-    {
-        GenTreeHWIntrinsic* node = gtNewSimdHWIntrinsicNode(type, op1, op2, hwIntrinsicID, simdBaseJitType, simdSize);
-        node->gtFlags |= GTF_SIMDASHW_OP;
-        return node;
-    }
-
-    GenTreeHWIntrinsic* gtNewSimdAsHWIntrinsicNode(var_types      type,
-                                                   GenTree*       op1,
-                                                   GenTree*       op2,
-                                                   GenTree*       op3,
-                                                   NamedIntrinsic hwIntrinsicID,
-                                                   CorInfoType    simdBaseJitType,
-                                                   unsigned       simdSize)
-    {
-        GenTreeHWIntrinsic* node =
-            gtNewSimdHWIntrinsicNode(type, op1, op2, op3, hwIntrinsicID, simdBaseJitType, simdSize);
-        node->gtFlags |= GTF_SIMDASHW_OP;
-        return node;
-    }
->>>>>>> a629767a
 
     GenTreeHWIntrinsic* gtNewScalarHWIntrinsicNode(var_types type, NamedIntrinsic hwIntrinsicID, GenTree* op1);
     GenTreeHWIntrinsic* gtNewScalarHWIntrinsicNode(var_types      type,
@@ -3091,20 +1938,11 @@
                                                    GenTree*       op1,
                                                    GenTree*       op2);
     GenTreeHWIntrinsic* gtNewScalarHWIntrinsicNode(
-<<<<<<< HEAD
         var_types type, NamedIntrinsic hwIntrinsicID, GenTree* op1, GenTree* op2, GenTree* op3);
     var_types impGetHWIntrinsicBaseTypeFromArg(NamedIntrinsic    intrinsic,
                                                CORINFO_SIG_INFO* sig,
                                                var_types         baseType,
                                                ClassLayout**     argLayout);
-=======
-        var_types type, GenTree* op1, GenTree* op2, GenTree* op3, NamedIntrinsic hwIntrinsicID);
-    CORINFO_CLASS_HANDLE gtGetStructHandleForHWSIMD(var_types simdType, CorInfoType simdBaseJitType);
-    CorInfoType getBaseJitTypeFromArgIfNeeded(NamedIntrinsic       intrinsic,
-                                              CORINFO_CLASS_HANDLE clsHnd,
-                                              CORINFO_SIG_INFO*    sig,
-                                              CorInfoType          simdBaseJitType);
->>>>>>> a629767a
 #endif // FEATURE_HW_INTRINSICS
 
     GenTreeLclFld* gtNewLclFldNode(unsigned lnum, var_types type, unsigned offset);
@@ -4169,7 +3007,6 @@
 protected:
     bool compSupportsHWIntrinsic(CORINFO_InstructionSet isa);
 
-<<<<<<< HEAD
     GenTree* impSimdAsHWIntrinsicSpecial(NamedIntrinsic              intrinsic,
                                          const HWIntrinsicSignature& signature,
                                          ClassLayout*                layout);
@@ -4183,6 +3020,8 @@
                                               GenTree*                    newobjThis);
 
     GenTree* impSimdAsHWIntrinsicGetCtorThis(ClassLayout* layout, GenTree* newobjThis);
+
+    GenTree* impSimdAsHWIntrinsicMultiply(const HWIntrinsicSignature& sig, GenTree* op1, GenTree* op2);
 
     GenTree* impSimdAsHWIntrinsicCndSel(ClassLayout* layout, GenTree* op1, GenTree* op2, GenTree* op3);
 
@@ -4194,42 +3033,10 @@
 
     GenTree* impPopArgForHWIntrinsic(var_types paramType, ClassLayout* paramLayout);
     GenTree* impNonConstFallback(NamedIntrinsic intrinsic, var_types simdType, var_types baseType);
-=======
-    GenTree* impSimdAsHWIntrinsicSpecial(NamedIntrinsic       intrinsic,
-                                         CORINFO_CLASS_HANDLE clsHnd,
-                                         CORINFO_SIG_INFO*    sig,
-                                         var_types            retType,
-                                         CorInfoType          simdBaseJitType,
-                                         unsigned             simdSize,
-                                         GenTree*             newobjThis);
-
-    GenTree* impSimdAsHWIntrinsicCndSel(CORINFO_CLASS_HANDLE clsHnd,
-                                        var_types            retType,
-                                        CorInfoType          simdBaseJitType,
-                                        unsigned             simdSize,
-                                        GenTree*             op1,
-                                        GenTree*             op2,
-                                        GenTree*             op3);
-
-    GenTree* impSpecialIntrinsic(NamedIntrinsic        intrinsic,
-                                 CORINFO_CLASS_HANDLE  clsHnd,
-                                 CORINFO_METHOD_HANDLE method,
-                                 CORINFO_SIG_INFO*     sig,
-                                 CorInfoType           simdBaseJitType,
-                                 var_types             retType,
-                                 unsigned              simdSize);
-
-    GenTree* getArgForHWIntrinsic(var_types            argType,
-                                  CORINFO_CLASS_HANDLE argClass,
-                                  bool                 expectAddr = false,
-                                  GenTree*             newobjThis = nullptr);
-    GenTree* impNonConstFallback(NamedIntrinsic intrinsic, var_types simdType, CorInfoType simdBaseJitType);
->>>>>>> a629767a
     GenTree* addRangeCheckIfNeeded(
         NamedIntrinsic intrinsic, GenTree* immOp, bool mustExpand, int immLowerBound, int immUpperBound);
 
 #ifdef TARGET_XARCH
-<<<<<<< HEAD
     GenTree* impBaseIntrinsic(NamedIntrinsic              intrinsic,
                               const HWIntrinsicSignature& sig,
                               var_types                   baseType,
@@ -4242,27 +3049,6 @@
 
     GenTree* impSimdAsHWIntrinsicRelOp(
         NamedIntrinsic intrinsic, var_types baseType, ClassLayout* layout, GenTree* op1, GenTree* op2);
-=======
-    GenTree* impBaseIntrinsic(NamedIntrinsic        intrinsic,
-                              CORINFO_CLASS_HANDLE  clsHnd,
-                              CORINFO_METHOD_HANDLE method,
-                              CORINFO_SIG_INFO*     sig,
-                              CorInfoType           simdBaseJitType,
-                              var_types             retType,
-                              unsigned              simdSize);
-    GenTree* impSSEIntrinsic(NamedIntrinsic intrinsic, CORINFO_METHOD_HANDLE method, CORINFO_SIG_INFO* sig);
-    GenTree* impSSE2Intrinsic(NamedIntrinsic intrinsic, CORINFO_METHOD_HANDLE method, CORINFO_SIG_INFO* sig);
-    GenTree* impAvxOrAvx2Intrinsic(NamedIntrinsic intrinsic, CORINFO_METHOD_HANDLE method, CORINFO_SIG_INFO* sig);
-    GenTree* impBMI1OrBMI2Intrinsic(NamedIntrinsic intrinsic, CORINFO_METHOD_HANDLE method, CORINFO_SIG_INFO* sig);
-
-    GenTree* impSimdAsHWIntrinsicRelOp(NamedIntrinsic       intrinsic,
-                                       CORINFO_CLASS_HANDLE clsHnd,
-                                       var_types            retType,
-                                       CorInfoType          simdBaseJitType,
-                                       unsigned             simdSize,
-                                       GenTree*             op1,
-                                       GenTree*             op2);
->>>>>>> a629767a
 #endif // TARGET_XARCH
 #endif // FEATURE_HW_INTRINSICS
     GenTree* impArrayAccessIntrinsic(CORINFO_CLASS_HANDLE clsHnd,
@@ -4331,11 +3117,7 @@
 
     GenTree* impAssignStructAddr(GenTree* dest, GenTree* src, ClassLayout* layout, unsigned curLevel);
 
-<<<<<<< HEAD
     GenTree* impGetStructAddr(GenTree* structVal, CORINFO_CLASS_HANDLE structHnd, unsigned curLevel, bool willDeref);
-=======
-    var_types impNormStructType(CORINFO_CLASS_HANDLE structHnd, CorInfoType* simdBaseJitType = nullptr);
->>>>>>> a629767a
 
     GenTree* impCanonicalizeStructCallArg(GenTree* arg, ClassLayout* argLayout, unsigned curLevel);
 
@@ -5412,12 +4194,9 @@
 
     void fgRemoveEmptyBlocks();
 
-<<<<<<< HEAD
     void fgRemoveStmt(BasicBlock* block, Statement* stmt DEBUGARG(bool dumpStmt = true));
-=======
-    void fgRemoveStmt(BasicBlock* block, Statement* stmt DEBUGARG(bool isUnlink = false));
+
     void fgUnlinkStmt(BasicBlock* block, Statement* stmt);
->>>>>>> a629767a
 
     bool fgCheckRemoveStmt(BasicBlock* block, Statement* stmt);
 
@@ -5836,7 +4615,6 @@
     static MorphAddrContext s_CopyBlockMAC;
 
 #ifdef FEATURE_SIMD
-<<<<<<< HEAD
     class SIMDCoalescingBuffer
     {
         Statement* m_firstStmt;
@@ -5848,21 +4626,6 @@
         GenTreeLclVar* IsSIMDGetItem(GenTree* node);
 
         bool Add(Compiler* compiler, Statement* stmt, GenTreeOp* asg, GenTreeLclVar* simdLclVar);
-=======
-    GenTree* getSIMDStructFromField(GenTree*     tree,
-                                    CorInfoType* simdBaseJitTypeOut,
-                                    unsigned*    indexOut,
-                                    unsigned*    simdSizeOut,
-                                    bool         ignoreUsedInSIMDIntrinsic = false);
-    GenTree* fgMorphFieldAssignToSIMDIntrinsicSet(GenTree* tree);
-    GenTree* fgMorphFieldToSIMDIntrinsicGet(GenTree* tree);
-    bool fgMorphCombineSIMDFieldAssignments(BasicBlock* block, Statement* stmt);
-    void impMarkContiguousSIMDFieldAssignments(Statement* stmt);
-
-    // fgPreviousCandidateSIMDFieldAsgStmt is only used for tracking previous simd field assignment
-    // in function: Complier::impMarkContiguousSIMDFieldAssignments.
-    Statement* fgPreviousCandidateSIMDFieldAsgStmt;
->>>>>>> a629767a
 
     public:
         SIMDCoalescingBuffer() : m_index(0)
@@ -5890,14 +4653,6 @@
     void fgInitArgInfo(GenTreeCall* call);
     GenTreeCall* fgMorphArgs(GenTreeCall* call);
 
-<<<<<<< HEAD
-=======
-    void fgMakeOutgoingStructArgCopy(GenTreeCall*         call,
-                                     GenTreeCall::Use*    args,
-                                     unsigned             argIndex,
-                                     CORINFO_CLASS_HANDLE copyBlkClass);
-
->>>>>>> a629767a
     GenTree* fgMorphLocalVar(GenTree* tree, bool forceRemorph);
 
 public:
@@ -5960,8 +4715,6 @@
     GenTree* fgMorphModToSubMulDiv(GenTreeOp* tree);
     GenTree* fgMorphSmpOpOptional(GenTreeOp* tree);
     GenTree* fgMorphConst(GenTree* tree);
-
-    bool fgMorphCanUseLclFldForCopy(unsigned lclNum1, unsigned lclNum2);
 
     GenTreeLclVar* fgMorphTryFoldObjAsLclVar(GenTreeObj* obj);
     GenTree* fgMorphAssociative(GenTreeOp* tree);
@@ -6819,13 +5572,7 @@
     void     optValnumCSE_DataFlow();
     void     optValnumCSE_Availablity();
     void     optValnumCSE_Heuristic();
-<<<<<<< HEAD
-#endif // FEATURE_VALNUM_CSE
-
-#if FEATURE_ANYCSE
-=======
-
->>>>>>> a629767a
+
     bool                 optDoCSE;             // True when we have found a duplicate CSE tree
     bool                 optValnumCSE_phase;   // True when we are executing the optValnumCSE_phase
     unsigned             optCSECandidateTotal; // Grand total of CSE candidates for both Lexical and ValNum
@@ -8280,257 +7027,21 @@
     // by the hardware.  It is allocated when/if such situations are encountered during Lowering.
     unsigned lvaSIMDInitTempVarNum;
 
-<<<<<<< HEAD
     bool isSIMDorHWSIMDClass(CORINFO_CLASS_HANDLE clsHnd)
-=======
-    struct SIMDHandlesCache
-    {
-        // SIMD Types
-        CORINFO_CLASS_HANDLE SIMDFloatHandle;
-        CORINFO_CLASS_HANDLE SIMDDoubleHandle;
-        CORINFO_CLASS_HANDLE SIMDIntHandle;
-        CORINFO_CLASS_HANDLE SIMDUShortHandle;
-        CORINFO_CLASS_HANDLE SIMDUByteHandle;
-        CORINFO_CLASS_HANDLE SIMDShortHandle;
-        CORINFO_CLASS_HANDLE SIMDByteHandle;
-        CORINFO_CLASS_HANDLE SIMDLongHandle;
-        CORINFO_CLASS_HANDLE SIMDUIntHandle;
-        CORINFO_CLASS_HANDLE SIMDULongHandle;
-        CORINFO_CLASS_HANDLE SIMDNIntHandle;
-        CORINFO_CLASS_HANDLE SIMDNUIntHandle;
-
-        CORINFO_CLASS_HANDLE SIMDVector2Handle;
-        CORINFO_CLASS_HANDLE SIMDVector3Handle;
-        CORINFO_CLASS_HANDLE SIMDVector4Handle;
-        CORINFO_CLASS_HANDLE SIMDVectorHandle;
-
-#ifdef FEATURE_HW_INTRINSICS
-#if defined(TARGET_ARM64)
-        CORINFO_CLASS_HANDLE Vector64FloatHandle;
-        CORINFO_CLASS_HANDLE Vector64DoubleHandle;
-        CORINFO_CLASS_HANDLE Vector64IntHandle;
-        CORINFO_CLASS_HANDLE Vector64UShortHandle;
-        CORINFO_CLASS_HANDLE Vector64UByteHandle;
-        CORINFO_CLASS_HANDLE Vector64ShortHandle;
-        CORINFO_CLASS_HANDLE Vector64ByteHandle;
-        CORINFO_CLASS_HANDLE Vector64LongHandle;
-        CORINFO_CLASS_HANDLE Vector64UIntHandle;
-        CORINFO_CLASS_HANDLE Vector64ULongHandle;
-        CORINFO_CLASS_HANDLE Vector64NIntHandle;
-        CORINFO_CLASS_HANDLE Vector64NUIntHandle;
-#endif // defined(TARGET_ARM64)
-        CORINFO_CLASS_HANDLE Vector128FloatHandle;
-        CORINFO_CLASS_HANDLE Vector128DoubleHandle;
-        CORINFO_CLASS_HANDLE Vector128IntHandle;
-        CORINFO_CLASS_HANDLE Vector128UShortHandle;
-        CORINFO_CLASS_HANDLE Vector128UByteHandle;
-        CORINFO_CLASS_HANDLE Vector128ShortHandle;
-        CORINFO_CLASS_HANDLE Vector128ByteHandle;
-        CORINFO_CLASS_HANDLE Vector128LongHandle;
-        CORINFO_CLASS_HANDLE Vector128UIntHandle;
-        CORINFO_CLASS_HANDLE Vector128ULongHandle;
-        CORINFO_CLASS_HANDLE Vector128NIntHandle;
-        CORINFO_CLASS_HANDLE Vector128NUIntHandle;
-#if defined(TARGET_XARCH)
-        CORINFO_CLASS_HANDLE Vector256FloatHandle;
-        CORINFO_CLASS_HANDLE Vector256DoubleHandle;
-        CORINFO_CLASS_HANDLE Vector256IntHandle;
-        CORINFO_CLASS_HANDLE Vector256UShortHandle;
-        CORINFO_CLASS_HANDLE Vector256UByteHandle;
-        CORINFO_CLASS_HANDLE Vector256ShortHandle;
-        CORINFO_CLASS_HANDLE Vector256ByteHandle;
-        CORINFO_CLASS_HANDLE Vector256LongHandle;
-        CORINFO_CLASS_HANDLE Vector256UIntHandle;
-        CORINFO_CLASS_HANDLE Vector256ULongHandle;
-        CORINFO_CLASS_HANDLE Vector256NIntHandle;
-        CORINFO_CLASS_HANDLE Vector256NUIntHandle;
-#endif // defined(TARGET_XARCH)
-#endif // FEATURE_HW_INTRINSICS
-
-        SIMDHandlesCache()
-        {
-            memset(this, 0, sizeof(*this));
-        }
-    };
-
-    SIMDHandlesCache* m_simdHandleCache;
-
-    // Get an appropriate "zero" for the given type and class handle.
-    GenTree* gtGetSIMDZero(var_types simdType, CorInfoType simdBaseJitType, CORINFO_CLASS_HANDLE simdHandle);
-
-    // Get the handle for a SIMD type.
-    CORINFO_CLASS_HANDLE gtGetStructHandleForSIMD(var_types simdType, CorInfoType simdBaseJitType)
-    {
-        if (m_simdHandleCache == nullptr)
-        {
-            // This may happen if the JIT generates SIMD node on its own, without importing them.
-            // Otherwise getBaseJitTypeAndSizeOfSIMDType should have created the cache.
-            return NO_CLASS_HANDLE;
-        }
-
-        if (simdBaseJitType == CORINFO_TYPE_FLOAT)
-        {
-            switch (simdType)
-            {
-                case TYP_SIMD8:
-                    return m_simdHandleCache->SIMDVector2Handle;
-                case TYP_SIMD12:
-                    return m_simdHandleCache->SIMDVector3Handle;
-                case TYP_SIMD16:
-                    if ((getSIMDVectorType() == TYP_SIMD32) ||
-                        (m_simdHandleCache->SIMDVector4Handle != NO_CLASS_HANDLE))
-                    {
-                        return m_simdHandleCache->SIMDVector4Handle;
-                    }
-                    break;
-                case TYP_SIMD32:
-                    break;
-                default:
-                    unreached();
-            }
-        }
-        assert(emitTypeSize(simdType) <= largestEnregisterableStructSize());
-        switch (simdBaseJitType)
-        {
-            case CORINFO_TYPE_FLOAT:
-                return m_simdHandleCache->SIMDFloatHandle;
-            case CORINFO_TYPE_DOUBLE:
-                return m_simdHandleCache->SIMDDoubleHandle;
-            case CORINFO_TYPE_INT:
-                return m_simdHandleCache->SIMDIntHandle;
-            case CORINFO_TYPE_USHORT:
-                return m_simdHandleCache->SIMDUShortHandle;
-            case CORINFO_TYPE_UBYTE:
-                return m_simdHandleCache->SIMDUByteHandle;
-            case CORINFO_TYPE_SHORT:
-                return m_simdHandleCache->SIMDShortHandle;
-            case CORINFO_TYPE_BYTE:
-                return m_simdHandleCache->SIMDByteHandle;
-            case CORINFO_TYPE_LONG:
-                return m_simdHandleCache->SIMDLongHandle;
-            case CORINFO_TYPE_UINT:
-                return m_simdHandleCache->SIMDUIntHandle;
-            case CORINFO_TYPE_ULONG:
-                return m_simdHandleCache->SIMDULongHandle;
-            case CORINFO_TYPE_NATIVEINT:
-                return m_simdHandleCache->SIMDNIntHandle;
-            case CORINFO_TYPE_NATIVEUINT:
-                return m_simdHandleCache->SIMDNUIntHandle;
-            default:
-                assert(!"Didn't find a class handle for simdType");
-        }
-        return NO_CLASS_HANDLE;
-    }
-
-    // Returns true if this is a SIMD type that should be considered an opaque
-    // vector type (i.e. do not analyze or promote its fields).
-    // Note that all but the fixed vector types are opaque, even though they may
-    // actually be declared as having fields.
-    bool isOpaqueSIMDType(CORINFO_CLASS_HANDLE structHandle) const
-    {
-        return ((m_simdHandleCache != nullptr) && (structHandle != m_simdHandleCache->SIMDVector2Handle) &&
-                (structHandle != m_simdHandleCache->SIMDVector3Handle) &&
-                (structHandle != m_simdHandleCache->SIMDVector4Handle));
-    }
-
-    // Returns true if the tree corresponds to a TYP_SIMD lcl var.
-    // Note that both SIMD vector args and locals are mared as lvSIMDType = true, but
-    // type of an arg node is TYP_BYREF and a local node is TYP_SIMD or TYP_STRUCT.
-    bool isSIMDTypeLocal(GenTree* tree)
-    {
-        return tree->OperIsLocal() && lvaTable[tree->AsLclVarCommon()->GetLclNum()].lvSIMDType;
-    }
-
-    // Returns true if the lclVar is an opaque SIMD type.
-    bool isOpaqueSIMDLclVar(const LclVarDsc* varDsc) const
->>>>>>> a629767a
     {
         if (!isIntrinsicType(clsHnd))
         {
             return false;
         }
-<<<<<<< HEAD
 
         const char* namespaceName = nullptr;
         getClassNameFromMetadata(clsHnd, &namespaceName);
-=======
-        return isOpaqueSIMDType(varDsc->GetStructHnd());
-    }
-
-    static bool isRelOpSIMDIntrinsic(SIMDIntrinsicID intrinsicId)
-    {
-        return (intrinsicId == SIMDIntrinsicEqual);
-    }
-
-    // Returns base JIT type of a TYP_SIMD local.
-    // Returns CORINFO_TYPE_UNDEF if the local is not TYP_SIMD.
-    CorInfoType getBaseJitTypeOfSIMDLocal(GenTree* tree)
-    {
-        if (isSIMDTypeLocal(tree))
-        {
-            return lvaTable[tree->AsLclVarCommon()->GetLclNum()].GetSimdBaseJitType();
-        }
-
-        return CORINFO_TYPE_UNDEF;
-    }
-
-    bool isSIMDClass(CORINFO_CLASS_HANDLE clsHnd)
-    {
-        if (isIntrinsicType(clsHnd))
-        {
-            const char* namespaceName = nullptr;
-            (void)getClassNameFromMetadata(clsHnd, &namespaceName);
-            return strcmp(namespaceName, "System.Numerics") == 0;
-        }
-        return false;
-    }
-
-    bool isSIMDClass(typeInfo* pTypeInfo)
-    {
-        return pTypeInfo->IsStruct() && isSIMDClass(pTypeInfo->GetClassHandleForValueClass());
-    }
-
-    bool isHWSIMDClass(CORINFO_CLASS_HANDLE clsHnd)
-    {
-#ifdef FEATURE_HW_INTRINSICS
-        if (isIntrinsicType(clsHnd))
-        {
-            const char* namespaceName = nullptr;
-            (void)getClassNameFromMetadata(clsHnd, &namespaceName);
-            return strcmp(namespaceName, "System.Runtime.Intrinsics") == 0;
-        }
-#endif // FEATURE_HW_INTRINSICS
-        return false;
-    }
->>>>>>> a629767a
 
         return
 #ifdef FEATURE_HW_INTRINSICS
             (strcmp(namespaceName, "System.Runtime.Intrinsics") == 0) ||
 #endif
-<<<<<<< HEAD
             (strcmp(namespaceName, "System.Numerics") == 0);
-=======
-    }
-
-    bool isSIMDorHWSIMDClass(CORINFO_CLASS_HANDLE clsHnd)
-    {
-        return isSIMDClass(clsHnd) || isHWSIMDClass(clsHnd);
-    }
-
-    bool isSIMDorHWSIMDClass(typeInfo* pTypeInfo)
-    {
-        return isSIMDClass(pTypeInfo) || isHWSIMDClass(pTypeInfo);
-    }
-
-    // Get the base (element) type and size in bytes for a SIMD type. Returns CORINFO_TYPE_UNDEF
-    // if it is not a SIMD type or is an unsupported base JIT type.
-    CorInfoType getBaseJitTypeAndSizeOfSIMDType(CORINFO_CLASS_HANDLE typeHnd, unsigned* sizeBytes = nullptr);
-
-    CorInfoType getBaseJitTypeOfSIMDType(CORINFO_CLASS_HANDLE typeHnd)
-    {
-        return getBaseJitTypeAndSizeOfSIMDType(typeHnd, nullptr);
->>>>>>> a629767a
     }
 
     // Get SIMD Intrinsic info given the method handle.
@@ -8541,40 +7052,11 @@
                                                   bool                  isNewObj,
                                                   CORINFO_CLASS_HANDLE* typeHnd,
                                                   unsigned*             argCount,
-                                                  CorInfoType*          simdBaseJitType,
+                                                  var_types*            baseType,
                                                   unsigned*             sizeBytes);
 
-<<<<<<< HEAD
     GenTree* impSIMDPopStack(var_types type);
     GenTree* impSIMDPopStackAddr(var_types type);
-=======
-    // Pops and returns GenTree node from importers type stack.
-    // Normalizes TYP_STRUCT value in case of GT_CALL, GT_RET_EXPR and arg nodes.
-    GenTree* impSIMDPopStack(var_types type, bool expectAddr = false, CORINFO_CLASS_HANDLE structType = nullptr);
-
-    // Create a GT_SIMD tree for a Get property of SIMD vector with a fixed index.
-    GenTreeSIMD* impSIMDGetFixed(var_types simdType, CorInfoType simdBaseJitType, unsigned simdSize, int index);
-
-    // Transforms operands and returns the SIMD intrinsic to be applied on
-    // transformed operands to obtain given relop result.
-    SIMDIntrinsicID impSIMDRelOp(SIMDIntrinsicID      relOpIntrinsicId,
-                                 CORINFO_CLASS_HANDLE typeHnd,
-                                 unsigned             simdVectorSize,
-                                 CorInfoType*         inOutBaseJitType,
-                                 GenTree**            op1,
-                                 GenTree**            op2);
-
-#if defined(TARGET_XARCH)
-
-    // Transforms operands and returns the SIMD intrinsic to be applied on
-    // transformed operands to obtain == comparison result.
-    SIMDIntrinsicID impSIMDLongRelOpEqual(CORINFO_CLASS_HANDLE typeHnd,
-                                          unsigned             simdVectorSize,
-                                          GenTree**            op1,
-                                          GenTree**            op2);
-
-#endif // defined(TARGET_XARCH)
->>>>>>> a629767a
 
     void setLclRelatedToSIMDIntrinsic(GenTree* tree);
 
@@ -8589,35 +7071,7 @@
 
     GenTreeOp* impAssignSIMDAddr(GenTree* destAddr, GenTree* src);
 
-<<<<<<< HEAD
     GenTree* getOp1ForConstructor(OPCODE opcode, GenTree* newobjThis, CORINFO_CLASS_HANDLE clsHnd);
-=======
-    // Whether SIMD vector occupies part of SIMD register.
-    // SSE2: vector2f/3f are considered sub register SIMD types.
-    // AVX: vector2f, 3f and 4f are all considered sub register SIMD types.
-    bool isSubRegisterSIMDType(GenTreeSIMD* simdNode)
-    {
-        unsigned vectorRegisterByteLength;
-#if defined(TARGET_XARCH)
-        // Calling the getSIMDVectorRegisterByteLength api causes the size of Vector<T> to be recorded
-        // with the AOT compiler, so that it cannot change from aot compilation time to runtime
-        // This api does not require such fixing as it merely pertains to the size of the simd type
-        // relative to the Vector<T> size as used at compile time. (So detecting a vector length of 16 here
-        // does not preclude the code from being used on a machine with a larger vector length.)
-        if (getSIMDSupportLevel() < SIMD_AVX2_Supported)
-        {
-            vectorRegisterByteLength = 16;
-        }
-        else
-        {
-            vectorRegisterByteLength = 32;
-        }
-#else
-        vectorRegisterByteLength = getSIMDVectorRegisterByteLength();
-#endif
-        return (simdNode->GetSimdSize() < vectorRegisterByteLength);
-    }
->>>>>>> a629767a
 
     // Get the type for the hardware SIMD vector.
     // This is the maximum SIMD type supported for this target.
@@ -8643,26 +7097,9 @@
 #endif
     }
 
-<<<<<<< HEAD
     // Get the the number of elements of basetype of SIMD vector given by its size and baseType
     static int getSIMDVectorLength(unsigned simdSize, var_types baseType);
 
-=======
-    // Get the size of the SIMD type in bytes
-    int getSIMDTypeSizeInBytes(CORINFO_CLASS_HANDLE typeHnd)
-    {
-        unsigned sizeBytes = 0;
-        (void)getBaseJitTypeAndSizeOfSIMDType(typeHnd, &sizeBytes);
-        return sizeBytes;
-    }
-
-    // Get the the number of elements of baseType of SIMD vector given by its size and baseType
-    static int getSIMDVectorLength(unsigned simdSize, var_types baseType);
-
-    // Get the the number of elements of baseType of SIMD vector given by its type handle
-    int getSIMDVectorLength(CORINFO_CLASS_HANDLE typeHnd);
-
->>>>>>> a629767a
     // Get preferred alignment of SIMD type.
     int getSIMDTypeAlignment(var_types simdType);
 
@@ -9631,136 +8068,11 @@
 
     } info;
 
-<<<<<<< HEAD
-=======
-    // Returns true if the method being compiled returns a non-void and non-struct value.
-    // Note that lvaInitTypeRef() normalizes compRetNativeType for struct returns in a
-    // single register as per target arch ABI (e.g on Amd64 Windows structs of size 1, 2,
-    // 4 or 8 gets normalized to TYP_BYTE/TYP_SHORT/TYP_INT/TYP_LONG; On Arm HFA structs).
-    // Methods returning such structs are considered to return non-struct return value and
-    // this method returns true in that case.
-    bool compMethodReturnsNativeScalarType()
-    {
-        return (info.compRetType != TYP_VOID) && !varTypeIsStruct(info.compRetNativeType);
-    }
-
-    // Returns true if the method being compiled returns RetBuf addr as its return value
-    bool compMethodReturnsRetBufAddr()
-    {
-        // There are cases where implicit RetBuf argument should be explicitly returned in a register.
-        // In such cases the return type is changed to TYP_BYREF and appropriate IR is generated.
-        // These cases are:
-        CLANG_FORMAT_COMMENT_ANCHOR;
-#ifdef TARGET_AMD64
-        // 1. on x64 Windows and Unix the address of RetBuf needs to be returned by
-        //    methods with hidden RetBufArg in RAX. In such case GT_RETURN is of TYP_BYREF,
-        //    returning the address of RetBuf.
-        return (info.compRetBuffArg != BAD_VAR_NUM);
-#else // TARGET_AMD64
-#ifdef PROFILING_SUPPORTED
-        // 2.  Profiler Leave callback expects the address of retbuf as return value for
-        //    methods with hidden RetBuf argument.  impReturnInstruction() when profiler
-        //    callbacks are needed creates GT_RETURN(TYP_BYREF, op1 = Addr of RetBuf) for
-        //    methods with hidden RetBufArg.
-        if (compIsProfilerHookNeeded())
-        {
-            return (info.compRetBuffArg != BAD_VAR_NUM);
-        }
-#endif
-        // 3. Windows ARM64 native instance calling convention requires the address of RetBuff
-        //    to be returned in x0.
-        CLANG_FORMAT_COMMENT_ANCHOR;
-#if defined(TARGET_WINDOWS) && defined(TARGET_ARM64)
-        auto callConv = info.compCallConv;
-        if (callConvIsInstanceMethodCallConv(callConv))
-        {
-            return (info.compRetBuffArg != BAD_VAR_NUM);
-        }
-#endif // TARGET_WINDOWS && TARGET_ARM64
-        // 4. x86 unmanaged calling conventions require the address of RetBuff to be returned in eax.
-        CLANG_FORMAT_COMMENT_ANCHOR;
-#if defined(TARGET_X86)
-        if (info.compCallConv != CorInfoCallConvExtension::Managed)
-        {
-            return (info.compRetBuffArg != BAD_VAR_NUM);
-        }
-#endif
-
-        return false;
-#endif // TARGET_AMD64
-    }
-
-    // Returns true if the method returns a value in more than one return register
-    // TODO-ARM-Bug: Deal with multi-register genReturnLocaled structs?
-    // TODO-ARM64: Does this apply for ARM64 too?
-    bool compMethodReturnsMultiRegRetType()
-    {
-#if FEATURE_MULTIREG_RET
-#if defined(TARGET_X86)
-        // On x86, 64-bit longs and structs are returned in multiple registers
-        return varTypeIsLong(info.compRetNativeType) ||
-               (varTypeIsStruct(info.compRetNativeType) && (info.compRetBuffArg == BAD_VAR_NUM));
-#else  // targets: X64-UNIX, ARM64 or ARM32
-        // On all other targets that support multireg return values:
-        // Methods returning a struct in multiple registers have a return value of TYP_STRUCT.
-        // Such method's compRetNativeType is TYP_STRUCT without a hidden RetBufArg
-        return varTypeIsStruct(info.compRetNativeType) && (info.compRetBuffArg == BAD_VAR_NUM);
-#endif // TARGET_XXX
-
-#else // not FEATURE_MULTIREG_RET
-
-        // For this architecture there are no multireg returns
-        return false;
-
-#endif // FEATURE_MULTIREG_RET
-    }
-
     bool compEnregStructLocals()
     {
         return (JitConfig.JitEnregStructLocals() != 0);
     }
 
-    // Returns true if the method returns a value in more than one return register,
-    // it should replace/be  merged with compMethodReturnsMultiRegRetType when #36868 is fixed.
-    // The difference from original `compMethodReturnsMultiRegRetType` is in ARM64 SIMD* handling,
-    // this method correctly returns false for it (it is passed as HVA), when the original returns true.
-    bool compMethodReturnsMultiRegRegTypeAlternate()
-    {
-#if FEATURE_MULTIREG_RET
-#if defined(TARGET_X86)
-        // On x86, 64-bit longs and structs are returned in multiple registers
-        return varTypeIsLong(info.compRetNativeType) ||
-               (varTypeIsStruct(info.compRetNativeType) && (info.compRetBuffArg == BAD_VAR_NUM));
-#else // targets: X64-UNIX, ARM64 or ARM32
-#if defined(TARGET_ARM64)
-        // TYP_SIMD* are returned in one register.
-        if (varTypeIsSIMD(info.compRetNativeType))
-        {
-            return false;
-        }
-#endif
-        // On all other targets that support multireg return values:
-        // Methods returning a struct in multiple registers have a return value of TYP_STRUCT.
-        // Such method's compRetNativeType is TYP_STRUCT without a hidden RetBufArg
-        return varTypeIsStruct(info.compRetNativeType) && (info.compRetBuffArg == BAD_VAR_NUM);
-#endif // TARGET_XXX
-
-#else // not FEATURE_MULTIREG_RET
-
-        // For this architecture there are no multireg returns
-        return false;
-
-#endif // FEATURE_MULTIREG_RET
-    }
-
-    // Returns true if the method being compiled returns a value
-    bool compMethodHasRetVal()
-    {
-        return compMethodReturnsNativeScalarType() || compMethodReturnsRetBufAddr() ||
-               compMethodReturnsMultiRegRetType();
-    }
-
->>>>>>> a629767a
     // Returns true if the method requires a PInvoke prolog and epilog
     bool compMethodRequiresPInvokeFrame()
     {
