--- conflicted
+++ resolved
@@ -231,9 +231,6 @@
     GetEmitter()->emitIns_R(ins, size, reg);
 }
 
-<<<<<<< HEAD
-void CodeGen::inst_RV_RV(instruction ins, regNumber reg1, regNumber reg2, var_types type, emitAttr size)
-=======
 /*****************************************************************************
  *
  *  Generate a "mov reg1, reg2" instruction.
@@ -285,29 +282,7 @@
 #endif
 }
 
-/*****************************************************************************
- *
- *  Generate a "op reg1, reg2" instruction.
- */
-
-//------------------------------------------------------------------------
-// inst_RV_RV: Generate a "op reg1, reg2" instruction.
-//
-// Arguments:
-//    ins   - the instruction to generate;
-//    reg1  - the first register to use, the dst for most instructions;
-//    reg2  - the second register to use, the src for most instructions;
-//    type  - the type used to get the size attribute if not given, usually type of the reg2 operand;
-//    size  - the size attribute, the type arg is ignored if this arg is provided with an actual value;
-//    flags - whether flags are set for arm32.
-//
-void CodeGen::inst_RV_RV(instruction ins,
-                         regNumber   reg1,
-                         regNumber   reg2,
-                         var_types   type /* = TYP_I_IMPL */,
-                         emitAttr    size /* = EA_UNKNOWN */,
-                         insFlags    flags /* = INS_FLAGS_DONT_CARE */)
->>>>>>> 2f5f1d51
+void CodeGen::inst_RV_RV(instruction ins, regNumber reg1, regNumber reg2, var_types type, emitAttr size)
 {
     if (size == EA_UNKNOWN)
     {
@@ -851,16 +826,6 @@
 
         return INS_movaps;
     }
-<<<<<<< HEAD
-=======
-#elif defined(TARGET_ARM)
-    if (varTypeIsFloating(srcType))
-        return INS_vmov;
-#else
-    if (varTypeIsFloating(srcType))
-        return INS_mov;
-#endif
->>>>>>> 2f5f1d51
 
     if (varTypeIsSmall(srcType))
     {
@@ -885,7 +850,8 @@
         return INS_vmov;
     }
 #else
-    assert(!varTypeIsFloating(srcType));
+    if (varTypeIsFloating(srcType))
+        return INS_mov;
 #endif
 
     if (!srcInReg)
