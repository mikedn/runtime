--- conflicted
+++ resolved
@@ -8,18 +8,8 @@
 
 #ifdef DEBUG
 
-<<<<<<< HEAD
 // Returns the string representation of the given CPU instruction.
 const char* insName(instruction ins)
-=======
-//-----------------------------------------------------------------------------
-// genInsName: Returns the string representation of the given CPU instruction, as
-// it exists in the instruction table. Note that some architectures don't encode the
-// name completely in the table: xarch sometimes prepends a "v", and arm sometimes
-// appends a "s". Use `genInsDisplayName()` to get a fully-formed name.
-//
-const char* CodeGen::genInsName(instruction ins)
->>>>>>> 82f7144f
 {
     // clang-format off
     static const char* const insNames[] =
@@ -66,8 +56,6 @@
     return insNames[ins];
 }
 
-<<<<<<< HEAD
-=======
 //-----------------------------------------------------------------------------
 // genInsDisplayName: Get a fully-formed instruction display name. This only handles
 // the xarch case of prepending a "v", not the arm case of appending an "s".
@@ -79,8 +67,8 @@
 //
 const char* CodeGen::genInsDisplayName(emitter::instrDesc* id)
 {
-    instruction ins     = id->idIns();
-    const char* insName = genInsName(ins);
+    instruction ins  = id->idIns();
+    const char* name = insName(ins);
 
 #ifdef TARGET_XARCH
     const int       TEMP_BUFFER_LEN = 40;
@@ -90,88 +78,16 @@
 
     if (GetEmitter()->IsAVXInstruction(ins) && !GetEmitter()->IsBMIInstruction(ins))
     {
-        sprintf_s(buf[curBuf], TEMP_BUFFER_LEN, "v%s", insName);
+        sprintf_s(buf[curBuf], TEMP_BUFFER_LEN, "v%s", name);
         retbuf = buf[curBuf];
         curBuf = (curBuf + 1) % 4;
         return retbuf;
     }
 #endif // TARGET_XARCH
 
-    return insName;
-}
-
-/*****************************************************************************/
-#endif // DEBUG
-/*****************************************************************************/
-
-void CodeGen::instInit()
-{
-}
-
-/*****************************************************************************
- *
- *  Return the size string (e.g. "word ptr") appropriate for the given size.
- */
-
-#ifdef DEBUG
-
-const char* CodeGen::genSizeStr(emitAttr attr)
-{
-    // clang-format off
-    static
-    const char * const sizes[] =
-    {
-        "",
-        "byte  ptr ",
-        "word  ptr ",
-        nullptr,
-        "dword ptr ",
-        nullptr,
-        nullptr,
-        nullptr,
-        "qword ptr ",
-        nullptr,
-        nullptr,
-        nullptr,
-        nullptr,
-        nullptr,
-        nullptr,
-        nullptr,
-        "xmmword ptr ",
-        nullptr, nullptr, nullptr, nullptr, nullptr, nullptr, nullptr, nullptr,
-        nullptr, nullptr, nullptr, nullptr, nullptr, nullptr, nullptr,
-        "ymmword ptr"
-    };
-    // clang-format on
-
-    unsigned size = EA_SIZE(attr);
-
-    assert(size == 0 || size == 1 || size == 2 || size == 4 || size == 8 || size == 16 || size == 32);
-
-    if (EA_ATTR(size) == attr)
-    {
-        return sizes[size];
-    }
-    else if (attr == EA_GCREF)
-    {
-        return "gword ptr ";
-    }
-    else if (attr == EA_BYREF)
-    {
-        return "bword ptr ";
-    }
-    else if (EA_IS_DSP_RELOC(attr))
-    {
-        return "rword ptr ";
-    }
-    else
-    {
-        assert(!"Unexpected");
-        return "unknw ptr ";
-    }
-}
-
->>>>>>> 82f7144f
+    return name;
+}
+
 #endif
 
 void CodeGen::instGen(instruction ins)
@@ -1091,11 +1007,6 @@
 #elif defined(TARGET_ARM64)
     return dstIsFloatReg ? INS_fmov : INS_mov;
 #elif defined(TARGET_ARM)
-<<<<<<< HEAD
-=======
-    // No SIMD support yet.
-    assert(!varTypeIsSIMD(dstType));
->>>>>>> 82f7144f
     if (dstIsFloatReg)
     {
         // Can't have LONG in a register.
@@ -1162,12 +1073,6 @@
 #endif
 }
 
-<<<<<<< HEAD
-// Get the machine dependent instruction for performing a store to dstType on the stack from a srcReg.
-instruction CodeGenInterface::ins_StoreFromSrc(regNumber srcReg, var_types dstType, bool aligned)
-{
-    bool dstIsFloatType = varTypeUsesFloatReg(dstType);
-=======
 //------------------------------------------------------------------------
 // ins_StoreFromSrc: Get the machine dependent instruction for performing a store to dstType on the stack from a srcReg.
 //
@@ -1183,27 +1088,13 @@
 {
     assert(srcReg != REG_NA);
 
-    bool dstIsFloatType = isFloatRegType(dstType);
->>>>>>> 82f7144f
+    bool dstIsFloatType = varTypeUsesFloatReg(dstType);
     bool srcIsFloatReg  = genIsValidFloatReg(srcReg);
 
     if (srcIsFloatReg == dstIsFloatType)
     {
         return ins_Store(dstType, aligned);
     }
-<<<<<<< HEAD
-
-    assert(!srcIsFloatReg && dstIsFloatType && "not expecting an integer type passed in a float reg");
-    assert(!varTypeIsSmall(dstType) && "not expecting small float types");
-
-#if defined(TARGET_XARCH)
-    return INS_mov;
-#elif defined(TARGET_ARMARCH)
-    return INS_str;
-#else
-#error "Unknown TARGET"
-#endif
-=======
     else
     {
         // We know that we are writing to memory, so make the destination type same
@@ -1228,20 +1119,6 @@
     }
 }
 
-#if defined(TARGET_XARCH)
-
-bool CodeGen::isMoveIns(instruction ins)
-{
-    return (ins == INS_mov);
-}
-
-instruction CodeGenInterface::ins_FloatLoad(var_types type)
-{
-    // Do Not use this routine in RyuJIT backend. Instead use ins_Load()/ins_Store()
-    unreached();
->>>>>>> 82f7144f
-}
-
 void CodeGen::instGen_Return(unsigned stkArgSize)
 {
 #if defined(TARGET_XARCH)
