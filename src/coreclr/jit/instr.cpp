// Licensed to the .NET Foundation under one or more agreements.
// The .NET Foundation licenses this file to you under the MIT license.

/*XXXXXXXXXXXXXXXXXXXXXXXXXXXXXXXXXXXXXXXXXXXXXXXXXXXXXXXXXXXXXXXXXXXXXXXXXXXXX
XXXXXXXXXXXXXXXXXXXXXXXXXXXXXXXXXXXXXXXXXXXXXXXXXXXXXXXXXXXXXXXXXXXXXXXXXXXXXXX
XX                                                                           XX
XX                           Instruction                                     XX
XX                                                                           XX
XX          The interface to generate a machine-instruction.                 XX
XX                                                                           XX
XXXXXXXXXXXXXXXXXXXXXXXXXXXXXXXXXXXXXXXXXXXXXXXXXXXXXXXXXXXXXXXXXXXXXXXXXXXXXXX
XXXXXXXXXXXXXXXXXXXXXXXXXXXXXXXXXXXXXXXXXXXXXXXXXXXXXXXXXXXXXXXXXXXXXXXXXXXXXXX
*/

#include "jitpch.h"
#ifdef _MSC_VER
#pragma hdrstop
#endif

#include "codegen.h"
#include "instr.h"
#include "emit.h"

/*****************************************************************************/
#ifdef DEBUG

/*****************************************************************************
 *
 *  Returns the string representation of the given CPU instruction.
 */

const char* insName(instruction ins)
{
    // clang-format off
    static
    const char * const insNames[] =
    {
#if defined(TARGET_XARCH)
        #define INST0(id, nm, um, mr,                 flags) nm,
        #define INST1(id, nm, um, mr,                 flags) nm,
        #define INST2(id, nm, um, mr, mi,             flags) nm,
        #define INST3(id, nm, um, mr, mi, rm,         flags) nm,
        #define INST4(id, nm, um, mr, mi, rm, a4,     flags) nm,
        #define INST5(id, nm, um, mr, mi, rm, a4, rr, flags) nm,
        #include "instrs.h"

#elif defined(TARGET_ARM)
        #define INST1(id, nm, fp, ldst, fmt, e1                                 ) nm,
        #define INST2(id, nm, fp, ldst, fmt, e1, e2                             ) nm,
        #define INST3(id, nm, fp, ldst, fmt, e1, e2, e3                         ) nm,
        #define INST4(id, nm, fp, ldst, fmt, e1, e2, e3, e4                     ) nm,
        #define INST5(id, nm, fp, ldst, fmt, e1, e2, e3, e4, e5                 ) nm,
        #define INST6(id, nm, fp, ldst, fmt, e1, e2, e3, e4, e5, e6             ) nm,
        #define INST8(id, nm, fp, ldst, fmt, e1, e2, e3, e4, e5, e6, e7, e8     ) nm,
        #define INST9(id, nm, fp, ldst, fmt, e1, e2, e3, e4, e5, e6, e7, e8, e9 ) nm,
        #include "instrs.h"

#elif defined(TARGET_ARM64)
        #define INST1(id, nm, ldst, fmt, e1                                 ) nm,
        #define INST2(id, nm, ldst, fmt, e1, e2                             ) nm,
        #define INST3(id, nm, ldst, fmt, e1, e2, e3                         ) nm,
        #define INST4(id, nm, ldst, fmt, e1, e2, e3, e4                     ) nm,
        #define INST5(id, nm, ldst, fmt, e1, e2, e3, e4, e5                 ) nm,
        #define INST6(id, nm, ldst, fmt, e1, e2, e3, e4, e5, e6             ) nm,
        #define INST9(id, nm, ldst, fmt, e1, e2, e3, e4, e5, e6, e7, e8, e9 ) nm,
        #include "instrs.h"

#else
#error "Unknown TARGET"
#endif
    };
    // clang-format on

    assert((unsigned)ins < _countof(insNames));
    assert(insNames[ins] != nullptr);

    return insNames[ins];
}

void __cdecl CodeGen::instDisp(instruction ins, bool noNL, const char* fmt, ...)
{
    if (compiler->opts.dspCode)
    {
        /* Display the instruction offset within the emit block */

        //      printf("[%08X:%04X]", GetEmitter().emitCodeCurBlock(), GetEmitter().emitCodeOffsInBlock());

        /* Display the FP stack depth (before the instruction is executed) */

        //      printf("[FP=%02u] ", genGetFPstkLevel());

        /* Display the instruction mnemonic */
        printf("        ");

        printf("            %-8s", insName(ins));

        if (fmt)
        {
            va_list args;
            va_start(args, fmt);
            vprintf(fmt, args);
            va_end(args);
        }

        if (!noNL)
        {
            printf("\n");
        }
    }
}

/*****************************************************************************/
#endif // DEBUG
/*****************************************************************************/

void CodeGen::instInit()
{
}

/*****************************************************************************
 *
 *  Return the size string (e.g. "word ptr") appropriate for the given size.
 */

#ifdef DEBUG

const char* CodeGen::genSizeStr(emitAttr attr)
{
    // clang-format off
    static
    const char * const sizes[] =
    {
        "",
        "byte  ptr ",
        "word  ptr ",
        nullptr,
        "dword ptr ",
        nullptr,
        nullptr,
        nullptr,
        "qword ptr ",
        nullptr,
        nullptr,
        nullptr,
        nullptr,
        nullptr,
        nullptr,
        nullptr,
        "xmmword ptr ",
        nullptr, nullptr, nullptr, nullptr, nullptr, nullptr, nullptr, nullptr,
        nullptr, nullptr, nullptr, nullptr, nullptr, nullptr, nullptr,
        "ymmword ptr"
    };
    // clang-format on

    unsigned size = EA_SIZE(attr);

    assert(size == 0 || size == 1 || size == 2 || size == 4 || size == 8 || size == 16 || size == 32);

    if (EA_ATTR(size) == attr)
    {
        return sizes[size];
    }
    else if (attr == EA_GCREF)
    {
        return "gword ptr ";
    }
    else if (attr == EA_BYREF)
    {
        return "bword ptr ";
    }
    else if (EA_IS_DSP_RELOC(attr))
    {
        return "rword ptr ";
    }
    else
    {
        assert(!"Unexpected");
        return "unknw ptr ";
    }
}

#endif

/*****************************************************************************
 *
 *  Generate an instruction.
 */

void CodeGen::instGen(instruction ins)
{

    GetEmitter()->emitIns(ins);

#ifdef TARGET_XARCH
#ifdef PSEUDORANDOM_NOP_INSERTION
    // A workaround necessitated by limitations of emitter
    // if we are scheduled to insert a nop here, we have to delay it
    // hopefully we have not missed any other prefix instructions or places
    // they could be inserted
    if (ins == INS_lock && GetEmitter()->emitNextNop == 0)
    {
        GetEmitter()->emitNextNop = 1;
    }
#endif // PSEUDORANDOM_NOP_INSERTION
#endif
}

/*****************************************************************************
 *
 *  Returns non-zero if the given CPU instruction is a floating-point ins.
 */

// static inline
bool CodeGenInterface::instIsFP(instruction ins)
{
    assert((unsigned)ins < _countof(instInfo));

#ifdef TARGET_XARCH
    return (instInfo[ins] & INS_FLAGS_x87Instr) != 0;
#else
    return (instInfo[ins] & INST_FP) != 0;
#endif
}

/*****************************************************************************
 *
 *  Generate a jump instruction.
 */

void CodeGen::inst_JMP(emitJumpKind jmp, BasicBlock* tgtBlock)
{
#if !FEATURE_FIXED_OUT_ARGS
    // On the x86 we are pushing (and changing the stack level), but on x64 and other archs we have
    // a fixed outgoing args area that we store into and we never change the stack level when calling methods.
    //
    // Thus only on x86 do we need to assert that the stack level at the target block matches the current stack level.
    //
    CLANG_FORMAT_COMMENT_ANCHOR;

#ifdef UNIX_X86_ABI
    // bbTgtStkDepth is a (pure) argument count (stack alignment padding should be excluded).
    assert((tgtBlock->bbTgtStkDepth * sizeof(int) == (genStackLevel - curNestedAlignment)) || isFramePointerUsed());
#else
    assert((tgtBlock->bbTgtStkDepth * sizeof(int) == genStackLevel) || isFramePointerUsed());
#endif
#endif // !FEATURE_FIXED_OUT_ARGS

    GetEmitter()->emitIns_J(emitter::emitJumpKindToIns(jmp), tgtBlock);
}

/*****************************************************************************
 *
 *  Generate a set instruction.
 */

void CodeGen::inst_SET(emitJumpKind condition, regNumber reg)
{
#ifdef TARGET_XARCH
    instruction ins;

    /* Convert the condition to an instruction opcode */

    switch (condition)
    {
        case EJ_js:
            ins = INS_sets;
            break;
        case EJ_jns:
            ins = INS_setns;
            break;
        case EJ_je:
            ins = INS_sete;
            break;
        case EJ_jne:
            ins = INS_setne;
            break;

        case EJ_jl:
            ins = INS_setl;
            break;
        case EJ_jle:
            ins = INS_setle;
            break;
        case EJ_jge:
            ins = INS_setge;
            break;
        case EJ_jg:
            ins = INS_setg;
            break;

        case EJ_jb:
            ins = INS_setb;
            break;
        case EJ_jbe:
            ins = INS_setbe;
            break;
        case EJ_jae:
            ins = INS_setae;
            break;
        case EJ_ja:
            ins = INS_seta;
            break;

        case EJ_jp:
            ins = INS_setp;
            break;
        case EJ_jnp:
            ins = INS_setnp;
            break;

        default:
            NO_WAY("unexpected condition type");
            return;
    }

    assert(genRegMask(reg) & RBM_BYTE_REGS);

    // These instructions only write the low byte of 'reg'
    GetEmitter()->emitIns_R(ins, EA_1BYTE, reg);
#elif defined(TARGET_ARM64)
    insCond cond;
    /* Convert the condition to an insCond value */
    switch (condition)
    {
        case EJ_eq:
            cond = INS_COND_EQ;
            break;
        case EJ_ne:
            cond = INS_COND_NE;
            break;
        case EJ_hs:
            cond = INS_COND_HS;
            break;
        case EJ_lo:
            cond = INS_COND_LO;
            break;

        case EJ_mi:
            cond = INS_COND_MI;
            break;
        case EJ_pl:
            cond = INS_COND_PL;
            break;
        case EJ_vs:
            cond = INS_COND_VS;
            break;
        case EJ_vc:
            cond = INS_COND_VC;
            break;

        case EJ_hi:
            cond = INS_COND_HI;
            break;
        case EJ_ls:
            cond = INS_COND_LS;
            break;
        case EJ_ge:
            cond = INS_COND_GE;
            break;
        case EJ_lt:
            cond = INS_COND_LT;
            break;

        case EJ_gt:
            cond = INS_COND_GT;
            break;
        case EJ_le:
            cond = INS_COND_LE;
            break;

        default:
            NO_WAY("unexpected condition type");
            return;
    }
    GetEmitter()->emitIns_R_COND(INS_cset, EA_8BYTE, reg, cond);
#else
    NYI("inst_SET");
#endif
}

/*****************************************************************************
 *
 *  Generate a "op reg" instruction.
 */

void CodeGen::inst_RV(instruction ins, regNumber reg, var_types type, emitAttr size)
{
    if (size == EA_UNKNOWN)
    {
        size = emitActualTypeSize(type);
    }

    GetEmitter()->emitIns_R(ins, size, reg);
}

/*****************************************************************************
 *
 *  Generate a "op reg1, reg2" instruction.
 */

void CodeGen::inst_RV_RV(instruction ins,
                         regNumber   reg1,
                         regNumber   reg2,
                         var_types   type,
                         emitAttr    size,
                         insFlags    flags /* = INS_FLAGS_DONT_CARE */)
{
    if (size == EA_UNKNOWN)
    {
        size = emitActualTypeSize(type);
    }

#ifdef TARGET_ARM
    GetEmitter()->emitIns_R_R(ins, size, reg1, reg2, flags);
#else
    GetEmitter()->emitIns_R_R(ins, size, reg1, reg2);
#endif
}

/*****************************************************************************
 *
 *  Generate a "op reg1, reg2, reg3" instruction.
 */

void CodeGen::inst_RV_RV_RV(instruction ins,
                            regNumber   reg1,
                            regNumber   reg2,
                            regNumber   reg3,
                            emitAttr    size,
                            insFlags    flags /* = INS_FLAGS_DONT_CARE */)
{
#ifdef TARGET_ARM
    GetEmitter()->emitIns_R_R_R(ins, size, reg1, reg2, reg3, flags);
#elif defined(TARGET_XARCH)
    GetEmitter()->emitIns_R_R_R(ins, size, reg1, reg2, reg3);
#else
    NYI("inst_RV_RV_RV");
#endif
}
/*****************************************************************************
 *
 *  Generate a "op icon" instruction.
 */

void CodeGen::inst_IV(instruction ins, cnsval_ssize_t val)
{
    GetEmitter()->emitIns_I(ins, EA_PTRSIZE, val);
}

/*****************************************************************************
 *
 *  Generate a "op icon" instruction where icon is a handle of type specified
 *  by 'flags'
 */

void CodeGen::inst_IV_handle(instruction ins, cnsval_ssize_t val)
{
    GetEmitter()->emitIns_I(ins, EA_HANDLE_CNS_RELOC, val);
}

/*****************************************************************************
 *
 *  Display a stack frame reference.
 */

void CodeGen::inst_set_SV_var(GenTree* tree)
{
#ifdef DEBUG
    assert((tree != nullptr) && tree->OperIs(GT_LCL_VAR, GT_LCL_VAR_ADDR, GT_STORE_LCL_VAR));
    assert(tree->AsLclVarCommon()->GetLclNum() < compiler->lvaCount);

    GetEmitter()->emitVarRefOffs = tree->AsLclVar()->gtLclILoffs;

#endif // DEBUG
}

/*****************************************************************************
 *
 *  Generate a "op reg, icon" instruction.
 */

void CodeGen::inst_RV_IV(
    instruction ins, regNumber reg, target_ssize_t val, emitAttr size, insFlags flags /* = INS_FLAGS_DONT_CARE */)
{
#if !defined(TARGET_64BIT)
    assert(size != EA_8BYTE);
#endif

#ifdef TARGET_ARM
    if (arm_Valid_Imm_For_Instr(ins, val, flags))
    {
        GetEmitter()->emitIns_R_I(ins, size, reg, val, flags);
    }
    else if (ins == INS_mov)
    {
        instGen_Set_Reg_To_Imm(size, reg, val);
    }
    else
    {
        // TODO-Cleanup: Add a comment about why this is unreached() for RyuJIT backend.
        unreached();
    }
#elif defined(TARGET_ARM64)
    // TODO-Arm64-Bug: handle large constants!
    // Probably need something like the ARM case above: if (arm_Valid_Imm_For_Instr(ins, val)) ...
    assert(ins != INS_cmp);
    assert(ins != INS_tst);
    assert(ins != INS_mov);
    GetEmitter()->emitIns_R_R_I(ins, size, reg, reg, val);
#else // !TARGET_ARM
#ifdef TARGET_AMD64
    // Instead of an 8-byte immediate load, a 4-byte immediate will do fine
    // as the high 4 bytes will be zero anyway.
    if (size == EA_8BYTE && ins == INS_mov && ((val & 0xFFFFFFFF00000000LL) == 0))
    {
        size = EA_4BYTE;
        GetEmitter()->emitIns_R_I(ins, size, reg, val);
    }
    else if (EA_SIZE(size) == EA_8BYTE && ins != INS_mov && (((int)val != val) || EA_IS_CNS_RELOC(size)))
    {
        assert(!"Invalid immediate for inst_RV_IV");
    }
    else
#endif // TARGET_AMD64
    {
        GetEmitter()->emitIns_R_I(ins, size, reg, val);
    }
#endif // !TARGET_ARM
}

/*****************************************************************************
 *
 *  Generate an instruction that has one operand given by a tree (which has
 *  been made addressable).
 */

void CodeGen::inst_TT(instruction ins, GenTree* tree, unsigned offs, int shfv, emitAttr size)
{
    bool sizeInferred = false;

    if (size == EA_UNKNOWN)
    {
        sizeInferred = true;
        if (instIsFP(ins))
        {
            size = EA_ATTR(genTypeSize(tree->TypeGet()));
        }
        else
        {
            size = emitTypeSize(tree->TypeGet());
        }
    }

AGAIN:

    /* Is this a spilled value? */

    if (tree->gtFlags & GTF_SPILLED)
    {
        assert(!"ISSUE: If this can happen, we need to generate 'ins [ebp+spill]'");
    }

    switch (tree->gtOper)
    {
        unsigned varNum;

        case GT_LCL_VAR:

            inst_set_SV_var(tree);
            goto LCL;

        case GT_LCL_FLD:
            offs += tree->AsLclFld()->GetLclOffs();
            goto LCL;

        LCL:
            varNum = tree->AsLclVarCommon()->GetLclNum();
            assert(varNum < compiler->lvaCount);

            if (shfv)
            {
                GetEmitter()->emitIns_S_I(ins, size, varNum, offs, shfv);
            }
            else
            {
                GetEmitter()->emitIns_S(ins, size, varNum, offs);
            }

            return;

        case GT_CLS_VAR:
            // Make sure FP instruction size matches the operand size
            // (We optimized constant doubles to floats when we can, just want to
            // make sure that we don't mistakenly use 8 bytes when the
            // constant.
            assert(!isFloatRegType(tree->gtType) || genTypeSize(tree->gtType) == EA_SIZE_IN_BYTES(size));

            if (shfv)
            {
                GetEmitter()->emitIns_C_I(ins, size, tree->AsClsVar()->gtClsVarHnd, offs, shfv);
            }
            else
            {
                GetEmitter()->emitIns_C(ins, size, tree->AsClsVar()->gtClsVarHnd, offs);
            }
            return;

        case GT_IND:
        case GT_NULLCHECK:
        case GT_ARR_ELEM:
        {
            assert(!"inst_TT not supported for GT_IND, GT_NULLCHECK or GT_ARR_ELEM");
        }
        break;

#ifdef TARGET_X86
        case GT_CNS_INT:
            // We will get here for GT_MKREFANY from CodeGen::genPushArgList
            assert(offs == 0);
            assert(!shfv);
            if (tree->IsIconHandle())
                inst_IV_handle(ins, tree->AsIntCon()->gtIconVal);
            else
                inst_IV(ins, tree->AsIntCon()->gtIconVal);
            break;
#endif

        case GT_COMMA:
            //     tree->AsOp()->gtOp1 - already processed by genCreateAddrMode()
            tree = tree->AsOp()->gtOp2;
            goto AGAIN;

        default:
            assert(!"invalid address");
    }
}

//------------------------------------------------------------------------
// inst_TT_RV: Generate a store of a lclVar
//
// Arguments:
//    ins  - the instruction to generate
//    size - the size attributes for the store
//    tree - the lclVar node
//    reg  - the register currently holding the value of the local
//
void CodeGen::inst_TT_RV(instruction ins, emitAttr size, GenTree* tree, regNumber reg)
{
#ifdef DEBUG
    // The tree must have a valid register value.
    assert(reg != REG_STK);

    bool isValidInReg = ((tree->gtFlags & GTF_SPILLED) == 0);
    if (!isValidInReg)
    {
        // Is this the special case of a write-thru lclVar?
        // We mark it as SPILLED to denote that its value is valid in memory.
        if (((tree->gtFlags & GTF_SPILL) != 0) && tree->gtOper == GT_STORE_LCL_VAR)
        {
            isValidInReg = true;
        }
    }
    assert(isValidInReg);
    assert(size != EA_UNKNOWN);
    assert(tree->OperIs(GT_LCL_VAR, GT_STORE_LCL_VAR));
#endif // DEBUG

    unsigned varNum = tree->AsLclVarCommon()->GetLclNum();
    assert(varNum < compiler->lvaCount);
#if CPU_LOAD_STORE_ARCH
    assert(GetEmitter()->emitInsIsStore(ins));
#endif
    GetEmitter()->emitIns_S_R(ins, size, reg, varNum, 0);
}

/*****************************************************************************
 *
 *  Generate an instruction that has one operand given by a register and the
 *  other one by a tree (which has been made addressable).
 */

void CodeGen::inst_RV_TT(instruction ins,
                         regNumber   reg,
                         GenTree*    tree,
                         unsigned    offs,
                         emitAttr    size,
                         insFlags    flags /* = INS_FLAGS_DONT_CARE */)
{
    assert(reg != REG_STK);

    if (size == EA_UNKNOWN)
    {
        if (!instIsFP(ins))
        {
            size = emitTypeSize(tree->TypeGet());
        }
        else
        {
            size = EA_ATTR(genTypeSize(tree->TypeGet()));
        }
    }

#ifdef TARGET_XARCH
#ifdef DEBUG
    // If it is a GC type and the result is not, then either
    // 1) it is an LEA
    // 2) optOptimizeBools() optimized if (ref != 0 && ref != 0) to if (ref & ref)
    // 3) optOptimizeBools() optimized if (ref == 0 || ref == 0) to if (ref | ref)
    // 4) byref - byref = int
    if (tree->gtType == TYP_REF && !EA_IS_GCREF(size))
    {
        assert((EA_IS_BYREF(size) && ins == INS_add) || (ins == INS_lea || ins == INS_and || ins == INS_or));
    }
    if (tree->gtType == TYP_BYREF && !EA_IS_BYREF(size))
    {
        assert(ins == INS_lea || ins == INS_and || ins == INS_or || ins == INS_sub);
    }
#endif
#endif

#if CPU_LOAD_STORE_ARCH
    if (ins == INS_mov)
    {
#if defined(TARGET_ARM64) || defined(TARGET_ARM64)
        ins = ins_Move_Extend(tree->TypeGet(), false);
#else
        NYI("CodeGen::inst_RV_TT with INS_mov");
#endif
    }
#endif // CPU_LOAD_STORE_ARCH

AGAIN:

    /* Is this a spilled value? */

    if (tree->gtFlags & GTF_SPILLED)
    {
        assert(!"ISSUE: If this can happen, we need to generate 'ins [ebp+spill]'");
    }

    switch (tree->gtOper)
    {
        unsigned varNum;

        case GT_LCL_VAR:
        case GT_LCL_VAR_ADDR:

            inst_set_SV_var(tree);
            goto LCL;

        case GT_LCL_FLD_ADDR:
        case GT_LCL_FLD:
            offs += tree->AsLclFld()->GetLclOffs();
            goto LCL;

        LCL:
            varNum = tree->AsLclVarCommon()->GetLclNum();
            assert(varNum < compiler->lvaCount);

#ifdef TARGET_ARM
            switch (ins)
            {
                case INS_mov:
                    ins = ins_Load(tree->TypeGet());
                    FALLTHROUGH;

                case INS_lea:
                case INS_ldr:
                case INS_ldrh:
                case INS_ldrb:
                case INS_ldrsh:
                case INS_ldrsb:
                case INS_vldr:
                    assert(flags != INS_FLAGS_SET);
                    GetEmitter()->emitIns_R_S(ins, size, reg, varNum, offs);
                    return;

                default:
                    regNumber regTmp;
                    regTmp = tree->GetRegNum();

                    GetEmitter()->emitIns_R_S(ins_Load(tree->TypeGet()), size, regTmp, varNum, offs);
                    GetEmitter()->emitIns_R_R(ins, size, reg, regTmp, flags);

                    regSet.verifyRegUsed(regTmp);
                    return;
            }
#else  // !TARGET_ARM
            GetEmitter()->emitIns_R_S(ins, size, reg, varNum, offs);
            return;
#endif // !TARGET_ARM

        case GT_CLS_VAR:
            // Make sure FP instruction size matches the operand size
            // (We optimized constant doubles to floats when we can, just want to
            // make sure that we don't mistakenly use 8 bytes when the
            // constant.
            assert(!isFloatRegType(tree->gtType) || genTypeSize(tree->gtType) == EA_SIZE_IN_BYTES(size));

#if CPU_LOAD_STORE_ARCH
            assert(!"GT_CLS_VAR not supported in ARM backend");
#else // CPU_LOAD_STORE_ARCH
            GetEmitter()->emitIns_R_C(ins, size, reg, tree->AsClsVar()->gtClsVarHnd, offs);
#endif // CPU_LOAD_STORE_ARCH
            return;

        case GT_IND:
        case GT_NULLCHECK:
        case GT_ARR_ELEM:
        case GT_LEA:
        {
            assert(!"inst_RV_TT not supported for GT_IND, GT_NULLCHECK, GT_ARR_ELEM or GT_LEA");
        }
        break;

        case GT_CNS_INT:

            assert(offs == 0);

            // TODO-CrossBitness: we wouldn't need the cast below if GenTreeIntCon::gtIconVal had target_ssize_t type.
            inst_RV_IV(ins, reg, (target_ssize_t)tree->AsIntCon()->gtIconVal, emitActualTypeSize(tree->TypeGet()),
                       flags);
            break;

        case GT_CNS_LNG:

            assert(size == EA_4BYTE || size == EA_8BYTE);

#ifdef TARGET_AMD64
            assert(offs == 0);
#endif // TARGET_AMD64

            target_ssize_t constVal;
            emitAttr       size;
            if (offs == 0)
            {
                constVal = (target_ssize_t)(tree->AsLngCon()->gtLconVal);
                size     = EA_PTRSIZE;
            }
            else
            {
                constVal = (target_ssize_t)(tree->AsLngCon()->gtLconVal >> 32);
                size     = EA_4BYTE;
            }

            inst_RV_IV(ins, reg, constVal, size, flags);
            break;

        case GT_COMMA:
            tree = tree->AsOp()->gtOp2;
            goto AGAIN;

        default:
            assert(!"invalid address");
    }
}

/*****************************************************************************
 *
 *  Generate a "shift reg, icon" instruction.
 */

void CodeGen::inst_RV_SH(
    instruction ins, emitAttr size, regNumber reg, unsigned val, insFlags flags /* = INS_FLAGS_DONT_CARE */)
{
#if defined(TARGET_ARM)

    if (val >= 32)
        val &= 0x1f;

    GetEmitter()->emitIns_R_I(ins, size, reg, val, flags);

#elif defined(TARGET_XARCH)

#ifdef TARGET_AMD64
    // X64 JB BE insures only encodable values make it here.
    // x86 can encode 8 bits, though it masks down to 5 or 6
    // depending on 32-bit or 64-bit registers are used.
    // Here we will allow anything that is encodable.
    assert(val < 256);
#endif

    ins = genMapShiftInsToShiftByConstantIns(ins, val);

    if (val == 1)
    {
        GetEmitter()->emitIns_R(ins, size, reg);
    }
    else
    {
        GetEmitter()->emitIns_R_I(ins, size, reg, val);
    }

#else
    NYI("inst_RV_SH - unknown target");
#endif // TARGET*
}

/*****************************************************************************
 *
 *  Generate a "shift [r/m], icon" instruction.
 */

void CodeGen::inst_TT_SH(instruction ins, GenTree* tree, unsigned val, unsigned offs)
{
#ifdef TARGET_XARCH
    if (val == 0)
    {
        // Shift by 0 - why are you wasting our precious time????
        return;
    }

    ins = genMapShiftInsToShiftByConstantIns(ins, val);
    if (val == 1)
    {
        inst_TT(ins, tree, offs, 0, emitTypeSize(tree->TypeGet()));
    }
    else
    {
        inst_TT(ins, tree, offs, val, emitTypeSize(tree->TypeGet()));
    }
#endif // TARGET_XARCH

#ifdef TARGET_ARM
    inst_TT(ins, tree, offs, val, emitTypeSize(tree->TypeGet()));
#endif
}

/*****************************************************************************
 *
 *  Generate a "shift [addr], cl" instruction.
 */

void CodeGen::inst_TT_CL(instruction ins, GenTree* tree, unsigned offs)
{
    inst_TT(ins, tree, offs, 0, emitTypeSize(tree->TypeGet()));
}

/*****************************************************************************
 *
 *  Generate an instruction of the form "op reg1, reg2, icon".
 */

#if defined(TARGET_XARCH)
void CodeGen::inst_RV_RV_IV(instruction ins, emitAttr size, regNumber reg1, regNumber reg2, unsigned ival)
{
    assert(ins == INS_shld || ins == INS_shrd || ins == INS_shufps || ins == INS_shufpd || ins == INS_pshufd ||
           ins == INS_cmpps || ins == INS_cmppd || ins == INS_dppd || ins == INS_dpps || ins == INS_insertps ||
           ins == INS_roundps || ins == INS_roundss || ins == INS_roundpd || ins == INS_roundsd);

    GetEmitter()->emitIns_R_R_I(ins, size, reg1, reg2, ival);
}

//------------------------------------------------------------------------
// inst_RV_TT_IV: Generates an instruction that takes 3 operands:
//                a register operand, an operand that may be memory or register and an immediate
//                and that returns a value in register
//
// Arguments:
//    ins       -- The instruction being emitted
//    attr      -- The emit attribute
//    reg1      -- The first operand, a register
//    rmOp      -- The second operand, which may be a memory node or a node producing a register
//    ival      -- The immediate operand
//
void CodeGen::inst_RV_TT_IV(instruction ins, emitAttr attr, regNumber reg1, GenTree* rmOp, int ival)
{
    noway_assert(GetEmitter()->emitVerifyEncodable(ins, EA_SIZE(attr), reg1));

    if (rmOp->isContained() || rmOp->isUsedFromSpillTemp())
    {
        TempDsc* tmpDsc = nullptr;
        unsigned varNum = BAD_VAR_NUM;
        unsigned offset = (unsigned)-1;

        if (rmOp->isUsedFromSpillTemp())
        {
            assert(rmOp->IsRegOptional());

            tmpDsc = getSpillTempDsc(rmOp);
            varNum = tmpDsc->tdTempNum();
            offset = 0;

            regSet.tmpRlsTemp(tmpDsc);
        }
        else if (rmOp->isIndir() || rmOp->OperIsHWIntrinsic())
        {
            GenTree*      addr;
            GenTreeIndir* memIndir = nullptr;

            if (rmOp->isIndir())
            {
                memIndir = rmOp->AsIndir();
                addr     = memIndir->Addr();
            }
            else
            {
#if defined(FEATURE_HW_INTRINSICS)
                assert(rmOp->AsHWIntrinsic()->OperIsMemoryLoad());
                assert(rmOp->AsHWIntrinsic()->IsUnary());
                addr = rmOp->AsHWIntrinsic()->GetOp(0);
#else
                unreached();
#endif
            }

            switch (addr->OperGet())
            {
                case GT_LCL_VAR_ADDR:
                case GT_LCL_FLD_ADDR:
                {
                    assert(addr->isContained());
                    varNum = addr->AsLclVarCommon()->GetLclNum();
                    offset = addr->AsLclVarCommon()->GetLclOffs();
                    break;
                }

                case GT_CLS_VAR_ADDR:
                {
                    GetEmitter()->emitIns_R_C_I(ins, attr, reg1, addr->AsClsVar()->gtClsVarHnd, 0, ival);
                    return;
                }

                default:
                {
                    GenTreeIndir load = indirForm(rmOp->TypeGet(), addr);

                    if (memIndir == nullptr)
                    {
                        // This is the HW intrinsic load case.
                        // Until we improve the handling of addressing modes in the emitter, we'll create a
                        // temporary GT_IND to generate code with.
                        memIndir = &load;
                    }
                    GetEmitter()->emitIns_R_A_I(ins, attr, reg1, memIndir, ival);
                    return;
                }
            }
        }
        else
        {
            switch (rmOp->OperGet())
            {
                case GT_LCL_FLD:
                    varNum = rmOp->AsLclFld()->GetLclNum();
                    offset = rmOp->AsLclFld()->GetLclOffs();
                    break;

                case GT_LCL_VAR:
                {
                    assert(rmOp->IsRegOptional() ||
                           !compiler->lvaGetDesc(rmOp->AsLclVar()->GetLclNum())->lvIsRegCandidate());
                    varNum = rmOp->AsLclVar()->GetLclNum();
                    offset = 0;
                    break;
                }

                default:
                    unreached();
            }
        }

        // Ensure we got a good varNum and offset.
        // We also need to check for `tmpDsc != nullptr` since spill temp numbers
        // are negative and start with -1, which also happens to be BAD_VAR_NUM.
        assert((varNum != BAD_VAR_NUM) || (tmpDsc != nullptr));
        assert(offset != (unsigned)-1);

        GetEmitter()->emitIns_R_S_I(ins, attr, reg1, varNum, offset, ival);
    }
    else
    {
        regNumber rmOpReg = rmOp->GetRegNum();
        GetEmitter()->emitIns_SIMD_R_R_I(ins, attr, reg1, rmOpReg, ival);
    }
}

//------------------------------------------------------------------------
// inst_RV_RV_TT: Generates an instruction that takes 2 operands:
//                a register operand and an operand that may be in memory or register
//                the result is returned in register
//
// Arguments:
//    ins       -- The instruction being emitted
//    size      -- The emit size attribute
//    targetReg -- The target register
//    op1Reg    -- The first operand register
//    op2       -- The second operand, which may be a memory node or a node producing a register
//    isRMW     -- true if the instruction is RMW; otherwise, false
//
void CodeGen::inst_RV_RV_TT(
    instruction ins, emitAttr size, regNumber targetReg, regNumber op1Reg, GenTree* op2, bool isRMW)
{
    noway_assert(GetEmitter()->emitVerifyEncodable(ins, EA_SIZE(size), targetReg));

    // TODO-XArch-CQ: Commutative operations can have op1 be contained
    // TODO-XArch-CQ: Non-VEX encoded instructions can have both ops contained

    if (op2->isContained() || op2->isUsedFromSpillTemp())
    {
        TempDsc* tmpDsc = nullptr;
        unsigned varNum = BAD_VAR_NUM;
        unsigned offset = (unsigned)-1;

        if (op2->isUsedFromSpillTemp())
        {
            assert(op2->IsRegOptional());

            tmpDsc = getSpillTempDsc(op2);
            varNum = tmpDsc->tdTempNum();
            offset = 0;

            regSet.tmpRlsTemp(tmpDsc);
        }
        else if (op2->isIndir() || op2->OperIsHWIntrinsic())
        {
            GenTree*      addr;
            GenTreeIndir* memIndir = nullptr;

            if (op2->isIndir())
            {
                memIndir = op2->AsIndir();
                addr     = memIndir->Addr();
            }
            else
            {
#if defined(FEATURE_HW_INTRINSICS)
                assert(op2->AsHWIntrinsic()->OperIsMemoryLoad());
                assert(op2->AsHWIntrinsic()->IsUnary());
                addr = op2->AsHWIntrinsic()->GetOp(0);
#else
                unreached();
#endif // FEATURE_HW_INTRINSICS
            }

            switch (addr->OperGet())
            {
                case GT_LCL_VAR_ADDR:
                case GT_LCL_FLD_ADDR:
                {
                    assert(addr->isContained());
                    varNum = addr->AsLclVarCommon()->GetLclNum();
                    offset = addr->AsLclVarCommon()->GetLclOffs();
                    break;
                }

                case GT_CLS_VAR_ADDR:
                {
                    GetEmitter()->emitIns_SIMD_R_R_C(ins, size, targetReg, op1Reg, addr->AsClsVar()->gtClsVarHnd, 0);
                    return;
                }

                default:
                {
                    GenTreeIndir load = indirForm(op2->TypeGet(), addr);

                    if (memIndir == nullptr)
                    {
                        // This is the HW intrinsic load case.
                        // Until we improve the handling of addressing modes in the emitter, we'll create a
                        // temporary GT_IND to generate code with.
                        memIndir = &load;
                    }
                    GetEmitter()->emitIns_SIMD_R_R_A(ins, size, targetReg, op1Reg, memIndir);
                    return;
                }
            }
        }
        else
        {
            switch (op2->OperGet())
            {
                case GT_LCL_FLD:
                {
                    varNum = op2->AsLclFld()->GetLclNum();
                    offset = op2->AsLclFld()->GetLclOffs();
                    break;
                }

                case GT_LCL_VAR:
                {
                    assert(op2->IsRegOptional() ||
                           !compiler->lvaGetDesc(op2->AsLclVar()->GetLclNum())->lvIsRegCandidate());
                    varNum = op2->AsLclVar()->GetLclNum();
                    offset = 0;
                    break;
                }

                case GT_CNS_DBL:
                {
                    GenTreeDblCon*       dblCns = op2->AsDblCon();
                    CORINFO_FIELD_HANDLE cnsDblHnd =
                        GetEmitter()->emitFltOrDblConst(dblCns->gtDconVal, emitTypeSize(dblCns));
                    GetEmitter()->emitIns_SIMD_R_R_C(ins, size, targetReg, op1Reg, cnsDblHnd, 0);
                    return;
                }

                default:
                {
                    unreached();
                }
            }
        }

        // Ensure we got a good varNum and offset.
        // We also need to check for `tmpDsc != nullptr` since spill temp numbers
        // are negative and start with -1, which also happens to be BAD_VAR_NUM.
        assert((varNum != BAD_VAR_NUM) || (tmpDsc != nullptr));
        assert(offset != (unsigned)-1);

        GetEmitter()->emitIns_SIMD_R_R_S(ins, size, targetReg, op1Reg, varNum, offset);
    }
    else
    {
        regNumber op2Reg = op2->GetRegNum();

        if ((op1Reg != targetReg) && (op2Reg == targetReg) && isRMW)
        {
            // We have "reg2 = reg1 op reg2" where "reg1 != reg2" on a RMW instruction.
            //
            // For non-commutative instructions, we should have ensured that op2 was marked
            // delay free in order to prevent it from getting assigned the same register
            // as target. However, for commutative instructions, we can just swap the operands
            // in order to have "reg2 = reg2 op reg1" which will end up producing the right code.

            op2Reg = op1Reg;
            op1Reg = targetReg;
        }

        GetEmitter()->emitIns_SIMD_R_R_R(ins, size, targetReg, op1Reg, op2Reg);
    }
}
#endif // TARGET_XARCH

/*****************************************************************************
 *
 *  Generate an instruction with two registers, the second one being a byte
 *  or word register (i.e. this is something like "movzx eax, cl").
 */

void CodeGen::inst_RV_RR(instruction ins, emitAttr size, regNumber reg1, regNumber reg2)
{
    assert(size == EA_1BYTE || size == EA_2BYTE);
#ifdef TARGET_XARCH
    assert(ins == INS_movsx || ins == INS_movzx);
    assert(size != EA_1BYTE || (genRegMask(reg2) & RBM_BYTE_REGS));
#endif

    GetEmitter()->emitIns_R_R(ins, size, reg1, reg2);
}

/*****************************************************************************
 *
 *  The following should all end up inline in compiler.hpp at some point.
 */

void CodeGen::inst_ST_RV(instruction ins, TempDsc* tmp, unsigned ofs, regNumber reg, var_types type)
{
    GetEmitter()->emitIns_S_R(ins, emitActualTypeSize(type), reg, tmp->tdTempNum(), ofs);
}

void CodeGen::inst_ST_IV(instruction ins, TempDsc* tmp, unsigned ofs, int val, var_types type)
{
    GetEmitter()->emitIns_S_I(ins, emitActualTypeSize(type), tmp->tdTempNum(), ofs, val);
}

#if FEATURE_FIXED_OUT_ARGS
/*****************************************************************************
 *
 *  Generate an instruction that references the outgoing argument space
 *  like "str r3, [sp+0x04]"
 */

void CodeGen::inst_SA_RV(instruction ins, unsigned ofs, regNumber reg, var_types type)
{
    assert(ofs < compiler->lvaOutgoingArgSpaceSize);

    GetEmitter()->emitIns_S_R(ins, emitActualTypeSize(type), reg, compiler->lvaOutgoingArgSpaceVar, ofs);
}

void CodeGen::inst_SA_IV(instruction ins, unsigned ofs, int val, var_types type)
{
    assert(ofs < compiler->lvaOutgoingArgSpaceSize);

    GetEmitter()->emitIns_S_I(ins, emitActualTypeSize(type), compiler->lvaOutgoingArgSpaceVar, ofs, val);
}
#endif // FEATURE_FIXED_OUT_ARGS

/*****************************************************************************
 *
 *  Generate an instruction with one register and one operand that is byte
 *  or short (e.g. something like "movzx eax, byte ptr [edx]").
 */

void CodeGen::inst_RV_ST(instruction ins, emitAttr size, regNumber reg, GenTree* tree)
{
    assert(size == EA_1BYTE || size == EA_2BYTE);

    inst_RV_TT(ins, reg, tree, 0, size);
}

void CodeGen::inst_mov_RV_ST(regNumber reg, GenTree* tree)
{
    /* Figure out the size of the value being loaded */

    emitAttr    size    = EA_ATTR(genTypeSize(tree->gtType));
    instruction loadIns = ins_Move_Extend(tree->TypeGet(), false);

    if (size < EA_4BYTE)
    {
        /* Generate the "movsx/movzx" opcode */

        inst_RV_ST(loadIns, size, reg, tree);
    }
    else
    {
        /* Compute op1 into the target register */

        inst_RV_TT(loadIns, reg, tree);
    }
}

#ifdef TARGET_ARM
bool CodeGenInterface::validImmForInstr(instruction ins, target_ssize_t imm, insFlags flags)
{
    if (GetEmitter()->emitInsIsLoadOrStore(ins) && !instIsFP(ins))
    {
        return validDispForLdSt(imm, TYP_INT);
    }

    bool result = false;
    switch (ins)
    {
        case INS_cmp:
        case INS_cmn:
            if (validImmForAlu(imm) || validImmForAlu(-imm))
                result = true;
            break;

        case INS_and:
        case INS_bic:
        case INS_orr:
        case INS_orn:
        case INS_mvn:
            if (validImmForAlu(imm) || validImmForAlu(~imm))
                result = true;
            break;

        case INS_mov:
            if (validImmForMov(imm))
                result = true;
            break;

        case INS_addw:
        case INS_subw:
            if ((unsigned_abs(imm) <= 0x00000fff) && (flags != INS_FLAGS_SET)) // 12-bit immediate
                result = true;
            break;

        case INS_add:
        case INS_sub:
            if (validImmForAdd(imm, flags))
                result = true;
            break;

        case INS_tst:
        case INS_eor:
        case INS_teq:
        case INS_adc:
        case INS_sbc:
        case INS_rsb:
            if (validImmForAlu(imm))
                result = true;
            break;

        case INS_asr:
        case INS_lsl:
        case INS_lsr:
        case INS_ror:
            if (imm > 0 && imm <= 32)
                result = true;
            break;

        case INS_vstr:
        case INS_vldr:
            if ((imm & 0x3FC) == imm)
                result = true;
            break;

        default:
            break;
    }
    return result;
}
bool CodeGen::arm_Valid_Imm_For_Instr(instruction ins, target_ssize_t imm, insFlags flags)
{
    return validImmForInstr(ins, imm, flags);
}

bool CodeGenInterface::validDispForLdSt(target_ssize_t disp, var_types type)
{
    if (varTypeIsFloating(type))
    {
        if ((disp & 0x3FC) == disp)
            return true;
        else
            return false;
    }
    else
    {
        if ((disp >= -0x00ff) && (disp <= 0x0fff))
            return true;
        else
            return false;
    }
}
bool CodeGen::arm_Valid_Disp_For_LdSt(target_ssize_t disp, var_types type)
{
    return validDispForLdSt(disp, type);
}

bool CodeGenInterface::validImmForAlu(target_ssize_t imm)
{
    return emitter::emitIns_valid_imm_for_alu(imm);
}
bool CodeGen::arm_Valid_Imm_For_Alu(target_ssize_t imm)
{
    return validImmForAlu(imm);
}

bool CodeGenInterface::validImmForMov(target_ssize_t imm)
{
    return emitter::emitIns_valid_imm_for_mov(imm);
}
bool CodeGen::arm_Valid_Imm_For_Mov(target_ssize_t imm)
{
    return validImmForMov(imm);
}

bool CodeGen::arm_Valid_Imm_For_Small_Mov(regNumber reg, target_ssize_t imm, insFlags flags)
{
    return emitter::emitIns_valid_imm_for_small_mov(reg, imm, flags);
}

bool CodeGenInterface::validImmForAdd(target_ssize_t imm, insFlags flags)
{
    return emitter::emitIns_valid_imm_for_add(imm, flags);
}
bool CodeGen::arm_Valid_Imm_For_Add(target_ssize_t imm, insFlags flags)
{
    return emitter::emitIns_valid_imm_for_add(imm, flags);
}

// Check "add Rd,SP,i10"
bool CodeGen::arm_Valid_Imm_For_Add_SP(target_ssize_t imm)
{
    return emitter::emitIns_valid_imm_for_add_sp(imm);
}

bool CodeGenInterface::validImmForBL(ssize_t addr)
{
    return
        // If we are running the altjit for NGEN, then assume we can use the "BL" instruction.
        // This matches the usual behavior for NGEN, since we normally do generate "BL".
        (!compiler->info.compMatchedVM && compiler->opts.jitFlags->IsSet(JitFlags::JIT_FLAG_PREJIT)) ||
        (compiler->eeGetRelocTypeHint((void*)addr) == IMAGE_REL_BASED_THUMB_BRANCH24);
}
bool CodeGen::arm_Valid_Imm_For_BL(ssize_t addr)
{
    return validImmForBL(addr);
}

// Returns true if this instruction writes to a destination register
//
bool CodeGen::ins_Writes_Dest(instruction ins)
{
    switch (ins)
    {

        case INS_cmp:
        case INS_cmn:
        case INS_tst:
        case INS_teq:
            return false;

        default:
            return true;
    }
}
#endif // TARGET_ARM

#if defined(TARGET_ARM64)
bool CodeGenInterface::validImmForBL(ssize_t addr)
{
    // On arm64, we always assume a call target is in range and generate a 28-bit relative
    // 'bl' instruction. If this isn't sufficient range, the VM will generate a jump stub when
    // we call recordRelocation(). See the IMAGE_REL_ARM64_BRANCH26 case in jitinterface.cpp
    // (for JIT) or zapinfo.cpp (for NGEN). If we cannot allocate a jump stub, it is fatal.
    return true;
}
#endif // TARGET_ARM64

/*****************************************************************************
 *
 *  Get the machine dependent instruction for performing sign/zero extension.
 *
 *  Parameters
 *      srcType   - source type
 *      srcInReg  - whether source is in a register
 */
instruction CodeGen::ins_Move_Extend(var_types srcType, bool srcInReg)
{
    instruction ins = INS_invalid;

    if (varTypeIsSIMD(srcType))
    {
#if defined(TARGET_XARCH)
        // SSE2/AVX requires destination to be a reg always.
        // If src is in reg means, it is a reg-reg move.
        //
        // SSE2 Note: always prefer movaps/movups over movapd/movupd since the
        // former doesn't require 66h prefix and one byte smaller than the
        // latter.
        //
        // TODO-CQ: based on whether src type is aligned use movaps instead

        return (srcInReg) ? INS_movaps : INS_movups;
#elif defined(TARGET_ARM64)
        return (srcInReg) ? INS_mov : ins_Load(srcType);
#else  // !defined(TARGET_ARM64) && !defined(TARGET_XARCH)
        assert(!"unhandled SIMD type");
#endif // !defined(TARGET_ARM64) && !defined(TARGET_XARCH)
    }

#if defined(TARGET_XARCH)
    if (varTypeIsFloating(srcType))
    {
        if (srcType == TYP_DOUBLE)
        {
            return (srcInReg) ? INS_movaps : INS_movsdsse2;
        }
        else if (srcType == TYP_FLOAT)
        {
            return (srcInReg) ? INS_movaps : INS_movss;
        }
        else
        {
            assert(!"unhandled floating type");
        }
    }
#elif defined(TARGET_ARM)
    if (varTypeIsFloating(srcType))
        return INS_vmov;
#else
    assert(!varTypeIsFloating(srcType));
#endif

#if defined(TARGET_XARCH)
    if (!varTypeIsSmall(srcType))
    {
        ins = INS_mov;
    }
    else if (varTypeIsUnsigned(srcType))
    {
        ins = INS_movzx;
    }
    else
    {
        ins = INS_movsx;
    }
#elif defined(TARGET_ARM)
    //
    // Register to Register zero/sign extend operation
    //
    if (srcInReg)
    {
        if (!varTypeIsSmall(srcType))
        {
            ins = INS_mov;
        }
        else if (varTypeIsUnsigned(srcType))
        {
            if (varTypeIsByte(srcType))
                ins = INS_uxtb;
            else
                ins = INS_uxth;
        }
        else
        {
            if (varTypeIsByte(srcType))
                ins = INS_sxtb;
            else
                ins = INS_sxth;
        }
    }
    else
    {
        ins = ins_Load(srcType);
    }
#elif defined(TARGET_ARM64)
    //
    // Register to Register zero/sign extend operation
    //
    if (srcInReg)
    {
        if (varTypeIsUnsigned(srcType))
        {
            if (varTypeIsByte(srcType))
            {
                ins = INS_uxtb;
            }
            else if (varTypeIsShort(srcType))
            {
                ins = INS_uxth;
            }
            else
            {
                // A mov Rd, Rm instruction performs the zero extend
                // for the upper 32 bits when the size is EA_4BYTE

                ins = INS_mov;
            }
        }
        else
        {
            if (varTypeIsByte(srcType))
            {
                ins = INS_sxtb;
            }
            else if (varTypeIsShort(srcType))
            {
                ins = INS_sxth;
            }
            else
            {
                if (srcType == TYP_INT)
                {
                    ins = INS_sxtw;
                }
                else
                {
                    ins = INS_mov;
                }
            }
        }
    }
    else
    {
        ins = ins_Load(srcType);
    }
#else
    NYI("ins_Move_Extend");
#endif
    assert(ins != INS_invalid);
    return ins;
}

/*****************************************************************************
 *
 *  Get the machine dependent instruction for performing a load for srcType
 *
 *  Parameters
 *      srcType   - source type
 *      aligned   - whether source is properly aligned if srcType is a SIMD type
 */
instruction CodeGenInterface::ins_Load(var_types srcType, bool aligned /*=false*/)
{
    instruction ins = INS_invalid;

    if (varTypeIsSIMD(srcType))
    {
#if defined(TARGET_XARCH)
#ifdef FEATURE_SIMD
        if (srcType == TYP_SIMD8)
        {
            return INS_movsdsse2;
        }
        else
#endif // FEATURE_SIMD
            if (compiler->canUseVexEncoding())
        {
            return (aligned) ? INS_movapd : INS_movupd;
        }
        else
        {
            // SSE2 Note: always prefer movaps/movups over movapd/movupd since the
            // former doesn't require 66h prefix and one byte smaller than the
            // latter.
            return (aligned) ? INS_movaps : INS_movups;
        }
#elif defined(TARGET_ARM64)
        return INS_ldr;
#else
        assert(!"ins_Load with SIMD type");
#endif
    }

    if (varTypeIsFloating(srcType))
    {
#if defined(TARGET_XARCH)
        if (srcType == TYP_DOUBLE)
        {
            return INS_movsdsse2;
        }
        else if (srcType == TYP_FLOAT)
        {
            return INS_movss;
        }
        else
        {
            assert(!"unhandled floating type");
        }
#elif defined(TARGET_ARM64)
        return INS_ldr;
#elif defined(TARGET_ARM)
        return INS_vldr;
#else
        assert(!varTypeIsFloating(srcType));
#endif
    }

#if defined(TARGET_XARCH)
    if (!varTypeIsSmall(srcType))
    {
        ins = INS_mov;
    }
    else if (varTypeIsUnsigned(srcType))
    {
        ins = INS_movzx;
    }
    else
    {
        ins = INS_movsx;
    }

#elif defined(TARGET_ARMARCH)
    if (!varTypeIsSmall(srcType))
    {
        ins = INS_ldr;
    }
    else if (varTypeIsByte(srcType))
    {
        if (varTypeIsUnsigned(srcType))
            ins = INS_ldrb;
        else
            ins = INS_ldrsb;
    }
    else if (varTypeIsShort(srcType))
    {
        if (varTypeIsUnsigned(srcType))
            ins = INS_ldrh;
        else
            ins = INS_ldrsh;
    }
#else
    NYI("ins_Load");
#endif

    assert(ins != INS_invalid);
    return ins;
}

/*****************************************************************************
 *
 *  Get the machine dependent instruction for performing a reg-reg copy for dstType
 *
 *  Parameters
 *      dstType   - destination type
 */
instruction CodeGen::ins_Copy(var_types dstType)
{
    assert(emitTypeActSz[dstType] != 0);
#if defined(TARGET_XARCH)
    if (varTypeIsSIMD(dstType))
    {
        return INS_movaps;
    }
    else if (varTypeIsFloating(dstType))
    {
        // Both float and double copy can use movaps
        return INS_movaps;
    }
    else
    {
        return INS_mov;
    }
#elif defined(TARGET_ARM64)
    if (varTypeIsFloating(dstType))
    {
        return INS_fmov;
    }
    else
    {
        return INS_mov;
    }
#elif defined(TARGET_ARM)
    assert(!varTypeIsSIMD(dstType));
    if (varTypeIsFloating(dstType))
    {
        return INS_vmov;
    }
    else
    {
        return INS_mov;
    }
#else // TARGET_*
#error "Unknown TARGET_"
#endif
}

//------------------------------------------------------------------------
//  ins_Copy: Get the machine dependent instruction for performing a reg-reg copy
//            from srcReg to a register of dstType.
//
// Arguments:
//      srcReg  - source register
//      dstType - destination type
//
// Notes:
//    This assumes the size of the value in 'srcReg' is the same as the size of
//    'dstType'.
//
instruction CodeGen::ins_Copy(regNumber srcReg, var_types dstType)
{
    bool dstIsFloatReg = isFloatRegType(dstType);
    bool srcIsFloatReg = genIsValidFloatReg(srcReg);
    if (srcIsFloatReg == dstIsFloatReg)
    {
        return ins_Copy(dstType);
    }
#if defined(TARGET_XARCH)
    return INS_movd;
#elif defined(TARGET_ARM64)
    if (dstIsFloatReg)
    {
        return INS_fmov;
    }
    else
    {
        return INS_mov;
    }
#elif defined(TARGET_ARM)
    // No SIMD support yet
    assert(!varTypeIsSIMD(dstType));
    if (dstIsFloatReg)
    {
        return (dstType == TYP_DOUBLE) ? INS_vmov_i2d : INS_vmov_i2f;
    }
    else
    {
        return (dstType == TYP_LONG) ? INS_vmov_d2i : INS_vmov_f2i;
    }
#else // TARGET*
#error "Unknown TARGET"
#endif
}

/*****************************************************************************
 *
 *  Get the machine dependent instruction for performing a store for dstType
 *
 *  Parameters
 *      dstType   - destination type
 *      aligned   - whether destination is properly aligned if dstType is a SIMD type
 */
instruction CodeGenInterface::ins_Store(var_types dstType, bool aligned /*=false*/)
{
    instruction ins = INS_invalid;

#if defined(TARGET_XARCH)
    if (varTypeIsSIMD(dstType))
    {
#ifdef FEATURE_SIMD
        if (dstType == TYP_SIMD8)
        {
            return INS_movsdsse2;
        }
        else
#endif // FEATURE_SIMD
            if (compiler->canUseVexEncoding())
        {
            return (aligned) ? INS_movapd : INS_movupd;
        }
        else
        {
            // SSE2 Note: always prefer movaps/movups over movapd/movupd since the
            // former doesn't require 66h prefix and one byte smaller than the
            // latter.
            return (aligned) ? INS_movaps : INS_movups;
        }
    }
    else if (varTypeIsFloating(dstType))
    {
        if (dstType == TYP_DOUBLE)
        {
            return INS_movsdsse2;
        }
        else if (dstType == TYP_FLOAT)
        {
            return INS_movss;
        }
        else
        {
            assert(!"unhandled floating type");
        }
    }
#elif defined(TARGET_ARM64)
    if (varTypeIsSIMD(dstType) || varTypeIsFloating(dstType))
    {
        // All sizes of SIMD and FP instructions use INS_str
        return INS_str;
    }
#elif defined(TARGET_ARM)
    assert(!varTypeIsSIMD(dstType));
    if (varTypeIsFloating(dstType))
    {
        return INS_vstr;
    }
#else
    assert(!varTypeIsSIMD(dstType));
    assert(!varTypeIsFloating(dstType));
#endif

#if defined(TARGET_XARCH)
    ins = INS_mov;
#elif defined(TARGET_ARMARCH)
    if (!varTypeIsSmall(dstType))
        ins = INS_str;
    else if (varTypeIsByte(dstType))
        ins = INS_strb;
    else if (varTypeIsShort(dstType))
        ins = INS_strh;
#else
    NYI("ins_Store");
#endif

    assert(ins != INS_invalid);
    return ins;
}

//------------------------------------------------------------------------
// ins_StoreFromSrc: Get the machine dependent instruction for performing a store to dstType on the stack from a srcReg.
//
// Arguments:
//   srcReg  - the source register for the store
//   dstType - the destination type
//   aligned - whether the destination is properly aligned if dstType is a SIMD type
//
// Return Value:
//   the instruction to use
//
// Notes:
//   The function currently does not expect float srcReg with integral dstType and will assert on such cases.
//
instruction CodeGenInterface::ins_StoreFromSrc(regNumber srcReg, var_types dstType, bool aligned /*=false*/)
{
    bool dstIsFloatType = isFloatRegType(dstType);
    bool srcIsFloatReg  = genIsValidFloatReg(srcReg);
    if (srcIsFloatReg == dstIsFloatType)
    {
        return ins_Store(dstType, aligned);
    }

    assert(!srcIsFloatReg && dstIsFloatType && "not expecting an integer type passed in a float reg");
    assert(!varTypeIsSmall(dstType) && "not expecting small float types");

    instruction ins = INS_invalid;
#if defined(TARGET_XARCH)
    ins = INS_mov;
#elif defined(TARGET_ARMARCH)
    ins     = INS_str;
#else
    NYI("ins_Store");
#endif
    assert(ins != INS_invalid);
    return ins;
}

#if defined(TARGET_XARCH)

bool CodeGen::isMoveIns(instruction ins)
{
    return (ins == INS_mov);
}

instruction CodeGenInterface::ins_FloatLoad(var_types type)
{
    // Do Not use this routine in RyuJIT backend. Instead use ins_Load()/ins_Store()
    unreached();
}

// everything is just an addressing mode variation on x64
instruction CodeGen::ins_FloatStore(var_types type)
{
    // Do Not use this routine in RyuJIT backend. Instead use ins_Store()
    unreached();
}

instruction CodeGen::ins_FloatCopy(var_types type)
{
    // Do Not use this routine in RyuJIT backend. Instead use ins_Load().
    unreached();
}

instruction CodeGen::ins_FloatCompare(var_types type)
{
    return (type == TYP_FLOAT) ? INS_ucomiss : INS_ucomisd;
}

instruction CodeGen::ins_MathOp(genTreeOps oper, var_types type)
{
    switch (oper)
    {
        case GT_ADD:
            return type == TYP_DOUBLE ? INS_addsd : INS_addss;
        case GT_SUB:
            return type == TYP_DOUBLE ? INS_subsd : INS_subss;
        case GT_MUL:
            return type == TYP_DOUBLE ? INS_mulsd : INS_mulss;
        case GT_DIV:
            return type == TYP_DOUBLE ? INS_divsd : INS_divss;
        default:
            unreached();
    }
}

instruction CodeGen::ins_FloatSqrt(var_types type)
{
    instruction ins = INS_invalid;

    if (type == TYP_DOUBLE)
    {
        ins = INS_sqrtsd;
    }
    else if (type == TYP_FLOAT)
    {
        ins = INS_sqrtss;
    }
    else
    {
        assert(!"ins_FloatSqrt: Unsupported type");
        unreached();
    }

    return ins;
}

#elif defined(TARGET_ARM)

bool CodeGen::isMoveIns(instruction ins)
{
    return (ins == INS_vmov) || (ins == INS_mov);
}

instruction CodeGenInterface::ins_FloatLoad(var_types type)
{
    assert(type == TYP_DOUBLE || type == TYP_FLOAT);
    return INS_vldr;
}
instruction CodeGen::ins_FloatStore(var_types type)
{
    assert(type == TYP_DOUBLE || type == TYP_FLOAT);
    return INS_vstr;
}
instruction CodeGen::ins_FloatCopy(var_types type)
{
    assert(type == TYP_DOUBLE || type == TYP_FLOAT);
    return INS_vmov;
}

instruction CodeGen::ins_FloatCompare(var_types type)
{
    // Not used and not implemented
    unreached();
}

instruction CodeGen::ins_FloatSqrt(var_types type)
{
    // Not used and not implemented
    unreached();
}

instruction CodeGen::ins_MathOp(genTreeOps oper, var_types type)
{
    switch (oper)
    {
        case GT_ADD:
            return INS_vadd;
        case GT_SUB:
            return INS_vsub;
        case GT_MUL:
            return INS_vmul;
        case GT_DIV:
            return INS_vdiv;
        case GT_NEG:
            return INS_vneg;
        default:
            unreached();
    }
}

<<<<<<< HEAD
#elif defined(TARGET_ARM64)
instruction CodeGen::ins_CopyIntToFloat(var_types srcType, var_types dstType)
{
    assert((dstType == TYP_FLOAT) || (dstType == TYP_DOUBLE));
    assert((srcType == TYP_INT) || (srcType == TYP_UINT) || (srcType == TYP_LONG) || (srcType == TYP_ULONG));

    return INS_mov;
}

instruction CodeGen::ins_CopyFloatToInt(var_types srcType, var_types dstType)
{
    assert((srcType == TYP_FLOAT) || (srcType == TYP_DOUBLE));
    assert((dstType == TYP_INT) || (dstType == TYP_UINT) || (dstType == TYP_LONG) || (dstType == TYP_ULONG));

    return INS_mov;
}

#endif // TARGET_ARM64
=======
instruction CodeGen::ins_FloatConv(var_types to, var_types from)
{
    switch (from)
    {
        case TYP_INT:
            switch (to)
            {
                case TYP_FLOAT:
                    return INS_vcvt_i2f;
                case TYP_DOUBLE:
                    return INS_vcvt_i2d;
                default:
                    unreached();
            }
            break;
        case TYP_UINT:
            switch (to)
            {
                case TYP_FLOAT:
                    return INS_vcvt_u2f;
                case TYP_DOUBLE:
                    return INS_vcvt_u2d;
                default:
                    unreached();
            }
            break;
        case TYP_LONG:
            switch (to)
            {
                case TYP_FLOAT:
                    NYI("long to float");
                    break;
                case TYP_DOUBLE:
                    NYI("long to double");
                    break;
                default:
                    unreached();
            }
            break;
        case TYP_FLOAT:
            switch (to)
            {
                case TYP_INT:
                    return INS_vcvt_f2i;
                case TYP_UINT:
                    return INS_vcvt_f2u;
                case TYP_LONG:
                    NYI("float to long");
                    break;
                case TYP_DOUBLE:
                    return INS_vcvt_f2d;
                case TYP_FLOAT:
                    return INS_vmov;
                default:
                    unreached();
            }
            break;
        case TYP_DOUBLE:
            switch (to)
            {
                case TYP_INT:
                    return INS_vcvt_d2i;
                case TYP_UINT:
                    return INS_vcvt_d2u;
                case TYP_LONG:
                    NYI("double to long");
                    break;
                case TYP_FLOAT:
                    return INS_vcvt_d2f;
                case TYP_DOUBLE:
                    return INS_vmov;
                default:
                    unreached();
            }
            break;
        default:
            unreached();
    }
    unreached();
}

#endif // TARGET_ARM
>>>>>>> 672b46fd

/*****************************************************************************
 *
 *  Machine independent way to return
 */
void CodeGen::instGen_Return(unsigned stkArgSize)
{
#if defined(TARGET_XARCH)
    if (stkArgSize == 0)
    {
        instGen(INS_ret);
    }
    else
    {
        inst_IV(INS_ret, stkArgSize);
    }
#elif defined(TARGET_ARM)
//
// The return on ARM is folded into the pop multiple instruction
// and as we do not know the exact set of registers that we will
// need to restore (pop) when we first call instGen_Return we will
// instead just not emit anything for this method on the ARM
// The return will be part of the pop multiple and that will be
// part of the epilog that is generated by genFnEpilog()
#elif defined(TARGET_ARM64)
    // This function shouldn't be used on ARM64.
    unreached();
#else
    NYI("instGen_Return");
#endif
}

/*****************************************************************************
 *
 *  Emit a MemoryBarrier instruction
 *
 *     Note: all MemoryBarriers instructions can be removed by
 *           SET COMPlus_JitNoMemoryBarriers=1
 */
void CodeGen::instGen_MemoryBarrier(BarrierKind barrierKind)
{
#ifdef DEBUG
    if (JitConfig.JitNoMemoryBarriers() == 1)
    {
        return;
    }
#endif // DEBUG

#if defined(TARGET_XARCH)
    // only full barrier needs to be emitted on Xarch
    if (barrierKind != BARRIER_FULL)
    {
        return;
    }

    instGen(INS_lock);
    GetEmitter()->emitIns_I_AR(INS_or, EA_4BYTE, 0, REG_SPBASE, 0);
#elif defined(TARGET_ARM)
    // ARM has only full barriers, so all barriers need to be emitted as full.
    GetEmitter()->emitIns_I(INS_dmb, EA_4BYTE, 0xf);
#elif defined(TARGET_ARM64)
    GetEmitter()->emitIns_BARR(INS_dmb, barrierKind == BARRIER_LOAD_ONLY ? INS_BARRIER_ISHLD : INS_BARRIER_ISH);
#else
#error "Unknown TARGET"
#endif
}

/*****************************************************************************
 *
 *  Machine independent way to move a Zero value into a register
 */
void CodeGen::instGen_Set_Reg_To_Zero(emitAttr size, regNumber reg, insFlags flags)
{
#if defined(TARGET_XARCH)
    GetEmitter()->emitIns_R_R(INS_xor, size, reg, reg);
#elif defined(TARGET_ARMARCH)
    GetEmitter()->emitIns_R_I(INS_mov, size, reg, 0 ARM_ARG(flags));
#else
#error "Unknown TARGET"
#endif
    regSet.verifyRegUsed(reg);
}

/*****************************************************************************
 *
 *  Machine independent way to set the flags based on
 *   comparing a register with zero
 */
void CodeGen::instGen_Compare_Reg_To_Zero(emitAttr size, regNumber reg)
{
#if defined(TARGET_XARCH)
    GetEmitter()->emitIns_R_R(INS_test, size, reg, reg);
#elif defined(TARGET_ARMARCH)
    GetEmitter()->emitIns_R_I(INS_cmp, size, reg, 0);
#else
#error "Unknown TARGET"
#endif
}

/*****************************************************************************
 *
 *  Machine independent way to set the flags based upon
 *   comparing a register with another register
 */
void CodeGen::instGen_Compare_Reg_To_Reg(emitAttr size, regNumber reg1, regNumber reg2)
{
#if defined(TARGET_XARCH) || defined(TARGET_ARMARCH)
    GetEmitter()->emitIns_R_R(INS_cmp, size, reg1, reg2);
#else
#error "Unknown TARGET"
#endif
}

/*****************************************************************************
 *
 *  Machine independent way to set the flags based upon
 *   comparing a register with an immediate
 */
void CodeGen::instGen_Compare_Reg_To_Imm(emitAttr size, regNumber reg, target_ssize_t imm)
{
    if (imm == 0)
    {
        instGen_Compare_Reg_To_Zero(size, reg);
    }
    else
    {
#if defined(TARGET_XARCH)
#if defined(TARGET_AMD64)
        if ((EA_SIZE(size) == EA_8BYTE) && (((int)imm != (ssize_t)imm) || EA_IS_CNS_RELOC(size)))
        {
            assert(!"Invalid immediate for instGen_Compare_Reg_To_Imm");
        }
        else
#endif // TARGET_AMD64
        {
            GetEmitter()->emitIns_R_I(INS_cmp, size, reg, imm);
        }
#elif defined(TARGET_ARM)
        if (arm_Valid_Imm_For_Alu(imm) || arm_Valid_Imm_For_Alu(-imm))
        {
            GetEmitter()->emitIns_R_I(INS_cmp, size, reg, imm);
        }
        else // We need a scratch register
        {
            assert(!"Invalid immediate for instGen_Compare_Reg_To_Imm");
        }
#elif defined(TARGET_ARM64)
        if (true) // TODO-ARM64-NYI: arm_Valid_Imm_For_Alu(imm) || arm_Valid_Imm_For_Alu(-imm))
        {
            GetEmitter()->emitIns_R_I(INS_cmp, size, reg, imm);
        }
        else // We need a scratch register
        {
            assert(!"Invalid immediate for instGen_Compare_Reg_To_Imm");
        }
#else
#error "Unknown TARGET"
#endif
    }
}

/*****************************************************************************
 *
 *  Machine independent way to move a stack based local variable into a register
 */
void CodeGen::instGen_Load_Reg_From_Lcl(var_types srcType, regNumber dstReg, int varNum, int offs)
{
    emitAttr size = emitTypeSize(srcType);

    GetEmitter()->emitIns_R_S(ins_Load(srcType), size, dstReg, varNum, offs);
}

/*****************************************************************************
 *
 *  Machine independent way to move a register into a stack based local variable
 */
void CodeGen::instGen_Store_Reg_Into_Lcl(var_types dstType, regNumber srcReg, int varNum, int offs)
{
    emitAttr size = emitTypeSize(dstType);

    GetEmitter()->emitIns_S_R(ins_Store(dstType), size, srcReg, varNum, offs);
}

/*****************************************************************************/
/*****************************************************************************/
/*****************************************************************************/<|MERGE_RESOLUTION|>--- conflicted
+++ resolved
@@ -2100,109 +2100,7 @@
     }
 }
 
-<<<<<<< HEAD
-#elif defined(TARGET_ARM64)
-instruction CodeGen::ins_CopyIntToFloat(var_types srcType, var_types dstType)
-{
-    assert((dstType == TYP_FLOAT) || (dstType == TYP_DOUBLE));
-    assert((srcType == TYP_INT) || (srcType == TYP_UINT) || (srcType == TYP_LONG) || (srcType == TYP_ULONG));
-
-    return INS_mov;
-}
-
-instruction CodeGen::ins_CopyFloatToInt(var_types srcType, var_types dstType)
-{
-    assert((srcType == TYP_FLOAT) || (srcType == TYP_DOUBLE));
-    assert((dstType == TYP_INT) || (dstType == TYP_UINT) || (dstType == TYP_LONG) || (dstType == TYP_ULONG));
-
-    return INS_mov;
-}
-
-#endif // TARGET_ARM64
-=======
-instruction CodeGen::ins_FloatConv(var_types to, var_types from)
-{
-    switch (from)
-    {
-        case TYP_INT:
-            switch (to)
-            {
-                case TYP_FLOAT:
-                    return INS_vcvt_i2f;
-                case TYP_DOUBLE:
-                    return INS_vcvt_i2d;
-                default:
-                    unreached();
-            }
-            break;
-        case TYP_UINT:
-            switch (to)
-            {
-                case TYP_FLOAT:
-                    return INS_vcvt_u2f;
-                case TYP_DOUBLE:
-                    return INS_vcvt_u2d;
-                default:
-                    unreached();
-            }
-            break;
-        case TYP_LONG:
-            switch (to)
-            {
-                case TYP_FLOAT:
-                    NYI("long to float");
-                    break;
-                case TYP_DOUBLE:
-                    NYI("long to double");
-                    break;
-                default:
-                    unreached();
-            }
-            break;
-        case TYP_FLOAT:
-            switch (to)
-            {
-                case TYP_INT:
-                    return INS_vcvt_f2i;
-                case TYP_UINT:
-                    return INS_vcvt_f2u;
-                case TYP_LONG:
-                    NYI("float to long");
-                    break;
-                case TYP_DOUBLE:
-                    return INS_vcvt_f2d;
-                case TYP_FLOAT:
-                    return INS_vmov;
-                default:
-                    unreached();
-            }
-            break;
-        case TYP_DOUBLE:
-            switch (to)
-            {
-                case TYP_INT:
-                    return INS_vcvt_d2i;
-                case TYP_UINT:
-                    return INS_vcvt_d2u;
-                case TYP_LONG:
-                    NYI("double to long");
-                    break;
-                case TYP_FLOAT:
-                    return INS_vcvt_d2f;
-                case TYP_DOUBLE:
-                    return INS_vmov;
-                default:
-                    unreached();
-            }
-            break;
-        default:
-            unreached();
-    }
-    unreached();
-}
-
 #endif // TARGET_ARM
->>>>>>> 672b46fd
 
 /*****************************************************************************
  *
