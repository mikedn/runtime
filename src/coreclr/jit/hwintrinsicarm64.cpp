--- conflicted
+++ resolved
@@ -381,25 +381,6 @@
             break;
         }
 
-        case NI_Vector64_GetElement:
-        case NI_Vector128_GetElement:
-        {
-            assert(!sig->hasThis());
-            assert(numArgs == 2);
-
-            if (!featureSIMD || !compExactlyDependsOn(InstructionSet_AdvSimd))
-            {
-                return nullptr;
-            }
-
-            op2 = impPopStack().val;
-            op1 = impSIMDPopStack(getSIMDTypeForSize(simdSize));
-
-            const bool isSimdAsHWIntrinsic = true;
-            retNode = gtNewSimdGetElementNode(retType, op1, op2, simdBaseJitType, simdSize, isSimdAsHWIntrinsic);
-            break;
-        }
-
         case NI_Vector64_get_Zero:
         case NI_Vector64_get_AllBitsSet:
         case NI_Vector128_get_Zero:
@@ -412,6 +393,24 @@
             break;
         }
 
+        case NI_Vector64_GetElement:
+        case NI_Vector128_GetElement:
+        {
+            assert(!sig.hasThisParam);
+            assert(sig.paramCount == 2);
+
+            if (!featureSIMD || !compExactlyDependsOn(InstructionSet_AdvSimd))
+            {
+                return nullptr;
+            }
+
+            op2 = impPopStack().val;
+            op1 = impSIMDPopStack(getSIMDTypeForSize(simdSize));
+
+            retNode = gtNewSimdGetElementNode(baseType, simdSize, op1, op2);
+            break;
+        }
+
         case NI_Vector64_WithElement:
         case NI_Vector128_WithElement:
         {
@@ -436,42 +435,7 @@
             impPopStack(); // pop the indexOp that we already have.
             GenTree* vectorOp = impSIMDPopStack(getSIMDTypeForSize(simdSize));
 
-<<<<<<< HEAD
-            switch (baseType)
-            {
-                case TYP_LONG:
-                case TYP_ULONG:
-                case TYP_DOUBLE:
-                    if (simdSize == 16)
-                    {
-                        retNode = gtNewSimdHWIntrinsicNode(retType, NI_AdvSimd_Insert, baseType, simdSize, vectorOp,
-                                                           gtNewIconNode(imm8), valueOp);
-                    }
-                    else
-                    {
-                        retNode = gtNewSimdHWIntrinsicNode(retType, NI_Vector64_Create, baseType, simdSize, valueOp);
-                    }
-                    break;
-
-                case TYP_FLOAT:
-                case TYP_BYTE:
-                case TYP_UBYTE:
-                case TYP_SHORT:
-                case TYP_USHORT:
-                case TYP_INT:
-                case TYP_UINT:
-                    retNode = gtNewSimdHWIntrinsicNode(retType, NI_AdvSimd_Insert, baseType, simdSize, vectorOp,
-                                                       gtNewIconNode(imm8), valueOp);
-                    break;
-
-                default:
-                    return nullptr;
-            }
-
-=======
-            retNode = gtNewSimdWithElementNode(retType, vectorOp, indexOp, valueOp, simdBaseJitType, simdSize,
-                                               /* isSimdAsHWIntrinsic */ true);
->>>>>>> 34dff2d3
+            retNode = gtNewSimdWithElementNode(retType, baseType, simdSize, vectorOp, indexOp, valueOp);
             break;
         }
 
