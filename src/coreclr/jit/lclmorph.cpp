--- conflicted
+++ resolved
@@ -955,7 +955,6 @@
 
         if (indir->OperIs(GT_BLK))
         {
-<<<<<<< HEAD
             // Keep BLKs and mark any involved locals address exposed for now.
             //
             // CPBLK and INITBLK are rarely used (the C# compiler doesn't emit them at all).
@@ -975,15 +974,6 @@
                 m_compiler->lvaSetVarAddrExposed(varDsc->GetPromotedFieldParentLclNum());
             }
 
-=======
-            // TODO-ADDR: Skip integral/floating point variables for now, they're more
-            // complicated to transform. We can always turn an indirect access of such
-            // a variable into a LCL_FLD but that blocks enregistration so we need to
-            // detect those case where we can use LCL_VAR instead, perhaps in conjuction
-            // with CAST and/or BITCAST.
-            // Also skip SIMD variables for now, fgMorphFieldAssignToSimdSetElement and
-            // others need to be updated to recognize LCL_FLDs.
->>>>>>> 34dff2d3
             return;
         }
 
@@ -1255,19 +1245,18 @@
                 indir->AsLclVar()->SetLclNum(val.LclNum());
                 indir->gtFlags = GTF_VAR_DEF | GTF_DONT_CSE;
 
-                user->AsOp()->SetOp(1, NewSIMDNode(varDsc->GetType(),
-                                                   static_cast<SIMDIntrinsicID>(SIMDIntrinsicSetX + val.Offset() / 4),
-                                                   TYP_FLOAT, varTypeSize(varDsc->GetType()),
-                                                   NewLclVarNode(varDsc->GetType(), val.LclNum()),
-                                                   user->AsOp()->GetOp(1)));
+                user->AsOp()->SetOp(1, NewInsertElement(varDsc->GetType(), val.Offset() / 4, TYP_FLOAT,
+                                                        NewLclVarNode(varDsc->GetType(), val.LclNum()),
+                                                        user->AsOp()->GetOp(1)));
                 user->SetType(varDsc->GetType());
             }
             else
             {
-                indir->ChangeOper(GT_SIMD);
-                indir->AsSIMD()->SetIntrinsic(SIMDIntrinsicGetItem, TYP_FLOAT, varTypeSize(varDsc->GetType()), 2);
-                indir->AsSIMD()->SetOp(0, NewLclVarNode(varDsc->GetType(), val.LclNum()));
-                indir->AsSIMD()->SetOp(1, NewIntConNode(TYP_INT, val.Offset() / 4));
+                indir->ChangeOper(GT_HWINTRINSIC);
+                indir->AsHWIntrinsic()->SetIntrinsic(NI_Vector128_GetElement, TYP_FLOAT, varTypeSize(varDsc->GetType()),
+                                                     2);
+                indir->AsHWIntrinsic()->SetOp(0, NewLclVarNode(varDsc->GetType(), val.LclNum()));
+                indir->AsHWIntrinsic()->SetOp(1, NewIntConNode(TYP_INT, val.Offset() / 4));
             }
 
             INDEBUG(m_stmtModified = true;)
@@ -1290,19 +1279,7 @@
             fieldSeq = nullptr;
         }
 
-<<<<<<< HEAD
         if (!varTypeIsStruct(indir->GetType()))
-=======
-        if (varTypeIsSIMD(indir->TypeGet()))
-        {
-            // TODO-ADDR: Skip SIMD indirs for now, SIMD typed LCL_FLDs works most of the time
-            // but there are exceptions - fgMorphFieldAssignToSimdSetElement for example.
-            // And more importantly, SIMD call args have to be wrapped in OBJ nodes currently.
-            return;
-        }
-
-        if (indir->TypeGet() != TYP_STRUCT)
->>>>>>> 34dff2d3
         {
             if ((fieldSeq != nullptr) && !indir->OperIs(GT_FIELD))
             {
@@ -1722,6 +1699,13 @@
     }
 
 #ifdef FEATURE_SIMD
+    GenTreeHWIntrinsic* NewInsertElement(
+        var_types type, unsigned index, var_types elementType, GenTree* dest, GenTree* value)
+    {
+        return m_compiler->gtNewSimdWithElementNode(type, elementType, varTypeSize(type), dest,
+                                                    m_compiler->gtNewIconNode(index), value);
+    }
+
     GenTreeSIMD* NewSIMDNode(var_types type, SIMDIntrinsicID intrinsic, var_types baseType, unsigned size, GenTree* op1)
     {
         return m_compiler->gtNewSIMDNode(type, intrinsic, baseType, size, op1);
