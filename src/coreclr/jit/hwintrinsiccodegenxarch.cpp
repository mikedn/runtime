// Licensed to the .NET Foundation under one or more agreements.
// The .NET Foundation licenses this file to you under the MIT license.

/*XXXXXXXXXXXXXXXXXXXXXXXXXXXXXXXXXXXXXXXXXXXXXXXXXXXXXXXXXXXXXXXXXXXXXXXXXXXXX
XXXXXXXXXXXXXXXXXXXXXXXXXXXXXXXXXXXXXXXXXXXXXXXXXXXXXXXXXXXXXXXXXXXXXXXXXXXXXXX
XX                                                                           XX
XX               Intel hardware intrinsic Code Generator                     XX
XX                                                                           XX
XXXXXXXXXXXXXXXXXXXXXXXXXXXXXXXXXXXXXXXXXXXXXXXXXXXXXXXXXXXXXXXXXXXXXXXXXXXXXXX
XXXXXXXXXXXXXXXXXXXXXXXXXXXXXXXXXXXXXXXXXXXXXXXXXXXXXXXXXXXXXXXXXXXXXXXXXXXXXXX
*/
#include "jitpch.h"
#ifdef _MSC_VER
#pragma hdrstop
#endif

#ifdef FEATURE_HW_INTRINSICS

#include "emit.h"
#include "codegen.h"
#include "sideeffects.h"
#include "lower.h"
#include "gcinfo.h"
#include "gcinfoencoder.h"

//------------------------------------------------------------------------
// assertIsContainableHWIntrinsicOp: Asserts that op is containable by node
//
// Arguments:
//    lowering - The lowering phase from the compiler
//    node     - The HWIntrinsic node that has the contained node
//    op       - The op that is contained
//
static void assertIsContainableHWIntrinsicOp(Lowering* lowering, GenTreeHWIntrinsic* node, GenTree* op)
{
#if DEBUG
    // The Lowering::IsContainableHWIntrinsicOp call is not quite right, since it follows pre-register allocation
    // logic. However, this check is still important due to the various containment rules that SIMD intrinsics follow.
    //
    // We use isContainable to track the special HWIntrinsic node containment rules (for things like LoadAligned and
    // LoadUnaligned) and we use the supportsRegOptional check to support general-purpose loads (both from stack
    // spillage
    // and for isUsedFromMemory contained nodes, in the case where the register allocator decided to not allocate a
    // register
    // in the first place).

    bool supportsRegOptional = false;
    bool isContainable       = lowering->IsContainableHWIntrinsicOp(node, op, &supportsRegOptional);
    assert(isContainable || supportsRegOptional);
#endif // DEBUG
}

//------------------------------------------------------------------------
// genIsTableDrivenHWIntrinsic:
//
// Arguments:
//    category - category of a HW intrinsic
//
// Return Value:
//    returns true if this category can be table-driven in CodeGen
//
static bool genIsTableDrivenHWIntrinsic(NamedIntrinsic intrinsicId, HWIntrinsicCategory category)
{
    // TODO - make more categories to the table-driven framework
    // HW_Category_Helper and HW_Flag_MultiIns/HW_Flag_SpecialCodeGen usually need manual codegen
    const bool tableDrivenCategory =
        (category != HW_Category_Special) && (category != HW_Category_Scalar) && (category != HW_Category_Helper);
    const bool tableDrivenFlag =
        !HWIntrinsicInfo::GeneratesMultipleIns(intrinsicId) && !HWIntrinsicInfo::HasSpecialCodegen(intrinsicId);
    return tableDrivenCategory && tableDrivenFlag;
}

//------------------------------------------------------------------------
// genHWIntrinsic: Generates the code for a given hardware intrinsic node.
//
// Arguments:
//    node - The hardware intrinsic node
//
void CodeGen::genHWIntrinsic(GenTreeHWIntrinsic* node)
{
    NamedIntrinsic         intrinsicId = node->gtHWIntrinsicId;
    CORINFO_InstructionSet isa         = HWIntrinsicInfo::lookupIsa(intrinsicId);
    HWIntrinsicCategory    category    = HWIntrinsicInfo::lookupCategory(intrinsicId);
    int                    numArgs     = node->GetNumOps();

    int ival = HWIntrinsicInfo::lookupIval(intrinsicId, compiler->compOpportunisticallyDependsOn(InstructionSet_AVX));

    assert(HWIntrinsicInfo::RequiresCodegen(intrinsicId));

    if (genIsTableDrivenHWIntrinsic(intrinsicId, category))
    {
        GenTree*  op1       = node->GetOp(0);
        GenTree*  op2       = numArgs >= 2 ? node->GetOp(1) : nullptr;
        regNumber targetReg = node->GetRegNum();
        var_types baseType  = node->gtSIMDBaseType;

        regNumber op1Reg = REG_NA;
        regNumber op2Reg = REG_NA;
        emitter*  emit   = GetEmitter();

        assert(numArgs >= 0);
        instruction ins = HWIntrinsicInfo::lookupIns(intrinsicId, baseType);
        assert(ins != INS_invalid);
        emitAttr simdSize = emitActualTypeSize(Compiler::getSIMDTypeForSize(node->gtSIMDSize));
        assert(simdSize != 0);

        switch (numArgs)
        {
            case 1:
            {
                if (node->OperIsMemoryLoad())
                {
                    genConsumeAddress(op1);
                    // Until we improve the handling of addressing modes in the emitter, we'll create a
                    // temporary GT_IND to generate code with.
                    GenTreeIndir load = indirForm(node->TypeGet(), op1);
                    emit->emitInsLoadInd(ins, simdSize, node->GetRegNum(), &load);
                }
                else
                {
                    genConsumeRegs(op1);
                    op1Reg = op1->GetRegNum();

                    if ((ival != -1) && varTypeIsFloating(baseType))
                    {
                        assert((ival >= 0) && (ival <= 127));
                        if ((category == HW_Category_SIMDScalar) && HWIntrinsicInfo::CopiesUpperBits(intrinsicId))
                        {
                            assert(!op1->isContained());
                            emit->emitIns_SIMD_R_R_R_I(ins, simdSize, targetReg, op1Reg, op1Reg,
                                                       static_cast<int8_t>(ival));
                        }
                        else
                        {
                            genHWIntrinsic_R_RM_I(node, ins, static_cast<int8_t>(ival));
                        }
                    }
                    else if ((category == HW_Category_SIMDScalar) && HWIntrinsicInfo::CopiesUpperBits(intrinsicId))
                    {
                        emit->emitIns_SIMD_R_R_R(ins, simdSize, targetReg, op1Reg, op1Reg);
                    }
                    else
                    {
                        genHWIntrinsic_R_RM(node, ins, simdSize, targetReg, op1);
                    }
                }
                break;
            }

            case 2:
            {
                if (category == HW_Category_MemoryStore)
                {
                    genConsumeAddress(op1);

                    if (((intrinsicId == NI_SSE_Store) || (intrinsicId == NI_SSE2_Store)) && op2->isContained())
                    {
                        GenTreeHWIntrinsic* extract = op2->AsHWIntrinsic();

                        assert((extract->gtHWIntrinsicId == NI_AVX_ExtractVector128) ||
                               (extract->gtHWIntrinsicId == NI_AVX2_ExtractVector128));

                        regNumber regData = genConsumeReg(extract->GetOp(0));

                        ins  = HWIntrinsicInfo::lookupIns(extract->gtHWIntrinsicId, extract->gtSIMDBaseType);
                        ival = static_cast<int>(extract->GetOp(1)->AsIntCon()->IconValue());

                        GenTreeIndir indir = indirForm(TYP_SIMD16, op1);
                        emit->emitIns_A_R_I(ins, EA_32BYTE, &indir, regData, ival);
                    }
                    else
                    {
                        genConsumeReg(op2);
                        // Until we improve the handling of addressing modes in the emitter, we'll create a
                        // temporary GT_STORE_IND to generate code with.
                        GenTreeStoreInd store = storeIndirForm(node->TypeGet(), op1, op2);
                        emit->emitInsStoreInd(ins, simdSize, &store);
                    }
                    break;
                }
                genConsumeRegs(op1);
                genConsumeRegs(op2);

                op1Reg = op1->GetRegNum();
                op2Reg = op2->GetRegNum();

                if ((op1Reg != targetReg) && (op2Reg == targetReg) && node->isRMWHWIntrinsic(compiler))
                {
                    // We have "reg2 = reg1 op reg2" where "reg1 != reg2" on a RMW intrinsic.
                    //
                    // For non-commutative intrinsics, we should have ensured that op2 was marked
                    // delay free in order to prevent it from getting assigned the same register
                    // as target. However, for commutative intrinsics, we can just swap the operands
                    // in order to have "reg2 = reg2 op reg1" which will end up producing the right code.

                    noway_assert(node->OperIsCommutative());
                    op2Reg = op1Reg;
                    op1Reg = targetReg;
                }

                if ((ival != -1) && varTypeIsFloating(baseType))
                {
                    assert((ival >= 0) && (ival <= 127));
                    genHWIntrinsic_R_R_RM_I(node, ins, static_cast<int8_t>(ival));
                }
                else if (category == HW_Category_MemoryLoad)
                {
                    // Get the address and the 'other' register.
                    GenTree*  addr;
                    regNumber otherReg;
                    if (intrinsicId == NI_AVX_MaskLoad || intrinsicId == NI_AVX2_MaskLoad)
                    {
                        addr     = op1;
                        otherReg = op2Reg;
                    }
                    else
                    {
                        addr     = op2;
                        otherReg = op1Reg;
                    }
                    // Until we improve the handling of addressing modes in the emitter, we'll create a
                    // temporary GT_IND to generate code with.
                    GenTreeIndir load = indirForm(node->TypeGet(), addr);
                    genHWIntrinsic_R_R_RM(node, ins, simdSize, targetReg, otherReg, &load);
                }
                else if (HWIntrinsicInfo::isImmOp(intrinsicId, op2))
                {
                    assert(ival == -1);
                    auto emitSwCase = [&](int8_t i) { genHWIntrinsic_R_RM_I(node, ins, i); };

                    if (op2->IsCnsIntOrI())
                    {
                        ssize_t ival = op2->AsIntCon()->IconValue();
                        assert((ival >= 0) && (ival <= 255));
                        emitSwCase((int8_t)ival);
                    }
                    else
                    {
                        // We emit a fallback case for the scenario when the imm-op is not a constant. This should
                        // normally happen when the intrinsic is called indirectly, such as via Reflection. However, it
                        // can also occur if the consumer calls it directly and just doesn't pass a constant value.
                        regNumber baseReg = node->ExtractTempReg();
                        regNumber offsReg = node->GetSingleTempReg();
                        genHWIntrinsicJumpTableFallback(intrinsicId, op2Reg, baseReg, offsReg, emitSwCase);
                    }
                }
                else if (node->TypeGet() == TYP_VOID)
                {
                    genHWIntrinsic_R_RM(node, ins, simdSize, op1Reg, op2);
                }
                else
                {
                    genHWIntrinsic_R_R_RM(node, ins, simdSize);
                }
                break;
            }

            case 3:
            {
                genConsumeRegs(op1);
                op1Reg = op1->GetRegNum();

                genConsumeRegs(op2);
                op2Reg = op2->GetRegNum();

                GenTree* op3 = node->GetOp(2);
                genConsumeRegs(op3);
                regNumber op3Reg = op3->GetRegNum();

                if (HWIntrinsicInfo::isImmOp(intrinsicId, op3))
                {
                    assert(ival == -1);

                    auto emitSwCase = [&](int8_t i) { genHWIntrinsic_R_R_RM_I(node, ins, i); };

                    if (op3->IsCnsIntOrI())
                    {
                        ssize_t ival = op3->AsIntCon()->IconValue();
                        assert((ival >= 0) && (ival <= 255));
                        emitSwCase((int8_t)ival);
                    }
                    else
                    {
                        // We emit a fallback case for the scenario when the imm-op is not a constant. This should
                        // normally happen when the intrinsic is called indirectly, such as via Reflection. However, it
                        // can also occur if the consumer calls it directly and just doesn't pass a constant value.
                        regNumber baseReg = node->ExtractTempReg();
                        regNumber offsReg = node->GetSingleTempReg();
                        genHWIntrinsicJumpTableFallback(intrinsicId, op3Reg, baseReg, offsReg, emitSwCase);
                    }
                }
                else if (category == HW_Category_MemoryStore)
                {
                    // The Mask instructions do not currently support containment of the address.
                    assert(!op2->isContained());
                    if (intrinsicId == NI_AVX_MaskStore || intrinsicId == NI_AVX2_MaskStore)
                    {
                        emit->emitIns_AR_R_R(ins, simdSize, op2Reg, op3Reg, op1Reg, 0);
                    }
                    else
                    {
                        assert(intrinsicId == NI_SSE2_MaskMove);
                        assert(targetReg == REG_NA);

                        // SSE2 MaskMove hardcodes the destination (op3) in DI/EDI/RDI
                        emit->emitIns_Mov(INS_mov, EA_PTRSIZE, REG_EDI, op3Reg, /* canSkip */ true);

                        emit->emitIns_R_R(ins, simdSize, op1Reg, op2Reg);
                    }
                }
                else
                {
                    switch (intrinsicId)
                    {
                        case NI_SSE41_BlendVariable:
                        case NI_AVX_BlendVariable:
                        case NI_AVX2_BlendVariable:
                        {
                            genHWIntrinsic_R_R_RM_R(node, ins);
                            break;
                        }

                        default:
                        {
                            unreached();
                            break;
                        };
                    }
                }
                break;
            }

            default:
                unreached();
                break;
        }
        genProduceReg(node);
        return;
    }

    switch (isa)
    {
        case InstructionSet_Vector128:
        case InstructionSet_Vector256:
            genBaseIntrinsic(node);
            break;
        case InstructionSet_X86Base:
        case InstructionSet_X86Base_X64:
            genX86BaseIntrinsic(node);
            break;
        case InstructionSet_SSE:
        case InstructionSet_SSE_X64:
            genSSEIntrinsic(node);
            break;
        case InstructionSet_SSE2:
        case InstructionSet_SSE2_X64:
            genSSE2Intrinsic(node);
            break;
        case InstructionSet_SSE41:
        case InstructionSet_SSE41_X64:
            genSSE41Intrinsic(node);
            break;
        case InstructionSet_SSE42:
        case InstructionSet_SSE42_X64:
            genSSE42Intrinsic(node);
            break;
        case InstructionSet_AVX:
        case InstructionSet_AVX2:
            genAvxOrAvx2Intrinsic(node);
            break;
        case InstructionSet_AES:
            genAESIntrinsic(node);
            break;
        case InstructionSet_BMI1:
        case InstructionSet_BMI1_X64:
        case InstructionSet_BMI2:
        case InstructionSet_BMI2_X64:
            genBMI1OrBMI2Intrinsic(node);
            break;
        case InstructionSet_FMA:
            genFMAIntrinsic(node);
            break;
        case InstructionSet_LZCNT:
        case InstructionSet_LZCNT_X64:
            genLZCNTIntrinsic(node);
            break;
        case InstructionSet_PCLMULQDQ:
            genPCLMULQDQIntrinsic(node);
            break;
        case InstructionSet_POPCNT:
        case InstructionSet_POPCNT_X64:
            genPOPCNTIntrinsic(node);
            break;
        default:
            unreached();
            break;
    }
}

//------------------------------------------------------------------------
// genHWIntrinsic_R_RM: Generates code for a hardware intrinsic node that takes a
//                      register operand and a register/memory operand.
//
// Arguments:
//    node - The hardware intrinsic node
//    ins  - The instruction being generated
//    attr - The emit attribute for the instruciton being generated
//    reg  - The register
//    rmOp - The register/memory operand node
//
void CodeGen::genHWIntrinsic_R_RM(
    GenTreeHWIntrinsic* node, instruction ins, emitAttr attr, regNumber reg, GenTree* rmOp)
{
    emitter* emit = GetEmitter();

    assert(reg != REG_NA);

    if (rmOp->isContained() || rmOp->isUsedFromSpillTemp())
    {
        assert(HWIntrinsicInfo::SupportsContainment(node->gtHWIntrinsicId));
        assertIsContainableHWIntrinsicOp(compiler->m_pLowering, node, rmOp);

        TempDsc* tmpDsc = nullptr;
        unsigned varNum = BAD_VAR_NUM;
        unsigned offset = (unsigned)-1;

        if (rmOp->isUsedFromSpillTemp())
        {
            assert(rmOp->IsRegOptional());

            tmpDsc = getSpillTempDsc(rmOp);
            varNum = tmpDsc->tdTempNum();
            offset = 0;

            regSet.tmpRlsTemp(tmpDsc);
        }
        else if (rmOp->isIndir() || rmOp->OperIsHWIntrinsic())
        {
            GenTree*      addr;
            GenTreeIndir* memIndir = nullptr;

            if (rmOp->isIndir())
            {
                memIndir = rmOp->AsIndir();
                addr     = memIndir->Addr();
            }
            else
            {
                assert(rmOp->AsHWIntrinsic()->OperIsMemoryLoad());
                assert(rmOp->AsHWIntrinsic()->IsUnary());
                addr = rmOp->AsHWIntrinsic()->GetOp(0);
            }

            switch (addr->OperGet())
            {
                case GT_LCL_VAR_ADDR:
                case GT_LCL_FLD_ADDR:
                {
                    assert(addr->isContained());
                    varNum = addr->AsLclVarCommon()->GetLclNum();
                    offset = addr->AsLclVarCommon()->GetLclOffs();
                    break;
                }

                case GT_CLS_VAR_ADDR:
                {
                    emit->emitIns_R_C(ins, attr, reg, addr->AsClsVar()->gtClsVarHnd, 0);
                    return;
                }

                default:
                {
                    GenTreeIndir load = indirForm(rmOp->TypeGet(), addr);

                    if (memIndir == nullptr)
                    {
                        // This is the HW intrinsic load case.
                        // Until we improve the handling of addressing modes in the emitter, we'll create a
                        // temporary GT_IND to generate code with.
                        memIndir = &load;
                    }
                    emit->emitIns_R_A(ins, attr, reg, memIndir);
                    return;
                }
            }
        }
        else
        {
            switch (rmOp->OperGet())
            {
                case GT_LCL_FLD:
                    varNum = rmOp->AsLclFld()->GetLclNum();
                    offset = rmOp->AsLclFld()->GetLclOffs();
                    break;

                case GT_LCL_VAR:
                {
                    assert(rmOp->IsRegOptional() || !compiler->lvaGetDesc(rmOp->AsLclVar())->lvIsRegCandidate());
                    varNum = rmOp->AsLclVar()->GetLclNum();
                    offset = 0;
                    break;
                }

                default:
                {
                    unreached();
                    break;
                }
            }
        }

        // Ensure we got a good varNum and offset.
        // We also need to check for `tmpDsc != nullptr` since spill temp numbers
        // are negative and start with -1, which also happens to be BAD_VAR_NUM.
        assert((varNum != BAD_VAR_NUM) || (tmpDsc != nullptr));
        assert(offset != (unsigned)-1);

        emit->emitIns_R_S(ins, attr, reg, varNum, offset);
    }
    else if (emit->IsMovInstruction(ins))
    {
        emit->emitIns_Mov(ins, attr, reg, rmOp->GetRegNum(), /* canSkip */ false);
    }
    else
    {
        emit->emitIns_R_R(ins, attr, reg, rmOp->GetRegNum());
    }
}

//------------------------------------------------------------------------
// genHWIntrinsic_R_RM_I: Generates the code for a hardware intrinsic node that takes a register/memory operand,
//                        an immediate operand, and that returns a value in register
//
// Arguments:
//    node - The hardware intrinsic node
//    ins  - The instruction being generated
//    ival - The immediate value
//
void CodeGen::genHWIntrinsic_R_RM_I(GenTreeHWIntrinsic* node, instruction ins, int8_t ival)
{
    regNumber targetReg = node->GetRegNum();
    GenTree*  op1       = node->GetOp(0);
    emitAttr  simdSize  = emitActualTypeSize(Compiler::getSIMDTypeForSize(node->gtSIMDSize));

    // TODO-XArch-CQ: Commutative operations can have op1 be contained
    // TODO-XArch-CQ: Non-VEX encoded instructions can have both ops contained

    assert(targetReg != REG_NA);
    assert(!node->OperIsCommutative()); // One operand intrinsics cannot be commutative

    if (op1->isContained() || op1->isUsedFromSpillTemp())
    {
        assert(HWIntrinsicInfo::SupportsContainment(node->gtHWIntrinsicId));
        assertIsContainableHWIntrinsicOp(compiler->m_pLowering, node, op1);
    }
    inst_RV_TT_IV(ins, simdSize, targetReg, op1, ival);
}

//------------------------------------------------------------------------
// genHWIntrinsic_R_R_RM: Generates the code for a hardware intrinsic node that takes a register operand, a
//                        register/memory operand, and that returns a value in register
//
// Arguments:
//    node - The hardware intrinsic node
//    ins  - The instruction being generated
//    attr - The emit attribute for the instruciton being generated
//
void CodeGen::genHWIntrinsic_R_R_RM(GenTreeHWIntrinsic* node, instruction ins, emitAttr attr)
{
    regNumber targetReg = node->GetRegNum();
    GenTree*  op1       = node->GetOp(0);
    GenTree*  op2       = node->GetOp(1);
    regNumber op1Reg    = op1->GetRegNum();

    assert(targetReg != REG_NA);
    assert(op1Reg != REG_NA);

    genHWIntrinsic_R_R_RM(node, ins, attr, targetReg, op1Reg, op2);
}

//------------------------------------------------------------------------
// genHWIntrinsic_R_R_RM: Generates the code for a hardware intrinsic node that takes a register operand, a
//                        register/memory operand, and that returns a value in register
//
// Arguments:
//    node - The hardware intrinsic node
//    ins  - The instruction being generated
//    attr - The emit attribute for the instruciton being generated
//    targetReg - The register allocated to the result
//    op1Reg    - The register allocated to the first operand
//    op2       - Another operand that maybe in register or memory
//
void CodeGen::genHWIntrinsic_R_R_RM(
    GenTreeHWIntrinsic* node, instruction ins, emitAttr attr, regNumber targetReg, regNumber op1Reg, GenTree* op2)
{
    assert(targetReg != REG_NA);
    assert(op1Reg != REG_NA);

    if (op2->isContained() || op2->isUsedFromSpillTemp())
    {
        assert(HWIntrinsicInfo::SupportsContainment(node->gtHWIntrinsicId));
        assertIsContainableHWIntrinsicOp(compiler->m_pLowering, node, op2);
    }

    bool isRMW = node->isRMWHWIntrinsic(compiler);
    inst_RV_RV_TT(ins, attr, targetReg, op1Reg, op2, isRMW);
}

//------------------------------------------------------------------------
// genHWIntrinsic_R_R_RM_I: Generates the code for a hardware intrinsic node that takes a register operand, a
//                        register/memory operand, an immediate operand, and that returns a value in register
//
// Arguments:
//    node - The hardware intrinsic node
//    ins  - The instruction being generated
//    ival - The immediate value
//
void CodeGen::genHWIntrinsic_R_R_RM_I(GenTreeHWIntrinsic* node, instruction ins, int8_t ival)
{
    regNumber targetReg = node->GetRegNum();
    GenTree*  op1       = node->GetOp(0);
    GenTree*  op2       = node->GetOp(1);
    emitAttr  simdSize  = emitActualTypeSize(Compiler::getSIMDTypeForSize(node->gtSIMDSize));
    emitter*  emit      = GetEmitter();

    // TODO-XArch-CQ: Commutative operations can have op1 be contained
    // TODO-XArch-CQ: Non-VEX encoded instructions can have both ops contained

    regNumber op1Reg = op1->GetRegNum();

    assert(targetReg != REG_NA);
    assert(op1Reg != REG_NA);

    if (op2->isContained() || op2->isUsedFromSpillTemp())
    {
        assert(HWIntrinsicInfo::SupportsContainment(node->gtHWIntrinsicId));
        assertIsContainableHWIntrinsicOp(compiler->m_pLowering, node, op2);

        TempDsc* tmpDsc = nullptr;
        unsigned varNum = BAD_VAR_NUM;
        unsigned offset = (unsigned)-1;

        if (op2->isUsedFromSpillTemp())
        {
            assert(op2->IsRegOptional());

            tmpDsc = getSpillTempDsc(op2);
            varNum = tmpDsc->tdTempNum();
            offset = 0;

            regSet.tmpRlsTemp(tmpDsc);
        }
        else if (op2->isIndir() || op2->OperIsHWIntrinsic())
        {
            GenTree*      addr;
            GenTreeIndir* memIndir = nullptr;

            if (op2->isIndir())
            {
                memIndir = op2->AsIndir();
                addr     = memIndir->Addr();
            }
            else
            {
                assert(op2->AsHWIntrinsic()->OperIsMemoryLoad());
                assert(op2->AsHWIntrinsic()->IsUnary());
                addr = op2->AsHWIntrinsic()->GetOp(0);
            }

            switch (addr->OperGet())
            {
                case GT_LCL_VAR_ADDR:
                case GT_LCL_FLD_ADDR:
                {
                    assert(addr->isContained());
                    varNum = addr->AsLclVarCommon()->GetLclNum();
                    offset = addr->AsLclVarCommon()->GetLclOffs();
                    break;
                }

                case GT_CLS_VAR_ADDR:
                {
                    emit->emitIns_SIMD_R_R_C_I(ins, simdSize, targetReg, op1Reg, addr->AsClsVar()->gtClsVarHnd, 0,
                                               ival);
                    return;
                }

                default:
                {
                    GenTreeIndir load = indirForm(op2->TypeGet(), addr);

                    if (memIndir == nullptr)
                    {
                        // This is the HW intrinsic load case.
                        // Until we improve the handling of addressing modes in the emitter, we'll create a
                        // temporary GT_IND to generate code with.
                        memIndir = &load;
                    }
                    emit->emitIns_SIMD_R_R_A_I(ins, simdSize, targetReg, op1Reg, memIndir, ival);
                    return;
                }
            }
        }
        else
        {
            switch (op2->OperGet())
            {
                case GT_LCL_FLD:
                    varNum = op2->AsLclFld()->GetLclNum();
                    offset = op2->AsLclFld()->GetLclOffs();
                    break;

                case GT_LCL_VAR:
                {
                    assert(op2->IsRegOptional() ||
                           !compiler->lvaTable[op2->AsLclVar()->GetLclNum()].lvIsRegCandidate());
                    varNum = op2->AsLclVar()->GetLclNum();
                    offset = 0;
                    break;
                }

                default:
                    unreached();
                    break;
            }
        }

        // Ensure we got a good varNum and offset.
        // We also need to check for `tmpDsc != nullptr` since spill temp numbers
        // are negative and start with -1, which also happens to be BAD_VAR_NUM.
        assert((varNum != BAD_VAR_NUM) || (tmpDsc != nullptr));
        assert(offset != (unsigned)-1);

        emit->emitIns_SIMD_R_R_S_I(ins, simdSize, targetReg, op1Reg, varNum, offset, ival);
    }
    else
    {
        regNumber op2Reg = op2->GetRegNum();

        if ((op1Reg != targetReg) && (op2Reg == targetReg) && node->isRMWHWIntrinsic(compiler))
        {
            // We have "reg2 = reg1 op reg2" where "reg1 != reg2" on a RMW intrinsic.
            //
            // For non-commutative intrinsics, we should have ensured that op2 was marked
            // delay free in order to prevent it from getting assigned the same register
            // as target. However, for commutative intrinsics, we can just swap the operands
            // in order to have "reg2 = reg2 op reg1" which will end up producing the right code.

            noway_assert(node->OperIsCommutative());
            op2Reg = op1Reg;
            op1Reg = targetReg;
        }

        emit->emitIns_SIMD_R_R_R_I(ins, simdSize, targetReg, op1Reg, op2Reg, ival);
    }
}

//------------------------------------------------------------------------
// genHWIntrinsic_R_R_RM_R: Generates the code for a hardware intrinsic node that takes a register operand, a
//                          register/memory operand, another register operand, and that returns a value in register
//
// Arguments:
//    node - The hardware intrinsic node
//    ins  - The instruction being generated
//
void CodeGen::genHWIntrinsic_R_R_RM_R(GenTreeHWIntrinsic* node, instruction ins)
{
    regNumber targetReg = node->GetRegNum();
    GenTree*  op1       = node->GetOp(0);
    GenTree*  op2       = node->GetOp(1);
    GenTree*  op3       = node->GetOp(2);
    emitAttr  simdSize  = emitActualTypeSize(Compiler::getSIMDTypeForSize(node->gtSIMDSize));
    emitter*  emit      = GetEmitter();

    regNumber op1Reg = op1->GetRegNum();
    regNumber op3Reg = op3->GetRegNum();

    assert(targetReg != REG_NA);
    assert(op1Reg != REG_NA);
    assert(op3Reg != REG_NA);

    if (op2->isContained() || op2->isUsedFromSpillTemp())
    {
        assert(HWIntrinsicInfo::SupportsContainment(node->gtHWIntrinsicId));
        assertIsContainableHWIntrinsicOp(compiler->m_pLowering, node, op2);

        TempDsc* tmpDsc = nullptr;
        unsigned varNum = BAD_VAR_NUM;
        unsigned offset = (unsigned)-1;

        if (op2->isUsedFromSpillTemp())
        {
            assert(op2->IsRegOptional());

            // TODO-XArch-Cleanup: The getSpillTempDsc...tempRlsTemp code is a fairly common
            //                     pattern. It could probably be extracted to its own method.
            tmpDsc = getSpillTempDsc(op2);
            varNum = tmpDsc->tdTempNum();
            offset = 0;

            regSet.tmpRlsTemp(tmpDsc);
        }
        else if (op2->isIndir() || op2->OperIsHWIntrinsic())
        {
            GenTree*      addr;
            GenTreeIndir* memIndir = nullptr;

            if (op2->isIndir())
            {
                memIndir = op2->AsIndir();
                addr     = memIndir->Addr();
            }
            else
            {
                assert(op2->AsHWIntrinsic()->OperIsMemoryLoad());
                assert(op2->AsHWIntrinsic()->IsUnary());
                addr = op2->AsHWIntrinsic()->GetOp(0);
            }

            switch (addr->OperGet())
            {
                case GT_LCL_VAR_ADDR:
                case GT_LCL_FLD_ADDR:
                {
                    assert(addr->isContained());
                    varNum = addr->AsLclVarCommon()->GetLclNum();
                    offset = addr->AsLclVarCommon()->GetLclOffs();
                    break;
                }

                case GT_CLS_VAR_ADDR:
                {
                    emit->emitIns_SIMD_R_R_C_R(ins, simdSize, targetReg, op1Reg, op3Reg, addr->AsClsVar()->gtClsVarHnd,
                                               0);
                    return;
                }

                default:
                {
                    GenTreeIndir load = indirForm(op2->TypeGet(), addr);

                    if (memIndir == nullptr)
                    {
                        // This is the HW intrinsic load case.
                        // Until we improve the handling of addressing modes in the emitter, we'll create a
                        // temporary GT_IND to generate code with.
                        memIndir = &load;
                    }
                    emit->emitIns_SIMD_R_R_A_R(ins, simdSize, targetReg, op1Reg, op3Reg, memIndir);
                    return;
                }
            }
        }
        else
        {
            switch (op2->OperGet())
            {
                case GT_LCL_FLD:
                    varNum = op2->AsLclFld()->GetLclNum();
                    offset = op2->AsLclFld()->GetLclOffs();
                    break;

                case GT_LCL_VAR:
                {
                    assert(op2->IsRegOptional() ||
                           !compiler->lvaTable[op2->AsLclVar()->GetLclNum()].lvIsRegCandidate());
                    varNum = op2->AsLclVar()->GetLclNum();
                    offset = 0;
                    break;
                }

                default:
                    unreached();
                    break;
            }
        }

        // Ensure we got a good varNum and offset.
        // We also need to check for `tmpDsc != nullptr` since spill temp numbers
        // are negative and start with -1, which also happens to be BAD_VAR_NUM.
        assert((varNum != BAD_VAR_NUM) || (tmpDsc != nullptr));
        assert(offset != (unsigned)-1);

        emit->emitIns_SIMD_R_R_S_R(ins, simdSize, targetReg, op1Reg, op3Reg, varNum, offset);
    }
    else
    {
        emit->emitIns_SIMD_R_R_R_R(ins, simdSize, targetReg, op1Reg, op2->GetRegNum(), op3Reg);
    }
}

//------------------------------------------------------------------------
// genHWIntrinsic_R_R_R_RM: Generates the code for a hardware intrinsic node that takes two register operands,
//                          a register/memory operand, and that returns a value in register
//
// Arguments:
//    ins       - The instruction being generated
//    attr      - The emit attribute
//    targetReg - The target register
//    op1Reg    - The register of the first operand
//    op2Reg    - The register of the second operand
//    op3       - The third operand
//
void CodeGen::genHWIntrinsic_R_R_R_RM(
    instruction ins, emitAttr attr, regNumber targetReg, regNumber op1Reg, regNumber op2Reg, GenTree* op3)
{
    assert(targetReg != REG_NA);
    assert(op1Reg != REG_NA);
    assert(op2Reg != REG_NA);

    emitter* emit = GetEmitter();

    if (op3->isContained() || op3->isUsedFromSpillTemp())
    {
        TempDsc* tmpDsc = nullptr;
        unsigned varNum = BAD_VAR_NUM;
        unsigned offset = (unsigned)-1;

        if (op3->isUsedFromSpillTemp())
        {
            assert(op3->IsRegOptional());

            // TODO-XArch-Cleanup: The getSpillTempDsc...tempRlsTemp code is a fairly common
            //                     pattern. It could probably be extracted to its own method.
            tmpDsc = getSpillTempDsc(op3);
            varNum = tmpDsc->tdTempNum();
            offset = 0;

            regSet.tmpRlsTemp(tmpDsc);
        }
        else if (op3->isIndir() || op3->OperIsHWIntrinsic())
        {
            GenTree*      addr;
            GenTreeIndir* memIndir = nullptr;
            if (op3->isIndir())
            {
                memIndir = op3->AsIndir();
                addr     = memIndir->Addr();
            }
            else
            {
                assert(op3->AsHWIntrinsic()->OperIsMemoryLoad());
                assert(op3->AsHWIntrinsic()->IsUnary());
                addr = op3->AsHWIntrinsic()->GetOp(0);
            }

            switch (addr->OperGet())
            {
                case GT_LCL_VAR_ADDR:
                case GT_LCL_FLD_ADDR:
                {
                    assert(addr->isContained());
                    varNum = addr->AsLclVarCommon()->GetLclNum();
                    offset = addr->AsLclVarCommon()->GetLclOffs();
                    break;
                }

                case GT_CLS_VAR_ADDR:
                {
                    emit->emitIns_SIMD_R_R_R_C(ins, attr, targetReg, op1Reg, op2Reg, addr->AsClsVar()->gtClsVarHnd, 0);
                    return;
                }

                default:
                {
                    GenTreeIndir load = indirForm(op3->TypeGet(), addr);

                    if (memIndir == nullptr)
                    {
                        // This is the HW intrinsic load case.
                        // Until we improve the handling of addressing modes in the emitter, we'll create a
                        // temporary GT_IND to generate code with.
                        memIndir = &load;
                    }
                    emit->emitIns_SIMD_R_R_R_A(ins, attr, targetReg, op1Reg, op2Reg, memIndir);
                    return;
                }
            }
        }
        else
        {
            switch (op3->OperGet())
            {
                case GT_LCL_FLD:
                    varNum = op3->AsLclFld()->GetLclNum();
                    offset = op3->AsLclFld()->GetLclOffs();
                    break;

                case GT_LCL_VAR:
                {
                    assert(op3->IsRegOptional() ||
                           !compiler->lvaTable[op3->AsLclVar()->GetLclNum()].lvIsRegCandidate());
                    varNum = op3->AsLclVar()->GetLclNum();
                    offset = 0;
                    break;
                }

                default:
                    unreached();
                    break;
            }
        }

        // Ensure we got a good varNum and offset.
        // We also need to check for `tmpDsc != nullptr` since spill temp numbers
        // are negative and start with -1, which also happens to be BAD_VAR_NUM.
        assert((varNum != BAD_VAR_NUM) || (tmpDsc != nullptr));
        assert(offset != (unsigned)-1);

        emit->emitIns_SIMD_R_R_R_S(ins, attr, targetReg, op1Reg, op2Reg, varNum, offset);
    }
    else
    {
        emit->emitIns_SIMD_R_R_R_R(ins, attr, targetReg, op1Reg, op2Reg, op3->GetRegNum());
    }
}

// genHWIntrinsicJumpTableFallback : generate the jump-table fallback for imm-intrinsics
//                       with non-constant argument
//
// Arguments:
//    intrinsic      - intrinsic ID
//    nonConstImmReg - the register contains non-constant imm8 argument
//    baseReg        - a register for the start of the switch table
//    offsReg        - a register for the offset into the switch table
//    emitSwCase     - the lambda to generate a switch case
//
// Return Value:
//    generate the jump-table fallback for imm-intrinsics with non-constant argument.
// Note:
//    This function can be used for all imm-intrinsics (whether full-range or not),
//    The compiler front-end (i.e. importer) is responsible to insert a range-check IR
//    (GT_HW_INTRINSIC_CHK) for imm8 argument, so this function does not need to do range-check.
//
template <typename HWIntrinsicSwitchCaseBody>
void CodeGen::genHWIntrinsicJumpTableFallback(NamedIntrinsic            intrinsic,
                                              regNumber                 nonConstImmReg,
                                              regNumber                 baseReg,
                                              regNumber                 offsReg,
                                              HWIntrinsicSwitchCaseBody emitSwCase)
{
    assert(nonConstImmReg != REG_NA);
    // AVX2 Gather intrinsics use managed non-const fallback since they have discrete imm8 value range
    // that does work with the current compiler generated jump-table fallback
    assert(!HWIntrinsicInfo::isAVX2GatherIntrinsic(intrinsic));
    emitter* emit = GetEmitter();

    const unsigned maxByte = (unsigned)HWIntrinsicInfo::lookupImmUpperBound(intrinsic) + 1;
    assert(maxByte <= 256);
    BasicBlock* jmpTable[256];

    unsigned jmpTableBase = emit->emitBBTableDataGenBeg(maxByte, true);

    // Emit the jump table
    for (unsigned i = 0; i < maxByte; i++)
    {
        jmpTable[i] = genCreateTempLabel();
        emit->emitDataGenData(i, jmpTable[i]);
    }

    emit->emitDataGenEnd();

    // Compute and jump to the appropriate offset in the switch table
    emit->emitIns_R_C(INS_lea, emitTypeSize(TYP_I_IMPL), offsReg, compiler->eeFindJitDataOffs(jmpTableBase), 0);

    emit->emitIns_R_ARX(INS_mov, EA_4BYTE, offsReg, offsReg, nonConstImmReg, 4, 0);
    emit->emitIns_R_L(INS_lea, EA_PTR_DSP_RELOC, compiler->fgFirstBB, baseReg);
    emit->emitIns_R_R(INS_add, EA_PTRSIZE, offsReg, baseReg);
    emit->emitIns_R(INS_i_jmp, emitTypeSize(TYP_I_IMPL), offsReg);

    // Emit the switch table entries

    BasicBlock* switchTableBeg = genCreateTempLabel();
    BasicBlock* switchTableEnd = genCreateTempLabel();

    genDefineTempLabel(switchTableBeg);

    for (unsigned i = 0; i < maxByte; i++)
    {
        genDefineTempLabel(jmpTable[i]);
        emitSwCase((int8_t)i);
        emit->emitIns_J(INS_jmp, switchTableEnd);
    }

    genDefineTempLabel(switchTableEnd);
}

//------------------------------------------------------------------------
// genBaseIntrinsic: Generates the code for a base hardware intrinsic node
//
// Arguments:
//    node - The hardware intrinsic node
//
// Note:
//    We currently assume that all base intrinsics have zero or one operand.
//
void CodeGen::genBaseIntrinsic(GenTreeHWIntrinsic* node)
{
    NamedIntrinsic intrinsicId = node->gtHWIntrinsicId;
    regNumber      targetReg   = node->GetRegNum();
    var_types      baseType    = node->gtSIMDBaseType;

    assert(compiler->compIsaSupportedDebugOnly(InstructionSet_SSE));
    assert((baseType >= TYP_BYTE) && (baseType <= TYP_DOUBLE));

<<<<<<< HEAD
    GenTree* op1 = node->GetNumOps() >= 1 ? node->GetOp(0) : nullptr;
=======
    GenTree* op1 = node->gtGetOp1();
    GenTree* op2 = node->gtGetOp2();
>>>>>>> 34dff2d3

    genConsumeHWIntrinsicOperands(node);
    regNumber op1Reg = (op1 == nullptr) ? REG_NA : op1->GetRegNum();

<<<<<<< HEAD
    assert(node->GetNumOps() <= 1);

    emitter*    emit = GetEmitter();
    emitAttr    attr = emitActualTypeSize(Compiler::getSIMDTypeForSize(node->gtSIMDSize));
    instruction ins  = HWIntrinsicInfo::lookupIns(intrinsicId, baseType);
=======
    emitter*    emit     = GetEmitter();
    var_types   simdType = Compiler::getSIMDTypeForSize(node->GetSimdSize());
    emitAttr    attr     = emitActualTypeSize(simdType);
    instruction ins      = HWIntrinsicInfo::lookupIns(intrinsicId, baseType);
>>>>>>> 34dff2d3

    switch (intrinsicId)
    {
        case NI_Vector128_CreateScalarUnsafe:
        case NI_Vector256_CreateScalarUnsafe:
        {
            if (varTypeIsIntegral(baseType))
            {
                genHWIntrinsic_R_RM(node, ins, emitActualTypeSize(baseType), targetReg, op1);
            }
            else
            {
                assert(varTypeIsFloating(baseType));

                attr = emitTypeSize(baseType);

                if (op1->isContained() || op1->isUsedFromSpillTemp())
                {
                    genHWIntrinsic_R_RM(node, ins, attr, targetReg, op1);
                }
                else
                {
                    // Just use movaps for reg->reg moves as it has zero-latency on modern CPUs
                    emit->emitIns_Mov(INS_movaps, attr, targetReg, op1Reg, /* canSkip */ true);
                }
            }
            break;
        }

        case NI_Vector128_GetElement:
        case NI_Vector256_GetElement:
        {
            if (simdType == TYP_SIMD12)
            {
                // op1 of TYP_SIMD12 should be considered as TYP_SIMD16
                simdType = TYP_SIMD16;
            }

            // Optimize the case of op1 is in memory and trying to access ith element.
            if (!op1->isUsedFromReg())
            {
                assert(op1->isContained());

                regNumber baseReg;
                regNumber indexReg;
                int       offset = 0;

                if (op1->OperIsLocal())
                {
                    // There are three parts to the total offset here:
                    // {offset of local} + {offset of vector field (lclFld only)} + {offset of element within vector}.
                    bool     isEBPbased;
                    unsigned varNum = op1->AsLclVarCommon()->GetLclNum();
                    offset += compiler->lvaFrameAddress(varNum, &isEBPbased);

#if !FEATURE_FIXED_OUT_ARGS
                    if (!isEBPbased)
                    {
                        // Adjust the offset by the amount currently pushed on the CPU stack
                        offset += genStackLevel;
                    }
#else
                    assert(genStackLevel == 0);
#endif // !FEATURE_FIXED_OUT_ARGS

                    if (op1->OperIs(GT_LCL_FLD))
                    {
                        offset += op1->AsLclFld()->GetLclOffs();
                    }
                    baseReg = (isEBPbased) ? REG_EBP : REG_ESP;
                }
                else
                {
                    // Require GT_IND addr to be not contained.
                    assert(op1->OperIs(GT_IND));

                    GenTree* addr = op1->AsIndir()->Addr();
                    assert(!addr->isContained());
                    baseReg = addr->GetRegNum();
                }

                if (op2->OperIsConst())
                {
                    assert(op2->isContained());
                    indexReg = REG_NA;
                    offset += (int)op2->AsIntCon()->IconValue() * genTypeSize(baseType);
                }
                else
                {
                    indexReg = op2->GetRegNum();
                    assert(genIsValidIntReg(indexReg));
                }

                // Now, load the desired element.
                GetEmitter()->emitIns_R_ARX(ins_Move_Extend(baseType, false), // Load
                                            emitTypeSize(baseType),           // Of the vector baseType
                                            targetReg,                        // To targetReg
                                            baseReg,                          // Base Reg
                                            indexReg,                         // Indexed
                                            genTypeSize(baseType),            // by the size of the baseType
                                            offset);
            }
            else if (op2->OperIsConst())
            {
                assert(intrinsicId == NI_Vector128_GetElement);
                assert(varTypeIsFloating(baseType));
                assert(op1Reg != REG_NA);

                ssize_t ival = op2->AsIntCon()->IconValue();

                if (baseType == TYP_FLOAT)
                {
                    if (ival == 1)
                    {
                        if (compiler->compOpportunisticallyDependsOn(InstructionSet_SSE3))
                        {
                            emit->emitIns_R_R(INS_movshdup, attr, targetReg, op1Reg);
                        }
                        else
                        {
                            emit->emitIns_SIMD_R_R_R_I(INS_shufps, attr, targetReg, op1Reg, op1Reg,
                                                       static_cast<int8_t>(0x55));
                        }
                    }
                    else if (ival == 2)
                    {
                        emit->emitIns_SIMD_R_R_R(INS_unpckhps, attr, targetReg, op1Reg, op1Reg);
                    }
                    else
                    {
                        assert(ival == 3);
                        emit->emitIns_SIMD_R_R_R_I(INS_shufps, attr, targetReg, op1Reg, op1Reg,
                                                   static_cast<int8_t>(0xFF));
                    }
                }
                else
                {
                    assert(baseType == TYP_DOUBLE);
                    assert(ival == 1);
                    emit->emitIns_SIMD_R_R_R(INS_unpckhpd, attr, targetReg, op1Reg, op1Reg);
                }
            }
            else
            {
                // We don't have an instruction to implement this intrinsic if the index is not a constant.
                // So we will use the SIMD temp location to store the vector, and the load the desired element.
                // The range check will already have been performed, so at this point we know we have an index
                // within the bounds of the vector.

                unsigned simdInitTempVarNum = compiler->lvaSIMDInitTempVarNum;
                noway_assert(simdInitTempVarNum != BAD_VAR_NUM);

                bool     isEBPbased;
                unsigned offs = compiler->lvaFrameAddress(simdInitTempVarNum, &isEBPbased);

#if !FEATURE_FIXED_OUT_ARGS
                if (!isEBPbased)
                {
                    // Adjust the offset by the amount currently pushed on the CPU stack
                    offs += genStackLevel;
                }
#else
                assert(genStackLevel == 0);
#endif // !FEATURE_FIXED_OUT_ARGS

                regNumber indexReg = op2->GetRegNum();

                // Store the vector to the temp location.
                GetEmitter()->emitIns_S_R(ins_Store(simdType, compiler->isSIMDTypeLocalAligned(simdInitTempVarNum)),
                                          emitTypeSize(simdType), op1Reg, simdInitTempVarNum, 0);

                // Now, load the desired element.
                GetEmitter()->emitIns_R_ARX(ins_Move_Extend(baseType, false), // Load
                                            emitTypeSize(baseType),           // Of the vector baseType
                                            targetReg,                        // To targetReg
                                            (isEBPbased) ? REG_EBP : REG_ESP, // Stack-based
                                            indexReg,                         // Indexed
                                            genTypeSize(baseType),            // by the size of the baseType
                                            offs);
            }
            break;
        }

        case NI_Vector128_ToScalar:
        case NI_Vector256_ToScalar:
        {
            assert(varTypeIsFloating(baseType));

            attr = emitTypeSize(TYP_SIMD16);

            if (op1->isContained() || op1->isUsedFromSpillTemp())
            {
                genHWIntrinsic_R_RM(node, ins, attr, targetReg, op1);
            }
            else
            {
                // Just use movaps for reg->reg moves as it has zero-latency on modern CPUs
                emit->emitIns_Mov(INS_movaps, attr, targetReg, op1Reg, /* canSkip */ true);
            }
            break;
        }

        case NI_Vector128_ToVector256:
        {
            // ToVector256 has zero-extend semantics in order to ensure it is deterministic
            // We always emit a move to the target register, even when op1Reg == targetReg,
            // in order to ensure that Bits MAXVL-1:128 are zeroed.

            attr = emitTypeSize(TYP_SIMD16);

            if (op1->isContained() || op1->isUsedFromSpillTemp())
            {
                genHWIntrinsic_R_RM(node, ins, attr, targetReg, op1);
            }
            else
            {
                // Just use movaps for reg->reg moves as it has zero-latency on modern CPUs
                emit->emitIns_Mov(INS_movaps, attr, targetReg, op1Reg, /* canSkip */ false);
            }
            break;
        }

        case NI_Vector128_ToVector256Unsafe:
        case NI_Vector256_GetLower:
        {
            if (op1->isContained() || op1->isUsedFromSpillTemp())
            {
                genHWIntrinsic_R_RM(node, ins, attr, targetReg, op1);
            }
            else
            {
                // Just use movaps for reg->reg moves as it has zero-latency on modern CPUs
                emit->emitIns_Mov(INS_movaps, attr, targetReg, op1Reg, /* canSkip */ true);
            }
            break;
        }

        case NI_Vector128_get_Zero:
        case NI_Vector256_get_Zero:
        {
            assert(op1 == nullptr);
            emit->emitIns_SIMD_R_R_R(ins, attr, targetReg, targetReg, targetReg);
            break;
        }

        case NI_Vector128_get_AllBitsSet:
            assert(op1 == nullptr);
            if (varTypeIsFloating(baseType) && compiler->compOpportunisticallyDependsOn(InstructionSet_AVX))
            {
                // The following corresponds to vcmptrueps pseudo-op and not available without VEX prefix.
                emit->emitIns_SIMD_R_R_R_I(ins, attr, targetReg, targetReg, targetReg, 15);
            }
            else
            {
                emit->emitIns_SIMD_R_R_R(INS_pcmpeqd, attr, targetReg, targetReg, targetReg);
            }
            break;

        case NI_Vector256_get_AllBitsSet:
            assert(op1 == nullptr);
            if (varTypeIsIntegral(baseType) && compiler->compOpportunisticallyDependsOn(InstructionSet_AVX2))
            {
                emit->emitIns_SIMD_R_R_R(ins, attr, targetReg, targetReg, targetReg);
            }
            else
            {
                assert(compiler->compIsaSupportedDebugOnly(InstructionSet_AVX));
                // The following corresponds to vcmptrueps pseudo-op.
                emit->emitIns_SIMD_R_R_R_I(INS_cmpps, attr, targetReg, targetReg, targetReg, 15);
            }
            break;

        default:
        {
            unreached();
            break;
        }
    }

    genProduceReg(node);
}

//------------------------------------------------------------------------
// genX86BaseIntrinsic: Generates the code for an X86 base hardware intrinsic node
//
// Arguments:
//    node - The hardware intrinsic node
//
void CodeGen::genX86BaseIntrinsic(GenTreeHWIntrinsic* node)
{
    NamedIntrinsic intrinsicId = node->gtHWIntrinsicId;

    switch (intrinsicId)
    {
        case NI_X86Base_BitScanForward:
        case NI_X86Base_BitScanReverse:
        case NI_X86Base_X64_BitScanForward:
        case NI_X86Base_X64_BitScanReverse:
        {
            GenTree*    op1        = node->GetOp(0);
            regNumber   targetReg  = node->GetRegNum();
            var_types   targetType = node->TypeGet();
            instruction ins        = HWIntrinsicInfo::lookupIns(intrinsicId, targetType);

            genConsumeHWIntrinsicOperands(node);
            genHWIntrinsic_R_RM(node, ins, emitTypeSize(targetType), targetReg, op1);
            genProduceReg(node);
            break;
        }

        default:
            unreached();
            break;
    }
}

//------------------------------------------------------------------------
// genSSEIntrinsic: Generates the code for an SSE hardware intrinsic node
//
// Arguments:
//    node - The hardware intrinsic node
//
void CodeGen::genSSEIntrinsic(GenTreeHWIntrinsic* node)
{
    NamedIntrinsic intrinsicId = node->gtHWIntrinsicId;
    GenTree*       op1         = node->GetNumOps() >= 1 ? node->GetOp(0) : nullptr;
    GenTree*       op2         = node->GetNumOps() >= 2 ? node->GetOp(1) : nullptr;
    regNumber      targetReg   = node->GetRegNum();
    var_types      targetType  = node->TypeGet();
    var_types      baseType    = node->gtSIMDBaseType;

    regNumber op1Reg = REG_NA;
    emitter*  emit   = GetEmitter();

    genConsumeHWIntrinsicOperands(node);

    switch (intrinsicId)
    {
        case NI_SSE_X64_ConvertToInt64:
        case NI_SSE_X64_ConvertToInt64WithTruncation:
        {
            assert(targetType == TYP_LONG);
            assert(op1 != nullptr);
            assert(op2 == nullptr);
            instruction ins = HWIntrinsicInfo::lookupIns(intrinsicId, baseType);
            genHWIntrinsic_R_RM(node, ins, EA_8BYTE, targetReg, op1);
            break;
        }

        case NI_SSE_X64_ConvertScalarToVector128Single:
        {
            assert(baseType == TYP_LONG);
            assert(op1 != nullptr);
            assert(op2 != nullptr);
            instruction ins = HWIntrinsicInfo::lookupIns(intrinsicId, baseType);
            genHWIntrinsic_R_R_RM(node, ins, EA_8BYTE);
            break;
        }

        case NI_SSE_Prefetch0:
        case NI_SSE_Prefetch1:
        case NI_SSE_Prefetch2:
        case NI_SSE_PrefetchNonTemporal:
        {
            assert(baseType == TYP_UBYTE);
            assert(op2 == nullptr);

            // These do not support containment.
            assert(!op1->isContained());
            instruction ins = HWIntrinsicInfo::lookupIns(intrinsicId, node->gtSIMDBaseType);
            op1Reg          = op1->GetRegNum();
            emit->emitIns_AR(ins, emitTypeSize(baseType), op1Reg, 0);
            break;
        }

        case NI_SSE_StoreFence:
        {
            assert(baseType == TYP_VOID);
            assert(op1 == nullptr);
            assert(op2 == nullptr);
            emit->emitIns(INS_sfence);
            break;
        }

        default:
            unreached();
            break;
    }

    genProduceReg(node);
}

//------------------------------------------------------------------------
// genSSE2Intrinsic: Generates the code for an SSE2 hardware intrinsic node
//
// Arguments:
//    node - The hardware intrinsic node
//
void CodeGen::genSSE2Intrinsic(GenTreeHWIntrinsic* node)
{
    NamedIntrinsic intrinsicId = node->gtHWIntrinsicId;
    GenTree*       op1         = node->GetNumOps() >= 1 ? node->GetOp(0) : nullptr;
    GenTree*       op2         = node->GetNumOps() >= 2 ? node->GetOp(1) : nullptr;
    regNumber      targetReg   = node->GetRegNum();
    var_types      targetType  = node->TypeGet();
    var_types      baseType    = node->gtSIMDBaseType;
    regNumber      op1Reg      = REG_NA;
    emitter*       emit        = GetEmitter();

    genConsumeHWIntrinsicOperands(node);

    switch (intrinsicId)
    {
        case NI_SSE2_X64_ConvertScalarToVector128Double:
        {
            assert(baseType == TYP_LONG);
            assert(op1 != nullptr);
            assert(op2 != nullptr);
            instruction ins = HWIntrinsicInfo::lookupIns(intrinsicId, baseType);
            genHWIntrinsic_R_R_RM(node, ins, EA_8BYTE);
            break;
        }

        case NI_SSE2_X64_ConvertScalarToVector128Int64:
        case NI_SSE2_X64_ConvertScalarToVector128UInt64:
        {
            assert(baseType == TYP_LONG || baseType == TYP_ULONG);
            assert(op1 != nullptr);
            assert(op2 == nullptr);
            instruction ins = HWIntrinsicInfo::lookupIns(intrinsicId, baseType);
            genHWIntrinsic_R_RM(node, ins, emitTypeSize(baseType), targetReg, op1);
            break;
        }

        case NI_SSE2_ConvertToInt32:
        case NI_SSE2_ConvertToInt32WithTruncation:
        case NI_SSE2_ConvertToUInt32:
        case NI_SSE2_X64_ConvertToInt64:
        case NI_SSE2_X64_ConvertToInt64WithTruncation:
        case NI_SSE2_X64_ConvertToUInt64:
        {
            assert(op2 == nullptr);
            emitAttr attr;

            if (varTypeIsIntegral(baseType))
            {
                assert(baseType == TYP_INT || baseType == TYP_UINT || baseType == TYP_LONG || baseType == TYP_ULONG);
                attr = emitActualTypeSize(baseType);
            }
            else
            {
                assert(baseType == TYP_DOUBLE || baseType == TYP_FLOAT);
                attr = emitTypeSize(targetType);
            }

            instruction ins = HWIntrinsicInfo::lookupIns(intrinsicId, baseType);
            genHWIntrinsic_R_RM(node, ins, attr, targetReg, op1);
            break;
        }

        case NI_SSE2_LoadFence:
        {
            assert(baseType == TYP_VOID);
            assert(op1 == nullptr);
            assert(op2 == nullptr);
            emit->emitIns(INS_lfence);
            break;
        }

        case NI_SSE2_MemoryFence:
        {
            assert(baseType == TYP_VOID);
            assert(op1 == nullptr);
            assert(op2 == nullptr);
            emit->emitIns(INS_mfence);
            break;
        }

        case NI_SSE2_StoreNonTemporal:
        case NI_SSE2_X64_StoreNonTemporal:
        {
            assert(baseType == TYP_INT || baseType == TYP_UINT || baseType == TYP_LONG || baseType == TYP_ULONG);
            assert(op1 != nullptr);
            assert(op2 != nullptr);

            instruction     ins   = HWIntrinsicInfo::lookupIns(intrinsicId, baseType);
            GenTreeStoreInd store = storeIndirForm(node->TypeGet(), op1, op2);
            emit->emitInsStoreInd(ins, emitTypeSize(baseType), &store);
            break;
        }

        default:
            unreached();
            break;
    }

    genProduceReg(node);
}

//------------------------------------------------------------------------
// genSSE41Intrinsic: Generates the code for an SSE4.1 hardware intrinsic node
//
// Arguments:
//    node - The hardware intrinsic node
//
void CodeGen::genSSE41Intrinsic(GenTreeHWIntrinsic* node)
{
    NamedIntrinsic intrinsicId = node->gtHWIntrinsicId;
    GenTree*       op1         = node->GetNumOps() >= 1 ? node->GetOp(0) : nullptr;
    GenTree*       op2         = node->GetNumOps() >= 2 ? node->GetOp(1) : nullptr;
    regNumber      targetReg   = node->GetRegNum();
    var_types      baseType    = node->gtSIMDBaseType;

    emitter* emit = GetEmitter();

    genConsumeHWIntrinsicOperands(node);

    switch (intrinsicId)
    {
        case NI_SSE41_ConvertToVector128Int16:
        case NI_SSE41_ConvertToVector128Int32:
        case NI_SSE41_ConvertToVector128Int64:
        {
            instruction ins = HWIntrinsicInfo::lookupIns(intrinsicId, baseType);

            if (!varTypeIsSIMD(op1->gtType))
            {
                // Until we improve the handling of addressing modes in the emitter, we'll create a
                // temporary GT_IND to generate code with.
                GenTreeIndir load = indirForm(node->TypeGet(), op1);
                emit->emitInsLoadInd(ins, emitTypeSize(TYP_SIMD16), node->GetRegNum(), &load);
            }
            else
            {
                genHWIntrinsic_R_RM(node, ins, EA_16BYTE, targetReg, op1);
            }
            break;
        }

        case NI_SSE41_Extract:
        case NI_SSE41_X64_Extract:
        {
            assert(!varTypeIsFloating(baseType));

            instruction ins  = HWIntrinsicInfo::lookupIns(intrinsicId, baseType);
            emitAttr    attr = emitActualTypeSize(node->TypeGet());

            auto emitSwCase = [&](int8_t i) { inst_RV_TT_IV(ins, attr, targetReg, op1, i); };

            if (op2->IsCnsIntOrI())
            {
                ssize_t ival = op2->AsIntCon()->IconValue();
                assert((ival >= 0) && (ival <= 255));
                emitSwCase((int8_t)ival);
            }
            else
            {
                // We emit a fallback case for the scenario when the imm-op is not a constant. This should
                // normally happen when the intrinsic is called indirectly, such as via Reflection. However, it
                // can also occur if the consumer calls it directly and just doesn't pass a constant value.
                regNumber baseReg = node->ExtractTempReg();
                regNumber offsReg = node->GetSingleTempReg();
                genHWIntrinsicJumpTableFallback(intrinsicId, op2->GetRegNum(), baseReg, offsReg, emitSwCase);
            }
            break;
        }

        default:
            unreached();
            break;
    }

    genProduceReg(node);
}

//------------------------------------------------------------------------
// genSSE42Intrinsic: Generates the code for an SSE4.2 hardware intrinsic node
//
// Arguments:
//    node - The hardware intrinsic node
//
void CodeGen::genSSE42Intrinsic(GenTreeHWIntrinsic* node)
{
    NamedIntrinsic intrinsicId = node->gtHWIntrinsicId;
    regNumber      targetReg   = node->GetRegNum();
    GenTree*       op1         = node->GetNumOps() >= 1 ? node->GetOp(0) : nullptr;
    GenTree*       op2         = node->GetNumOps() >= 2 ? node->GetOp(1) : nullptr;
    var_types      baseType    = node->gtSIMDBaseType;
    var_types      targetType  = node->TypeGet();
    emitter*       emit        = GetEmitter();

    genConsumeHWIntrinsicOperands(node);
    regNumber op1Reg = op1->GetRegNum();

    assert(targetReg != REG_NA);
    assert(op1Reg != REG_NA);
    assert(op2 != nullptr);
    assert(!node->OperIsCommutative());

    switch (intrinsicId)
    {
        case NI_SSE42_Crc32:
        case NI_SSE42_X64_Crc32:
        {
            assert((op2->GetRegNum() != targetReg) || (op1Reg == targetReg));
            emit->emitIns_Mov(INS_mov, emitTypeSize(targetType), targetReg, op1Reg, /* canSkip */ true);

            if ((baseType == TYP_UBYTE) || (baseType == TYP_USHORT)) // baseType is the type of the second argument
            {
                assert(targetType == TYP_INT);
                genHWIntrinsic_R_RM(node, INS_crc32, emitTypeSize(baseType), targetReg, op2);
            }
            else
            {
                assert(op1->TypeGet() == op2->TypeGet());
                assert((targetType == TYP_INT) || (targetType == TYP_LONG));
                genHWIntrinsic_R_RM(node, INS_crc32, emitTypeSize(targetType), targetReg, op2);
            }

            break;
        }

        default:
        {
            unreached();
            break;
        }
    }

    genProduceReg(node);
}

//------------------------------------------------------------------------
// genAvxOrAvx2Intrinsic: Generates the code for an AVX/AVX2 hardware intrinsic node
//
// Arguments:
//    node - The hardware intrinsic node
//
void CodeGen::genAvxOrAvx2Intrinsic(GenTreeHWIntrinsic* node)
{
    NamedIntrinsic intrinsicId = node->gtHWIntrinsicId;
    var_types      baseType    = node->gtSIMDBaseType;
    emitAttr       attr        = emitActualTypeSize(Compiler::getSIMDTypeForSize(node->gtSIMDSize));
    var_types      targetType  = node->TypeGet();
    instruction    ins         = HWIntrinsicInfo::lookupIns(intrinsicId, baseType);
    int            numArgs     = node->GetNumOps();
    GenTree*       op1         = numArgs >= 1 ? node->GetOp(0) : nullptr;
    GenTree*       op2         = numArgs >= 2 ? node->GetOp(1) : nullptr;
    regNumber      op1Reg      = REG_NA;
    regNumber      op2Reg      = REG_NA;
    regNumber      targetReg   = node->GetRegNum();
    emitter*       emit        = GetEmitter();

    genConsumeHWIntrinsicOperands(node);

    switch (intrinsicId)
    {
        case NI_AVX2_ConvertToInt32:
        case NI_AVX2_ConvertToUInt32:
        {
            op1Reg = op1->GetRegNum();
            assert(numArgs == 1);
            assert((baseType == TYP_INT) || (baseType == TYP_UINT));
            instruction ins = HWIntrinsicInfo::lookupIns(intrinsicId, baseType);
            emit->emitIns_Mov(ins, emitActualTypeSize(baseType), targetReg, op1Reg, /* canSkip */ false);
            break;
        }

        case NI_AVX2_ConvertToVector256Int16:
        case NI_AVX2_ConvertToVector256Int32:
        case NI_AVX2_ConvertToVector256Int64:
        {
            instruction ins = HWIntrinsicInfo::lookupIns(intrinsicId, baseType);

            if (!varTypeIsSIMD(op1->gtType))
            {
                // Until we improve the handling of addressing modes in the emitter, we'll create a
                // temporary GT_IND to generate code with.
                GenTreeIndir load = indirForm(node->TypeGet(), op1);
                emit->emitInsLoadInd(ins, emitTypeSize(TYP_SIMD32), node->GetRegNum(), &load);
            }
            else
            {
                genHWIntrinsic_R_RM(node, ins, EA_32BYTE, targetReg, op1);
            }
            break;
        }

        case NI_AVX2_GatherVector128:
        case NI_AVX2_GatherVector256:
        case NI_AVX2_GatherMaskVector128:
        case NI_AVX2_GatherMaskVector256:
        {
            op1Reg = op1->GetRegNum();

            op2Reg = op2->GetRegNum();

            GenTree* op3 = node->GetOp(2);

            GenTree* op4     = nullptr;
            GenTree* lastOp  = nullptr;
            GenTree* indexOp = nullptr;

            regNumber op3Reg       = REG_NA;
            regNumber op4Reg       = REG_NA;
            regNumber addrBaseReg  = REG_NA;
            regNumber addrIndexReg = REG_NA;
            regNumber maskReg      = node->ExtractTempReg(RBM_ALLFLOAT);

            if (numArgs == 5)
            {
                assert(intrinsicId == NI_AVX2_GatherMaskVector128 || intrinsicId == NI_AVX2_GatherMaskVector256);
                op4          = node->GetOp(3);
                lastOp       = node->GetOp(4);
                op3Reg       = op3->GetRegNum();
                op4Reg       = op4->GetRegNum();
                addrBaseReg  = op2Reg;
                addrIndexReg = op3Reg;
                indexOp      = op3;

                // copy op4Reg into the tmp mask register,
                // the mask register will be cleared by gather instructions
                emit->emitIns_Mov(INS_movaps, attr, maskReg, op4Reg, /* canSkip */ false);

                // copy source vector to the target register for masking merge
                emit->emitIns_Mov(INS_movaps, attr, targetReg, op1Reg, /* canSkip */ true);
            }
            else
            {
                assert(intrinsicId == NI_AVX2_GatherVector128 || intrinsicId == NI_AVX2_GatherVector256);
                addrBaseReg  = op1Reg;
                addrIndexReg = op2Reg;
                indexOp      = op2;
                lastOp       = op3;

                // generate all-one mask vector
                emit->emitIns_SIMD_R_R_R(INS_pcmpeqd, attr, maskReg, maskReg, maskReg);
            }

            bool isVector128GatherWithVector256Index = (targetType == TYP_SIMD16) && (indexOp->TypeGet() == TYP_SIMD32);

            // hwintrinsiclistxarch.h uses Dword index instructions in default
            if (varTypeIsLong(node->GetAuxiliaryType()))
            {
                switch (ins)
                {
                    case INS_vpgatherdd:
                        ins = INS_vpgatherqd;
                        if (isVector128GatherWithVector256Index)
                        {
                            // YMM index in address mode
                            attr = emitTypeSize(TYP_SIMD32);
                        }
                        break;
                    case INS_vpgatherdq:
                        ins = INS_vpgatherqq;
                        break;
                    case INS_vgatherdps:
                        ins = INS_vgatherqps;
                        if (isVector128GatherWithVector256Index)
                        {
                            // YMM index in address mode
                            attr = emitTypeSize(TYP_SIMD32);
                        }
                        break;
                    case INS_vgatherdpd:
                        ins = INS_vgatherqpd;
                        break;
                    default:
                        unreached();
                }
            }

            assert(lastOp->IsCnsIntOrI());
            ssize_t ival = lastOp->AsIntCon()->IconValue();
            assert((ival >= 0) && (ival <= 255));

            assert(targetReg != maskReg);
            assert(targetReg != addrIndexReg);
            assert(maskReg != addrIndexReg);
            emit->emitIns_R_AR_R(ins, attr, targetReg, maskReg, addrBaseReg, addrIndexReg, (int8_t)ival, 0);

            break;
        }

        default:
            unreached();
            break;
    }

    genProduceReg(node);
}

//------------------------------------------------------------------------
// genAESIntrinsic: Generates the code for an AES hardware intrinsic node
//
// Arguments:
//    node - The hardware intrinsic node
//
void CodeGen::genAESIntrinsic(GenTreeHWIntrinsic* node)
{
    NYI("Implement AES intrinsic code generation");
}

//------------------------------------------------------------------------
// genBMI1OrBMI2Intrinsic: Generates the code for a BMI1 and BMI2 hardware intrinsic node
//
// Arguments:
//    node - The hardware intrinsic node
//
void CodeGen::genBMI1OrBMI2Intrinsic(GenTreeHWIntrinsic* node)
{
    NamedIntrinsic intrinsicId = node->gtHWIntrinsicId;
    regNumber      targetReg   = node->GetRegNum();
    GenTree*       op1         = node->GetNumOps() >= 1 ? node->GetOp(0) : nullptr;
    GenTree*       op2         = node->GetNumOps() >= 2 ? node->GetOp(1) : nullptr;
    var_types      targetType  = node->TypeGet();
    instruction    ins         = HWIntrinsicInfo::lookupIns(intrinsicId, targetType);
    emitter*       emit        = GetEmitter();

    assert(targetReg != REG_NA);
    assert(op1 != nullptr);

    genConsumeHWIntrinsicOperands(node);

    switch (intrinsicId)
    {
        case NI_BMI1_AndNot:
        case NI_BMI1_X64_AndNot:
        case NI_BMI1_BitFieldExtract:
        case NI_BMI1_X64_BitFieldExtract:
        case NI_BMI2_ParallelBitDeposit:
        case NI_BMI2_ParallelBitExtract:
        case NI_BMI2_X64_ParallelBitDeposit:
        case NI_BMI2_X64_ParallelBitExtract:
        case NI_BMI2_ZeroHighBits:
        case NI_BMI2_X64_ZeroHighBits:
        {
            assert(op2 != nullptr);
            assert((targetType == TYP_INT) || (targetType == TYP_LONG));
            genHWIntrinsic_R_R_RM(node, ins, emitTypeSize(node->TypeGet()));
            break;
        }

        case NI_BMI1_ExtractLowestSetBit:
        case NI_BMI1_GetMaskUpToLowestSetBit:
        case NI_BMI1_ResetLowestSetBit:
        case NI_BMI1_X64_ExtractLowestSetBit:
        case NI_BMI1_X64_GetMaskUpToLowestSetBit:
        case NI_BMI1_X64_ResetLowestSetBit:
        {
            assert(op2 == nullptr);
            assert((targetType == TYP_INT) || (targetType == TYP_LONG));
            genHWIntrinsic_R_RM(node, ins, emitTypeSize(node->TypeGet()), targetReg, op1);
            break;
        }

        case NI_BMI1_TrailingZeroCount:
        case NI_BMI1_X64_TrailingZeroCount:
        {
            assert(op2 == nullptr);
            assert((targetType == TYP_INT) || (targetType == TYP_LONG));
            genXCNTIntrinsic(node, ins);
            break;
        }

        case NI_BMI2_MultiplyNoFlags:
        case NI_BMI2_X64_MultiplyNoFlags:
        {
            int numArgs = node->GetNumOps();
            assert(numArgs == 2 || numArgs == 3);

            regNumber op1Reg = REG_NA;
            regNumber op2Reg = REG_NA;
            regNumber op3Reg = REG_NA;
            regNumber lowReg = REG_NA;

            if (numArgs == 2)
            {
                op1Reg = op1->GetRegNum();
                op2Reg = op2->GetRegNum();
                lowReg = targetReg;
            }
            else
            {
                op1Reg       = op1->GetRegNum();
                op2Reg       = op2->GetRegNum();
                GenTree* op3 = node->GetOp(2);
                op3Reg       = op3->GetRegNum();
                assert(!op3->isContained());
                assert(op3Reg != op1Reg);
                assert(op3Reg != targetReg);
                assert(op3Reg != REG_EDX);
                lowReg = node->GetSingleTempReg();
                assert(op3Reg != lowReg);
                assert(lowReg != targetReg);
            }

            // These do not support containment
            assert(!op2->isContained());
            emitAttr attr = emitTypeSize(targetType);

            // mov the first operand into implicit source operand EDX/RDX
            assert((op2Reg != REG_EDX) || (op1Reg == REG_EDX));
            emit->emitIns_Mov(INS_mov, attr, REG_EDX, op1Reg, /* canSkip */ true);

            // generate code for MULX
            genHWIntrinsic_R_R_RM(node, ins, attr, targetReg, lowReg, op2);

            // If requires the lower half result, store in the memory pointed to by op3
            if (node->GetNumOps() == 3)
            {
                emit->emitIns_AR_R(INS_mov, attr, lowReg, op3Reg, 0);
            }

            break;
        }

        default:
        {
            unreached();
            break;
        }
    }

    genProduceReg(node);
}

//------------------------------------------------------------------------
// genFMAIntrinsic: Generates the code for an FMA hardware intrinsic node
//
// Arguments:
//    node - The hardware intrinsic node
//
void CodeGen::genFMAIntrinsic(GenTreeHWIntrinsic* node)
{
    NamedIntrinsic intrinsicId = node->gtHWIntrinsicId;
    var_types      baseType    = node->gtSIMDBaseType;
    emitAttr       attr        = emitActualTypeSize(Compiler::getSIMDTypeForSize(node->gtSIMDSize));
    instruction    ins         = HWIntrinsicInfo::lookupIns(intrinsicId, baseType);
    GenTree*       op1         = node->GetOp(0);
    GenTree*       op2         = node->GetOp(1);
    GenTree*       op3         = node->GetOp(2);
    regNumber      targetReg   = node->GetRegNum();

    assert(node->IsTernary());
    genConsumeHWIntrinsicOperands(node);

    regNumber op1Reg;
    regNumber op2Reg;

    bool       isCommutative   = false;
    const bool copiesUpperBits = HWIntrinsicInfo::CopiesUpperBits(intrinsicId);

    // Intrinsics with CopyUpperBits semantics cannot have op1 be contained
    assert(!copiesUpperBits || !op1->isContained());

    if (op2->isContained() || op2->isUsedFromSpillTemp())
    {
        // 132 form: op1 = (op1 * op3) + [op2]

        ins    = (instruction)(ins - 1);
        op1Reg = op1->GetRegNum();
        op2Reg = op3->GetRegNum();
        op3    = op2;
    }
    else if (op1->isContained() || op1->isUsedFromSpillTemp())
    {
        // 231 form: op3 = (op2 * op3) + [op1]

        ins    = (instruction)(ins + 1);
        op1Reg = op3->GetRegNum();
        op2Reg = op2->GetRegNum();
        op3    = op1;
    }
    else
    {
        // 213 form: op1 = (op2 * op1) + [op3]

        op1Reg = op1->GetRegNum();
        op2Reg = op2->GetRegNum();

        isCommutative = !copiesUpperBits;
    }

    if (isCommutative && (op1Reg != targetReg) && (op2Reg == targetReg))
    {
        assert(node->isRMWHWIntrinsic(compiler));

        // We have "reg2 = (reg1 * reg2) +/- op3" where "reg1 != reg2" on a RMW intrinsic.
        //
        // For non-commutative intrinsics, we should have ensured that op2 was marked
        // delay free in order to prevent it from getting assigned the same register
        // as target. However, for commutative intrinsics, we can just swap the operands
        // in order to have "reg2 = reg2 op reg1" which will end up producing the right code.

        op2Reg = op1Reg;
        op1Reg = targetReg;
    }

    genHWIntrinsic_R_R_R_RM(ins, attr, targetReg, op1Reg, op2Reg, op3);
    genProduceReg(node);
}

//------------------------------------------------------------------------
// genLZCNTIntrinsic: Generates the code for a LZCNT hardware intrinsic node
//
// Arguments:
//    node - The hardware intrinsic node
//
void CodeGen::genLZCNTIntrinsic(GenTreeHWIntrinsic* node)
{
    assert(node->gtHWIntrinsicId == NI_LZCNT_LeadingZeroCount ||
           node->gtHWIntrinsicId == NI_LZCNT_X64_LeadingZeroCount);

    genConsumeRegs(node->GetOp(0));
    genXCNTIntrinsic(node, INS_lzcnt);
    genProduceReg(node);
}

//------------------------------------------------------------------------
// genPCLMULQDQIntrinsic: Generates the code for a PCLMULQDQ hardware intrinsic node
//
// Arguments:
//    node - The hardware intrinsic node
//
void CodeGen::genPCLMULQDQIntrinsic(GenTreeHWIntrinsic* node)
{
    NYI("Implement PCLMULQDQ intrinsic code generation");
}

//------------------------------------------------------------------------
// genPOPCNTIntrinsic: Generates the code for a POPCNT hardware intrinsic node
//
// Arguments:
//    node - The hardware intrinsic node
//
void CodeGen::genPOPCNTIntrinsic(GenTreeHWIntrinsic* node)
{
    assert(node->gtHWIntrinsicId == NI_POPCNT_PopCount || node->gtHWIntrinsicId == NI_POPCNT_X64_PopCount);

    genConsumeRegs(node->GetOp(0));
    genXCNTIntrinsic(node, INS_popcnt);
    genProduceReg(node);
}

//------------------------------------------------------------------------
// genXCNTIntrinsic: Generates the code for a lzcnt/tzcnt/popcnt hardware intrinsic node, breaks false dependencies on
// the target register
//
// Arguments:
//    node - The hardware intrinsic node
//    ins  - The instruction being generated
//
void CodeGen::genXCNTIntrinsic(GenTreeHWIntrinsic* node, instruction ins)
{
    // LZCNT/TZCNT/POPCNT have a false dependency on the target register on Intel Sandy Bridge, Haswell, and Skylake
    // (POPCNT only) processors, so insert a `XOR target, target` to break the dependency via XOR triggering register
    // renaming, but only if it's not an actual dependency.

    GenTree*  op1        = node->GetOp(0);
    regNumber sourceReg1 = REG_NA;
    regNumber sourceReg2 = REG_NA;

    if (!op1->isContained())
    {
        sourceReg1 = op1->GetRegNum();
    }
    else if (op1->isIndir())
    {
        GenTreeIndir* indir   = op1->AsIndir();
        GenTree*      memBase = indir->Base();

        if (memBase != nullptr)
        {
            sourceReg1 = memBase->GetRegNum();
        }

        if (indir->HasIndex())
        {
            sourceReg2 = indir->Index()->GetRegNum();
        }
    }

    regNumber targetReg = node->GetRegNum();
    if ((targetReg != sourceReg1) && (targetReg != sourceReg2))
    {
        GetEmitter()->emitIns_R_R(INS_xor, EA_4BYTE, targetReg, targetReg);
    }
    genHWIntrinsic_R_RM(node, ins, emitTypeSize(node->TypeGet()), targetReg, op1);
}

#endif // FEATURE_HW_INTRINSICS<|MERGE_RESOLUTION|>--- conflicted
+++ resolved
@@ -1103,28 +1103,18 @@
     assert(compiler->compIsaSupportedDebugOnly(InstructionSet_SSE));
     assert((baseType >= TYP_BYTE) && (baseType <= TYP_DOUBLE));
 
-<<<<<<< HEAD
     GenTree* op1 = node->GetNumOps() >= 1 ? node->GetOp(0) : nullptr;
-=======
-    GenTree* op1 = node->gtGetOp1();
-    GenTree* op2 = node->gtGetOp2();
->>>>>>> 34dff2d3
+    GenTree* op2 = node->GetNumOps() >= 2 ? node->GetOp(1) : nullptr;
 
     genConsumeHWIntrinsicOperands(node);
     regNumber op1Reg = (op1 == nullptr) ? REG_NA : op1->GetRegNum();
 
-<<<<<<< HEAD
-    assert(node->GetNumOps() <= 1);
-
-    emitter*    emit = GetEmitter();
-    emitAttr    attr = emitActualTypeSize(Compiler::getSIMDTypeForSize(node->gtSIMDSize));
-    instruction ins  = HWIntrinsicInfo::lookupIns(intrinsicId, baseType);
-=======
+    assert(node->GetNumOps() <= 2);
+
     emitter*    emit     = GetEmitter();
-    var_types   simdType = Compiler::getSIMDTypeForSize(node->GetSimdSize());
+    var_types   simdType = Compiler::getSIMDTypeForSize(node->gtSIMDSize);
     emitAttr    attr     = emitActualTypeSize(simdType);
     instruction ins      = HWIntrinsicInfo::lookupIns(intrinsicId, baseType);
->>>>>>> 34dff2d3
 
     switch (intrinsicId)
     {
