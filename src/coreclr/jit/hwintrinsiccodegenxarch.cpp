// Licensed to the .NET Foundation under one or more agreements.
// The .NET Foundation licenses this file to you under the MIT license.

/*XXXXXXXXXXXXXXXXXXXXXXXXXXXXXXXXXXXXXXXXXXXXXXXXXXXXXXXXXXXXXXXXXXXXXXXXXXXXX
XXXXXXXXXXXXXXXXXXXXXXXXXXXXXXXXXXXXXXXXXXXXXXXXXXXXXXXXXXXXXXXXXXXXXXXXXXXXXXX
XX                                                                           XX
XX               Intel hardware intrinsic Code Generator                     XX
XX                                                                           XX
XXXXXXXXXXXXXXXXXXXXXXXXXXXXXXXXXXXXXXXXXXXXXXXXXXXXXXXXXXXXXXXXXXXXXXXXXXXXXXX
XXXXXXXXXXXXXXXXXXXXXXXXXXXXXXXXXXXXXXXXXXXXXXXXXXXXXXXXXXXXXXXXXXXXXXXXXXXXXXX
*/
#include "jitpch.h"
#ifdef _MSC_VER
#pragma hdrstop
#endif

#ifdef FEATURE_HW_INTRINSICS

#include "emit.h"
#include "codegen.h"
#include "sideeffects.h"
#include "lower.h"
#include "gcinfo.h"
#include "gcinfoencoder.h"

//------------------------------------------------------------------------
// assertIsContainableHWIntrinsicOp: Asserts that op is containable by node
//
// Arguments:
//    lowering - The lowering phase from the compiler
//    node     - The HWIntrinsic node that has the contained node
//    op       - The op that is contained
//
static void assertIsContainableHWIntrinsicOp(Lowering* lowering, GenTreeHWIntrinsic* node, GenTree* op)
{
#if DEBUG
    // The Lowering::IsContainableHWIntrinsicOp call is not quite right, since it follows pre-register allocation
    // logic. However, this check is still important due to the various containment rules that SIMD intrinsics follow.
    //
    // We use isContainable to track the special HWIntrinsic node containment rules (for things like LoadAligned and
    // LoadUnaligned) and we use the supportsRegOptional check to support general-purpose loads (both from stack
    // spillage
    // and for isUsedFromMemory contained nodes, in the case where the register allocator decided to not allocate a
    // register
    // in the first place).

    bool supportsRegOptional = false;
    bool isContainable       = lowering->IsContainableHWIntrinsicOp(node, op, &supportsRegOptional);
    assert(isContainable || supportsRegOptional);
#endif // DEBUG
}

//------------------------------------------------------------------------
// genIsTableDrivenHWIntrinsic:
//
// Arguments:
//    category - category of a HW intrinsic
//
// Return Value:
//    returns true if this category can be table-driven in CodeGen
//
static bool genIsTableDrivenHWIntrinsic(NamedIntrinsic intrinsicId, HWIntrinsicCategory category)
{
    // TODO - make more categories to the table-driven framework
    // HW_Category_Helper and HW_Flag_MultiIns/HW_Flag_SpecialCodeGen usually need manual codegen
    const bool tableDrivenCategory =
        (category != HW_Category_Special) && (category != HW_Category_Scalar) && (category != HW_Category_Helper);
    const bool tableDrivenFlag =
        !HWIntrinsicInfo::GeneratesMultipleIns(intrinsicId) && !HWIntrinsicInfo::HasSpecialCodegen(intrinsicId);
    return tableDrivenCategory && tableDrivenFlag;
}

//------------------------------------------------------------------------
// genHWIntrinsic: Generates the code for a given hardware intrinsic node.
//
// Arguments:
//    node - The hardware intrinsic node
//
void CodeGen::genHWIntrinsic(GenTreeHWIntrinsic* node)
{
    NamedIntrinsic         intrinsicId = node->gtHWIntrinsicId;
    CORINFO_InstructionSet isa         = HWIntrinsicInfo::lookupIsa(intrinsicId);
    HWIntrinsicCategory    category    = HWIntrinsicInfo::lookupCategory(intrinsicId);
    int                    numArgs     = node->GetNumOps();

    int ival = HWIntrinsicInfo::lookupIval(intrinsicId, compiler->compOpportunisticallyDependsOn(InstructionSet_AVX));

    assert(HWIntrinsicInfo::RequiresCodegen(intrinsicId));

    if (genIsTableDrivenHWIntrinsic(intrinsicId, category))
    {
<<<<<<< HEAD
        GenTree*  op1        = node->GetOp(0);
        GenTree*  op2        = numArgs >= 2 ? node->GetOp(1) : nullptr;
        regNumber targetReg  = node->GetRegNum();
        var_types targetType = node->TypeGet();
        var_types baseType   = node->gtSIMDBaseType;
=======
        GenTree*  op1       = node->gtGetOp1();
        GenTree*  op2       = node->gtGetOp2();
        regNumber targetReg = node->GetRegNum();
        var_types baseType  = node->GetSimdBaseType();
>>>>>>> a629767a

        regNumber op1Reg = REG_NA;
        regNumber op2Reg = REG_NA;
        emitter*  emit   = GetEmitter();

        assert(numArgs >= 0);
        instruction ins = HWIntrinsicInfo::lookupIns(intrinsicId, baseType);
        assert(ins != INS_invalid);
        emitAttr simdSize = emitActualTypeSize(Compiler::getSIMDTypeForSize(node->GetSimdSize()));
        assert(simdSize != 0);

        switch (numArgs)
        {
            case 1:
            {
                if (node->OperIsMemoryLoad())
                {
                    genConsumeAddress(op1);
                    // Until we improve the handling of addressing modes in the emitter, we'll create a
                    // temporary GT_IND to generate code with.
                    GenTreeIndir load = indirForm(node->TypeGet(), op1);
                    emit->emitInsLoadInd(ins, simdSize, node->GetRegNum(), &load);
                }
                else
                {
                    genConsumeRegs(op1);
                    op1Reg = op1->GetRegNum();

                    if ((ival != -1) && varTypeIsFloating(baseType))
                    {
                        assert((ival >= 0) && (ival <= 127));
                        if ((category == HW_Category_SIMDScalar) && HWIntrinsicInfo::CopiesUpperBits(intrinsicId))
                        {
                            assert(!op1->isContained());
                            emit->emitIns_SIMD_R_R_R_I(ins, simdSize, targetReg, op1Reg, op1Reg,
                                                       static_cast<int8_t>(ival));
                        }
                        else
                        {
                            genHWIntrinsic_R_RM_I(node, ins, static_cast<int8_t>(ival));
                        }
                    }
                    else if ((category == HW_Category_SIMDScalar) && HWIntrinsicInfo::CopiesUpperBits(intrinsicId))
                    {
                        emit->emitIns_SIMD_R_R_R(ins, simdSize, targetReg, op1Reg, op1Reg);
                    }
                    else
                    {
                        genHWIntrinsic_R_RM(node, ins, simdSize, targetReg, op1);
                    }
                }
                break;
            }

            case 2:
            {
                if (category == HW_Category_MemoryStore)
                {
                    genConsumeAddress(op1);

                    if (((intrinsicId == NI_SSE_Store) || (intrinsicId == NI_SSE2_Store)) && op2->isContained())
                    {
                        GenTreeHWIntrinsic* extract = op2->AsHWIntrinsic();

                        assert((extract->gtHWIntrinsicId == NI_AVX_ExtractVector128) ||
                               (extract->gtHWIntrinsicId == NI_AVX2_ExtractVector128));

                        regNumber regData = genConsumeReg(extract->GetOp(0));

<<<<<<< HEAD
                        ins  = HWIntrinsicInfo::lookupIns(extract->gtHWIntrinsicId, extract->gtSIMDBaseType);
                        ival = static_cast<int>(extract->GetOp(1)->AsIntCon()->IconValue());
=======
                        ins  = HWIntrinsicInfo::lookupIns(extract->gtHWIntrinsicId, extract->GetSimdBaseType());
                        ival = static_cast<int>(extract->gtGetOp2()->AsIntCon()->IconValue());
>>>>>>> a629767a

                        GenTreeIndir indir = indirForm(TYP_SIMD16, op1);
                        emit->emitIns_A_R_I(ins, EA_32BYTE, &indir, regData, ival);
                    }
                    else
                    {
                        genConsumeReg(op2);
                        // Until we improve the handling of addressing modes in the emitter, we'll create a
                        // temporary GT_STORE_IND to generate code with.
                        GenTreeStoreInd store = storeIndirForm(node->TypeGet(), op1, op2);
                        emit->emitInsStoreInd(ins, simdSize, &store);
                    }
                    break;
                }
                genConsumeRegs(op1);
                genConsumeRegs(op2);

                op1Reg = op1->GetRegNum();
                op2Reg = op2->GetRegNum();

                if ((op1Reg != targetReg) && (op2Reg == targetReg) && node->isRMWHWIntrinsic(compiler))
                {
                    // We have "reg2 = reg1 op reg2" where "reg1 != reg2" on a RMW intrinsic.
                    //
                    // For non-commutative intrinsics, we should have ensured that op2 was marked
                    // delay free in order to prevent it from getting assigned the same register
                    // as target. However, for commutative intrinsics, we can just swap the operands
                    // in order to have "reg2 = reg2 op reg1" which will end up producing the right code.

                    noway_assert(node->OperIsCommutative());
                    op2Reg = op1Reg;
                    op1Reg = targetReg;
                }

                if ((ival != -1) && varTypeIsFloating(baseType))
                {
                    assert((ival >= 0) && (ival <= 127));
                    genHWIntrinsic_R_R_RM_I(node, ins, static_cast<int8_t>(ival));
                }
                else if (category == HW_Category_MemoryLoad)
                {
                    // Get the address and the 'other' register.
                    GenTree*  addr;
                    regNumber otherReg;
                    if (intrinsicId == NI_AVX_MaskLoad || intrinsicId == NI_AVX2_MaskLoad)
                    {
                        addr     = op1;
                        otherReg = op2Reg;
                    }
                    else
                    {
                        addr     = op2;
                        otherReg = op1Reg;
                    }
                    // Until we improve the handling of addressing modes in the emitter, we'll create a
                    // temporary GT_IND to generate code with.
                    GenTreeIndir load = indirForm(node->TypeGet(), addr);
                    genHWIntrinsic_R_R_RM(node, ins, simdSize, targetReg, otherReg, &load);
                }
                else if (HWIntrinsicInfo::isImmOp(intrinsicId, op2))
                {
                    assert(ival == -1);

                    if (intrinsicId == NI_SSE2_Extract)
                    {
                        // extract instructions return to GP-registers, so it needs int size as the emitsize
                        simdSize = emitTypeSize(TYP_INT);
                    }

                    auto emitSwCase = [&](int8_t i) { genHWIntrinsic_R_RM_I(node, ins, i); };

                    if (op2->IsCnsIntOrI())
                    {
                        ssize_t ival = op2->AsIntCon()->IconValue();
                        assert((ival >= 0) && (ival <= 255));
                        emitSwCase((int8_t)ival);
                    }
                    else
                    {
                        // We emit a fallback case for the scenario when the imm-op is not a constant. This should
                        // normally happen when the intrinsic is called indirectly, such as via Reflection. However, it
                        // can also occur if the consumer calls it directly and just doesn't pass a constant value.
                        regNumber baseReg = node->ExtractTempReg();
                        regNumber offsReg = node->GetSingleTempReg();
                        genHWIntrinsicJumpTableFallback(intrinsicId, op2Reg, baseReg, offsReg, emitSwCase);
                    }
                }
                else if (node->TypeGet() == TYP_VOID)
                {
                    genHWIntrinsic_R_RM(node, ins, simdSize, op1Reg, op2);
                }
                else
                {
                    genHWIntrinsic_R_R_RM(node, ins, simdSize);
                }
                break;
            }

            case 3:
            {
                genConsumeRegs(op1);
                op1Reg = op1->GetRegNum();

                genConsumeRegs(op2);
                op2Reg = op2->GetRegNum();

                GenTree* op3 = node->GetOp(2);
                genConsumeRegs(op3);
                regNumber op3Reg = op3->GetRegNum();

                if (HWIntrinsicInfo::isImmOp(intrinsicId, op3))
                {
                    assert(ival == -1);

                    auto emitSwCase = [&](int8_t i) { genHWIntrinsic_R_R_RM_I(node, ins, i); };

                    if (op3->IsCnsIntOrI())
                    {
                        ssize_t ival = op3->AsIntCon()->IconValue();
                        assert((ival >= 0) && (ival <= 255));
                        emitSwCase((int8_t)ival);
                    }
                    else
                    {
                        // We emit a fallback case for the scenario when the imm-op is not a constant. This should
                        // normally happen when the intrinsic is called indirectly, such as via Reflection. However, it
                        // can also occur if the consumer calls it directly and just doesn't pass a constant value.
                        regNumber baseReg = node->ExtractTempReg();
                        regNumber offsReg = node->GetSingleTempReg();
                        genHWIntrinsicJumpTableFallback(intrinsicId, op3Reg, baseReg, offsReg, emitSwCase);
                    }
                }
                else if (category == HW_Category_MemoryStore)
                {
                    // The Mask instructions do not currently support containment of the address.
                    assert(!op2->isContained());
                    if (intrinsicId == NI_AVX_MaskStore || intrinsicId == NI_AVX2_MaskStore)
                    {
                        emit->emitIns_AR_R_R(ins, simdSize, op2Reg, op3Reg, op1Reg, 0);
                    }
                    else
                    {
                        assert(intrinsicId == NI_SSE2_MaskMove);
                        assert(targetReg == REG_NA);

                        // SSE2 MaskMove hardcodes the destination (op3) in DI/EDI/RDI
                        if (op3Reg != REG_EDI)
                        {
                            emit->emitIns_R_R(INS_mov, EA_PTRSIZE, REG_EDI, op3Reg);
                        }
                        emit->emitIns_R_R(ins, simdSize, op1Reg, op2Reg);
                    }
                }
                else
                {
                    switch (intrinsicId)
                    {
                        case NI_SSE41_BlendVariable:
                        case NI_AVX_BlendVariable:
                        case NI_AVX2_BlendVariable:
                        {
                            genHWIntrinsic_R_R_RM_R(node, ins);
                            break;
                        }

                        default:
                        {
                            unreached();
                            break;
                        };
                    }
                }
                break;
            }

            default:
                unreached();
                break;
        }
        genProduceReg(node);
        return;
    }

    switch (isa)
    {
        case InstructionSet_Vector128:
        case InstructionSet_Vector256:
            genBaseIntrinsic(node);
            break;
        case InstructionSet_X86Base:
        case InstructionSet_X86Base_X64:
            genX86BaseIntrinsic(node);
            break;
        case InstructionSet_SSE:
        case InstructionSet_SSE_X64:
            genSSEIntrinsic(node);
            break;
        case InstructionSet_SSE2:
        case InstructionSet_SSE2_X64:
            genSSE2Intrinsic(node);
            break;
        case InstructionSet_SSE41:
        case InstructionSet_SSE41_X64:
            genSSE41Intrinsic(node);
            break;
        case InstructionSet_SSE42:
        case InstructionSet_SSE42_X64:
            genSSE42Intrinsic(node);
            break;
        case InstructionSet_AVX:
        case InstructionSet_AVX2:
            genAvxOrAvx2Intrinsic(node);
            break;
        case InstructionSet_AES:
            genAESIntrinsic(node);
            break;
        case InstructionSet_BMI1:
        case InstructionSet_BMI1_X64:
        case InstructionSet_BMI2:
        case InstructionSet_BMI2_X64:
            genBMI1OrBMI2Intrinsic(node);
            break;
        case InstructionSet_FMA:
            genFMAIntrinsic(node);
            break;
        case InstructionSet_LZCNT:
        case InstructionSet_LZCNT_X64:
            genLZCNTIntrinsic(node);
            break;
        case InstructionSet_PCLMULQDQ:
            genPCLMULQDQIntrinsic(node);
            break;
        case InstructionSet_POPCNT:
        case InstructionSet_POPCNT_X64:
            genPOPCNTIntrinsic(node);
            break;
        default:
            unreached();
            break;
    }
}

//------------------------------------------------------------------------
// genHWIntrinsic_R_RM: Generates code for a hardware intrinsic node that takes a
//                      register operand and a register/memory operand.
//
// Arguments:
//    node - The hardware intrinsic node
//    ins  - The instruction being generated
//    attr - The emit attribute for the instruciton being generated
//    reg  - The register
//    rmOp - The register/memory operand node
//
void CodeGen::genHWIntrinsic_R_RM(
    GenTreeHWIntrinsic* node, instruction ins, emitAttr attr, regNumber reg, GenTree* rmOp)
{
    emitter* emit = GetEmitter();

    assert(reg != REG_NA);

    if (rmOp->isContained() || rmOp->isUsedFromSpillTemp())
    {
        assert(HWIntrinsicInfo::SupportsContainment(node->gtHWIntrinsicId));
        assertIsContainableHWIntrinsicOp(compiler->m_pLowering, node, rmOp);

        TempDsc* tmpDsc = nullptr;
        unsigned varNum = BAD_VAR_NUM;
        unsigned offset = (unsigned)-1;

        if (rmOp->isUsedFromSpillTemp())
        {
            assert(rmOp->IsRegOptional());

            tmpDsc = getSpillTempDsc(rmOp);
            varNum = tmpDsc->tdTempNum();
            offset = 0;

            regSet.tmpRlsTemp(tmpDsc);
        }
        else if (rmOp->isIndir() || rmOp->OperIsHWIntrinsic())
        {
            GenTree*      addr;
            GenTreeIndir* memIndir = nullptr;

            if (rmOp->isIndir())
            {
                memIndir = rmOp->AsIndir();
                addr     = memIndir->Addr();
            }
            else
            {
                assert(rmOp->AsHWIntrinsic()->OperIsMemoryLoad());
                assert(rmOp->AsHWIntrinsic()->IsUnary());
                addr = rmOp->AsHWIntrinsic()->GetOp(0);
            }

            switch (addr->OperGet())
            {
                case GT_LCL_VAR_ADDR:
                case GT_LCL_FLD_ADDR:
                {
                    assert(addr->isContained());
                    varNum = addr->AsLclVarCommon()->GetLclNum();
                    offset = addr->AsLclVarCommon()->GetLclOffs();
                    break;
                }

                case GT_CLS_VAR_ADDR:
                {
                    emit->emitIns_R_C(ins, attr, reg, addr->AsClsVar()->gtClsVarHnd, 0);
                    return;
                }

                default:
                {
                    GenTreeIndir load = indirForm(rmOp->TypeGet(), addr);

                    if (memIndir == nullptr)
                    {
                        // This is the HW intrinsic load case.
                        // Until we improve the handling of addressing modes in the emitter, we'll create a
                        // temporary GT_IND to generate code with.
                        memIndir = &load;
                    }
                    emit->emitIns_R_A(ins, attr, reg, memIndir);
                    return;
                }
            }
        }
        else
        {
            switch (rmOp->OperGet())
            {
                case GT_LCL_FLD:
                    varNum = rmOp->AsLclFld()->GetLclNum();
                    offset = rmOp->AsLclFld()->GetLclOffs();
                    break;

                case GT_LCL_VAR:
                {
                    assert(rmOp->IsRegOptional() || !compiler->lvaGetDesc(rmOp->AsLclVar())->lvIsRegCandidate());
                    varNum = rmOp->AsLclVar()->GetLclNum();
                    offset = 0;
                    break;
                }

                default:
                {
                    unreached();
                    break;
                }
            }
        }

        // Ensure we got a good varNum and offset.
        // We also need to check for `tmpDsc != nullptr` since spill temp numbers
        // are negative and start with -1, which also happens to be BAD_VAR_NUM.
        assert((varNum != BAD_VAR_NUM) || (tmpDsc != nullptr));
        assert(offset != (unsigned)-1);

        emit->emitIns_R_S(ins, attr, reg, varNum, offset);
    }
    else
    {
        emit->emitIns_R_R(ins, attr, reg, rmOp->GetRegNum());
    }
}

//------------------------------------------------------------------------
// genHWIntrinsic_R_RM_I: Generates the code for a hardware intrinsic node that takes a register/memory operand,
//                        an immediate operand, and that returns a value in register
//
// Arguments:
//    node - The hardware intrinsic node
//    ins  - The instruction being generated
//    ival - The immediate value
//
void CodeGen::genHWIntrinsic_R_RM_I(GenTreeHWIntrinsic* node, instruction ins, int8_t ival)
{
<<<<<<< HEAD
    var_types targetType = node->TypeGet();
    regNumber targetReg  = node->GetRegNum();
    GenTree*  op1        = node->GetOp(0);
    emitAttr  simdSize   = emitActualTypeSize(Compiler::getSIMDTypeForSize(node->gtSIMDSize));
    emitter*  emit       = GetEmitter();
=======
    regNumber targetReg = node->GetRegNum();
    GenTree*  op1       = node->gtGetOp1();
    emitAttr  simdSize  = emitActualTypeSize(Compiler::getSIMDTypeForSize(node->GetSimdSize()));
>>>>>>> a629767a

    // TODO-XArch-CQ: Commutative operations can have op1 be contained
    // TODO-XArch-CQ: Non-VEX encoded instructions can have both ops contained

    assert(targetReg != REG_NA);
    assert(!node->OperIsCommutative()); // One operand intrinsics cannot be commutative

    if (op1->isContained() || op1->isUsedFromSpillTemp())
    {
        assert(HWIntrinsicInfo::SupportsContainment(node->gtHWIntrinsicId));
        assertIsContainableHWIntrinsicOp(compiler->m_pLowering, node, op1);
    }
    inst_RV_TT_IV(ins, simdSize, targetReg, op1, ival);
}

//------------------------------------------------------------------------
// genHWIntrinsic_R_R_RM: Generates the code for a hardware intrinsic node that takes a register operand, a
//                        register/memory operand, and that returns a value in register
//
// Arguments:
//    node - The hardware intrinsic node
//    ins  - The instruction being generated
//    attr - The emit attribute for the instruciton being generated
//
void CodeGen::genHWIntrinsic_R_R_RM(GenTreeHWIntrinsic* node, instruction ins, emitAttr attr)
{
    regNumber targetReg = node->GetRegNum();
    GenTree*  op1       = node->GetOp(0);
    GenTree*  op2       = node->GetOp(1);
    regNumber op1Reg    = op1->GetRegNum();

    assert(targetReg != REG_NA);
    assert(op1Reg != REG_NA);

    genHWIntrinsic_R_R_RM(node, ins, attr, targetReg, op1Reg, op2);
}

//------------------------------------------------------------------------
// genHWIntrinsic_R_R_RM: Generates the code for a hardware intrinsic node that takes a register operand, a
//                        register/memory operand, and that returns a value in register
//
// Arguments:
//    node - The hardware intrinsic node
//    ins  - The instruction being generated
//    attr - The emit attribute for the instruciton being generated
//    targetReg - The register allocated to the result
//    op1Reg    - The register allocated to the first operand
//    op2       - Another operand that maybe in register or memory
//
void CodeGen::genHWIntrinsic_R_R_RM(
    GenTreeHWIntrinsic* node, instruction ins, emitAttr attr, regNumber targetReg, regNumber op1Reg, GenTree* op2)
{
    assert(targetReg != REG_NA);
    assert(op1Reg != REG_NA);

    if (op2->isContained() || op2->isUsedFromSpillTemp())
    {
        assert(HWIntrinsicInfo::SupportsContainment(node->gtHWIntrinsicId));
        assertIsContainableHWIntrinsicOp(compiler->m_pLowering, node, op2);
    }

    bool isRMW = node->isRMWHWIntrinsic(compiler);
    inst_RV_RV_TT(ins, attr, targetReg, op1Reg, op2, isRMW);
}

//------------------------------------------------------------------------
// genHWIntrinsic_R_R_RM_I: Generates the code for a hardware intrinsic node that takes a register operand, a
//                        register/memory operand, an immediate operand, and that returns a value in register
//
// Arguments:
//    node - The hardware intrinsic node
//    ins  - The instruction being generated
//    ival - The immediate value
//
void CodeGen::genHWIntrinsic_R_R_RM_I(GenTreeHWIntrinsic* node, instruction ins, int8_t ival)
{
<<<<<<< HEAD
    var_types targetType = node->TypeGet();
    regNumber targetReg  = node->GetRegNum();
    GenTree*  op1        = node->GetOp(0);
    GenTree*  op2        = node->GetOp(1);
    emitAttr  simdSize   = emitActualTypeSize(Compiler::getSIMDTypeForSize(node->gtSIMDSize));
    emitter*  emit       = GetEmitter();
=======
    regNumber targetReg = node->GetRegNum();
    GenTree*  op1       = node->gtGetOp1();
    GenTree*  op2       = node->gtGetOp2();
    emitAttr  simdSize  = emitActualTypeSize(Compiler::getSIMDTypeForSize(node->GetSimdSize()));
    emitter*  emit      = GetEmitter();
>>>>>>> a629767a

    // TODO-XArch-CQ: Commutative operations can have op1 be contained
    // TODO-XArch-CQ: Non-VEX encoded instructions can have both ops contained

    regNumber op1Reg = op1->GetRegNum();

    assert(targetReg != REG_NA);
    assert(op1Reg != REG_NA);

    if (op2->isContained() || op2->isUsedFromSpillTemp())
    {
        assert(HWIntrinsicInfo::SupportsContainment(node->gtHWIntrinsicId));
        assertIsContainableHWIntrinsicOp(compiler->m_pLowering, node, op2);

        TempDsc* tmpDsc = nullptr;
        unsigned varNum = BAD_VAR_NUM;
        unsigned offset = (unsigned)-1;

        if (op2->isUsedFromSpillTemp())
        {
            assert(op2->IsRegOptional());

            tmpDsc = getSpillTempDsc(op2);
            varNum = tmpDsc->tdTempNum();
            offset = 0;

            regSet.tmpRlsTemp(tmpDsc);
        }
        else if (op2->isIndir() || op2->OperIsHWIntrinsic())
        {
            GenTree*      addr;
            GenTreeIndir* memIndir = nullptr;

            if (op2->isIndir())
            {
                memIndir = op2->AsIndir();
                addr     = memIndir->Addr();
            }
            else
            {
                assert(op2->AsHWIntrinsic()->OperIsMemoryLoad());
                assert(op2->AsHWIntrinsic()->IsUnary());
                addr = op2->AsHWIntrinsic()->GetOp(0);
            }

            switch (addr->OperGet())
            {
                case GT_LCL_VAR_ADDR:
                case GT_LCL_FLD_ADDR:
                {
                    assert(addr->isContained());
                    varNum = addr->AsLclVarCommon()->GetLclNum();
                    offset = addr->AsLclVarCommon()->GetLclOffs();
                    break;
                }

                case GT_CLS_VAR_ADDR:
                {
                    emit->emitIns_SIMD_R_R_C_I(ins, simdSize, targetReg, op1Reg, addr->AsClsVar()->gtClsVarHnd, 0,
                                               ival);
                    return;
                }

                default:
                {
                    GenTreeIndir load = indirForm(op2->TypeGet(), addr);

                    if (memIndir == nullptr)
                    {
                        // This is the HW intrinsic load case.
                        // Until we improve the handling of addressing modes in the emitter, we'll create a
                        // temporary GT_IND to generate code with.
                        memIndir = &load;
                    }
                    emit->emitIns_SIMD_R_R_A_I(ins, simdSize, targetReg, op1Reg, memIndir, ival);
                    return;
                }
            }
        }
        else
        {
            switch (op2->OperGet())
            {
                case GT_LCL_FLD:
                    varNum = op2->AsLclFld()->GetLclNum();
                    offset = op2->AsLclFld()->GetLclOffs();
                    break;

                case GT_LCL_VAR:
                {
                    assert(op2->IsRegOptional() ||
                           !compiler->lvaTable[op2->AsLclVar()->GetLclNum()].lvIsRegCandidate());
                    varNum = op2->AsLclVar()->GetLclNum();
                    offset = 0;
                    break;
                }

                default:
                    unreached();
                    break;
            }
        }

        // Ensure we got a good varNum and offset.
        // We also need to check for `tmpDsc != nullptr` since spill temp numbers
        // are negative and start with -1, which also happens to be BAD_VAR_NUM.
        assert((varNum != BAD_VAR_NUM) || (tmpDsc != nullptr));
        assert(offset != (unsigned)-1);

        emit->emitIns_SIMD_R_R_S_I(ins, simdSize, targetReg, op1Reg, varNum, offset, ival);
    }
    else
    {
        regNumber op2Reg = op2->GetRegNum();

        if ((op1Reg != targetReg) && (op2Reg == targetReg) && node->isRMWHWIntrinsic(compiler))
        {
            // We have "reg2 = reg1 op reg2" where "reg1 != reg2" on a RMW intrinsic.
            //
            // For non-commutative intrinsics, we should have ensured that op2 was marked
            // delay free in order to prevent it from getting assigned the same register
            // as target. However, for commutative intrinsics, we can just swap the operands
            // in order to have "reg2 = reg2 op reg1" which will end up producing the right code.

            noway_assert(node->OperIsCommutative());
            op2Reg = op1Reg;
            op1Reg = targetReg;
        }

        emit->emitIns_SIMD_R_R_R_I(ins, simdSize, targetReg, op1Reg, op2Reg, ival);
    }
}

//------------------------------------------------------------------------
// genHWIntrinsic_R_R_RM_R: Generates the code for a hardware intrinsic node that takes a register operand, a
//                          register/memory operand, another register operand, and that returns a value in register
//
// Arguments:
//    node - The hardware intrinsic node
//    ins  - The instruction being generated
//
void CodeGen::genHWIntrinsic_R_R_RM_R(GenTreeHWIntrinsic* node, instruction ins)
{
<<<<<<< HEAD
    var_types targetType = node->TypeGet();
    regNumber targetReg  = node->GetRegNum();
    GenTree*  op1        = node->GetOp(0);
    GenTree*  op2        = node->GetOp(1);
    GenTree*  op3        = node->GetOp(2);
    emitAttr  simdSize   = emitActualTypeSize(Compiler::getSIMDTypeForSize(node->gtSIMDSize));
    emitter*  emit       = GetEmitter();
=======
    regNumber targetReg = node->GetRegNum();
    GenTree*  op1       = node->gtGetOp1();
    GenTree*  op2       = node->gtGetOp2();
    GenTree*  op3       = nullptr;
    emitAttr  simdSize  = emitActualTypeSize(Compiler::getSIMDTypeForSize(node->GetSimdSize()));
    emitter*  emit      = GetEmitter();
>>>>>>> a629767a

    regNumber op1Reg = op1->GetRegNum();
    regNumber op3Reg = op3->GetRegNum();

    assert(targetReg != REG_NA);
    assert(op1Reg != REG_NA);
    assert(op3Reg != REG_NA);

    if (op2->isContained() || op2->isUsedFromSpillTemp())
    {
        assert(HWIntrinsicInfo::SupportsContainment(node->gtHWIntrinsicId));
        assertIsContainableHWIntrinsicOp(compiler->m_pLowering, node, op2);

        TempDsc* tmpDsc = nullptr;
        unsigned varNum = BAD_VAR_NUM;
        unsigned offset = (unsigned)-1;

        if (op2->isUsedFromSpillTemp())
        {
            assert(op2->IsRegOptional());

            // TODO-XArch-Cleanup: The getSpillTempDsc...tempRlsTemp code is a fairly common
            //                     pattern. It could probably be extracted to its own method.
            tmpDsc = getSpillTempDsc(op2);
            varNum = tmpDsc->tdTempNum();
            offset = 0;

            regSet.tmpRlsTemp(tmpDsc);
        }
        else if (op2->isIndir() || op2->OperIsHWIntrinsic())
        {
            GenTree*      addr;
            GenTreeIndir* memIndir = nullptr;

            if (op2->isIndir())
            {
                memIndir = op2->AsIndir();
                addr     = memIndir->Addr();
            }
            else
            {
                assert(op2->AsHWIntrinsic()->OperIsMemoryLoad());
                assert(op2->AsHWIntrinsic()->IsUnary());
                addr = op2->AsHWIntrinsic()->GetOp(0);
            }

            switch (addr->OperGet())
            {
                case GT_LCL_VAR_ADDR:
                case GT_LCL_FLD_ADDR:
                {
                    assert(addr->isContained());
                    varNum = addr->AsLclVarCommon()->GetLclNum();
                    offset = addr->AsLclVarCommon()->GetLclOffs();
                    break;
                }

                case GT_CLS_VAR_ADDR:
                {
                    emit->emitIns_SIMD_R_R_C_R(ins, simdSize, targetReg, op1Reg, op3Reg, addr->AsClsVar()->gtClsVarHnd,
                                               0);
                    return;
                }

                default:
                {
                    GenTreeIndir load = indirForm(op2->TypeGet(), addr);

                    if (memIndir == nullptr)
                    {
                        // This is the HW intrinsic load case.
                        // Until we improve the handling of addressing modes in the emitter, we'll create a
                        // temporary GT_IND to generate code with.
                        memIndir = &load;
                    }
                    emit->emitIns_SIMD_R_R_A_R(ins, simdSize, targetReg, op1Reg, op3Reg, memIndir);
                    return;
                }
            }
        }
        else
        {
            switch (op2->OperGet())
            {
                case GT_LCL_FLD:
                    varNum = op2->AsLclFld()->GetLclNum();
                    offset = op2->AsLclFld()->GetLclOffs();
                    break;

                case GT_LCL_VAR:
                {
                    assert(op2->IsRegOptional() ||
                           !compiler->lvaTable[op2->AsLclVar()->GetLclNum()].lvIsRegCandidate());
                    varNum = op2->AsLclVar()->GetLclNum();
                    offset = 0;
                    break;
                }

                default:
                    unreached();
                    break;
            }
        }

        // Ensure we got a good varNum and offset.
        // We also need to check for `tmpDsc != nullptr` since spill temp numbers
        // are negative and start with -1, which also happens to be BAD_VAR_NUM.
        assert((varNum != BAD_VAR_NUM) || (tmpDsc != nullptr));
        assert(offset != (unsigned)-1);

        emit->emitIns_SIMD_R_R_S_R(ins, simdSize, targetReg, op1Reg, op3Reg, varNum, offset);
    }
    else
    {
        emit->emitIns_SIMD_R_R_R_R(ins, simdSize, targetReg, op1Reg, op2->GetRegNum(), op3Reg);
    }
}

//------------------------------------------------------------------------
// genHWIntrinsic_R_R_R_RM: Generates the code for a hardware intrinsic node that takes two register operands,
//                          a register/memory operand, and that returns a value in register
//
// Arguments:
//    ins       - The instruction being generated
//    attr      - The emit attribute
//    targetReg - The target register
//    op1Reg    - The register of the first operand
//    op2Reg    - The register of the second operand
//    op3       - The third operand
//
void CodeGen::genHWIntrinsic_R_R_R_RM(
    instruction ins, emitAttr attr, regNumber targetReg, regNumber op1Reg, regNumber op2Reg, GenTree* op3)
{
    assert(targetReg != REG_NA);
    assert(op1Reg != REG_NA);
    assert(op2Reg != REG_NA);

    emitter* emit = GetEmitter();

    if (op3->isContained() || op3->isUsedFromSpillTemp())
    {
        TempDsc* tmpDsc = nullptr;
        unsigned varNum = BAD_VAR_NUM;
        unsigned offset = (unsigned)-1;

        if (op3->isUsedFromSpillTemp())
        {
            assert(op3->IsRegOptional());

            // TODO-XArch-Cleanup: The getSpillTempDsc...tempRlsTemp code is a fairly common
            //                     pattern. It could probably be extracted to its own method.
            tmpDsc = getSpillTempDsc(op3);
            varNum = tmpDsc->tdTempNum();
            offset = 0;

            regSet.tmpRlsTemp(tmpDsc);
        }
        else if (op3->isIndir() || op3->OperIsHWIntrinsic())
        {
            GenTree*      addr;
            GenTreeIndir* memIndir = nullptr;
            if (op3->isIndir())
            {
                memIndir = op3->AsIndir();
                addr     = memIndir->Addr();
            }
            else
            {
                assert(op3->AsHWIntrinsic()->OperIsMemoryLoad());
                assert(op3->AsHWIntrinsic()->IsUnary());
                addr = op3->AsHWIntrinsic()->GetOp(0);
            }

            switch (addr->OperGet())
            {
                case GT_LCL_VAR_ADDR:
                case GT_LCL_FLD_ADDR:
                {
                    assert(addr->isContained());
                    varNum = addr->AsLclVarCommon()->GetLclNum();
                    offset = addr->AsLclVarCommon()->GetLclOffs();
                    break;
                }

                case GT_CLS_VAR_ADDR:
                {
                    emit->emitIns_SIMD_R_R_R_C(ins, attr, targetReg, op1Reg, op2Reg, addr->AsClsVar()->gtClsVarHnd, 0);
                    return;
                }

                default:
                {
                    GenTreeIndir load = indirForm(op3->TypeGet(), addr);

                    if (memIndir == nullptr)
                    {
                        // This is the HW intrinsic load case.
                        // Until we improve the handling of addressing modes in the emitter, we'll create a
                        // temporary GT_IND to generate code with.
                        memIndir = &load;
                    }
                    emit->emitIns_SIMD_R_R_R_A(ins, attr, targetReg, op1Reg, op2Reg, memIndir);
                    return;
                }
            }
        }
        else
        {
            switch (op3->OperGet())
            {
                case GT_LCL_FLD:
                    varNum = op3->AsLclFld()->GetLclNum();
                    offset = op3->AsLclFld()->GetLclOffs();
                    break;

                case GT_LCL_VAR:
                {
                    assert(op3->IsRegOptional() ||
                           !compiler->lvaTable[op3->AsLclVar()->GetLclNum()].lvIsRegCandidate());
                    varNum = op3->AsLclVar()->GetLclNum();
                    offset = 0;
                    break;
                }

                default:
                    unreached();
                    break;
            }
        }

        // Ensure we got a good varNum and offset.
        // We also need to check for `tmpDsc != nullptr` since spill temp numbers
        // are negative and start with -1, which also happens to be BAD_VAR_NUM.
        assert((varNum != BAD_VAR_NUM) || (tmpDsc != nullptr));
        assert(offset != (unsigned)-1);

        emit->emitIns_SIMD_R_R_R_S(ins, attr, targetReg, op1Reg, op2Reg, varNum, offset);
    }
    else
    {
        emit->emitIns_SIMD_R_R_R_R(ins, attr, targetReg, op1Reg, op2Reg, op3->GetRegNum());
    }
}

// genHWIntrinsicJumpTableFallback : generate the jump-table fallback for imm-intrinsics
//                       with non-constant argument
//
// Arguments:
//    intrinsic      - intrinsic ID
//    nonConstImmReg - the register contains non-constant imm8 argument
//    baseReg        - a register for the start of the switch table
//    offsReg        - a register for the offset into the switch table
//    emitSwCase     - the lambda to generate a switch case
//
// Return Value:
//    generate the jump-table fallback for imm-intrinsics with non-constant argument.
// Note:
//    This function can be used for all imm-intrinsics (whether full-range or not),
//    The compiler front-end (i.e. importer) is responsible to insert a range-check IR
//    (GT_HW_INTRINSIC_CHK) for imm8 argument, so this function does not need to do range-check.
//
template <typename HWIntrinsicSwitchCaseBody>
void CodeGen::genHWIntrinsicJumpTableFallback(NamedIntrinsic            intrinsic,
                                              regNumber                 nonConstImmReg,
                                              regNumber                 baseReg,
                                              regNumber                 offsReg,
                                              HWIntrinsicSwitchCaseBody emitSwCase)
{
    assert(nonConstImmReg != REG_NA);
    // AVX2 Gather intrinsics use managed non-const fallback since they have discrete imm8 value range
    // that does work with the current compiler generated jump-table fallback
    assert(!HWIntrinsicInfo::isAVX2GatherIntrinsic(intrinsic));
    emitter* emit = GetEmitter();

    const unsigned maxByte = (unsigned)HWIntrinsicInfo::lookupImmUpperBound(intrinsic) + 1;
    assert(maxByte <= 256);
    BasicBlock* jmpTable[256];

    unsigned jmpTableBase = emit->emitBBTableDataGenBeg(maxByte, true);

    // Emit the jump table
    for (unsigned i = 0; i < maxByte; i++)
    {
        jmpTable[i] = genCreateTempLabel();
        emit->emitDataGenData(i, jmpTable[i]);
    }

    emit->emitDataGenEnd();

    // Compute and jump to the appropriate offset in the switch table
    emit->emitIns_R_C(INS_lea, emitTypeSize(TYP_I_IMPL), offsReg, compiler->eeFindJitDataOffs(jmpTableBase), 0);

    emit->emitIns_R_ARX(INS_mov, EA_4BYTE, offsReg, offsReg, nonConstImmReg, 4, 0);
    emit->emitIns_R_L(INS_lea, EA_PTR_DSP_RELOC, compiler->fgFirstBB, baseReg);
    emit->emitIns_R_R(INS_add, EA_PTRSIZE, offsReg, baseReg);
    emit->emitIns_R(INS_i_jmp, emitTypeSize(TYP_I_IMPL), offsReg);

    // Emit the switch table entries

    BasicBlock* switchTableBeg = genCreateTempLabel();
    BasicBlock* switchTableEnd = genCreateTempLabel();

    genDefineTempLabel(switchTableBeg);

    for (unsigned i = 0; i < maxByte; i++)
    {
        genDefineTempLabel(jmpTable[i]);
        emitSwCase((int8_t)i);
        emit->emitIns_J(INS_jmp, switchTableEnd);
    }

    genDefineTempLabel(switchTableEnd);
}

//------------------------------------------------------------------------
// genBaseIntrinsic: Generates the code for a base hardware intrinsic node
//
// Arguments:
//    node - The hardware intrinsic node
//
// Note:
//    We currently assume that all base intrinsics have zero or one operand.
//
void CodeGen::genBaseIntrinsic(GenTreeHWIntrinsic* node)
{
    NamedIntrinsic intrinsicId = node->gtHWIntrinsicId;
    regNumber      targetReg   = node->GetRegNum();
    var_types      baseType    = node->GetSimdBaseType();

    assert(compiler->compIsaSupportedDebugOnly(InstructionSet_SSE));
    assert((baseType >= TYP_BYTE) && (baseType <= TYP_DOUBLE));

    GenTree* op1 = node->GetNumOps() >= 1 ? node->GetOp(0) : nullptr;

    genConsumeHWIntrinsicOperands(node);
    regNumber op1Reg = (op1 == nullptr) ? REG_NA : op1->GetRegNum();

    assert(node->GetNumOps() <= 1);

    emitter*    emit = GetEmitter();
    emitAttr    attr = emitActualTypeSize(Compiler::getSIMDTypeForSize(node->GetSimdSize()));
    instruction ins  = HWIntrinsicInfo::lookupIns(intrinsicId, baseType);

    switch (intrinsicId)
    {
        case NI_Vector128_CreateScalarUnsafe:
        case NI_Vector256_CreateScalarUnsafe:
        {
            if (varTypeIsIntegral(baseType))
            {
                genHWIntrinsic_R_RM(node, ins, emitActualTypeSize(baseType), targetReg, op1);
            }
            else
            {
                assert(varTypeIsFloating(baseType));

                attr = emitTypeSize(baseType);

                if (op1->isContained() || op1->isUsedFromSpillTemp())
                {
                    genHWIntrinsic_R_RM(node, ins, attr, targetReg, op1);
                }
                else if (targetReg != op1Reg)
                {
                    // Just use movaps for reg->reg moves as it has zero-latency on modern CPUs
                    emit->emitIns_R_R(INS_movaps, attr, targetReg, op1Reg);
                }
            }
            break;
        }

        case NI_Vector128_ToScalar:
        case NI_Vector256_ToScalar:
        {
            assert(varTypeIsFloating(baseType));

            attr = emitTypeSize(TYP_SIMD16);

            if (op1->isContained() || op1->isUsedFromSpillTemp())
            {
                genHWIntrinsic_R_RM(node, ins, attr, targetReg, op1);
            }
            else if (targetReg != op1Reg)
            {
                // Just use movaps for reg->reg moves as it has zero-latency on modern CPUs
                emit->emitIns_R_R(INS_movaps, attr, targetReg, op1Reg);
            }
            break;
        }

        case NI_Vector128_ToVector256:
        {
            // ToVector256 has zero-extend semantics in order to ensure it is deterministic
            // We always emit a move to the target register, even when op1Reg == targetReg,
            // in order to ensure that Bits MAXVL-1:128 are zeroed.

            attr = emitTypeSize(TYP_SIMD16);

            if (op1->isContained() || op1->isUsedFromSpillTemp())
            {
                genHWIntrinsic_R_RM(node, ins, attr, targetReg, op1);
            }
            else
            {
                // Just use movaps for reg->reg moves as it has zero-latency on modern CPUs
                emit->emitIns_R_R(INS_movaps, attr, targetReg, op1Reg);
            }
            break;
        }

        case NI_Vector128_ToVector256Unsafe:
        case NI_Vector256_GetLower:
        {
            if (op1->isContained() || op1->isUsedFromSpillTemp())
            {
                genHWIntrinsic_R_RM(node, ins, attr, targetReg, op1);
            }
            else if (targetReg != op1Reg)
            {
                // Just use movaps for reg->reg moves as it has zero-latency on modern CPUs
                emit->emitIns_R_R(INS_movaps, attr, targetReg, op1Reg);
            }
            break;
        }

        case NI_Vector128_get_Zero:
        case NI_Vector256_get_Zero:
        {
            assert(op1 == nullptr);
            emit->emitIns_SIMD_R_R_R(ins, attr, targetReg, targetReg, targetReg);
            break;
        }

        case NI_Vector128_get_AllBitsSet:
            assert(op1 == nullptr);
            if (varTypeIsFloating(baseType) && compiler->compOpportunisticallyDependsOn(InstructionSet_AVX))
            {
                // The following corresponds to vcmptrueps pseudo-op and not available without VEX prefix.
                emit->emitIns_SIMD_R_R_R_I(ins, attr, targetReg, targetReg, targetReg, 15);
            }
            else
            {
                emit->emitIns_SIMD_R_R_R(INS_pcmpeqd, attr, targetReg, targetReg, targetReg);
            }
            break;

        case NI_Vector256_get_AllBitsSet:
            assert(op1 == nullptr);
            if (varTypeIsIntegral(baseType) && compiler->compOpportunisticallyDependsOn(InstructionSet_AVX2))
            {
                emit->emitIns_SIMD_R_R_R(ins, attr, targetReg, targetReg, targetReg);
            }
            else
            {
                assert(compiler->compIsaSupportedDebugOnly(InstructionSet_AVX));
                // The following corresponds to vcmptrueps pseudo-op.
                emit->emitIns_SIMD_R_R_R_I(INS_cmpps, attr, targetReg, targetReg, targetReg, 15);
            }
            break;

        default:
        {
            unreached();
            break;
        }
    }

    genProduceReg(node);
}

//------------------------------------------------------------------------
// genX86BaseIntrinsic: Generates the code for an X86 base hardware intrinsic node
//
// Arguments:
//    node - The hardware intrinsic node
//
void CodeGen::genX86BaseIntrinsic(GenTreeHWIntrinsic* node)
{
    NamedIntrinsic intrinsicId = node->gtHWIntrinsicId;

    switch (intrinsicId)
    {
        case NI_X86Base_BitScanForward:
        case NI_X86Base_BitScanReverse:
        case NI_X86Base_X64_BitScanForward:
        case NI_X86Base_X64_BitScanReverse:
        {
            GenTree*    op1        = node->GetOp(0);
            regNumber   targetReg  = node->GetRegNum();
            var_types   targetType = node->TypeGet();
            instruction ins        = HWIntrinsicInfo::lookupIns(intrinsicId, targetType);

            genConsumeHWIntrinsicOperands(node);
            genHWIntrinsic_R_RM(node, ins, emitTypeSize(targetType), targetReg, op1);
            genProduceReg(node);
            break;
        }

        default:
            unreached();
            break;
    }
}

//------------------------------------------------------------------------
// genSSEIntrinsic: Generates the code for an SSE hardware intrinsic node
//
// Arguments:
//    node - The hardware intrinsic node
//
void CodeGen::genSSEIntrinsic(GenTreeHWIntrinsic* node)
{
    NamedIntrinsic intrinsicId = node->gtHWIntrinsicId;
<<<<<<< HEAD
    GenTree*       op1         = node->GetNumOps() >= 1 ? node->GetOp(0) : nullptr;
    GenTree*       op2         = node->GetNumOps() >= 2 ? node->GetOp(1) : nullptr;
    GenTree*       op3         = nullptr;
    GenTree*       op4         = nullptr;
=======
    GenTree*       op1         = node->gtGetOp1();
    GenTree*       op2         = node->gtGetOp2();
>>>>>>> a629767a
    regNumber      targetReg   = node->GetRegNum();
    var_types      targetType  = node->TypeGet();
    var_types      baseType    = node->GetSimdBaseType();

    regNumber op1Reg = REG_NA;
    emitter*  emit   = GetEmitter();

    genConsumeHWIntrinsicOperands(node);

    switch (intrinsicId)
    {
        case NI_SSE_X64_ConvertToInt64:
        case NI_SSE_X64_ConvertToInt64WithTruncation:
        {
            assert(targetType == TYP_LONG);
            assert(op1 != nullptr);
            assert(op2 == nullptr);
            instruction ins = HWIntrinsicInfo::lookupIns(intrinsicId, baseType);
            genHWIntrinsic_R_RM(node, ins, EA_8BYTE, targetReg, op1);
            break;
        }

        case NI_SSE_X64_ConvertScalarToVector128Single:
        {
            assert(baseType == TYP_LONG);
            assert(op1 != nullptr);
            assert(op2 != nullptr);
            instruction ins = HWIntrinsicInfo::lookupIns(intrinsicId, baseType);
            genHWIntrinsic_R_R_RM(node, ins, EA_8BYTE);
            break;
        }

        case NI_SSE_Prefetch0:
        case NI_SSE_Prefetch1:
        case NI_SSE_Prefetch2:
        case NI_SSE_PrefetchNonTemporal:
        {
            assert(baseType == TYP_UBYTE);
            assert(op2 == nullptr);

            // These do not support containment.
            assert(!op1->isContained());
            instruction ins = HWIntrinsicInfo::lookupIns(intrinsicId, node->GetSimdBaseType());
            op1Reg          = op1->GetRegNum();
            emit->emitIns_AR(ins, emitTypeSize(baseType), op1Reg, 0);
            break;
        }

        case NI_SSE_StoreFence:
        {
            assert(baseType == TYP_VOID);
            assert(op1 == nullptr);
            assert(op2 == nullptr);
            emit->emitIns(INS_sfence);
            break;
        }

        default:
            unreached();
            break;
    }

    genProduceReg(node);
}

//------------------------------------------------------------------------
// genSSE2Intrinsic: Generates the code for an SSE2 hardware intrinsic node
//
// Arguments:
//    node - The hardware intrinsic node
//
void CodeGen::genSSE2Intrinsic(GenTreeHWIntrinsic* node)
{
    NamedIntrinsic intrinsicId = node->gtHWIntrinsicId;
    GenTree*       op1         = node->GetNumOps() >= 1 ? node->GetOp(0) : nullptr;
    GenTree*       op2         = node->GetNumOps() >= 2 ? node->GetOp(1) : nullptr;
    regNumber      targetReg   = node->GetRegNum();
    var_types      targetType  = node->TypeGet();
    var_types      baseType    = node->GetSimdBaseType();
    regNumber      op1Reg      = REG_NA;
    emitter*       emit        = GetEmitter();

    genConsumeHWIntrinsicOperands(node);

    switch (intrinsicId)
    {
        case NI_SSE2_X64_ConvertScalarToVector128Double:
        {
            assert(baseType == TYP_LONG);
            assert(op1 != nullptr);
            assert(op2 != nullptr);
            instruction ins = HWIntrinsicInfo::lookupIns(intrinsicId, baseType);
            genHWIntrinsic_R_R_RM(node, ins, EA_8BYTE);
            break;
        }

        case NI_SSE2_X64_ConvertScalarToVector128Int64:
        case NI_SSE2_X64_ConvertScalarToVector128UInt64:
        {
            assert(baseType == TYP_LONG || baseType == TYP_ULONG);
            assert(op1 != nullptr);
            assert(op2 == nullptr);
            instruction ins = HWIntrinsicInfo::lookupIns(intrinsicId, baseType);
            genHWIntrinsic_R_RM(node, ins, emitTypeSize(baseType), targetReg, op1);
            break;
        }

        case NI_SSE2_ConvertToInt32:
        case NI_SSE2_ConvertToInt32WithTruncation:
        case NI_SSE2_ConvertToUInt32:
        case NI_SSE2_X64_ConvertToInt64:
        case NI_SSE2_X64_ConvertToInt64WithTruncation:
        case NI_SSE2_X64_ConvertToUInt64:
        {
            assert(op2 == nullptr);
            instruction ins = HWIntrinsicInfo::lookupIns(intrinsicId, baseType);

            if (varTypeIsIntegral(baseType))
            {
                assert(baseType == TYP_INT || baseType == TYP_UINT || baseType == TYP_LONG || baseType == TYP_ULONG);
                op1Reg = op1->GetRegNum();
                emit->emitIns_R_R(ins, emitActualTypeSize(baseType), targetReg, op1Reg);
            }
            else
            {
                assert(baseType == TYP_DOUBLE || baseType == TYP_FLOAT);
                genHWIntrinsic_R_RM(node, ins, emitTypeSize(targetType), targetReg, op1);
            }
            break;
        }

        case NI_SSE2_LoadFence:
        {
            assert(baseType == TYP_VOID);
            assert(op1 == nullptr);
            assert(op2 == nullptr);
            emit->emitIns(INS_lfence);
            break;
        }

        case NI_SSE2_MemoryFence:
        {
            assert(baseType == TYP_VOID);
            assert(op1 == nullptr);
            assert(op2 == nullptr);
            emit->emitIns(INS_mfence);
            break;
        }

        case NI_SSE2_StoreNonTemporal:
        case NI_SSE2_X64_StoreNonTemporal:
        {
            assert(baseType == TYP_INT || baseType == TYP_UINT || baseType == TYP_LONG || baseType == TYP_ULONG);
            assert(op1 != nullptr);
            assert(op2 != nullptr);

            instruction     ins   = HWIntrinsicInfo::lookupIns(intrinsicId, baseType);
            GenTreeStoreInd store = storeIndirForm(node->TypeGet(), op1, op2);
            emit->emitInsStoreInd(ins, emitTypeSize(baseType), &store);
            break;
        }

        default:
            unreached();
            break;
    }

    genProduceReg(node);
}

//------------------------------------------------------------------------
// genSSE41Intrinsic: Generates the code for an SSE4.1 hardware intrinsic node
//
// Arguments:
//    node - The hardware intrinsic node
//
void CodeGen::genSSE41Intrinsic(GenTreeHWIntrinsic* node)
{
    NamedIntrinsic intrinsicId = node->gtHWIntrinsicId;
<<<<<<< HEAD
    GenTree*       op1         = node->GetNumOps() >= 1 ? node->GetOp(0) : nullptr;
    GenTree*       op2         = node->GetNumOps() >= 2 ? node->GetOp(1) : nullptr;
    GenTree*       op3         = nullptr;
    GenTree*       op4         = nullptr;
=======
    GenTree*       op1         = node->gtGetOp1();
    GenTree*       op2         = node->gtGetOp2();
>>>>>>> a629767a
    regNumber      targetReg   = node->GetRegNum();
    var_types      baseType    = node->GetSimdBaseType();

    emitter* emit = GetEmitter();

    genConsumeHWIntrinsicOperands(node);

    switch (intrinsicId)
    {
        case NI_SSE41_ConvertToVector128Int16:
        case NI_SSE41_ConvertToVector128Int32:
        case NI_SSE41_ConvertToVector128Int64:
        {
            instruction ins = HWIntrinsicInfo::lookupIns(intrinsicId, baseType);

            if (!varTypeIsSIMD(op1->gtType))
            {
                // Until we improve the handling of addressing modes in the emitter, we'll create a
                // temporary GT_IND to generate code with.
                GenTreeIndir load = indirForm(node->TypeGet(), op1);
                emit->emitInsLoadInd(ins, emitTypeSize(TYP_SIMD16), node->GetRegNum(), &load);
            }
            else
            {
                genHWIntrinsic_R_RM(node, ins, EA_16BYTE, targetReg, op1);
            }
            break;
        }

        case NI_SSE41_Extract:
        case NI_SSE41_X64_Extract:
        {
            regNumber   tmpTargetReg = REG_NA;
            instruction ins          = HWIntrinsicInfo::lookupIns(intrinsicId, baseType);
            if (baseType == TYP_FLOAT)
            {
                tmpTargetReg = node->ExtractTempReg();
            }

            auto emitSwCase = [&](int8_t i) {
                if (baseType == TYP_FLOAT)
                {
                    // extract instructions return to GP-registers, so it needs int size as the emitsize
                    inst_RV_TT_IV(ins, emitTypeSize(TYP_INT), tmpTargetReg, op1, i);
                    emit->emitIns_R_R(INS_movd, EA_4BYTE, targetReg, tmpTargetReg);
                }
                else
                {
                    inst_RV_TT_IV(ins, emitTypeSize(TYP_INT), targetReg, op1, i);
                }
            };

            if (op2->IsCnsIntOrI())
            {
                ssize_t ival = op2->AsIntCon()->IconValue();
                assert((ival >= 0) && (ival <= 255));
                emitSwCase((int8_t)ival);
            }
            else
            {
                // We emit a fallback case for the scenario when the imm-op is not a constant. This should
                // normally happen when the intrinsic is called indirectly, such as via Reflection. However, it
                // can also occur if the consumer calls it directly and just doesn't pass a constant value.
                regNumber baseReg = node->ExtractTempReg();
                regNumber offsReg = node->GetSingleTempReg();
                genHWIntrinsicJumpTableFallback(intrinsicId, op2->GetRegNum(), baseReg, offsReg, emitSwCase);
            }
            break;
        }

        default:
            unreached();
            break;
    }

    genProduceReg(node);
}

//------------------------------------------------------------------------
// genSSE42Intrinsic: Generates the code for an SSE4.2 hardware intrinsic node
//
// Arguments:
//    node - The hardware intrinsic node
//
void CodeGen::genSSE42Intrinsic(GenTreeHWIntrinsic* node)
{
    NamedIntrinsic intrinsicId = node->gtHWIntrinsicId;
    regNumber      targetReg   = node->GetRegNum();
<<<<<<< HEAD
    GenTree*       op1         = node->GetNumOps() >= 1 ? node->GetOp(0) : nullptr;
    GenTree*       op2         = node->GetNumOps() >= 2 ? node->GetOp(1) : nullptr;
    var_types      baseType    = node->gtSIMDBaseType;
=======
    GenTree*       op1         = node->gtGetOp1();
    GenTree*       op2         = node->gtGetOp2();
    var_types      baseType    = node->GetSimdBaseType();
>>>>>>> a629767a
    var_types      targetType  = node->TypeGet();
    emitter*       emit        = GetEmitter();

    genConsumeHWIntrinsicOperands(node);
    regNumber op1Reg = op1->GetRegNum();

    assert(targetReg != REG_NA);
    assert(op1Reg != REG_NA);
    assert(op2 != nullptr);
    assert(!node->OperIsCommutative());

    switch (intrinsicId)
    {
        case NI_SSE42_Crc32:
        case NI_SSE42_X64_Crc32:
        {
            if (op1Reg != targetReg)
            {
                assert(op2->GetRegNum() != targetReg);
                emit->emitIns_R_R(INS_mov, emitTypeSize(targetType), targetReg, op1Reg);
            }

            if ((baseType == TYP_UBYTE) || (baseType == TYP_USHORT)) // baseType is the type of the second argument
            {
                assert(targetType == TYP_INT);
                genHWIntrinsic_R_RM(node, INS_crc32, emitTypeSize(baseType), targetReg, op2);
            }
            else
            {
                assert(op1->TypeGet() == op2->TypeGet());
                assert((targetType == TYP_INT) || (targetType == TYP_LONG));
                genHWIntrinsic_R_RM(node, INS_crc32, emitTypeSize(targetType), targetReg, op2);
            }

            break;
        }

        default:
        {
            unreached();
            break;
        }
    }

    genProduceReg(node);
}

//------------------------------------------------------------------------
// genAvxOrAvx2Intrinsic: Generates the code for an AVX/AVX2 hardware intrinsic node
//
// Arguments:
//    node - The hardware intrinsic node
//
void CodeGen::genAvxOrAvx2Intrinsic(GenTreeHWIntrinsic* node)
{
    NamedIntrinsic intrinsicId = node->gtHWIntrinsicId;
    var_types      baseType    = node->GetSimdBaseType();
    emitAttr       attr        = emitActualTypeSize(Compiler::getSIMDTypeForSize(node->GetSimdSize()));
    var_types      targetType  = node->TypeGet();
    instruction    ins         = HWIntrinsicInfo::lookupIns(intrinsicId, baseType);
    int            numArgs     = node->GetNumOps();
    GenTree*       op1         = numArgs >= 1 ? node->GetOp(0) : nullptr;
    GenTree*       op2         = numArgs >= 2 ? node->GetOp(1) : nullptr;
    regNumber      op1Reg      = REG_NA;
    regNumber      op2Reg      = REG_NA;
    regNumber      targetReg   = node->GetRegNum();
    emitter*       emit        = GetEmitter();

    genConsumeHWIntrinsicOperands(node);

    switch (intrinsicId)
    {
        case NI_AVX2_ConvertToInt32:
        case NI_AVX2_ConvertToUInt32:
        {
            op1Reg = op1->GetRegNum();
            assert(numArgs == 1);
            assert((baseType == TYP_INT) || (baseType == TYP_UINT));
            instruction ins = HWIntrinsicInfo::lookupIns(intrinsicId, baseType);
            emit->emitIns_R_R(ins, emitActualTypeSize(baseType), targetReg, op1Reg);
            break;
        }

        case NI_AVX2_ConvertToVector256Int16:
        case NI_AVX2_ConvertToVector256Int32:
        case NI_AVX2_ConvertToVector256Int64:
        {
            instruction ins = HWIntrinsicInfo::lookupIns(intrinsicId, baseType);

            if (!varTypeIsSIMD(op1->gtType))
            {
                // Until we improve the handling of addressing modes in the emitter, we'll create a
                // temporary GT_IND to generate code with.
                GenTreeIndir load = indirForm(node->TypeGet(), op1);
                emit->emitInsLoadInd(ins, emitTypeSize(TYP_SIMD32), node->GetRegNum(), &load);
            }
            else
            {
                genHWIntrinsic_R_RM(node, ins, EA_32BYTE, targetReg, op1);
            }
            break;
        }

        case NI_AVX2_GatherVector128:
        case NI_AVX2_GatherVector256:
        case NI_AVX2_GatherMaskVector128:
        case NI_AVX2_GatherMaskVector256:
        {
            op1Reg = op1->GetRegNum();

            op2Reg = op2->GetRegNum();

            GenTree* op3 = node->GetOp(2);

            GenTree* op4     = nullptr;
            GenTree* lastOp  = nullptr;
            GenTree* indexOp = nullptr;

            regNumber op3Reg       = REG_NA;
            regNumber op4Reg       = REG_NA;
            regNumber addrBaseReg  = REG_NA;
            regNumber addrIndexReg = REG_NA;
            regNumber maskReg      = node->ExtractTempReg(RBM_ALLFLOAT);

            if (numArgs == 5)
            {
                assert(intrinsicId == NI_AVX2_GatherMaskVector128 || intrinsicId == NI_AVX2_GatherMaskVector256);
                op4          = node->GetOp(3);
                lastOp       = node->GetOp(4);
                op3Reg       = op3->GetRegNum();
                op4Reg       = op4->GetRegNum();
                addrBaseReg  = op2Reg;
                addrIndexReg = op3Reg;
                indexOp      = op3;

                // copy op4Reg into the tmp mask register,
                // the mask register will be cleared by gather instructions
                emit->emitIns_R_R(INS_movaps, attr, maskReg, op4Reg);

                if (targetReg != op1Reg)
                {
                    // copy source vector to the target register for masking merge
                    emit->emitIns_R_R(INS_movaps, attr, targetReg, op1Reg);
                }
            }
            else
            {
                assert(intrinsicId == NI_AVX2_GatherVector128 || intrinsicId == NI_AVX2_GatherVector256);
                addrBaseReg  = op1Reg;
                addrIndexReg = op2Reg;
                indexOp      = op2;
                lastOp       = op3;

                // generate all-one mask vector
                emit->emitIns_SIMD_R_R_R(INS_pcmpeqd, attr, maskReg, maskReg, maskReg);
            }

            bool isVector128GatherWithVector256Index = (targetType == TYP_SIMD16) && (indexOp->TypeGet() == TYP_SIMD32);

            // hwintrinsiclistxarch.h uses Dword index instructions in default
            if (varTypeIsLong(node->GetAuxiliaryType()))
            {
                switch (ins)
                {
                    case INS_vpgatherdd:
                        ins = INS_vpgatherqd;
                        if (isVector128GatherWithVector256Index)
                        {
                            // YMM index in address mode
                            attr = emitTypeSize(TYP_SIMD32);
                        }
                        break;
                    case INS_vpgatherdq:
                        ins = INS_vpgatherqq;
                        break;
                    case INS_vgatherdps:
                        ins = INS_vgatherqps;
                        if (isVector128GatherWithVector256Index)
                        {
                            // YMM index in address mode
                            attr = emitTypeSize(TYP_SIMD32);
                        }
                        break;
                    case INS_vgatherdpd:
                        ins = INS_vgatherqpd;
                        break;
                    default:
                        unreached();
                }
            }

            assert(lastOp->IsCnsIntOrI());
            ssize_t ival = lastOp->AsIntCon()->IconValue();
            assert((ival >= 0) && (ival <= 255));

            assert(targetReg != maskReg);
            assert(targetReg != addrIndexReg);
            assert(maskReg != addrIndexReg);
            emit->emitIns_R_AR_R(ins, attr, targetReg, maskReg, addrBaseReg, addrIndexReg, (int8_t)ival, 0);

            break;
        }

        default:
            unreached();
            break;
    }

    genProduceReg(node);
}

//------------------------------------------------------------------------
// genAESIntrinsic: Generates the code for an AES hardware intrinsic node
//
// Arguments:
//    node - The hardware intrinsic node
//
void CodeGen::genAESIntrinsic(GenTreeHWIntrinsic* node)
{
    NYI("Implement AES intrinsic code generation");
}

//------------------------------------------------------------------------
// genBMI1OrBMI2Intrinsic: Generates the code for a BMI1 and BMI2 hardware intrinsic node
//
// Arguments:
//    node - The hardware intrinsic node
//
void CodeGen::genBMI1OrBMI2Intrinsic(GenTreeHWIntrinsic* node)
{
    NamedIntrinsic intrinsicId = node->gtHWIntrinsicId;
    regNumber      targetReg   = node->GetRegNum();
    GenTree*       op1         = node->GetNumOps() >= 1 ? node->GetOp(0) : nullptr;
    GenTree*       op2         = node->GetNumOps() >= 2 ? node->GetOp(1) : nullptr;
    var_types      targetType  = node->TypeGet();
    instruction    ins         = HWIntrinsicInfo::lookupIns(intrinsicId, targetType);
    emitter*       emit        = GetEmitter();

    assert(targetReg != REG_NA);
    assert(op1 != nullptr);

    genConsumeHWIntrinsicOperands(node);

    switch (intrinsicId)
    {
        case NI_BMI1_AndNot:
        case NI_BMI1_X64_AndNot:
        case NI_BMI1_BitFieldExtract:
        case NI_BMI1_X64_BitFieldExtract:
        case NI_BMI2_ParallelBitDeposit:
        case NI_BMI2_ParallelBitExtract:
        case NI_BMI2_X64_ParallelBitDeposit:
        case NI_BMI2_X64_ParallelBitExtract:
        case NI_BMI2_ZeroHighBits:
        case NI_BMI2_X64_ZeroHighBits:
        {
            assert(op2 != nullptr);
            assert((targetType == TYP_INT) || (targetType == TYP_LONG));
            genHWIntrinsic_R_R_RM(node, ins, emitTypeSize(node->TypeGet()));
            break;
        }

        case NI_BMI1_ExtractLowestSetBit:
        case NI_BMI1_GetMaskUpToLowestSetBit:
        case NI_BMI1_ResetLowestSetBit:
        case NI_BMI1_X64_ExtractLowestSetBit:
        case NI_BMI1_X64_GetMaskUpToLowestSetBit:
        case NI_BMI1_X64_ResetLowestSetBit:
        {
            assert(op2 == nullptr);
            assert((targetType == TYP_INT) || (targetType == TYP_LONG));
            genHWIntrinsic_R_RM(node, ins, emitTypeSize(node->TypeGet()), targetReg, op1);
            break;
        }

        case NI_BMI1_TrailingZeroCount:
        case NI_BMI1_X64_TrailingZeroCount:
        {
            assert(op2 == nullptr);
            assert((targetType == TYP_INT) || (targetType == TYP_LONG));
            genXCNTIntrinsic(node, ins);
            break;
        }

        case NI_BMI2_MultiplyNoFlags:
        case NI_BMI2_X64_MultiplyNoFlags:
        {
            int numArgs = node->GetNumOps();
            assert(numArgs == 2 || numArgs == 3);

            regNumber op1Reg = REG_NA;
            regNumber op2Reg = REG_NA;
            regNumber op3Reg = REG_NA;
            regNumber lowReg = REG_NA;

            if (numArgs == 2)
            {
                op1Reg = op1->GetRegNum();
                op2Reg = op2->GetRegNum();
                lowReg = targetReg;
            }
            else
            {
                op1Reg       = op1->GetRegNum();
                op2Reg       = op2->GetRegNum();
                GenTree* op3 = node->GetOp(2);
                op3Reg       = op3->GetRegNum();
                assert(!op3->isContained());
                assert(op3Reg != op1Reg);
                assert(op3Reg != targetReg);
                assert(op3Reg != REG_EDX);
                lowReg = node->GetSingleTempReg();
                assert(op3Reg != lowReg);
                assert(lowReg != targetReg);
            }

            // These do not support containment
            assert(!op2->isContained());
            emitAttr attr = emitTypeSize(targetType);
            // mov the first operand into implicit source operand EDX/RDX
            if (op1Reg != REG_EDX)
            {
                assert(op2Reg != REG_EDX);
                emit->emitIns_R_R(INS_mov, attr, REG_EDX, op1Reg);
            }

            // generate code for MULX
            genHWIntrinsic_R_R_RM(node, ins, attr, targetReg, lowReg, op2);

            // If requires the lower half result, store in the memory pointed to by op3
            if (node->GetNumOps() == 3)
            {
                emit->emitIns_AR_R(INS_mov, attr, lowReg, op3Reg, 0);
            }

            break;
        }

        default:
        {
            unreached();
            break;
        }
    }

    genProduceReg(node);
}

//------------------------------------------------------------------------
// genFMAIntrinsic: Generates the code for an FMA hardware intrinsic node
//
// Arguments:
//    node - The hardware intrinsic node
//
void CodeGen::genFMAIntrinsic(GenTreeHWIntrinsic* node)
{
    NamedIntrinsic intrinsicId = node->gtHWIntrinsicId;
    var_types      baseType    = node->GetSimdBaseType();
    emitAttr       attr        = emitActualTypeSize(Compiler::getSIMDTypeForSize(node->GetSimdSize()));
    instruction    ins         = HWIntrinsicInfo::lookupIns(intrinsicId, baseType);
    GenTree*       op1         = node->GetOp(0);
    GenTree*       op2         = node->GetOp(1);
    GenTree*       op3         = node->GetOp(2);
    regNumber      targetReg   = node->GetRegNum();

    assert(node->IsTernary());
    genConsumeHWIntrinsicOperands(node);

    regNumber op1Reg;
    regNumber op2Reg;

    bool       isCommutative   = false;
    const bool copiesUpperBits = HWIntrinsicInfo::CopiesUpperBits(intrinsicId);

    // Intrinsics with CopyUpperBits semantics cannot have op1 be contained
    assert(!copiesUpperBits || !op1->isContained());

    if (op2->isContained() || op2->isUsedFromSpillTemp())
    {
        // 132 form: op1 = (op1 * op3) + [op2]

        ins    = (instruction)(ins - 1);
        op1Reg = op1->GetRegNum();
        op2Reg = op3->GetRegNum();
        op3    = op2;
    }
    else if (op1->isContained() || op1->isUsedFromSpillTemp())
    {
        // 231 form: op3 = (op2 * op3) + [op1]

        ins    = (instruction)(ins + 1);
        op1Reg = op3->GetRegNum();
        op2Reg = op2->GetRegNum();
        op3    = op1;
    }
    else
    {
        // 213 form: op1 = (op2 * op1) + [op3]

        op1Reg = op1->GetRegNum();
        op2Reg = op2->GetRegNum();

        isCommutative = !copiesUpperBits;
    }

    if (isCommutative && (op1Reg != targetReg) && (op2Reg == targetReg))
    {
        assert(node->isRMWHWIntrinsic(compiler));

        // We have "reg2 = (reg1 * reg2) +/- op3" where "reg1 != reg2" on a RMW intrinsic.
        //
        // For non-commutative intrinsics, we should have ensured that op2 was marked
        // delay free in order to prevent it from getting assigned the same register
        // as target. However, for commutative intrinsics, we can just swap the operands
        // in order to have "reg2 = reg2 op reg1" which will end up producing the right code.

        op2Reg = op1Reg;
        op1Reg = targetReg;
    }

    genHWIntrinsic_R_R_R_RM(ins, attr, targetReg, op1Reg, op2Reg, op3);
    genProduceReg(node);
}

//------------------------------------------------------------------------
// genLZCNTIntrinsic: Generates the code for a LZCNT hardware intrinsic node
//
// Arguments:
//    node - The hardware intrinsic node
//
void CodeGen::genLZCNTIntrinsic(GenTreeHWIntrinsic* node)
{
    assert(node->gtHWIntrinsicId == NI_LZCNT_LeadingZeroCount ||
           node->gtHWIntrinsicId == NI_LZCNT_X64_LeadingZeroCount);

    genConsumeRegs(node->GetOp(0));
    genXCNTIntrinsic(node, INS_lzcnt);
    genProduceReg(node);
}

//------------------------------------------------------------------------
// genPCLMULQDQIntrinsic: Generates the code for a PCLMULQDQ hardware intrinsic node
//
// Arguments:
//    node - The hardware intrinsic node
//
void CodeGen::genPCLMULQDQIntrinsic(GenTreeHWIntrinsic* node)
{
    NYI("Implement PCLMULQDQ intrinsic code generation");
}

//------------------------------------------------------------------------
// genPOPCNTIntrinsic: Generates the code for a POPCNT hardware intrinsic node
//
// Arguments:
//    node - The hardware intrinsic node
//
void CodeGen::genPOPCNTIntrinsic(GenTreeHWIntrinsic* node)
{
    assert(node->gtHWIntrinsicId == NI_POPCNT_PopCount || node->gtHWIntrinsicId == NI_POPCNT_X64_PopCount);

    genConsumeRegs(node->GetOp(0));
    genXCNTIntrinsic(node, INS_popcnt);
    genProduceReg(node);
}

//------------------------------------------------------------------------
// genXCNTIntrinsic: Generates the code for a lzcnt/tzcnt/popcnt hardware intrinsic node, breaks false dependencies on
// the target register
//
// Arguments:
//    node - The hardware intrinsic node
//    ins  - The instruction being generated
//
void CodeGen::genXCNTIntrinsic(GenTreeHWIntrinsic* node, instruction ins)
{
    // LZCNT/TZCNT/POPCNT have a false dependency on the target register on Intel Sandy Bridge, Haswell, and Skylake
    // (POPCNT only) processors, so insert a `XOR target, target` to break the dependency via XOR triggering register
    // renaming, but only if it's not an actual dependency.

    GenTree*  op1        = node->GetOp(0);
    regNumber sourceReg1 = REG_NA;
    regNumber sourceReg2 = REG_NA;

    if (!op1->isContained())
    {
        sourceReg1 = op1->GetRegNum();
    }
    else if (op1->isIndir())
    {
        GenTreeIndir* indir   = op1->AsIndir();
        GenTree*      memBase = indir->Base();

        if (memBase != nullptr)
        {
            sourceReg1 = memBase->GetRegNum();
        }

        if (indir->HasIndex())
        {
            sourceReg2 = indir->Index()->GetRegNum();
        }
    }

    regNumber targetReg = node->GetRegNum();
    if ((targetReg != sourceReg1) && (targetReg != sourceReg2))
    {
        GetEmitter()->emitIns_R_R(INS_xor, EA_4BYTE, targetReg, targetReg);
    }
    genHWIntrinsic_R_RM(node, ins, emitTypeSize(node->TypeGet()), targetReg, op1);
}

#endif // FEATURE_HW_INTRINSICS<|MERGE_RESOLUTION|>--- conflicted
+++ resolved
@@ -89,18 +89,10 @@
 
     if (genIsTableDrivenHWIntrinsic(intrinsicId, category))
     {
-<<<<<<< HEAD
-        GenTree*  op1        = node->GetOp(0);
-        GenTree*  op2        = numArgs >= 2 ? node->GetOp(1) : nullptr;
-        regNumber targetReg  = node->GetRegNum();
-        var_types targetType = node->TypeGet();
-        var_types baseType   = node->gtSIMDBaseType;
-=======
-        GenTree*  op1       = node->gtGetOp1();
-        GenTree*  op2       = node->gtGetOp2();
+        GenTree*  op1       = node->GetOp(0);
+        GenTree*  op2       = numArgs >= 2 ? node->GetOp(1) : nullptr;
         regNumber targetReg = node->GetRegNum();
-        var_types baseType  = node->GetSimdBaseType();
->>>>>>> a629767a
+        var_types baseType  = node->gtSIMDBaseType;
 
         regNumber op1Reg = REG_NA;
         regNumber op2Reg = REG_NA;
@@ -109,7 +101,7 @@
         assert(numArgs >= 0);
         instruction ins = HWIntrinsicInfo::lookupIns(intrinsicId, baseType);
         assert(ins != INS_invalid);
-        emitAttr simdSize = emitActualTypeSize(Compiler::getSIMDTypeForSize(node->GetSimdSize()));
+        emitAttr simdSize = emitActualTypeSize(Compiler::getSIMDTypeForSize(node->gtSIMDSize));
         assert(simdSize != 0);
 
         switch (numArgs)
@@ -170,13 +162,8 @@
 
                         regNumber regData = genConsumeReg(extract->GetOp(0));
 
-<<<<<<< HEAD
                         ins  = HWIntrinsicInfo::lookupIns(extract->gtHWIntrinsicId, extract->gtSIMDBaseType);
                         ival = static_cast<int>(extract->GetOp(1)->AsIntCon()->IconValue());
-=======
-                        ins  = HWIntrinsicInfo::lookupIns(extract->gtHWIntrinsicId, extract->GetSimdBaseType());
-                        ival = static_cast<int>(extract->gtGetOp2()->AsIntCon()->IconValue());
->>>>>>> a629767a
 
                         GenTreeIndir indir = indirForm(TYP_SIMD16, op1);
                         emit->emitIns_A_R_I(ins, EA_32BYTE, &indir, regData, ival);
@@ -556,17 +543,9 @@
 //
 void CodeGen::genHWIntrinsic_R_RM_I(GenTreeHWIntrinsic* node, instruction ins, int8_t ival)
 {
-<<<<<<< HEAD
-    var_types targetType = node->TypeGet();
-    regNumber targetReg  = node->GetRegNum();
-    GenTree*  op1        = node->GetOp(0);
-    emitAttr  simdSize   = emitActualTypeSize(Compiler::getSIMDTypeForSize(node->gtSIMDSize));
-    emitter*  emit       = GetEmitter();
-=======
     regNumber targetReg = node->GetRegNum();
-    GenTree*  op1       = node->gtGetOp1();
-    emitAttr  simdSize  = emitActualTypeSize(Compiler::getSIMDTypeForSize(node->GetSimdSize()));
->>>>>>> a629767a
+    GenTree*  op1       = node->GetOp(0);
+    emitAttr  simdSize  = emitActualTypeSize(Compiler::getSIMDTypeForSize(node->gtSIMDSize));
 
     // TODO-XArch-CQ: Commutative operations can have op1 be contained
     // TODO-XArch-CQ: Non-VEX encoded instructions can have both ops contained
@@ -643,20 +622,11 @@
 //
 void CodeGen::genHWIntrinsic_R_R_RM_I(GenTreeHWIntrinsic* node, instruction ins, int8_t ival)
 {
-<<<<<<< HEAD
-    var_types targetType = node->TypeGet();
-    regNumber targetReg  = node->GetRegNum();
-    GenTree*  op1        = node->GetOp(0);
-    GenTree*  op2        = node->GetOp(1);
-    emitAttr  simdSize   = emitActualTypeSize(Compiler::getSIMDTypeForSize(node->gtSIMDSize));
-    emitter*  emit       = GetEmitter();
-=======
     regNumber targetReg = node->GetRegNum();
-    GenTree*  op1       = node->gtGetOp1();
-    GenTree*  op2       = node->gtGetOp2();
-    emitAttr  simdSize  = emitActualTypeSize(Compiler::getSIMDTypeForSize(node->GetSimdSize()));
+    GenTree*  op1       = node->GetOp(0);
+    GenTree*  op2       = node->GetOp(1);
+    emitAttr  simdSize  = emitActualTypeSize(Compiler::getSIMDTypeForSize(node->gtSIMDSize));
     emitter*  emit      = GetEmitter();
->>>>>>> a629767a
 
     // TODO-XArch-CQ: Commutative operations can have op1 be contained
     // TODO-XArch-CQ: Non-VEX encoded instructions can have both ops contained
@@ -800,22 +770,12 @@
 //
 void CodeGen::genHWIntrinsic_R_R_RM_R(GenTreeHWIntrinsic* node, instruction ins)
 {
-<<<<<<< HEAD
-    var_types targetType = node->TypeGet();
-    regNumber targetReg  = node->GetRegNum();
-    GenTree*  op1        = node->GetOp(0);
-    GenTree*  op2        = node->GetOp(1);
-    GenTree*  op3        = node->GetOp(2);
-    emitAttr  simdSize   = emitActualTypeSize(Compiler::getSIMDTypeForSize(node->gtSIMDSize));
-    emitter*  emit       = GetEmitter();
-=======
     regNumber targetReg = node->GetRegNum();
-    GenTree*  op1       = node->gtGetOp1();
-    GenTree*  op2       = node->gtGetOp2();
-    GenTree*  op3       = nullptr;
-    emitAttr  simdSize  = emitActualTypeSize(Compiler::getSIMDTypeForSize(node->GetSimdSize()));
+    GenTree*  op1       = node->GetOp(0);
+    GenTree*  op2       = node->GetOp(1);
+    GenTree*  op3       = node->GetOp(2);
+    emitAttr  simdSize  = emitActualTypeSize(Compiler::getSIMDTypeForSize(node->gtSIMDSize));
     emitter*  emit      = GetEmitter();
->>>>>>> a629767a
 
     regNumber op1Reg = op1->GetRegNum();
     regNumber op3Reg = op3->GetRegNum();
@@ -1143,7 +1103,7 @@
 {
     NamedIntrinsic intrinsicId = node->gtHWIntrinsicId;
     regNumber      targetReg   = node->GetRegNum();
-    var_types      baseType    = node->GetSimdBaseType();
+    var_types      baseType    = node->gtSIMDBaseType;
 
     assert(compiler->compIsaSupportedDebugOnly(InstructionSet_SSE));
     assert((baseType >= TYP_BYTE) && (baseType <= TYP_DOUBLE));
@@ -1156,7 +1116,7 @@
     assert(node->GetNumOps() <= 1);
 
     emitter*    emit = GetEmitter();
-    emitAttr    attr = emitActualTypeSize(Compiler::getSIMDTypeForSize(node->GetSimdSize()));
+    emitAttr    attr = emitActualTypeSize(Compiler::getSIMDTypeForSize(node->gtSIMDSize));
     instruction ins  = HWIntrinsicInfo::lookupIns(intrinsicId, baseType);
 
     switch (intrinsicId)
@@ -1329,18 +1289,11 @@
 void CodeGen::genSSEIntrinsic(GenTreeHWIntrinsic* node)
 {
     NamedIntrinsic intrinsicId = node->gtHWIntrinsicId;
-<<<<<<< HEAD
     GenTree*       op1         = node->GetNumOps() >= 1 ? node->GetOp(0) : nullptr;
     GenTree*       op2         = node->GetNumOps() >= 2 ? node->GetOp(1) : nullptr;
-    GenTree*       op3         = nullptr;
-    GenTree*       op4         = nullptr;
-=======
-    GenTree*       op1         = node->gtGetOp1();
-    GenTree*       op2         = node->gtGetOp2();
->>>>>>> a629767a
     regNumber      targetReg   = node->GetRegNum();
     var_types      targetType  = node->TypeGet();
-    var_types      baseType    = node->GetSimdBaseType();
+    var_types      baseType    = node->gtSIMDBaseType;
 
     regNumber op1Reg = REG_NA;
     emitter*  emit   = GetEmitter();
@@ -1380,7 +1333,7 @@
 
             // These do not support containment.
             assert(!op1->isContained());
-            instruction ins = HWIntrinsicInfo::lookupIns(intrinsicId, node->GetSimdBaseType());
+            instruction ins = HWIntrinsicInfo::lookupIns(intrinsicId, node->gtSIMDBaseType);
             op1Reg          = op1->GetRegNum();
             emit->emitIns_AR(ins, emitTypeSize(baseType), op1Reg, 0);
             break;
@@ -1416,7 +1369,7 @@
     GenTree*       op2         = node->GetNumOps() >= 2 ? node->GetOp(1) : nullptr;
     regNumber      targetReg   = node->GetRegNum();
     var_types      targetType  = node->TypeGet();
-    var_types      baseType    = node->GetSimdBaseType();
+    var_types      baseType    = node->gtSIMDBaseType;
     regNumber      op1Reg      = REG_NA;
     emitter*       emit        = GetEmitter();
 
@@ -1517,17 +1470,10 @@
 void CodeGen::genSSE41Intrinsic(GenTreeHWIntrinsic* node)
 {
     NamedIntrinsic intrinsicId = node->gtHWIntrinsicId;
-<<<<<<< HEAD
     GenTree*       op1         = node->GetNumOps() >= 1 ? node->GetOp(0) : nullptr;
     GenTree*       op2         = node->GetNumOps() >= 2 ? node->GetOp(1) : nullptr;
-    GenTree*       op3         = nullptr;
-    GenTree*       op4         = nullptr;
-=======
-    GenTree*       op1         = node->gtGetOp1();
-    GenTree*       op2         = node->gtGetOp2();
->>>>>>> a629767a
     regNumber      targetReg   = node->GetRegNum();
-    var_types      baseType    = node->GetSimdBaseType();
+    var_types      baseType    = node->gtSIMDBaseType;
 
     emitter* emit = GetEmitter();
 
@@ -1614,15 +1560,9 @@
 {
     NamedIntrinsic intrinsicId = node->gtHWIntrinsicId;
     regNumber      targetReg   = node->GetRegNum();
-<<<<<<< HEAD
     GenTree*       op1         = node->GetNumOps() >= 1 ? node->GetOp(0) : nullptr;
     GenTree*       op2         = node->GetNumOps() >= 2 ? node->GetOp(1) : nullptr;
     var_types      baseType    = node->gtSIMDBaseType;
-=======
-    GenTree*       op1         = node->gtGetOp1();
-    GenTree*       op2         = node->gtGetOp2();
-    var_types      baseType    = node->GetSimdBaseType();
->>>>>>> a629767a
     var_types      targetType  = node->TypeGet();
     emitter*       emit        = GetEmitter();
 
@@ -1679,8 +1619,8 @@
 void CodeGen::genAvxOrAvx2Intrinsic(GenTreeHWIntrinsic* node)
 {
     NamedIntrinsic intrinsicId = node->gtHWIntrinsicId;
-    var_types      baseType    = node->GetSimdBaseType();
-    emitAttr       attr        = emitActualTypeSize(Compiler::getSIMDTypeForSize(node->GetSimdSize()));
+    var_types      baseType    = node->gtSIMDBaseType;
+    emitAttr       attr        = emitActualTypeSize(Compiler::getSIMDTypeForSize(node->gtSIMDSize));
     var_types      targetType  = node->TypeGet();
     instruction    ins         = HWIntrinsicInfo::lookupIns(intrinsicId, baseType);
     int            numArgs     = node->GetNumOps();
@@ -1980,8 +1920,8 @@
 void CodeGen::genFMAIntrinsic(GenTreeHWIntrinsic* node)
 {
     NamedIntrinsic intrinsicId = node->gtHWIntrinsicId;
-    var_types      baseType    = node->GetSimdBaseType();
-    emitAttr       attr        = emitActualTypeSize(Compiler::getSIMDTypeForSize(node->GetSimdSize()));
+    var_types      baseType    = node->gtSIMDBaseType;
+    emitAttr       attr        = emitActualTypeSize(Compiler::getSIMDTypeForSize(node->gtSIMDSize));
     instruction    ins         = HWIntrinsicInfo::lookupIns(intrinsicId, baseType);
     GenTree*       op1         = node->GetOp(0);
     GenTree*       op2         = node->GetOp(1);
