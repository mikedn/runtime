--- conflicted
+++ resolved
@@ -1294,84 +1294,6 @@
     return range;
 }
 
-<<<<<<< HEAD
-=======
-#ifdef DEBUG
-// If this is a tree local definition add its location to the def map.
-void RangeCheck::MapStmtDefs(const Location& loc)
-{
-    GenTreeLclVarCommon* tree = loc.tree;
-
-    unsigned lclNum = tree->GetLclNum();
-    unsigned ssaNum = tree->GetSsaNum();
-    if (ssaNum == SsaConfig::RESERVED_SSA_NUM)
-    {
-        return;
-    }
-
-    // If useasg then get the correct ssaNum to add to the map.
-    if (tree->gtFlags & GTF_VAR_USEASG)
-    {
-        unsigned ssaNum = m_pCompiler->GetSsaNumForLocalVarDef(tree);
-        if (ssaNum != SsaConfig::RESERVED_SSA_NUM)
-        {
-            // To avoid ind(addr) use asgs
-            if (loc.parent->OperIs(GT_ASG))
-            {
-                SetDef(HashCode(lclNum, ssaNum), new (m_alloc) Location(loc));
-            }
-        }
-    }
-    // If def get the location and store it against the variable's ssaNum.
-    else if (tree->gtFlags & GTF_VAR_DEF)
-    {
-        if (loc.parent->OperGet() == GT_ASG)
-        {
-            SetDef(HashCode(lclNum, ssaNum), new (m_alloc) Location(loc));
-        }
-    }
-}
-
-struct MapMethodDefsData
-{
-    RangeCheck* rc;
-    BasicBlock* block;
-    Statement*  stmt;
-
-    MapMethodDefsData(RangeCheck* rc, BasicBlock* block, Statement* stmt) : rc(rc), block(block), stmt(stmt)
-    {
-    }
-};
-
-Compiler::fgWalkResult MapMethodDefsVisitor(GenTree** ptr, Compiler::fgWalkData* data)
-{
-    GenTree*           tree = *ptr;
-    MapMethodDefsData* rcd  = ((MapMethodDefsData*)data->pCallbackData);
-
-    if (tree->IsLocal())
-    {
-        rcd->rc->MapStmtDefs(RangeCheck::Location(rcd->block, rcd->stmt, tree->AsLclVarCommon(), data->parent));
-    }
-
-    return Compiler::WALK_CONTINUE;
-}
-
-void RangeCheck::MapMethodDefs()
-{
-    // First, gather where all definitions occur in the program and store it in a map.
-    for (BasicBlock* const block : m_pCompiler->Blocks())
-    {
-        for (Statement* const stmt : block->Statements())
-        {
-            MapMethodDefsData data(this, block, stmt);
-            m_pCompiler->fgWalkTreePre(stmt->GetRootNodePointer(), MapMethodDefsVisitor, &data, false, true);
-        }
-    }
-    m_fMappedDefs = true;
-}
-#endif
-
->>>>>>> 82f7144f
 // Entry point to range check optimizations.
 void RangeCheck::OptimizeRangeChecks()
 {
