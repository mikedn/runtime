--- conflicted
+++ resolved
@@ -760,21 +760,16 @@
         flowList*               bbLastPred;   // last pred list entry
     };
 
-<<<<<<< HEAD
-    ImportSpillCliqueState* bbExitState;
-=======
-#define NO_BASE_TMP UINT_MAX // base# to use when we have none
 
     union {
-        unsigned bbStkTempsIn;       // base# for input stack temps
-        int      bbCountSchemaIndex; // schema index for count instrumentation
+        ImportSpillCliqueState* bbExitState;
+
+        struct
+        {
+            int      bbCountSchemaIndex; // schema index for count instrumentation
+            int      bbClassSchemaIndex; // schema index for class instrumentation
+        };
     };
-
-    union {
-        unsigned bbStkTempsOut;      // base# for output stack temps
-        int      bbClassSchemaIndex; // schema index for class instrumentation
-    };
->>>>>>> ba6fb5d9
 
 #define MAX_XCPTN_INDEX (USHRT_MAX - 1)
 
