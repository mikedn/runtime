// Licensed to the .NET Foundation under one or more agreements.
// The .NET Foundation licenses this file to you under the MIT license.

/*XXXXXXXXXXXXXXXXXXXXXXXXXXXXXXXXXXXXXXXXXXXXXXXXXXXXXXXXXXXXXXXXXXXXXXXXXXXXX
XXXXXXXXXXXXXXXXXXXXXXXXXXXXXXXXXXXXXXXXXXXXXXXXXXXXXXXXXXXXXXXXXXXXXXXXXXXXXXX
XX                                                                           XX
XX                          BasicBlock                                       XX
XX                                                                           XX
XX                                                                           XX
XXXXXXXXXXXXXXXXXXXXXXXXXXXXXXXXXXXXXXXXXXXXXXXXXXXXXXXXXXXXXXXXXXXXXXXXXXXXXXX
XXXXXXXXXXXXXXXXXXXXXXXXXXXXXXXXXXXXXXXXXXXXXXXXXXXXXXXXXXXXXXXXXXXXXXXXXXXXXXX
*/

/*****************************************************************************/
#ifndef _BLOCK_H_
#define _BLOCK_H_
/*****************************************************************************/

#include "vartype.h" // For "var_types.h"
#include "_typeinfo.h"
/*****************************************************************************/

// Defines VARSET_TP
#include "varset.h"

#include "blockset.h"
#include "jitstd.h"
#include "bitvec.h"
#include "jithashtable.h"

/*****************************************************************************/
typedef BitVec EXPSET_TP;
#if LARGE_EXPSET
#define EXPSET_SZ 64
#else
#define EXPSET_SZ 32
#endif

typedef BitVec          ASSERT_TP;
typedef BitVec_ValArg_T ASSERT_VALARG_TP;
typedef BitVec_ValRet_T ASSERT_VALRET_TP;

// We use the following format when printing the BasicBlock number: bbNum
// This define is used with string concatenation to put this in printf format strings  (Note that %u means unsigned int)
#define FMT_BB "BB%02u"

// Use this format for loop table indices.
#define FMT_LP "L%02u"

// And this format for profile weights
#define FMT_WT "%.7g"

/*****************************************************************************
 *
 *  Each basic block ends with a jump which is described as a value
 *  of the following enumeration.
 */

// clang-format off

enum BBjumpKinds : BYTE
{
    BBJ_EHFINALLYRET,// block ends with 'endfinally' (for finally or fault)
    BBJ_EHFILTERRET, // block ends with 'endfilter'
    BBJ_EHCATCHRET,  // block ends with a leave out of a catch (only #if defined(FEATURE_EH_FUNCLETS))
    BBJ_THROW,       // block ends with 'throw'
    BBJ_RETURN,      // block ends with 'ret'
    BBJ_NONE,        // block flows into the next one (no jump)
    BBJ_ALWAYS,      // block always jumps to the target
    BBJ_LEAVE,       // block always jumps to the target, maybe out of guarded region. Only used until importing.
    BBJ_CALLFINALLY, // block always calls the target finally
    BBJ_COND,        // block conditionally jumps to the target
    BBJ_SWITCH,      // block ends with a switch statement

    BBJ_COUNT
};

// clang-format on

struct GenTree;
struct Statement;
struct BasicBlock;
class Compiler;
class typeInfo;
struct BasicBlockList;
struct flowList;
struct EHblkDsc;

/*****************************************************************************
 *
 *  The following describes a switch block.
 *
 *  Things to know:
 *  1. If bbsHasDefault is true, the default case is the last one in the array of basic block addresses
 *     namely bbsDstTab[bbsCount - 1].
 *  2. bbsCount must be at least 1, for the default case. bbsCount cannot be zero. It appears that the ECMA spec
 *     allows for a degenerate switch with zero cases. Normally, the optimizer will optimize degenerate
 *     switches with just a default case to a BBJ_ALWAYS branch, and a switch with just two cases to a BBJ_COND.
 *     However, in debuggable code, we might not do that, so bbsCount might be 1.
 */
struct BBswtDesc
{
    BasicBlock** bbsDstTab; // case label table address
    unsigned     bbsCount;  // count of cases (includes 'default' if bbsHasDefault)
    bool         bbsHasDefault;

    BBswtDesc() : bbsHasDefault(true)
    {
    }

    void removeDefault()
    {
        assert(bbsHasDefault);
        assert(bbsCount > 0);
        bbsHasDefault = false;
        bbsCount--;
    }

    BasicBlock* getDefault()
    {
        assert(bbsHasDefault);
        assert(bbsCount > 0);
        return bbsDstTab[bbsCount - 1];
    }
};

struct StackEntry
{
    GenTree* val;
    typeInfo seTypeInfo;
};

struct EntryState
{
    unsigned    esStackDepth; // size of esStack
    StackEntry* esStack;      // ptr to  stack
};

class ImportSpillCliqueState
{
    unsigned const hasCatchArg : 1;
    unsigned const spillTempCount : 31;
    union {
        CORINFO_CLASS_HANDLE const catchArgType;
        unsigned const             spillTempBaseLclNum;
    };

public:
    ImportSpillCliqueState(CORINFO_CLASS_HANDLE catchArgType)
        : hasCatchArg(1), spillTempCount(0), catchArgType(catchArgType)
    {
    }

    ImportSpillCliqueState(unsigned spillTempBaseLclNum, unsigned spillTempCount)
        : hasCatchArg(0), spillTempCount(spillTempCount), spillTempBaseLclNum(spillTempBaseLclNum)
    {
    }

    bool HasCatchArg() const
    {
        return hasCatchArg;
    }

    CORINFO_CLASS_HANDLE GetCatchArgType() const
    {
        assert(hasCatchArg);
        return catchArgType;
    }

    unsigned GetSpillTempCount() const
    {
        return spillTempCount;
    }

    unsigned GetSpillTempBaseLclNum() const
    {
        assert(!hasCatchArg);
        return spillTempBaseLclNum;
    }

    unsigned GetStackDepth() const
    {
        return hasCatchArg ? 1 : spillTempCount;
    }
};

// Enumeration of the kinds of memory whose state changes the compiler tracks
enum MemoryKind
{
    ByrefExposed = 0, // Includes anything byrefs can read/write (everything in GcHeap, address-taken locals,
                      //                                          unmanaged heap, callers' locals, etc.)
    GcHeap,           // Includes actual GC heap, and also static fields
    MemoryKindCount,  // Number of MemoryKinds
};
#ifdef DEBUG
const char* const memoryKindNames[] = {"ByrefExposed", "GcHeap"};
#endif // DEBUG

// Bitmask describing a set of memory kinds (usable in bitfields)
typedef unsigned int MemoryKindSet;

// Bitmask for a MemoryKindSet containing just the specified MemoryKind
inline MemoryKindSet memoryKindSet(MemoryKind memoryKind)
{
    return (1U << memoryKind);
}

// Bitmask for a MemoryKindSet containing the specified MemoryKinds
template <typename... MemoryKinds>
inline MemoryKindSet memoryKindSet(MemoryKind memoryKind, MemoryKinds... memoryKinds)
{
    return memoryKindSet(memoryKind) | memoryKindSet(memoryKinds...);
}

// Bitmask containing all the MemoryKinds
const MemoryKindSet fullMemoryKindSet = (1 << MemoryKindCount) - 1;

// Bitmask containing no MemoryKinds
const MemoryKindSet emptyMemoryKindSet = 0;

// Standard iterator class for iterating through MemoryKinds
class MemoryKindIterator
{
    int value;

public:
    explicit inline MemoryKindIterator(int val) : value(val)
    {
    }
    inline MemoryKindIterator& operator++()
    {
        ++value;
        return *this;
    }
    inline MemoryKindIterator operator++(int)
    {
        return MemoryKindIterator(value++);
    }
    inline MemoryKind operator*()
    {
        return static_cast<MemoryKind>(value);
    }
    friend bool operator==(const MemoryKindIterator& left, const MemoryKindIterator& right)
    {
        return left.value == right.value;
    }
    friend bool operator!=(const MemoryKindIterator& left, const MemoryKindIterator& right)
    {
        return left.value != right.value;
    }
};

// Empty struct that allows enumerating memory kinds via `for(MemoryKind kind : allMemoryKinds())`
struct allMemoryKinds
{
    inline allMemoryKinds()
    {
    }
    inline MemoryKindIterator begin()
    {
        return MemoryKindIterator(0);
    }
    inline MemoryKindIterator end()
    {
        return MemoryKindIterator(MemoryKindCount);
    }
};

// This encapsulates the "exception handling" successors of a block.  That is,
// if a basic block BB1 occurs in a try block, we consider the first basic block
// BB2 of the corresponding handler to be an "EH successor" of BB1.  Because we
// make the conservative assumption that control flow can jump from a try block
// to its handler at any time, the immediate (regular control flow)
// predecessor(s) of the the first block of a try block are also considered to
// have the first block of the handler as an EH successor.  This makes variables that
// are "live-in" to the handler become "live-out" for these try-predecessor block,
// so that they become live-in to the try -- which we require.
//
// This class maintains the minimum amount of state necessary to implement
// successor iteration. The basic block whose successors are enumerated and
// the compiler need to be provided by Advance/Current's callers. In addition
// to iterators, this allows the use of other approaches that are more space
// efficient.
class EHSuccessorIterPosition
{
    // The number of "regular" (i.e., non-exceptional) successors that remain to
    // be considered.  If BB1 has successor BB2, and BB2 is the first block of a
    // try block, then we consider the catch block of BB2's try to be an EH
    // successor of BB1.  This captures the iteration over the successors of BB1
    // for this purpose.  (In reverse order; we're done when this field is 0).
    unsigned m_remainingRegSuccs;

    // The current "regular" successor of "m_block" that we're considering.
    BasicBlock* m_curRegSucc;

    // The current try block.  If non-null, then the current successor "m_curRegSucc"
    // is the first block of the handler of this block.  While this try block has
    // enclosing try's that also start with "m_curRegSucc", the corresponding handlers will be
    // further EH successors.
    EHblkDsc* m_curTry;

    // Requires that "m_curTry" is NULL.  Determines whether there is, as
    // discussed just above, a regular successor that's the first block of a
    // try; if so, sets "m_curTry" to that try block.  (As noted above, selecting
    // the try containing the current regular successor as the "current try" may cause
    // multiple first-blocks of catches to be yielded as EH successors: trys enclosing
    // the current try are also included if they also start with the current EH successor.)
    void FindNextRegSuccTry(Compiler* comp, BasicBlock* block);

public:
    // Constructs a position that "points" to the first EH successor of `block`.
    EHSuccessorIterPosition(Compiler* comp, BasicBlock* block);

    // Constructs a position that "points" past the last EH successor of `block` ("end" position).
    EHSuccessorIterPosition() : m_remainingRegSuccs(0), m_curTry(nullptr)
    {
    }

    // Go on to the next EH successor.
    void Advance(Compiler* comp, BasicBlock* block);

    // Returns the current EH successor.
    // Requires that "*this" is not equal to the "end" position.
    BasicBlock* Current(Compiler* comp, BasicBlock* block);

    // Returns "true" iff "*this" is equal to "ehsi".
    bool operator==(const EHSuccessorIterPosition& ehsi)
    {
        return m_curTry == ehsi.m_curTry && m_remainingRegSuccs == ehsi.m_remainingRegSuccs;
    }

    bool operator!=(const EHSuccessorIterPosition& ehsi)
    {
        return !((*this) == ehsi);
    }
};

// Yields both normal and EH successors (in that order) in one iteration.
//
// This class maintains the minimum amount of state necessary to implement
// successor iteration. The basic block whose successors are enumerated and
// the compiler need to be provided by Advance/Current's callers. In addition
// to iterators, this allows the use of other approaches that are more space
// efficient.
class AllSuccessorIterPosition
{
    // Normal successor position
    unsigned m_numNormSuccs;
    unsigned m_remainingNormSucc;
    // EH successor position
    EHSuccessorIterPosition m_ehIter;

    // True iff m_blk is a BBJ_CALLFINALLY block, and the current try block of m_ehIter,
    // the first block of whose handler would be next yielded, is the jump target of m_blk.
    inline bool CurTryIsBlkCallFinallyTarget(Compiler* comp, BasicBlock* block);

public:
    // Constructs a position that "points" to the first successor of `block`.
    inline AllSuccessorIterPosition(Compiler* comp, BasicBlock* block);

    // Constructs a position that "points" past the last successor of `block` ("end" position).
    AllSuccessorIterPosition() : m_remainingNormSucc(0), m_ehIter()
    {
    }

    // Go on to the next successor.
    inline void Advance(Compiler* comp, BasicBlock* block);

    // Returns the current successor.
    // Requires that "*this" is not equal to the "end" position.
    inline BasicBlock* Current(Compiler* comp, BasicBlock* block);

    bool IsCurrentEH()
    {
        return m_remainingNormSucc == 0;
    }

    bool HasCurrent()
    {
        return *this != AllSuccessorIterPosition();
    }

    // Returns "true" iff "*this" is equal to "asi".
    bool operator==(const AllSuccessorIterPosition& asi)
    {
        return (m_remainingNormSucc == asi.m_remainingNormSucc) && (m_ehIter == asi.m_ehIter);
    }

    bool operator!=(const AllSuccessorIterPosition& asi)
    {
        return !((*this) == asi);
    }
};

//------------------------------------------------------------------------
// BasicBlockFlags: a bitmask of flags for BasicBlock
//
// clang-format off
enum BasicBlockFlags : unsigned __int64
{
#define MAKE_BBFLAG(bit) (1ULL << (bit))
<<<<<<< HEAD

// clang-format off

#define BBF_VISITED             MAKE_BBFLAG( 0) // BB visited during optimizations
#define BBF_MARKED              MAKE_BBFLAG( 1) // BB marked  during optimizations
#define BBF_CHANGED             MAKE_BBFLAG( 2) // input/output of this block has changed
#define BBF_REMOVED             MAKE_BBFLAG( 3) // BB has been removed from bb-list

#define BBF_DONT_REMOVE         MAKE_BBFLAG( 4) // BB should not be removed during flow graph optimizations
#define BBF_IMPORTED            MAKE_BBFLAG( 5) // BB byte-code has been imported
#define BBF_INTERNAL            MAKE_BBFLAG( 6) // BB has been added by the compiler

#define BBF_TRY_BEG             MAKE_BBFLAG( 8) // BB starts a 'try' block
#define BBF_FUNCLET_BEG         MAKE_BBFLAG( 9) // BB is the beginning of a funclet
#define BBF_HAS_NULLCHECK       MAKE_BBFLAG(10) // BB contains a null check
#define BBF_HAS_SUPPRESSGC_CALL MAKE_BBFLAG(11) // BB contains a call to a method with SuppressGCTransitionAttribute

#define BBF_RUN_RARELY          MAKE_BBFLAG(12) // BB is rarely run (catch clauses, blocks with throws etc)
#define BBF_LOOP_HEAD           MAKE_BBFLAG(13) // BB is the head of a loop
#define BBF_LOOP_CALL0          MAKE_BBFLAG(14) // BB starts a loop that sometimes won't call
#define BBF_LOOP_CALL1          MAKE_BBFLAG(15) // BB starts a loop that will always     call

#define BBF_HAS_LABEL           MAKE_BBFLAG(16) // BB needs a label
// Unused                       MAKE_BBFLAG(17)
#define BBF_HAS_JMP             MAKE_BBFLAG(18) // BB executes a JMP instruction (instead of return)
#define BBF_GC_SAFE_POINT       MAKE_BBFLAG(19) // BB has a GC safe point (a call).  More abstractly, BB does not require a
=======
    BBF_EMPTY                = 0,

    BBF_VISITED              = MAKE_BBFLAG( 0), // BB visited during optimizations
    BBF_MARKED               = MAKE_BBFLAG( 1), // BB marked  during optimizations
    BBF_CHANGED              = MAKE_BBFLAG( 2), // input/output of this block has changed
    BBF_REMOVED              = MAKE_BBFLAG( 3), // BB has been removed from bb-list

    BBF_DONT_REMOVE          = MAKE_BBFLAG( 4), // BB should not be removed during flow graph optimizations
    BBF_IMPORTED             = MAKE_BBFLAG( 5), // BB byte-code has been imported
    BBF_INTERNAL             = MAKE_BBFLAG( 6), // BB has been added by the compiler
    BBF_FAILED_VERIFICATION  = MAKE_BBFLAG( 7), // BB has verification exception

    BBF_TRY_BEG              = MAKE_BBFLAG( 8), // BB starts a 'try' block
    BBF_FUNCLET_BEG          = MAKE_BBFLAG( 9), // BB is the beginning of a funclet
    BBF_HAS_NULLCHECK        = MAKE_BBFLAG(10), // BB contains a null check
    BBF_HAS_SUPPRESSGC_CALL  = MAKE_BBFLAG(11), // BB contains a call to a method with SuppressGCTransitionAttribute

    BBF_RUN_RARELY           = MAKE_BBFLAG(12), // BB is rarely run (catch clauses, blocks with throws etc)
    BBF_LOOP_HEAD            = MAKE_BBFLAG(13), // BB is the head of a loop
    BBF_LOOP_CALL0           = MAKE_BBFLAG(14), // BB starts a loop that sometimes won't call
    BBF_LOOP_CALL1           = MAKE_BBFLAG(15), // BB starts a loop that will always     call

    BBF_HAS_LABEL            = MAKE_BBFLAG(16), // BB needs a label
    BBF_LOOP_ALIGN           = MAKE_BBFLAG(17), // Block is lexically the first block in a loop we intend to align.
    BBF_HAS_JMP              = MAKE_BBFLAG(18), // BB executes a JMP instruction (instead of return)
    BBF_GC_SAFE_POINT        = MAKE_BBFLAG(19), // BB has a GC safe point (a call).  More abstractly, BB does not require a
>>>>>>> 64303750
                                                // (further) poll -- this may be because this BB has a call, or, in some
                                                // cases, because the BB occurs in a loop, and we've determined that all
                                                // paths in the loop body leading to BB include a call.

    BBF_HAS_IDX_LEN          = MAKE_BBFLAG(20), // BB contains simple index or length expressions on an array local var.
    BBF_HAS_NEWARRAY         = MAKE_BBFLAG(21), // BB contains 'new' of an array
    BBF_HAS_NEWOBJ           = MAKE_BBFLAG(22), // BB contains 'new' of an object type.

#if defined(FEATURE_EH_FUNCLETS) && defined(TARGET_ARM)

    BBF_FINALLY_TARGET       = MAKE_BBFLAG(23), // BB is the target of a finally return: where a finally will return during
                                                // non-exceptional flow. Because the ARM calling sequence for calling a
                                                // finally explicitly sets the return address to the finally target and jumps
                                                // to the finally, instead of using a call instruction, ARM needs this to
                                                // generate correct code at the finally target, to allow for proper stack
                                                // unwind from within a non-exceptional call to a finally.

#endif // defined(FEATURE_EH_FUNCLETS) && defined(TARGET_ARM)

    BBF_BACKWARD_JUMP        = MAKE_BBFLAG(24), // BB is surrounded by a backward jump/switch arc
    BBF_RETLESS_CALL         = MAKE_BBFLAG(25), // BBJ_CALLFINALLY that will never return (and therefore, won't need a paired
                                                // BBJ_ALWAYS); see isBBCallAlwaysPair().
    BBF_LOOP_PREHEADER       = MAKE_BBFLAG(26), // BB is a loop preheader block
    BBF_COLD                 = MAKE_BBFLAG(27), // BB is cold

    BBF_PROF_WEIGHT          = MAKE_BBFLAG(28), // BB weight is computed from profile data
    BBF_IS_LIR               = MAKE_BBFLAG(29), // Set if the basic block contains LIR (as opposed to HIR)
    BBF_KEEP_BBJ_ALWAYS      = MAKE_BBFLAG(30), // A special BBJ_ALWAYS block, used by EH code generation. Keep the jump kind
                                                // as BBJ_ALWAYS. Used for the paired BBJ_ALWAYS block following the
                                                // BBJ_CALLFINALLY block, as well as, on x86, the final step block out of a
                                                // finally.
    BBF_CLONED_FINALLY_BEGIN = MAKE_BBFLAG(31), // First block of a cloned finally region

    BBF_CLONED_FINALLY_END   = MAKE_BBFLAG(32), // Last block of a cloned finally region
    BBF_HAS_CALL             = MAKE_BBFLAG(33), // BB contains a call
    BBF_DOMINATED_BY_EXCEPTIONAL_ENTRY = MAKE_BBFLAG(34), // Block is dominated by exceptional entry.
    BBF_BACKWARD_JUMP_TARGET = MAKE_BBFLAG(35), // Block is a target of a backward jump

    BBF_PATCHPOINT           = MAKE_BBFLAG(36), // Block is a patchpoint
    BBF_HAS_CLASS_PROFILE    = MAKE_BBFLAG(37), // BB contains a call needing a class profile

    // The following are sets of flags.

    // Flags that relate blocks to loop structure.

    BBF_LOOP_FLAGS = BBF_LOOP_PREHEADER | BBF_LOOP_HEAD | BBF_LOOP_CALL0 | BBF_LOOP_CALL1,

    // Flags to update when two blocks are compacted

    BBF_COMPACT_UPD = BBF_CHANGED | BBF_GC_SAFE_POINT | BBF_HAS_JMP | BBF_HAS_IDX_LEN | BBF_BACKWARD_JUMP | BBF_HAS_NEWARRAY | \
                      BBF_HAS_NEWOBJ | BBF_HAS_NULLCHECK,

    // Flags a block should not have had before it is split.

    BBF_SPLIT_NONEXIST = BBF_CHANGED | BBF_LOOP_HEAD | BBF_LOOP_CALL0 | BBF_LOOP_CALL1 | BBF_RETLESS_CALL | BBF_LOOP_PREHEADER | BBF_COLD,

    // Flags lost by the top block when a block is split.
    // Note, this is a conservative guess.
    // For example, the top block might or might not have BBF_GC_SAFE_POINT,
    // but we assume it does not have BBF_GC_SAFE_POINT any more.

    BBF_SPLIT_LOST = BBF_GC_SAFE_POINT | BBF_HAS_JMP | BBF_KEEP_BBJ_ALWAYS | BBF_CLONED_FINALLY_END,

    // Flags gained by the bottom block when a block is split.
    // Note, this is a conservative guess.
    // For example, the bottom block might or might not have BBF_HAS_NEWARRAY or BBF_HAS_NULLCHECK,
    // but we assume it has BBF_HAS_NEWARRAY and BBF_HAS_NULLCHECK.
    // TODO: Should BBF_RUN_RARELY be added to BBF_SPLIT_GAINED ?

<<<<<<< HEAD
// Flags that record the presence of certain IR patterns in the block. If the block is split,
// the new block should "inherit" these flags from the existing block, unless the IR in the
// new block is known not to contain these patterns.
// Likewise, when moving statements between blocks, these flags should be copied to the destination
// block if the statements may contain these patterns.
// Adding unnecessary flags may be a throughput issue but is not a correctness issue.
#define BBF_IR_SUMMARY (BBF_HAS_NEWOBJ | BBF_HAS_IDX_LEN | BBF_HAS_NEWARRAY | BBF_HAS_NULLCHECK)

// Flags gained by the bottom block when a block is split.
// Note, this is a conservative guess.
// For example, the bottom block might or might not have BBF_HAS_NEWARRAY or BBF_HAS_NULLCHECK,
// but we assume it has BBF_HAS_NEWARRAY and BBF_HAS_NULLCHECK.
=======
    BBF_SPLIT_GAINED = BBF_DONT_REMOVE | BBF_HAS_JMP | BBF_BACKWARD_JUMP | BBF_HAS_IDX_LEN | BBF_HAS_NEWARRAY | BBF_PROF_WEIGHT | \
                       BBF_HAS_NEWOBJ | BBF_KEEP_BBJ_ALWAYS | BBF_CLONED_FINALLY_END | BBF_HAS_NULLCHECK | BBF_HAS_CLASS_PROFILE,
};
>>>>>>> 64303750

inline constexpr BasicBlockFlags operator ~(BasicBlockFlags a)
{
    return (BasicBlockFlags)(~(unsigned __int64)a);
}

<<<<<<< HEAD
#define BBF_SPLIT_GAINED                                                                                               \
    (BBF_DONT_REMOVE | BBF_HAS_JMP | BBF_BACKWARD_JUMP | BBF_PROF_WEIGHT | BBF_KEEP_BBJ_ALWAYS |                       \
     BBF_CLONED_FINALLY_END | BBF_HAS_CLASS_PROFILE | BBF_IR_SUMMARY)
=======
inline constexpr BasicBlockFlags operator |(BasicBlockFlags a, BasicBlockFlags b)
{
    return (BasicBlockFlags)((unsigned __int64)a | (unsigned __int64)b);
}

inline constexpr BasicBlockFlags operator &(BasicBlockFlags a, BasicBlockFlags b)
{
    return (BasicBlockFlags)((unsigned __int64)a & (unsigned __int64)b);
}

inline BasicBlockFlags& operator |=(BasicBlockFlags& a, BasicBlockFlags b)
{
    return a = (BasicBlockFlags)((unsigned __int64)a | (unsigned __int64)b);
}

inline BasicBlockFlags& operator &=(BasicBlockFlags& a, BasicBlockFlags b)
{
    return a = (BasicBlockFlags)((unsigned __int64)a & (unsigned __int64)b);
}

// clang-format on

//------------------------------------------------------------------------
// BasicBlock: describes a basic block in the flowgraph.
//
// Note that this type derives from LIR::Range in order to make the LIR
// utilities that are polymorphic over basic block and scratch ranges
// faster and simpler.
//
struct BasicBlock : private LIR::Range
{
    friend class LIR;

    BasicBlock* bbNext; // next BB in ascending PC offset order
    BasicBlock* bbPrev;

    void setNext(BasicBlock* next)
    {
        bbNext = next;
        if (next)
        {
            next->bbPrev = this;
        }
    }

    BasicBlockFlags bbFlags;
>>>>>>> 64303750

#ifndef __GNUC__ // GCC doesn't like C_ASSERT at global scope
    static_assert_no_msg((BBF_SPLIT_NONEXIST & BBF_SPLIT_LOST) == 0);
    static_assert_no_msg((BBF_SPLIT_NONEXIST & BBF_SPLIT_GAINED) == 0);
#endif

    unsigned bbNum; // the block's number

    unsigned bbRefs; // number of blocks that can reach here, either by fall-through or a branch. If this falls to zero,
                     // the block is unreachable.

    bool isRunRarely() const
    {
        return ((bbFlags & BBF_RUN_RARELY) != 0);
    }
    bool isLoopHead() const
    {
        return ((bbFlags & BBF_LOOP_HEAD) != 0);
    }
    bool isLoopAlign() const
    {
        return ((bbFlags & BBF_LOOP_ALIGN) != 0);
    }

#ifdef DEBUG
    void     dspFlags();                   // Print the flags
    unsigned dspCheapPreds();              // Print the predecessors (bbCheapPreds)
    unsigned dspPreds();                   // Print the predecessors (bbPreds)
    unsigned dspSuccs(Compiler* compiler); // Print the successors. The 'compiler' argument determines whether EH
                                           // regions are printed: see NumSucc() for details.
    void dspJumpKind();                    // Print the block jump kind (e.g., BBJ_NONE, BBJ_COND, etc.).

    // Print a simple basic block header for various output, including a list of predecessors and successors.
    void dspBlockHeader(Compiler* compiler, bool showKind = true, bool showFlags = false, bool showPreds = true);

    const char* dspToString(int blockNumPadding = 0);
#endif // DEBUG

    // Type used to hold block and edge weights
    typedef float weight_t;

#define BB_UNITY_WEIGHT 100.0f       // how much a normal execute once block weighs
#define BB_UNITY_WEIGHT_UNSIGNED 100 // how much a normal execute once block weighs
#define BB_LOOP_WEIGHT_SCALE 8.0f    // synthetic profile scale factor for loops
#define BB_ZERO_WEIGHT 0.0f
#define BB_MAX_WEIGHT FLT_MAX // maximum finite weight  -- needs rethinking.

    weight_t bbWeight; // The dynamic execution weight of this block

    // getCalledCount -- get the value used to normalize weights for this method
    static weight_t getCalledCount(Compiler* comp);

    // getBBWeight -- get the normalized weight of this block
    weight_t getBBWeight(Compiler* comp);

    // hasProfileWeight -- Returns true if this block's weight came from profile data
    bool hasProfileWeight() const
    {
        return ((this->bbFlags & BBF_PROF_WEIGHT) != 0);
    }

    // setBBProfileWeight -- Set the profile-derived weight for a basic block
    // and update the run rarely flag as appropriate.
    void setBBProfileWeight(weight_t weight)
    {
        this->bbFlags |= BBF_PROF_WEIGHT;
        this->bbWeight = weight;

        if (weight == BB_ZERO_WEIGHT)
        {
            this->bbFlags |= BBF_RUN_RARELY;
        }
        else
        {
            this->bbFlags &= ~BBF_RUN_RARELY;
        }
    }

    // this block will inherit the same weight and relevant bbFlags as bSrc
    //
    void inheritWeight(BasicBlock* bSrc)
    {
        inheritWeightPercentage(bSrc, 100);
    }

    // Similar to inheritWeight(), but we're splitting a block (such as creating blocks for qmark removal).
    // So, specify a percentage (0 to 100) of the weight the block should inherit.
    //
    // Can be invoked as a self-rescale, eg: block->inheritWeightPecentage(block, 50))
    //
    void inheritWeightPercentage(BasicBlock* bSrc, unsigned percentage)
    {
        assert(0 <= percentage && percentage <= 100);

        this->bbWeight = (bSrc->bbWeight * percentage) / 100;

        if (bSrc->hasProfileWeight())
        {
            this->bbFlags |= BBF_PROF_WEIGHT;
        }
        else
        {
            this->bbFlags &= ~BBF_PROF_WEIGHT;
        }

        if (this->bbWeight == BB_ZERO_WEIGHT)
        {
            this->bbFlags |= BBF_RUN_RARELY;
        }
        else
        {
            this->bbFlags &= ~BBF_RUN_RARELY;
        }
    }

    // Scale a blocks' weight by some factor.
    //
    void scaleBBWeight(BasicBlock::weight_t scale)
    {
        this->bbWeight = this->bbWeight * scale;

        if (this->bbWeight == BB_ZERO_WEIGHT)
        {
            this->bbFlags |= BBF_RUN_RARELY;
        }
        else
        {
            this->bbFlags &= ~BBF_RUN_RARELY;
        }
    }

    // Set block weight to zero, and set run rarely flag.
    //
    void bbSetRunRarely()
    {
        this->scaleBBWeight(BB_ZERO_WEIGHT);
    }

    // makeBlockHot()
    //     This is used to override any profiling data
    //     and force a block to be in the hot region.
    //     We only call this method for handler entry point
    //     and only when HANDLER_ENTRY_MUST_BE_IN_HOT_SECTION is 1.
    //     Doing this helps fgReorderBlocks() by telling
    //     it to try to move these blocks into the hot region.
    //     Note that we do this strictly as an optimization,
    //     not for correctness. fgDetermineFirstColdBlock()
    //     will find all handler entry points and ensure that
    //     for now we don't place them in the cold section.
    //
    void makeBlockHot()
    {
        if (this->bbWeight == BB_ZERO_WEIGHT)
        {
            this->bbFlags &= ~BBF_RUN_RARELY;  // Clear any RarelyRun flag
            this->bbFlags &= ~BBF_PROF_WEIGHT; // Clear any profile-derived flag
            this->bbWeight = 1;
        }
    }

    bool isMaxBBWeight() const
    {
        return (bbWeight >= BB_MAX_WEIGHT);
    }

    // Returns "true" if the block is empty. Empty here means there are no statement
    // trees *except* PHI definitions.
    bool isEmpty();

    bool isValid();

    // Returns "true" iff "this" is the first block of a BBJ_CALLFINALLY/BBJ_ALWAYS pair --
    // a block corresponding to an exit from the try of a try/finally.
    bool isBBCallAlwaysPair();
    // Returns "true" iff "this" is the last block of a BBJ_CALLFINALLY/BBJ_ALWAYS pair --
    // a block corresponding to an exit from the try of a try/finally.
    bool isBBCallAlwaysPairTail();

    BBjumpKinds bbJumpKind; // jump (if any) at the end of this block

    /* The following union describes the jump target(s) of this block */
    union {
        unsigned    bbJumpOffs; // PC offset (temporary only)
        BasicBlock* bbJumpDest; // basic block
        BBswtDesc*  bbJumpSwt;  // switch descriptor
    };

    // NumSucc() gives the number of successors, and GetSucc() returns a given numbered successor.
    //
    // There are two versions of these functions: ones that take a Compiler* and ones that don't. You must
    // always use a matching set. Thus, if you call NumSucc() without a Compiler*, you must also call
    // GetSucc() without a Compiler*.
    //
    // The behavior of NumSucc()/GetSucc() is different when passed a Compiler* for blocks that end in:
    // (1) BBJ_EHFINALLYRET (a return from a finally or fault block)
    // (2) BBJ_EHFILTERRET (a return from EH filter block)
    // (3) BBJ_SWITCH
    //
    // For BBJ_EHFINALLYRET, if no Compiler* is passed, then the block is considered to have no
    // successor. If Compiler* is passed, we figure out the actual successors. Some cases will want one behavior,
    // other cases the other. For example, IL verification requires that these blocks end in an empty operand
    // stack, and since the dataflow analysis of IL verification is concerned only with the contents of the
    // operand stack, we can consider the finally block to have no successors. But a more general dataflow
    // analysis that is tracking the contents of local variables might want to consider *all* successors,
    // and would pass the current Compiler object.
    //
    // Similarly, BBJ_EHFILTERRET blocks are assumed to have no successors if Compiler* is not passed; if
    // Compiler* is passed, NumSucc/GetSucc yields the first block of the try block's handler.
    //
    // For BBJ_SWITCH, if Compiler* is not passed, then all switch successors are returned. If Compiler*
    // is passed, then only unique switch successors are returned; the duplicate successors are omitted.
    //
    // Note that for BBJ_COND, which has two successors (fall through and condition true branch target),
    // only the unique targets are returned. Thus, if both targets are the same, NumSucc() will only return 1
    // instead of 2.

    // NumSucc: Returns the number of successors of "this".
    unsigned NumSucc();
    unsigned NumSucc(Compiler* comp);

    // GetSucc: Returns the "i"th successor. Requires (0 <= i < NumSucc()).
    BasicBlock* GetSucc(unsigned i);
    BasicBlock* GetSucc(unsigned i, Compiler* comp);

    BasicBlock* GetUniquePred(Compiler* comp);

    BasicBlock* GetUniqueSucc();

    unsigned countOfInEdges() const
    {
        return bbRefs;
    }

    Statement* bbStmtList;

    GenTree* GetFirstLIRNode() const
    {
        return m_firstNode;
    }

    void SetFirstLIRNode(GenTree* tree)
    {
        m_firstNode = tree;
    }

    union {
        ImportSpillCliqueState* bbEntryState; // import state at the start of the block
        flowList*               bbLastPred;   // last pred list entry
    };

    union {
        ImportSpillCliqueState* bbExitState;

        struct
        {
            int bbCountSchemaIndex; // schema index for count instrumentation
            int bbClassSchemaIndex; // schema index for class instrumentation
        };
    };

#define MAX_XCPTN_INDEX (USHRT_MAX - 1)

    // It would be nice to make bbTryIndex and bbHndIndex private, but there is still code that uses them directly,
    // especially Compiler::fgNewBBinRegion() and friends.

    // index, into the compHndBBtab table, of innermost 'try' clause containing the BB (used for raising exceptions).
    // Stored as index + 1; 0 means "no try index".
    unsigned short bbTryIndex;

    // index, into the compHndBBtab table, of innermost handler (filter, catch, fault/finally) containing the BB.
    // Stored as index + 1; 0 means "no handler index".
    unsigned short bbHndIndex;

    // Given two EH indices that are either bbTryIndex or bbHndIndex (or related), determine if index1 might be more
    // deeply nested than index2. Both index1 and index2 are in the range [0..compHndBBtabCount], where 0 means
    // "main function" and otherwise the value is an index into compHndBBtab[]. Note that "sibling" EH regions will
    // have a numeric index relationship that doesn't indicate nesting, whereas a more deeply nested region must have
    // a lower index than the region it is nested within. Note that if you compare a single block's bbTryIndex and
    // bbHndIndex, there is guaranteed to be a nesting relationship, since that block can't be simultaneously in two
    // sibling EH regions. In that case, "maybe" is actually "definitely".
    static bool ehIndexMaybeMoreNested(unsigned index1, unsigned index2)
    {
        if (index1 == 0)
        {
            // index1 is in the main method. It can't be more deeply nested than index2.
            return false;
        }
        else if (index2 == 0)
        {
            // index1 represents an EH region, whereas index2 is the main method. Thus, index1 is more deeply nested.
            assert(index1 > 0);
            return true;
        }
        else
        {
            // If index1 has a smaller index, it might be more deeply nested than index2.
            assert(index1 > 0);
            assert(index2 > 0);
            return index1 < index2;
        }
    }

    // catch type: class token of handler, or one of BBCT_*. Only set on first block of catch handler.
    unsigned bbCatchTyp;

    bool hasTryIndex() const
    {
        return bbTryIndex != 0;
    }
    bool hasHndIndex() const
    {
        return bbHndIndex != 0;
    }
    unsigned getTryIndex() const
    {
        assert(bbTryIndex != 0);
        return bbTryIndex - 1;
    }
    unsigned getHndIndex() const
    {
        assert(bbHndIndex != 0);
        return bbHndIndex - 1;
    }
    void setTryIndex(unsigned val)
    {
        bbTryIndex = (unsigned short)(val + 1);
        assert(bbTryIndex != 0);
    }
    void setHndIndex(unsigned val)
    {
        bbHndIndex = (unsigned short)(val + 1);
        assert(bbHndIndex != 0);
    }
    void clearTryIndex()
    {
        bbTryIndex = 0;
    }
    void clearHndIndex()
    {
        bbHndIndex = 0;
    }

    void copyEHRegion(const BasicBlock* from)
    {
        bbTryIndex = from->bbTryIndex;
        bbHndIndex = from->bbHndIndex;
    }

    static bool sameTryRegion(const BasicBlock* blk1, const BasicBlock* blk2)
    {
        return blk1->bbTryIndex == blk2->bbTryIndex;
    }
    static bool sameHndRegion(const BasicBlock* blk1, const BasicBlock* blk2)
    {
        return blk1->bbHndIndex == blk2->bbHndIndex;
    }
    static bool sameEHRegion(const BasicBlock* blk1, const BasicBlock* blk2)
    {
        return sameTryRegion(blk1, blk2) && sameHndRegion(blk1, blk2);
    }

    bool hasEHBoundaryIn();
    bool hasEHBoundaryOut();

// Some non-zero value that will not collide with real tokens for bbCatchTyp
#define BBCT_NONE 0x00000000
#define BBCT_FAULT 0xFFFFFFFC
#define BBCT_FINALLY 0xFFFFFFFD
#define BBCT_FILTER 0xFFFFFFFE
#define BBCT_FILTER_HANDLER 0xFFFFFFFF
#define handlerGetsXcptnObj(hndTyp) ((hndTyp) != BBCT_NONE && (hndTyp) != BBCT_FAULT && (hndTyp) != BBCT_FINALLY)

    // The following fields are used for loop detection
    typedef unsigned char loopNumber;
    static const unsigned NOT_IN_LOOP = UCHAR_MAX;

    loopNumber bbNatLoopNum; // Index, in optLoopTable, of most-nested loop that contains this block,
                             // or else NOT_IN_LOOP if this block is not in a loop.

#define MAX_LOOP_NUM 16       // we're using a 'short' for the mask
#define LOOP_MASK_TP unsigned // must be big enough for a mask

    // Basic block predecessor lists. Early in compilation, some phases might need to compute "cheap" predecessor
    // lists. These are stored in bbCheapPreds, computed by fgComputeCheapPreds(). If bbCheapPreds is valid,
    // 'fgCheapPredsValid' will be 'true'. Later, the "full" predecessor lists are created by fgComputePreds(), stored
    // in 'bbPreds', and then maintained throughout compilation. 'fgComputePredsDone' will be 'true' after the
    // full predecessor lists are created. See the comment at fgComputeCheapPreds() to see how those differ from
    // the "full" variant.
    union {
        BasicBlockList* bbCheapPreds; // ptr to list of cheap predecessors (used before normal preds are computed)
        flowList*       bbPreds;      // ptr to list of predecessors
    };

    // Pred list maintenance
    //
    bool checkPredListOrder();
    void ensurePredListOrder(Compiler* compiler);
    void reorderPredList(Compiler* compiler);

    BlockSet bbReach; // Set of all blocks that can reach this one

    union {
        BasicBlock* bbIDom;      // Represent the closest dominator to this block (called the Immediate
                                 // Dominator) used to compute the dominance tree.
        void* bbSparseProbeList; // Used early on by fgInstrument
        void* bbSparseCountInfo; // Used early on by fgIncorporateEdgeCounts
    };

    unsigned bbPostOrderNum; // the block's post order number in the graph.

    IL_OFFSET bbCodeOffs;    // IL offset of the beginning of the block
    IL_OFFSET bbCodeOffsEnd; // IL offset past the end of the block. Thus, the [bbCodeOffs..bbCodeOffsEnd)
                             // range is not inclusive of the end offset. The count of IL bytes in the block
                             // is bbCodeOffsEnd - bbCodeOffs, assuming neither are BAD_IL_OFFSET.

#ifdef DEBUG
    void dspBlockILRange() const; // Display the block's IL range as [XXX...YYY), where XXX and YYY might be "???" for
                                  // BAD_IL_OFFSET.
#endif                            // DEBUG

    VARSET_TP bbVarUse; // variables used     by block (before an assignment)
    VARSET_TP bbVarDef; // variables assigned by block (before a use)

    VARSET_TP bbLiveIn;  // variables live on entry
    VARSET_TP bbLiveOut; // variables live on exit

    // Use, def, live in/out information for the implicit memory variable.
    MemoryKindSet bbMemoryUse : MemoryKindCount; // must be set for any MemoryKinds this block references
    MemoryKindSet bbMemoryDef : MemoryKindCount; // must be set for any MemoryKinds this block mutates
    MemoryKindSet bbMemoryLiveIn : MemoryKindCount;
    MemoryKindSet bbMemoryLiveOut : MemoryKindCount;
    MemoryKindSet bbMemoryHavoc : MemoryKindCount; // If true, at some point the block does an operation
                                                   // that leaves memory in an unknown state. (E.g.,
                                                   // unanalyzed call, store through unknown pointer...)

    // We want to make phi functions for the special implicit var memory.  But since this is not a real
    // lclVar, and thus has no local #, we can't use a GenTreePhiArg.  Instead, we use this struct.
    struct MemoryPhiArg
    {
        unsigned      m_ssaNum;  // SSA# for incoming value.
        MemoryPhiArg* m_nextArg; // Next arg in the list, else NULL.

        unsigned GetSsaNum()
        {
            return m_ssaNum;
        }

        MemoryPhiArg(unsigned ssaNum, MemoryPhiArg* nextArg = nullptr) : m_ssaNum(ssaNum), m_nextArg(nextArg)
        {
        }

        void* operator new(size_t sz, class Compiler* comp);
    };
    static MemoryPhiArg* EmptyMemoryPhiDef; // Special value (0x1, FWIW) to represent a to-be-filled in Phi arg list
                                            // for Heap.
    MemoryPhiArg* bbMemorySsaPhiFunc[MemoryKindCount]; // If the "in" Heap SSA var is not a phi definition, this value
                                                       // is NULL.
    // Otherwise, it is either the special value EmptyMemoryPhiDefn, to indicate
    // that Heap needs a phi definition on entry, or else it is the linked list
    // of the phi arguments.
    unsigned bbMemorySsaNumIn[MemoryKindCount];  // The SSA # of memory on entry to the block.
    unsigned bbMemorySsaNumOut[MemoryKindCount]; // The SSA # of memory on exit from the block.

    VARSET_TP bbScope; // variables in scope over the block

    void InitVarSets(class Compiler* comp);

    /* The following are the standard bit sets for dataflow analysis.
     *  We perform CSE and range-checks at the same time
     *  and assertion propagation separately,
     *  thus we can union them since the two operations are completely disjunct.
     */

    union {
        EXPSET_TP bbCseGen; // CSEs computed by block
#if ASSERTION_PROP
        ASSERT_TP bbAssertionGen; // value assignments computed by block
#endif
    };

    union {
        EXPSET_TP bbCseIn; // CSEs available on entry
#if ASSERTION_PROP
        ASSERT_TP bbAssertionIn; // value assignments available on entry
#endif
    };

    union {
        EXPSET_TP bbCseOut; // CSEs available on exit
#if ASSERTION_PROP
        ASSERT_TP bbAssertionOut; // value assignments available on exit
#endif
    };

    void* bbEmitCookie;

#if defined(FEATURE_EH_FUNCLETS) && defined(TARGET_ARM)
    void* bbUnwindNopEmitCookie;
#endif // defined(FEATURE_EH_FUNCLETS) && defined(TARGET_ARM)

#ifdef VERIFIER
    stackDesc bbStackIn;  // stack descriptor for  input
    stackDesc bbStackOut; // stack descriptor for output

    verTypeVal* bbTypesIn;  // list of variable types on  input
    verTypeVal* bbTypesOut; // list of variable types on output
#endif                      // VERIFIER

//-------------------------------------------------------------------------

#if MEASURE_BLOCK_SIZE
    static size_t s_Size;
    static size_t s_Count;
#endif // MEASURE_BLOCK_SIZE

    bool bbFallsThrough();

    // Our slop fraction is 1/128 of the block weight rounded off
    static weight_t GetSlopFraction(weight_t weightBlk)
    {
        return ((weightBlk + 64) / 128);
    }

    // Given an the edge b1 -> b2, calculate the slop fraction by
    // using the higher of the two block weights
    static weight_t GetSlopFraction(BasicBlock* b1, BasicBlock* b2)
    {
        return GetSlopFraction(max(b1->bbWeight, b2->bbWeight));
    }

#ifdef DEBUG
    unsigned        bbTgtStkDepth; // Native stack depth on entry (for throw-blocks)
    static unsigned s_nMaxTrees;   // The max # of tree nodes in any BB

    // This is used in integrity checks.  We semi-randomly pick a traversal stamp, label all blocks
    // in the BB list with that stamp (in this field); then we can tell if (e.g.) predecessors are
    // still in the BB list by whether they have the same stamp (with high probability).
    unsigned bbTraversalStamp;

    // bbID is a unique block identifier number that does not change: it does not get renumbered, like bbNum.
    unsigned bbID;
#endif // DEBUG

    unsigned bbStackDepthOnEntry();

    // "bbNum" is one-based (for unknown reasons); it is sometimes useful to have the corresponding
    // zero-based number for use as an array index.
    unsigned bbInd()
    {
        assert(bbNum > 0);
        return bbNum - 1;
    }

    Statement* firstStmt() const;
    Statement* lastStmt() const;

    Statement* GetFirstStatement() const
    {
        return bbStmtList;
    }

    Statement* GetLastStatement() const
    {
        return lastStmt();
    }

    void SetLastStatement(Statement* stmt);
    void SetStatements(Statement* first, Statement* last);

    StatementList Statements() const
    {
        return StatementList(firstStmt());
    }

    GenTree* firstNode();
    GenTree* lastNode();

    bool endsWithJmpMethod(Compiler* comp);

    bool endsWithTailCall(Compiler* comp,
                          bool      fastTailCallsOnly,
                          bool      tailCallsConvertibleToLoopOnly,
                          GenTree** tailCall);

    bool endsWithTailCallOrJmp(Compiler* comp, bool fastTailCallsOnly = false);

    bool endsWithTailCallConvertibleToLoop(Compiler* comp, GenTree** tailCall);

    // Returns the first statement in the statement list of "this" that is
    // not an SSA definition (a lcl = phi(...) assignment).
    Statement* FirstNonPhiDef();
    Statement* FirstNonPhiDefOrCatchArgAsg();

    BasicBlock() : bbStmtList(nullptr), bbLiveIn(VarSetOps::UninitVal()), bbLiveOut(VarSetOps::UninitVal())
    {
    }

    // Iteratable collection of successors of a block.
    template <typename TPosition>
    class Successors
    {
        Compiler*   m_comp;
        BasicBlock* m_block;

    public:
        Successors(Compiler* comp, BasicBlock* block) : m_comp(comp), m_block(block)
        {
        }

        class iterator
        {
            Compiler*   m_comp;
            BasicBlock* m_block;
            TPosition   m_pos;

        public:
            iterator(Compiler* comp, BasicBlock* block) : m_comp(comp), m_block(block), m_pos(comp, block)
            {
            }

            iterator() : m_pos()
            {
            }

            void operator++(void)
            {
                m_pos.Advance(m_comp, m_block);
            }

            BasicBlock* operator*()
            {
                return m_pos.Current(m_comp, m_block);
            }

            bool operator==(const iterator& other)
            {
                return m_pos == other.m_pos;
            }

            bool operator!=(const iterator& other)
            {
                return m_pos != other.m_pos;
            }
        };

        iterator begin()
        {
            return iterator(m_comp, m_block);
        }

        iterator end()
        {
            return iterator();
        }
    };

    Successors<EHSuccessorIterPosition> GetEHSuccs(Compiler* comp)
    {
        return Successors<EHSuccessorIterPosition>(comp, this);
    }

    Successors<AllSuccessorIterPosition> GetAllSuccs(Compiler* comp)
    {
        return Successors<AllSuccessorIterPosition>(comp, this);
    }

    // Try to clone block state and statements from `from` block to `to` block (which must be new/empty),
    // optionally replacing uses of local `varNum` with IntCns `varVal`.  Return true if all statements
    // in the block are cloned successfully, false (with partially-populated `to` block) if one fails.
    static bool CloneBlockState(
        Compiler* compiler, BasicBlock* to, const BasicBlock* from, unsigned varNum = (unsigned)-1, int varVal = 0);

    void MakeLIR(GenTree* firstNode, GenTree* lastNode);
    bool IsLIR();

    void SetDominatedByExceptionalEntryFlag()
    {
        bbFlags |= BBF_DOMINATED_BY_EXCEPTIONAL_ENTRY;
    }

    bool IsDominatedByExceptionalEntryFlag()
    {
        return (bbFlags & BBF_DOMINATED_BY_EXCEPTIONAL_ENTRY) != 0;
    }

#ifdef DEBUG
    bool Contains(const GenTree* node)
    {
        assert(IsLIR());
        for (Iterator iter = begin(); iter != end(); ++iter)
        {
            if (*iter == node)
            {
                return true;
            }
        }
        return false;
    }
#endif // DEBUG
};

template <>
struct JitPtrKeyFuncs<BasicBlock> : public JitKeyFuncsDefEquals<const BasicBlock*>
{
public:
    // Make sure hashing is deterministic and not on "ptr."
    static unsigned GetHashCode(const BasicBlock* ptr);
};

// A set of blocks.
typedef JitHashTable<BasicBlock*, JitPtrKeyFuncs<BasicBlock>, bool> BlkSet;

// A vector of blocks.
typedef jitstd::vector<BasicBlock*> BlkVector;

// A map of block -> set of blocks, can be used as sparse block trees.
typedef JitHashTable<BasicBlock*, JitPtrKeyFuncs<BasicBlock>, BlkSet*> BlkToBlkSetMap;

// A map of block -> vector of blocks, can be used as sparse block trees.
typedef JitHashTable<BasicBlock*, JitPtrKeyFuncs<BasicBlock>, BlkVector> BlkToBlkVectorMap;

// Map from Block to Block.  Used for a variety of purposes.
typedef JitHashTable<BasicBlock*, JitPtrKeyFuncs<BasicBlock>, BasicBlock*> BlockToBlockMap;

// In compiler terminology the control flow between two BasicBlocks
// is typically referred to as an "edge".  Most well known are the
// backward branches for loops, which are often called "back-edges".
//
// "struct flowList" is the type that represents our control flow edges.
// This type is a linked list of zero or more "edges".
// (The list of zero edges is represented by NULL.)
// Every BasicBlock has a field called bbPreds of this type.  This field
// represents the list of "edges" that flow into this BasicBlock.
// The flowList type only stores the BasicBlock* of the source for the
// control flow edge.  The destination block for the control flow edge
// is implied to be the block which contained the bbPreds field.
//
// For a switch branch target there may be multiple "edges" that have
// the same source block (and destination block).  We need to count the
// number of these edges so that during optimization we will know when
// we have zero of them.  Rather than have extra flowList entries we
// increment the flDupCount field.
//
// When we have Profile weight for the BasicBlocks we can usually compute
// the number of times each edge was executed by examining the adjacent
// BasicBlock weights.  As we are doing for BasicBlocks, we call the number
// of times that a control flow edge was executed the "edge weight".
// In order to compute the edge weights we need to use a bounded range
// for every edge weight. These two fields, 'flEdgeWeightMin' and 'flEdgeWeightMax'
// are used to hold a bounded range.  Most often these will converge such
// that both values are the same and that value is the exact edge weight.
// Sometimes we are left with a rage of possible values between [Min..Max]
// which represents an inexact edge weight.
//
// The bbPreds list is initially created by Compiler::fgComputePreds()
// and is incrementally kept up to date.
//
// The edge weight are computed by Compiler::fgComputeEdgeWeights()
// the edge weights are used to straighten conditional branches
// by Compiler::fgReorderBlocks()
//
// We have a simpler struct, BasicBlockList, which is simply a singly-linked
// list of blocks. This is used for various purposes, but one is as a "cheap"
// predecessor list, computed by fgComputeCheapPreds(), and stored as a list
// on BasicBlock pointed to by bbCheapPreds.

struct BasicBlockList
{
    BasicBlockList* next;  // The next BasicBlock in the list, nullptr for end of list.
    BasicBlock*     block; // The BasicBlock of interest.

    BasicBlockList() : next(nullptr), block(nullptr)
    {
    }

    BasicBlockList(BasicBlock* blk, BasicBlockList* rest) : next(rest), block(blk)
    {
    }
};

struct flowList
{
public:
    flowList* flNext; // The next BasicBlock in the list, nullptr for end of list.

private:
    BasicBlock*          m_block; // The BasicBlock of interest.
    BasicBlock::weight_t flEdgeWeightMin;
    BasicBlock::weight_t flEdgeWeightMax;

public:
    unsigned flDupCount; // The count of duplicate "edges" (use only for switch stmts)

public:
    BasicBlock* getBlock() const
    {
        return m_block;
    }

    void setBlock(BasicBlock* newBlock)
    {
        m_block = newBlock;
    }

    BasicBlock::weight_t edgeWeightMin() const
    {
        return flEdgeWeightMin;
    }

    BasicBlock::weight_t edgeWeightMax() const
    {
        return flEdgeWeightMax;
    }

    // These two methods are used to set new values for flEdgeWeightMin and flEdgeWeightMax
    // they are used only during the computation of the edge weights
    // They return false if the newWeight is not between the current [min..max]
    // when slop is non-zero we allow for the case where our weights might be off by 'slop'
    //
    bool setEdgeWeightMinChecked(BasicBlock::weight_t newWeight,
                                 BasicBlock*          bDst,
                                 BasicBlock::weight_t slop,
                                 bool*                wbUsedSlop);
    bool setEdgeWeightMaxChecked(BasicBlock::weight_t newWeight,
                                 BasicBlock*          bDst,
                                 BasicBlock::weight_t slop,
                                 bool*                wbUsedSlop);
    void setEdgeWeights(BasicBlock::weight_t newMinWeight, BasicBlock::weight_t newMaxWeight, BasicBlock* bDst);

    flowList(BasicBlock* block, flowList* rest)
        : flNext(rest), m_block(block), flEdgeWeightMin(0), flEdgeWeightMax(0), flDupCount(0)
    {
    }
};

// This enum represents a pre/post-visit action state to emulate a depth-first
// spanning tree traversal of a tree or graph.
enum DfsStackState
{
    DSS_Invalid, // The initialized, invalid error state
    DSS_Pre,     // The DFS pre-order (first visit) traversal state
    DSS_Post     // The DFS post-order (last visit) traversal state
};

// These structs represents an entry in a stack used to emulate a non-recursive
// depth-first spanning tree traversal of a graph. The entry contains either a
// block pointer or a block number depending on which is more useful.
struct DfsBlockEntry
{
    DfsStackState dfsStackState; // The pre/post traversal action for this entry
    BasicBlock*   dfsBlock;      // The corresponding block for the action

    DfsBlockEntry(DfsStackState state, BasicBlock* basicBlock) : dfsStackState(state), dfsBlock(basicBlock)
    {
    }
};

/*****************************************************************************
 *
 *  The following call-backs supplied by the client; it's used by the code
 *  emitter to convert a basic block to its corresponding emitter cookie.
 */

void* emitCodeGetCookie(BasicBlock* block);

AllSuccessorIterPosition::AllSuccessorIterPosition(Compiler* comp, BasicBlock* block)
    : m_numNormSuccs(block->NumSucc(comp)), m_remainingNormSucc(m_numNormSuccs), m_ehIter(comp, block)
{
    if (CurTryIsBlkCallFinallyTarget(comp, block))
    {
        m_ehIter.Advance(comp, block);
    }
}

bool AllSuccessorIterPosition::CurTryIsBlkCallFinallyTarget(Compiler* comp, BasicBlock* block)
{
    return (block->bbJumpKind == BBJ_CALLFINALLY) && (m_ehIter != EHSuccessorIterPosition()) &&
           (block->bbJumpDest == m_ehIter.Current(comp, block));
}

void AllSuccessorIterPosition::Advance(Compiler* comp, BasicBlock* block)
{
    if (m_remainingNormSucc > 0)
    {
        m_remainingNormSucc--;
    }
    else
    {
        m_ehIter.Advance(comp, block);

        // If the original block whose successors we're iterating over
        // is a BBJ_CALLFINALLY, that finally clause's first block
        // will be yielded as a normal successor.  Don't also yield as
        // an exceptional successor.
        if (CurTryIsBlkCallFinallyTarget(comp, block))
        {
            m_ehIter.Advance(comp, block);
        }
    }
}

// Requires that "this" is not equal to the standard "end" iterator.  Returns the
// current successor.
BasicBlock* AllSuccessorIterPosition::Current(Compiler* comp, BasicBlock* block)
{
    if (m_remainingNormSucc > 0)
    {
        return block->GetSucc(m_numNormSuccs - m_remainingNormSucc, comp);
    }
    else
    {
        return m_ehIter.Current(comp, block);
    }
}

typedef BasicBlock::Successors<EHSuccessorIterPosition>::iterator  EHSuccessorIter;
typedef BasicBlock::Successors<AllSuccessorIterPosition>::iterator AllSuccessorIter;

// An enumerator of a block's all successors. In some cases (e.g. SsaBuilder::TopologicalSort)
// using iterators is not exactly efficient, at least because they contain an unnecessary
// member - a pointer to the Compiler object.
class AllSuccessorEnumerator
{
    BasicBlock*              m_block;
    AllSuccessorIterPosition m_pos;

public:
    // Constructs an enumerator of all `block`'s successors.
    AllSuccessorEnumerator(Compiler* comp, BasicBlock* block) : m_block(block), m_pos(comp, block)
    {
    }

    // Gets the block whose successors are enumerated.
    BasicBlock* Block()
    {
        return m_block;
    }

    // Returns true if the next successor is an EH successor.
    bool IsNextEHSuccessor()
    {
        return m_pos.IsCurrentEH();
    }

    // Returns the next available successor or `nullptr` if there are no more successors.
    BasicBlock* NextSuccessor(Compiler* comp)
    {
        if (!m_pos.HasCurrent())
        {
            return nullptr;
        }

        BasicBlock* succ = m_pos.Current(comp, m_block);
        m_pos.Advance(comp, m_block);
        return succ;
    }
};

// Simple dominator tree node that keeps track of a node's first child and next sibling.
// The parent is provided by BasicBlock::bbIDom.
struct DomTreeNode
{
    BasicBlock* firstChild;
    BasicBlock* nextSibling;
};

/*****************************************************************************/
#endif // _BLOCK_H_
/*****************************************************************************/<|MERGE_RESOLUTION|>--- conflicted
+++ resolved
@@ -396,37 +396,9 @@
 // BasicBlockFlags: a bitmask of flags for BasicBlock
 //
 // clang-format off
-enum BasicBlockFlags : unsigned __int64
+enum BasicBlockFlags : uint64_t
 {
 #define MAKE_BBFLAG(bit) (1ULL << (bit))
-<<<<<<< HEAD
-
-// clang-format off
-
-#define BBF_VISITED             MAKE_BBFLAG( 0) // BB visited during optimizations
-#define BBF_MARKED              MAKE_BBFLAG( 1) // BB marked  during optimizations
-#define BBF_CHANGED             MAKE_BBFLAG( 2) // input/output of this block has changed
-#define BBF_REMOVED             MAKE_BBFLAG( 3) // BB has been removed from bb-list
-
-#define BBF_DONT_REMOVE         MAKE_BBFLAG( 4) // BB should not be removed during flow graph optimizations
-#define BBF_IMPORTED            MAKE_BBFLAG( 5) // BB byte-code has been imported
-#define BBF_INTERNAL            MAKE_BBFLAG( 6) // BB has been added by the compiler
-
-#define BBF_TRY_BEG             MAKE_BBFLAG( 8) // BB starts a 'try' block
-#define BBF_FUNCLET_BEG         MAKE_BBFLAG( 9) // BB is the beginning of a funclet
-#define BBF_HAS_NULLCHECK       MAKE_BBFLAG(10) // BB contains a null check
-#define BBF_HAS_SUPPRESSGC_CALL MAKE_BBFLAG(11) // BB contains a call to a method with SuppressGCTransitionAttribute
-
-#define BBF_RUN_RARELY          MAKE_BBFLAG(12) // BB is rarely run (catch clauses, blocks with throws etc)
-#define BBF_LOOP_HEAD           MAKE_BBFLAG(13) // BB is the head of a loop
-#define BBF_LOOP_CALL0          MAKE_BBFLAG(14) // BB starts a loop that sometimes won't call
-#define BBF_LOOP_CALL1          MAKE_BBFLAG(15) // BB starts a loop that will always     call
-
-#define BBF_HAS_LABEL           MAKE_BBFLAG(16) // BB needs a label
-// Unused                       MAKE_BBFLAG(17)
-#define BBF_HAS_JMP             MAKE_BBFLAG(18) // BB executes a JMP instruction (instead of return)
-#define BBF_GC_SAFE_POINT       MAKE_BBFLAG(19) // BB has a GC safe point (a call).  More abstractly, BB does not require a
-=======
     BBF_EMPTY                = 0,
 
     BBF_VISITED              = MAKE_BBFLAG( 0), // BB visited during optimizations
@@ -437,7 +409,6 @@
     BBF_DONT_REMOVE          = MAKE_BBFLAG( 4), // BB should not be removed during flow graph optimizations
     BBF_IMPORTED             = MAKE_BBFLAG( 5), // BB byte-code has been imported
     BBF_INTERNAL             = MAKE_BBFLAG( 6), // BB has been added by the compiler
-    BBF_FAILED_VERIFICATION  = MAKE_BBFLAG( 7), // BB has verification exception
 
     BBF_TRY_BEG              = MAKE_BBFLAG( 8), // BB starts a 'try' block
     BBF_FUNCLET_BEG          = MAKE_BBFLAG( 9), // BB is the beginning of a funclet
@@ -453,7 +424,6 @@
     BBF_LOOP_ALIGN           = MAKE_BBFLAG(17), // Block is lexically the first block in a loop we intend to align.
     BBF_HAS_JMP              = MAKE_BBFLAG(18), // BB executes a JMP instruction (instead of return)
     BBF_GC_SAFE_POINT        = MAKE_BBFLAG(19), // BB has a GC safe point (a call).  More abstractly, BB does not require a
->>>>>>> 64303750
                                                 // (further) poll -- this may be because this BB has a call, or, in some
                                                 // cases, because the BB occurs in a loop, and we've determined that all
                                                 // paths in the loop body leading to BB include a call.
@@ -517,59 +487,47 @@
 
     BBF_SPLIT_LOST = BBF_GC_SAFE_POINT | BBF_HAS_JMP | BBF_KEEP_BBJ_ALWAYS | BBF_CLONED_FINALLY_END,
 
+    // Flags that record the presence of certain IR patterns in the block. If the block is split,
+    // the new block should "inherit" these flags from the existing block, unless the IR in the
+    // new block is known not to contain these patterns.
+    // Likewise, when moving statements between blocks, these flags should be copied to the destination
+    // block if the statements may contain these patterns.
+    // Adding unnecessary flags may be a throughput issue but is not a correctness issue.
+    BBF_IR_SUMMARY = BBF_HAS_NEWOBJ | BBF_HAS_IDX_LEN | BBF_HAS_NEWARRAY | BBF_HAS_NULLCHECK,
+
     // Flags gained by the bottom block when a block is split.
     // Note, this is a conservative guess.
     // For example, the bottom block might or might not have BBF_HAS_NEWARRAY or BBF_HAS_NULLCHECK,
     // but we assume it has BBF_HAS_NEWARRAY and BBF_HAS_NULLCHECK.
     // TODO: Should BBF_RUN_RARELY be added to BBF_SPLIT_GAINED ?
 
-<<<<<<< HEAD
-// Flags that record the presence of certain IR patterns in the block. If the block is split,
-// the new block should "inherit" these flags from the existing block, unless the IR in the
-// new block is known not to contain these patterns.
-// Likewise, when moving statements between blocks, these flags should be copied to the destination
-// block if the statements may contain these patterns.
-// Adding unnecessary flags may be a throughput issue but is not a correctness issue.
-#define BBF_IR_SUMMARY (BBF_HAS_NEWOBJ | BBF_HAS_IDX_LEN | BBF_HAS_NEWARRAY | BBF_HAS_NULLCHECK)
-
-// Flags gained by the bottom block when a block is split.
-// Note, this is a conservative guess.
-// For example, the bottom block might or might not have BBF_HAS_NEWARRAY or BBF_HAS_NULLCHECK,
-// but we assume it has BBF_HAS_NEWARRAY and BBF_HAS_NULLCHECK.
-=======
-    BBF_SPLIT_GAINED = BBF_DONT_REMOVE | BBF_HAS_JMP | BBF_BACKWARD_JUMP | BBF_HAS_IDX_LEN | BBF_HAS_NEWARRAY | BBF_PROF_WEIGHT | \
-                       BBF_HAS_NEWOBJ | BBF_KEEP_BBJ_ALWAYS | BBF_CLONED_FINALLY_END | BBF_HAS_NULLCHECK | BBF_HAS_CLASS_PROFILE,
-};
->>>>>>> 64303750
+    BBF_SPLIT_GAINED = BBF_DONT_REMOVE | BBF_HAS_JMP | BBF_BACKWARD_JUMP | BBF_PROF_WEIGHT | \
+                       BBF_KEEP_BBJ_ALWAYS | BBF_CLONED_FINALLY_END | BBF_HAS_CLASS_PROFILE | BBF_IR_SUMMARY,
+};
 
 inline constexpr BasicBlockFlags operator ~(BasicBlockFlags a)
 {
-    return (BasicBlockFlags)(~(unsigned __int64)a);
+    return (BasicBlockFlags)(~(uint64_t)a);
 }
 
-<<<<<<< HEAD
-#define BBF_SPLIT_GAINED                                                                                               \
-    (BBF_DONT_REMOVE | BBF_HAS_JMP | BBF_BACKWARD_JUMP | BBF_PROF_WEIGHT | BBF_KEEP_BBJ_ALWAYS |                       \
-     BBF_CLONED_FINALLY_END | BBF_HAS_CLASS_PROFILE | BBF_IR_SUMMARY)
-=======
 inline constexpr BasicBlockFlags operator |(BasicBlockFlags a, BasicBlockFlags b)
 {
-    return (BasicBlockFlags)((unsigned __int64)a | (unsigned __int64)b);
+    return (BasicBlockFlags)((uint64_t)a | (uint64_t)b);
 }
 
 inline constexpr BasicBlockFlags operator &(BasicBlockFlags a, BasicBlockFlags b)
 {
-    return (BasicBlockFlags)((unsigned __int64)a & (unsigned __int64)b);
+    return (BasicBlockFlags)((uint64_t)a & (uint64_t)b);
 }
 
 inline BasicBlockFlags& operator |=(BasicBlockFlags& a, BasicBlockFlags b)
 {
-    return a = (BasicBlockFlags)((unsigned __int64)a | (unsigned __int64)b);
+    return a = (BasicBlockFlags)((uint64_t)a | (uint64_t)b);
 }
 
 inline BasicBlockFlags& operator &=(BasicBlockFlags& a, BasicBlockFlags b)
 {
-    return a = (BasicBlockFlags)((unsigned __int64)a & (unsigned __int64)b);
+    return a = (BasicBlockFlags)((uint64_t)a & (uint64_t)b);
 }
 
 // clang-format on
@@ -598,7 +556,6 @@
     }
 
     BasicBlockFlags bbFlags;
->>>>>>> 64303750
 
 #ifndef __GNUC__ // GCC doesn't like C_ASSERT at global scope
     static_assert_no_msg((BBF_SPLIT_NONEXIST & BBF_SPLIT_LOST) == 0);
