--- conflicted
+++ resolved
@@ -1066,17 +1066,6 @@
     loopNumber bbNatLoopNum; // Index, in optLoopTable, of most-nested loop that contains this block,
                              // or else NOT_IN_LOOP if this block is not in a loop.
 
-<<<<<<< HEAD
-#define MAX_LOOP_NUM 16       // we're using a 'short' for the mask
-#define LOOP_MASK_TP unsigned // must be big enough for a mask
-=======
-    // TODO-Cleanup: Get rid of bbStkDepth and use bbStackDepthOnEntry() instead
-    union {
-        unsigned short bbStkDepth; // stack depth on entry
-        unsigned short bbFPinVars; // number of inner enregistered FP vars
-    };
->>>>>>> 82f7144f
-
     // Basic block predecessor lists. Early in compilation, some phases might need to compute "cheap" predecessor
     // lists. These are stored in bbCheapPreds, computed by fgComputeCheapPreds(). If bbCheapPreds is valid,
     // 'fgCheapPredsValid' will be 'true'. Later, the "full" predecessor lists are created by fgComputePreds(), stored
@@ -1254,14 +1243,7 @@
     unsigned bbID;
 #endif // DEBUG
 
-<<<<<<< HEAD
-    unsigned bbStackDepthOnEntry();
-=======
-    ThisInitState bbThisOnEntry() const;
-    unsigned      bbStackDepthOnEntry() const;
-    void bbSetStack(void* stackBuffer);
-    StackEntry* bbStackOnEntry() const;
->>>>>>> 82f7144f
+    unsigned bbStackDepthOnEntry() const;
 
     // "bbNum" is one-based (for unknown reasons); it is sometimes useful to have the corresponding
     // zero-based number for use as an array index.
@@ -1274,7 +1256,6 @@
     Statement* firstStmt() const;
     Statement* lastStmt() const;
 
-<<<<<<< HEAD
     Statement* GetFirstStatement() const
     {
         return bbStmtList;
@@ -1288,11 +1269,9 @@
     void SetLastStatement(Statement* stmt);
     void SetStatements(Statement* first, Statement* last);
 
-=======
     // Statements: convenience method for enabling range-based `for` iteration over the statement list, e.g.:
     //    for (Statement* const stmt : block->Statements())
     //
->>>>>>> 82f7144f
     StatementList Statements() const
     {
         return StatementList(firstStmt());
