// Licensed to the .NET Foundation under one or more agreements.
// The .NET Foundation licenses this file to you under the MIT license.

#ifndef INSTR_H
#define INSTR_H

#define BAD_CODE 0x0BADC0DE // better not match a real encoding!

enum instruction : unsigned
{
#if defined(TARGET_XARCH)
#define INST0(id, nm, um, mr, flags) INS_##id,
#define INST1(id, nm, um, mr, flags) INS_##id,
#define INST2(id, nm, um, mr, mi, flags) INS_##id,
#define INST3(id, nm, um, mr, mi, rm, flags) INS_##id,
#define INST4(id, nm, um, mr, mi, rm, a4, flags) INS_##id,
#define INST5(id, nm, um, mr, mi, rm, a4, rr, flags) INS_##id,
#include "instrs.h"

#elif defined(TARGET_ARM)
#define INST1(id, nm, fp, ldst, fmt, e1) INS_##id,
#define INST2(id, nm, fp, ldst, fmt, e1, e2) INS_##id,
#define INST3(id, nm, fp, ldst, fmt, e1, e2, e3) INS_##id,
#define INST4(id, nm, fp, ldst, fmt, e1, e2, e3, e4) INS_##id,
#define INST5(id, nm, fp, ldst, fmt, e1, e2, e3, e4, e5) INS_##id,
#define INST6(id, nm, fp, ldst, fmt, e1, e2, e3, e4, e5, e6) INS_##id,
#define INST8(id, nm, fp, ldst, fmt, e1, e2, e3, e4, e5, e6, e7, e8) INS_##id,
#define INST9(id, nm, fp, ldst, fmt, e1, e2, e3, e4, e5, e6, e7, e8, e9) INS_##id,
#include "instrs.h"

    INS_lea, // Not a real instruction. It is used for load the address of stack locals

#elif defined(TARGET_ARM64)
#define INST1(id, nm, ldst, fmt, e1) INS_##id,
#define INST2(id, nm, ldst, fmt, e1, e2) INS_##id,
#define INST3(id, nm, ldst, fmt, e1, e2, e3) INS_##id,
#define INST4(id, nm, ldst, fmt, e1, e2, e3, e4) INS_##id,
#define INST5(id, nm, ldst, fmt, e1, e2, e3, e4, e5) INS_##id,
#define INST6(id, nm, ldst, fmt, e1, e2, e3, e4, e5, e6) INS_##id,
#define INST9(id, nm, ldst, fmt, e1, e2, e3, e4, e5, e6, e7, e8, e9) INS_##id,
#include "instrs.h"

    INS_lea, // Not a real instruction. It is used for load the address of stack locals

#else
#error Unsupported target architecture
#endif

    INS_none,
    INS_count = INS_none
};

INDEBUG(const char* insName(instruction ins);)

enum insUpdateModes
{
    IUM_RD,
    IUM_WR,
    IUM_RW,
};

enum emitJumpKind
{
    EJ_NONE,
#define JMP_SMALL(en, rev, ins) EJ_##en,
#include "emitjmps.h"
    EJ_COUNT
};

enum GCtype : unsigned
{
    GCT_NONE,
    GCT_GCREF,
    GCT_BYREF
};

#if defined(TARGET_XARCH)
<<<<<<< HEAD
enum insFlags : uint8_t
{
    INS_FLAGS_None                      = 0x00,
    INS_FLAGS_ReadsFlags                = 0x01,
    INS_FLAGS_WritesFlags               = 0x02,
    INS_FLAGS_x87Instr                  = 0x04,
    INS_Flags_IsDstDstSrcAVXInstruction = 0x08,
    INS_Flags_IsDstSrcSrcAVXInstruction = 0x10,
=======

enum insFlags : uint32_t
{
    INS_FLAGS_None = 0,

    // Reads
    Reads_OF = 1 << 0,
    Reads_SF = 1 << 1,
    Reads_ZF = 1 << 2,
    Reads_PF = 1 << 3,
    Reads_CF = 1 << 4,
    Reads_DF = 1 << 5,

    // Writes
    Writes_OF = 1 << 6,
    Writes_SF = 1 << 7,
    Writes_ZF = 1 << 8,
    Writes_AF = 1 << 9,
    Writes_PF = 1 << 10,
    Writes_CF = 1 << 11,

    // Resets
    Resets_OF = 1 << 12,
    Resets_SF = 1 << 13,
    Resets_AF = 1 << 14,
    Resets_PF = 1 << 15,
    Resets_CF = 1 << 16,

    // Undefined
    Undefined_OF = 1 << 17,
    Undefined_SF = 1 << 18,
    Undefined_ZF = 1 << 19,
    Undefined_AF = 1 << 20,
    Undefined_PF = 1 << 21,
    Undefined_CF = 1 << 22,

    // Restore
    Restore_SF_ZF_AF_PF_CF = 1 << 23,

    // x87 instruction
    INS_FLAGS_x87Instr = 1 << 24,

    // Avx
    INS_Flags_IsDstDstSrcAVXInstruction = 1 << 25,
    INS_Flags_IsDstSrcSrcAVXInstruction = 1 << 26,
>>>>>>> 82f7144f

    // TODO-Cleanup:  Remove this flag and its usage from TARGET_XARCH
    INS_FLAGS_DONT_CARE = 0x00,
};
<<<<<<< HEAD
#elif defined(TARGET_ARMARCH)
enum insFlags : unsigned
=======

#elif defined(TARGET_ARM) || defined(TARGET_ARM64)
// TODO-Cleanup: Move 'insFlags' under TARGET_ARM
enum insFlags: unsigned
>>>>>>> 82f7144f
{
    INS_FLAGS_NOT_SET   = 0x00,
    INS_FLAGS_SET       = 0x01,
    INS_FLAGS_DONT_CARE = 0x02,
};
#else
#error Unsupported target architecture
#endif

#if defined(TARGET_ARM)
enum insOpts : unsigned
{
    INS_OPTS_NONE,
    INS_OPTS_LDST_PRE_DEC,
    INS_OPTS_LDST_POST_INC,

    INS_OPTS_RRX,
    INS_OPTS_LSL,
    INS_OPTS_LSR,
    INS_OPTS_ASR,
    INS_OPTS_ROR
};

INDEBUG(const char* insOptsName(insOpts opt);)

#elif defined(TARGET_ARM64)
enum insOpts : unsigned
{
    INS_OPTS_NONE,

    INS_OPTS_PRE_INDEX,
    INS_OPTS_POST_INDEX,

    INS_OPTS_LSL12,

    INS_OPTS_LSL = 4,
    INS_OPTS_LSR,
    INS_OPTS_ASR,
    INS_OPTS_ROR,

    INS_OPTS_UXTB = 8,
    INS_OPTS_UXTH,
    INS_OPTS_UXTW,
    INS_OPTS_UXTX,
    INS_OPTS_SXTB,
    INS_OPTS_SXTH,
    INS_OPTS_SXTW,
    INS_OPTS_SXTX,

    INS_OPTS_8B = 16,
    INS_OPTS_16B,
    INS_OPTS_4H,
    INS_OPTS_8H,
    INS_OPTS_2S,
    INS_OPTS_4S,
    INS_OPTS_1D,
    INS_OPTS_2D,

    INS_OPTS_MSL, // Vector Immediate (shifting ones variant)

    INS_OPTS_S_TO_4BYTE, // Single to INT32
    INS_OPTS_D_TO_4BYTE, // Double to INT32

    INS_OPTS_S_TO_8BYTE, // Single to INT64
    INS_OPTS_D_TO_8BYTE, // Double to INT64

    INS_OPTS_4BYTE_TO_S, // INT32 to Single
    INS_OPTS_4BYTE_TO_D, // INT32 to Double

    INS_OPTS_8BYTE_TO_S, // INT64 to Single
    INS_OPTS_8BYTE_TO_D, // INT64 to Double

    INS_OPTS_S_TO_D, // Single to Double
    INS_OPTS_D_TO_S, // Double to Single

    INS_OPTS_H_TO_S, // Half to Single
    INS_OPTS_H_TO_D, // Half to Double

    INS_OPTS_S_TO_H, // Single to Half
    INS_OPTS_D_TO_H, // Double to Half
};

INDEBUG(const char* insOptsName(insOpts opt);)

enum insCond : unsigned
{
    INS_COND_EQ,
    INS_COND_NE,
    INS_COND_HS,
    INS_COND_LO,

    INS_COND_MI,
    INS_COND_PL,
    INS_COND_VS,
    INS_COND_VC,

    INS_COND_HI,
    INS_COND_LS,
    INS_COND_GE,
    INS_COND_LT,

    INS_COND_GT,
    INS_COND_LE,
};

enum insCflags : unsigned
{
    INS_FLAGS_NONE,
    INS_FLAGS_V,
    INS_FLAGS_C,
    INS_FLAGS_CV,

    INS_FLAGS_Z,
    INS_FLAGS_ZV,
    INS_FLAGS_ZC,
    INS_FLAGS_ZCV,

    INS_FLAGS_N,
    INS_FLAGS_NV,
    INS_FLAGS_NC,
    INS_FLAGS_NCV,

    INS_FLAGS_NZ,
    INS_FLAGS_NZV,
    INS_FLAGS_NZC,
    INS_FLAGS_NZCV,
};

enum insBarrier : unsigned
{
    INS_BARRIER_OSHLD = 1,
    INS_BARRIER_OSHST = 2,
    INS_BARRIER_OSH   = 3,

    INS_BARRIER_NSHLD = 5,
    INS_BARRIER_NSHST = 6,
    INS_BARRIER_NSH   = 7,

    INS_BARRIER_ISHLD = 9,
    INS_BARRIER_ISHST = 10,
    INS_BARRIER_ISH   = 11,

    INS_BARRIER_LD = 13,
    INS_BARRIER_ST = 14,
    INS_BARRIER_SY = 15,
};
#endif

#undef EA_UNKNOWN
enum emitAttr : unsigned
{
    EA_UNKNOWN   = 0x000,
    EA_1BYTE     = 0x001,
    EA_2BYTE     = 0x002,
    EA_4BYTE     = 0x004,
    EA_8BYTE     = 0x008,
    EA_16BYTE    = 0x010,
    EA_32BYTE    = 0x020,
    EA_SIZE_MASK = 0x03F,

#ifdef TARGET_64BIT
    EA_PTRSIZE = EA_8BYTE,
#else
    EA_PTRSIZE = EA_4BYTE,
#endif

    EA_GCREF_FLG     = 0x080,
    EA_GCREF         = EA_GCREF_FLG | EA_PTRSIZE, /* size == -1 */
    EA_BYREF_FLG     = 0x100,
    EA_BYREF         = EA_BYREF_FLG | EA_PTRSIZE, /* size == -2 */
    EA_DSP_RELOC_FLG = 0x200,
    EA_CNS_RELOC_FLG = 0x400,
};

#define EA_ATTR(x) ((emitAttr)(x))
#define EA_SIZE(x) ((emitAttr)(((unsigned)(x)) & EA_SIZE_MASK))
#define EA_SIZE_IN_BYTES(x) ((UNATIVE_OFFSET)(EA_SIZE(x)))
#define EA_SET_SIZE(x, sz) ((emitAttr)((((unsigned)(x)) & ~EA_SIZE_MASK) | (sz)))
#define EA_SET_FLG(x, flg) ((emitAttr)(((unsigned)(x)) | (flg)))
#define EA_4BYTE_DSP_RELOC (EA_SET_FLG(EA_4BYTE, EA_DSP_RELOC_FLG))
#define EA_PTR_DSP_RELOC (EA_SET_FLG(EA_PTRSIZE, EA_DSP_RELOC_FLG))
#define EA_HANDLE_CNS_RELOC (EA_SET_FLG(EA_PTRSIZE, EA_CNS_RELOC_FLG))
#define EA_IS_GCREF(x) ((((unsigned)(x)) & ((unsigned)EA_GCREF_FLG)) != 0)
#define EA_IS_BYREF(x) ((((unsigned)(x)) & ((unsigned)EA_BYREF_FLG)) != 0)
#define EA_IS_GCREF_OR_BYREF(x) ((((unsigned)(x)) & ((unsigned)(EA_BYREF_FLG | EA_GCREF_FLG))) != 0)
#define EA_IS_DSP_RELOC(x) ((((unsigned)(x)) & ((unsigned)EA_DSP_RELOC_FLG)) != 0)
#define EA_IS_CNS_RELOC(x) ((((unsigned)(x)) & ((unsigned)EA_CNS_RELOC_FLG)) != 0)
#define EA_IS_RELOC(x) (EA_IS_DSP_RELOC(x) || EA_IS_CNS_RELOC(x))
#define EA_TYPE(x) ((emitAttr)(((unsigned)(x)) & ~(EA_DSP_RELOC_FLG | EA_CNS_RELOC_FLG)))

#define EmitSize(x) (EA_ATTR(genTypeSize(TypeGet(x))))

#ifdef TARGET_XARCH
constexpr instruction INS_BREAKPOINT = INS_int3;
#endif

#ifdef TARGET_ARM
constexpr instruction INS_MULADD     = INS_mla;
constexpr instruction INS_ABS        = INS_vabs;
constexpr instruction INS_SQRT       = INS_vsqrt;
constexpr instruction INS_BREAKPOINT = INS_bkpt;
#endif

#ifdef TARGET_ARM64
constexpr instruction INS_MULADD = INS_madd;
constexpr instruction INS_ABS    = INS_fabs;
constexpr instruction INS_SQRT   = INS_fsqrt;
#if defined(TARGET_UNIX)
constexpr instruction INS_BREAKPOINT = INS_brk;
#else
constexpr instruction INS_BREAKPOINT = INS_bkpt;
#endif
#endif

#endif // INSTR_H<|MERGE_RESOLUTION|>--- conflicted
+++ resolved
@@ -75,16 +75,6 @@
 };
 
 #if defined(TARGET_XARCH)
-<<<<<<< HEAD
-enum insFlags : uint8_t
-{
-    INS_FLAGS_None                      = 0x00,
-    INS_FLAGS_ReadsFlags                = 0x01,
-    INS_FLAGS_WritesFlags               = 0x02,
-    INS_FLAGS_x87Instr                  = 0x04,
-    INS_Flags_IsDstDstSrcAVXInstruction = 0x08,
-    INS_Flags_IsDstSrcSrcAVXInstruction = 0x10,
-=======
 
 enum insFlags : uint32_t
 {
@@ -130,20 +120,14 @@
     // Avx
     INS_Flags_IsDstDstSrcAVXInstruction = 1 << 25,
     INS_Flags_IsDstSrcSrcAVXInstruction = 1 << 26,
->>>>>>> 82f7144f
 
     // TODO-Cleanup:  Remove this flag and its usage from TARGET_XARCH
     INS_FLAGS_DONT_CARE = 0x00,
 };
-<<<<<<< HEAD
-#elif defined(TARGET_ARMARCH)
-enum insFlags : unsigned
-=======
 
 #elif defined(TARGET_ARM) || defined(TARGET_ARM64)
 // TODO-Cleanup: Move 'insFlags' under TARGET_ARM
-enum insFlags: unsigned
->>>>>>> 82f7144f
+enum insFlags : unsigned
 {
     INS_FLAGS_NOT_SET   = 0x00,
     INS_FLAGS_SET       = 0x01,
