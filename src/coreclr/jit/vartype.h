// Licensed to the .NET Foundation under one or more agreements.
// The .NET Foundation licenses this file to you under the MIT license.

/*****************************************************************************/
#ifndef _VARTYPE_H_
#define _VARTYPE_H_
/*****************************************************************************/
#include "error.h"

enum var_types_classification
{
    VTF_ANY = 0x0000,
    VTF_INT = 0x0001,
    VTF_UNS = 0x0002, // type is unsigned
    VTF_FLT = 0x0004,
    VTF_GCR = 0x0008, // type is GC ref
    VTF_BYR = 0x0010, // type is Byref
    VTF_I   = 0x0020, // is machine sized
    VTF_S   = 0x0040, // is a struct type
};

<<<<<<< HEAD
enum var_types : BYTE
{
#define DEF_TP(tn, nm, jitType, verType, sz, sze, asze, st, al, tf) TYP_##tn,
#include "typelist.h"
#undef DEF_TP
    TYP_COUNT
};
=======
#include "vartypesdef.h"
>>>>>>> 82f7144f

/*****************************************************************************
 * C-style pointers are implemented as TYP_INT or TYP_LONG depending on the
 * platform
 */

#ifdef TARGET_64BIT
#define TYP_I_IMPL TYP_LONG
#define TYP_U_IMPL TYP_ULONG
#else
#define TYP_I_IMPL TYP_INT
#define TYP_U_IMPL TYP_UINT
#ifdef _PREFAST_
// We silence this in the 32-bit build because for portability, we like to have asserts like this:
// assert(op2->gtType == TYP_INT || op2->gtType == TYP_I_IMPL);
// This is obviously redundant for 32-bit builds, but we don't want to have ifdefs and different
// asserts just for 64-bit builds, so for now just silence the assert
#pragma warning(disable : 6287) // warning 6287: the left and right sub-expressions are identical
#endif                          //_PREFAST_
#endif

/*****************************************************************************/

const extern BYTE varTypeClassification[TYP_COUNT];

// make any class with a TypeGet member also have a function TypeGet() that does the same thing
template <class T>
inline var_types TypeGet(T* t)
{
    return t->TypeGet();
}

// make a TypeGet function which is the identity function for var_types
// the point of this and the preceding template is now you can make template functions
// that work on var_types as well as any object that exposes a TypeGet method.
// such as all of these varTypeIs* functions
inline var_types TypeGet(var_types v)
{
    return v;
}

#ifdef FEATURE_SIMD
template <class T>
inline bool varTypeIsSIMD(T vt)
{
    switch (TypeGet(vt))
    {
        case TYP_SIMD8:
        case TYP_SIMD12:
        case TYP_SIMD16:
        case TYP_SIMD32:
            return true;
        default:
            return false;
    }
}
#else  // FEATURE_SIMD

// Always return false if FEATURE_SIMD is not enabled
template <class T>
inline bool varTypeIsSIMD(T vt)
{
    return false;
}
#endif // !FEATURE_SIMD

template <class T>
inline bool varTypeIsIntegral(T vt)
{
    return ((varTypeClassification[TypeGet(vt)] & (VTF_INT)) != 0);
}

template <class T>
inline bool varTypeIsIntegralOrI(T vt)
{
    return ((varTypeClassification[TypeGet(vt)] & (VTF_INT | VTF_I)) != 0);
}

template <class T>
inline bool varTypeIsUnsigned(T vt)
{
    return ((varTypeClassification[TypeGet(vt)] & (VTF_UNS)) != 0);
}

template <class T>
inline bool varTypeIsSigned(T vt)
{
    return varTypeIsIntegralOrI(vt) && !varTypeIsUnsigned(vt);
}

<<<<<<< HEAD
inline var_types_classification varTypeKind(var_types type)
{
    return static_cast<var_types_classification>(varTypeClassification[type] &
                                                 (VTF_INT | VTF_FLT | VTF_GCR | VTF_BYR | VTF_S));
}

// If "vt" is an unsigned integral type, returns the corresponding signed integral type, otherwise
// return "vt".
inline var_types varTypeUnsignedToSigned(var_types vt)
=======
// If "vt" represents an unsigned integral type, returns the corresponding signed integral type,
// otherwise returns the original type.
template <class T>
inline var_types varTypeToSigned(T vt)
>>>>>>> 82f7144f
{
    var_types type = TypeGet(vt);
    if (varTypeIsUnsigned(type))
    {
        switch (type)
        {
            case TYP_BOOL:
            case TYP_UBYTE:
                return TYP_BYTE;
            case TYP_USHORT:
                return TYP_SHORT;
            case TYP_UINT:
                return TYP_INT;
            case TYP_ULONG:
                return TYP_LONG;
            default:
                unreached();
        }
    }

    return type;
}

// If "vt" represents a signed integral type, returns the corresponding unsigned integral type,
// otherwise returns the original type.
template <class T>
inline var_types varTypeToUnsigned(T vt)
{
    // Force signed types into corresponding unsigned type.
    var_types type = TypeGet(vt);
    switch (type)
    {
        case TYP_BYTE:
            return TYP_UBYTE;
        case TYP_SHORT:
            return TYP_USHORT;
        case TYP_INT:
            return TYP_UINT;
        case TYP_LONG:
            return TYP_ULONG;
        default:
            return type;
    }
}

template <class T>
inline bool varTypeIsFloating(T vt)
{
    return ((varTypeClassification[TypeGet(vt)] & (VTF_FLT)) != 0);
}

template <class T>
inline bool varTypeIsArithmetic(T vt)
{
    return ((varTypeClassification[TypeGet(vt)] & (VTF_INT | VTF_FLT)) != 0);
}

template <class T>
inline unsigned varTypeGCtype(T vt)
{
    return (unsigned)(varTypeClassification[TypeGet(vt)] & (VTF_GCR | VTF_BYR));
}

template <class T>
inline bool varTypeIsGC(T vt)
{
    return (varTypeGCtype(vt) != 0);
}

template <class T>
inline bool varTypeIsI(T vt)
{
    return ((varTypeClassification[TypeGet(vt)] & VTF_I) != 0);
}

template <class T>
inline bool varTypeIsByte(T vt)
{
    return (TypeGet(vt) >= TYP_BOOL) && (TypeGet(vt) <= TYP_UBYTE);
}

template <class T>
inline bool varTypeIsShort(T vt)
{
    return (TypeGet(vt) == TYP_SHORT) || (TypeGet(vt) == TYP_USHORT);
}

template <class T>
inline bool varTypeIsSmall(T vt)
{
    return (TypeGet(vt) >= TYP_BOOL) && (TypeGet(vt) <= TYP_USHORT);
}

template <class T>
inline bool varTypeIsSmallInt(T vt)
{
    return (TypeGet(vt) >= TYP_BYTE) && (TypeGet(vt) <= TYP_USHORT);
}

template <class T>
inline bool varTypeIsSmallSigned(T vt)
{
    return (TypeGet(vt) == TYP_BYTE) || (TypeGet(vt) == TYP_SHORT);
}

template <class T>
inline bool varTypeIsSmallUnsigned(T vt)
{
    return (TypeGet(vt) == TYP_BOOL) || (TypeGet(vt) == TYP_UBYTE) || (TypeGet(vt) == TYP_USHORT);
}

template <class T>
inline bool varTypeIsIntOrI(T vt)
{
    return ((TypeGet(vt) == TYP_INT)
#ifdef TARGET_64BIT
            || (TypeGet(vt) == TYP_I_IMPL)
#endif // TARGET_64BIT
                );
}

template <class T>
<<<<<<< HEAD
inline bool varActualTypeIsIntOrI(T vt)
=======
inline bool genActualTypeIsInt(T vt)
{
    return ((TypeGet(vt) >= TYP_BOOL) && (TypeGet(vt) <= TYP_UINT));
}

template <class T>
inline bool genActualTypeIsIntOrI(T vt)
>>>>>>> 82f7144f
{
    return ((TypeGet(vt) >= TYP_BOOL) && (TypeGet(vt) <= TYP_U_IMPL));
}

template <class T>
inline bool genActualTypeIsIntOrI(T vt)
{
    return varActualTypeIsIntOrI(vt);
}

constexpr bool varTypeIsInt(var_types t)
{
    return (t == TYP_INT) || (t == TYP_UINT);
}

template <class T>
inline bool varTypeIsLong(T vt)
{
    return (TypeGet(vt) >= TYP_LONG) && (TypeGet(vt) <= TYP_ULONG);
}

template <class T>
inline bool varTypeIsMultiReg(T vt)
{
#ifdef TARGET_64BIT
    return false;
#else
    return (TypeGet(vt) == TYP_LONG);
#endif
}

template <class T>
inline bool varTypeIsSingleReg(T vt)
{
    return !varTypeIsMultiReg(vt);
}

template <class T>
inline bool varTypeIsComposite(T vt)
{
    return (!varTypeIsArithmetic(TypeGet(vt)) && TypeGet(vt) != TYP_VOID);
}

// Is this type promotable?
// In general only structs are promotable.
// However, a SIMD type, e.g. TYP_SIMD may be handled as either a struct, OR a
// fully-promoted register type.
// On 32-bit systems longs are split into an upper and lower half, and they are
// handled as if they are structs with two integer fields.

template <class T>
inline bool varTypeIsPromotable(T vt)
{
    return varTypeIsStruct(vt)
#ifndef TARGET_64BIT
           || varTypeIsLong(vt)
#endif
        ;
}

template <class T>
inline bool varTypeIsStruct(T vt)
{
    return ((varTypeClassification[TypeGet(vt)] & VTF_S) != 0);
}

template <class T>
inline bool varTypeUsesFloatReg(T vt)
{
    // Note that not all targets support SIMD, but if they don't, varTypeIsSIMD will
    // always return false.
    return varTypeIsFloating(vt) || varTypeIsSIMD(vt);
}

template <class T>
inline bool varTypeUsesFloatArgReg(T vt)
{
#ifdef TARGET_ARM64
    // Arm64 passes SIMD types in floating point registers.
    return varTypeUsesFloatReg(vt);
#else
    // Other targets pass them as regular structs - by reference or by value.
    return varTypeIsFloating(vt);
#endif
}

extern const BYTE genTypeSizes[TYP_COUNT];

inline unsigned varTypeSize(var_types type)
{
    assert(type < _countof(genTypeSizes));
    return genTypeSizes[type];
}

inline unsigned varTypeBitSize(var_types type)
{
    return varTypeSize(type) * 8;
}

extern const BYTE genActualTypes[TYP_COUNT];

inline var_types varActualType(var_types type)
{
    // Spot check to make certain the table is in synch with the enum
    assert(genActualTypes[TYP_DOUBLE] == TYP_DOUBLE);
    assert(genActualTypes[TYP_REF] == TYP_REF);

    assert(static_cast<unsigned>(type) < _countof(genActualTypes));
    return static_cast<var_types>(genActualTypes[type]);
}

inline var_types varTypeToUnsigned(var_types type)
{
    switch (type)
    {
        case TYP_BYTE:
            return TYP_UBYTE;
        case TYP_SHORT:
            return TYP_USHORT;
        case TYP_INT:
            return TYP_UINT;
        case TYP_LONG:
            return TYP_ULONG;
        default:
            return type;
    }
}

inline var_types varTypeToSigned(var_types type)
{
    switch (type)
    {
        case TYP_BOOL:
        case TYP_UBYTE:
            return TYP_BYTE;
        case TYP_USHORT:
            return TYP_SHORT;
        case TYP_UINT:
            return TYP_INT;
        case TYP_ULONG:
            return TYP_LONG;
        default:
            return type;
    }
}

inline var_types varTypeAddrAdd(var_types type)
{
    return (type == TYP_REF) ? TYP_BYREF : type;
}

inline var_types varTypeNodeType(var_types type)
{
    switch (type)
    {
        case TYP_UINT:
            return TYP_INT;
        case TYP_ULONG:
            return TYP_LONG;
        default:
            return type;
    }
}

inline bool varTypeSmallIntCanRepresentValue(var_types type, ssize_t value)
{
    switch (type)
    {
        case TYP_UBYTE:
        case TYP_BOOL:
            return FitsIn<uint8_t>(value);
        case TYP_BYTE:
            return FitsIn<int8_t>(value);
        case TYP_USHORT:
            return FitsIn<uint16_t>(value);
        case TYP_SHORT:
            return FitsIn<int16_t>(value);
        default:
            unreached();
    }
}

#ifdef FEATURE_SIMD
constexpr var_types getSIMDTypeForSize(unsigned size)
{
    switch (size)
    {
        case 8:
            return TYP_SIMD8;
        case 12:
            return TYP_SIMD12;
        case 16:
            return TYP_SIMD16;
        case 32:
            return TYP_SIMD32;
        default:
            unreached();
    }
}

inline int getSIMDVectorLength(unsigned simdSize, var_types baseType)
{
    return simdSize / varTypeSize(baseType);
}
#endif // FEATURE_SIMD

#endif // _VARTYPE_H_<|MERGE_RESOLUTION|>--- conflicted
+++ resolved
@@ -19,17 +19,7 @@
     VTF_S   = 0x0040, // is a struct type
 };
 
-<<<<<<< HEAD
-enum var_types : BYTE
-{
-#define DEF_TP(tn, nm, jitType, verType, sz, sze, asze, st, al, tf) TYP_##tn,
-#include "typelist.h"
-#undef DEF_TP
-    TYP_COUNT
-};
-=======
 #include "vartypesdef.h"
->>>>>>> 82f7144f
 
 /*****************************************************************************
  * C-style pointers are implemented as TYP_INT or TYP_LONG depending on the
@@ -120,22 +110,16 @@
     return varTypeIsIntegralOrI(vt) && !varTypeIsUnsigned(vt);
 }
 
-<<<<<<< HEAD
 inline var_types_classification varTypeKind(var_types type)
 {
     return static_cast<var_types_classification>(varTypeClassification[type] &
                                                  (VTF_INT | VTF_FLT | VTF_GCR | VTF_BYR | VTF_S));
 }
 
-// If "vt" is an unsigned integral type, returns the corresponding signed integral type, otherwise
-// return "vt".
-inline var_types varTypeUnsignedToSigned(var_types vt)
-=======
 // If "vt" represents an unsigned integral type, returns the corresponding signed integral type,
 // otherwise returns the original type.
 template <class T>
 inline var_types varTypeToSigned(T vt)
->>>>>>> 82f7144f
 {
     var_types type = TypeGet(vt);
     if (varTypeIsUnsigned(type))
@@ -258,17 +242,13 @@
 }
 
 template <class T>
-<<<<<<< HEAD
+inline bool varActualTypeIsInt(T vt)
+{
+    return ((TypeGet(vt) >= TYP_BOOL) && (TypeGet(vt) <= TYP_UINT));
+}
+
+template <class T>
 inline bool varActualTypeIsIntOrI(T vt)
-=======
-inline bool genActualTypeIsInt(T vt)
-{
-    return ((TypeGet(vt) >= TYP_BOOL) && (TypeGet(vt) <= TYP_UINT));
-}
-
-template <class T>
-inline bool genActualTypeIsIntOrI(T vt)
->>>>>>> 82f7144f
 {
     return ((TypeGet(vt) >= TYP_BOOL) && (TypeGet(vt) <= TYP_U_IMPL));
 }
