--- conflicted
+++ resolved
@@ -520,12 +520,9 @@
 #endif // defined(TARGET_ARM64)
 #endif // DEBUG
 
-<<<<<<< HEAD
-=======
 // Allow to enregister locals with struct type.
 CONFIG_INTEGER(JitEnregStructLocals, W("JitEnregStructLocals"), 0)
 
->>>>>>> a629767a
 #undef CONFIG_INTEGER
 #undef CONFIG_STRING
 #undef CONFIG_METHODSET