--- conflicted
+++ resolved
@@ -283,13 +283,29 @@
 #endif
             )
     {
-<<<<<<< HEAD
         return immOp;
     }
 
     assert(!immOp->IsIntCon());
     assert(varTypeIsUnsigned(immOp));
 
+    return addRangeCheckForHWIntrinsic(immOp, immLowerBound, immUpperBound);
+}
+
+//------------------------------------------------------------------------
+// addRangeCheckForHWIntrinsic: add a GT_HW_INTRINSIC_CHK node for an intrinsic
+//
+// Arguments:
+//    immOp         -- the immediate operand of the intrinsic
+//    immLowerBound -- lower incl. bound for a value of the immediate operand (for a non-full-range imm-intrinsic)
+//    immUpperBound -- upper incl. bound for a value of the immediate operand (for a non-full-range imm-intrinsic)
+//
+// Return Value:
+//     add a GT_HW_INTRINSIC_CHK node for non-full-range imm-intrinsic, which would throw ArgumentOutOfRangeException
+//     when the imm-argument is not in the valid range
+//
+GenTree* Compiler::addRangeCheckForHWIntrinsic(GenTree* immOp, int immLowerBound, int immUpperBound)
+{
     // Bounds check for value of an immediate operand
     //   (immLowerBound <= immOp) && (immOp <= immUpperBound)
     //
@@ -309,14 +325,6 @@
     impMakeMultiUse(immOp, 2, immOpUses, CHECK_SPILL_ALL DEBUGARG("hw intrinsic range check temp"));
 
     if (immLowerBound != 0)
-=======
-        assert(!immOp->IsCnsIntOrI());
-        assert(varTypeIsUnsigned(immOp));
-
-        return addRangeCheckForHWIntrinsic(immOp, immLowerBound, immUpperBound);
-    }
-    else
->>>>>>> 34dff2d3
     {
         immOpUses[1] = gtNewOperNode(GT_SUB, TYP_INT, immOpUses[1], gtNewIconNode(immLowerBound, TYP_INT));
     }
@@ -325,52 +333,6 @@
         GenTreeBoundsChk(GT_HW_INTRINSIC_CHK, immOpUses[1], adjustedUpperBoundNode, SCK_ARG_RNG_EXCPN);
 
     return gtNewCommaNode(hwIntrinsicChk, immOpUses[0]);
-}
-
-//------------------------------------------------------------------------
-// addRangeCheckForHWIntrinsic: add a GT_HW_INTRINSIC_CHK node for an intrinsic
-//
-// Arguments:
-//    immOp         -- the immediate operand of the intrinsic
-//    immLowerBound -- lower incl. bound for a value of the immediate operand (for a non-full-range imm-intrinsic)
-//    immUpperBound -- upper incl. bound for a value of the immediate operand (for a non-full-range imm-intrinsic)
-//
-// Return Value:
-//     add a GT_HW_INTRINSIC_CHK node for non-full-range imm-intrinsic, which would throw ArgumentOutOfRangeException
-//     when the imm-argument is not in the valid range
-//
-GenTree* Compiler::addRangeCheckForHWIntrinsic(GenTree* immOp, int immLowerBound, int immUpperBound)
-{
-    // Bounds check for value of an immediate operand
-    //   (immLowerBound <= immOp) && (immOp <= immUpperBound)
-    //
-    // implemented as a single comparison in the form of
-    //
-    // if ((immOp - immLowerBound) >= (immUpperBound - immLowerBound + 1))
-    // {
-    //     throw new ArgumentOutOfRangeException();
-    // }
-    //
-    // The value of (immUpperBound - immLowerBound + 1) is denoted as adjustedUpperBound.
-
-    const ssize_t adjustedUpperBound     = (ssize_t)immUpperBound - immLowerBound + 1;
-    GenTree*      adjustedUpperBoundNode = gtNewIconNode(adjustedUpperBound, TYP_INT);
-
-    GenTree* immOpDup = nullptr;
-
-    immOp = impCloneExpr(immOp, &immOpDup, NO_CLASS_HANDLE, (unsigned)CHECK_SPILL_ALL,
-                         nullptr DEBUGARG("Clone an immediate operand for immediate value bounds check"));
-
-    if (immLowerBound != 0)
-    {
-        immOpDup = gtNewOperNode(GT_SUB, TYP_INT, immOpDup, gtNewIconNode(immLowerBound, TYP_INT));
-    }
-
-    GenTreeBoundsChk* hwIntrinsicChk = new (this, GT_HW_INTRINSIC_CHK)
-        GenTreeBoundsChk(GT_HW_INTRINSIC_CHK, TYP_VOID, immOpDup, adjustedUpperBoundNode, SCK_RNGCHK_FAIL);
-    hwIntrinsicChk->gtThrowKind = SCK_ARG_RNG_EXCPN;
-
-    return gtNewOperNode(GT_COMMA, immOp->TypeGet(), hwIntrinsicChk, immOp);
 }
 
 //------------------------------------------------------------------------
