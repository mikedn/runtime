// Licensed to the .NET Foundation under one or more agreements.
// The .NET Foundation licenses this file to you under the MIT license.

#include "jitpch.h"
#ifdef _MSC_VER
#pragma hdrstop
#endif

#include "_typeinfo.h"

<<<<<<< HEAD
const ti_types g_ti_types_map[CORINFO_TYPE_COUNT] = {
    // see the definition of enum CorInfoType in file inc/corinfo.h
    TI_ERROR,  // CORINFO_TYPE_UNDEF           = 0x0,
    TI_ERROR,  // CORINFO_TYPE_VOID            = 0x1,
    TI_INT,    // CORINFO_TYPE_BOOL            = 0x2,
    TI_INT,    // CORINFO_TYPE_CHAR            = 0x3,
    TI_INT,    // CORINFO_TYPE_BYTE            = 0x4,
    TI_INT,    // CORINFO_TYPE_UBYTE           = 0x5,
    TI_INT,    // CORINFO_TYPE_SHORT           = 0x6,
    TI_INT,    // CORINFO_TYPE_USHORT          = 0x7,
    TI_INT,    // CORINFO_TYPE_INT             = 0x8,
    TI_INT,    // CORINFO_TYPE_UINT            = 0x9,
    TI_LONG,   // CORINFO_TYPE_LONG            = 0xa,
    TI_LONG,   // CORINFO_TYPE_ULONG           = 0xb,
    TI_I_IMPL, // CORINFO_TYPE_NATIVEINT       = 0xc,
    TI_I_IMPL, // CORINFO_TYPE_NATIVEUINT      = 0xd,
    TI_DOUBLE, // CORINFO_TYPE_FLOAT           = 0xe,
    TI_DOUBLE, // CORINFO_TYPE_DOUBLE          = 0xf,
    TI_REF,    // CORINFO_TYPE_STRING          = 0x10,
    TI_ERROR,  // CORINFO_TYPE_PTR             = 0x11,
    TI_ERROR,  // CORINFO_TYPE_BYREF           = 0x12,
    TI_STRUCT, // CORINFO_TYPE_VALUECLASS      = 0x13,
    TI_REF,    // CORINFO_TYPE_CLASS           = 0x14,
    TI_STRUCT, // CORINFO_TYPE_REFANY          = 0x15,
    TI_ERROR,  // CORINFO_TYPE_VAR             = 0x16,
};

=======
bool Compiler::tiCompatibleWith(const typeInfo& child, const typeInfo& parent, bool normalisedForStack) const
{
>>>>>>> 672b46fd
#ifdef DEBUG

<<<<<<< HEAD
typeInfo Compiler::verMakeTypeInfo(CorInfoType ciType, CORINFO_CLASS_HANDLE clsHnd)
{
    assert(ciType < CORINFO_TYPE_COUNT);
=======
    bool compatible = typeInfo::tiCompatibleWith(info.compCompHnd, child, parent, normalisedForStack);
>>>>>>> 672b46fd

    typeInfo tiResult;
    switch (ciType)
    {
        case CORINFO_TYPE_STRING:
        case CORINFO_TYPE_CLASS:
            tiResult = verMakeTypeInfo(clsHnd);
            if (!tiResult.IsType(TI_REF))
            { // type must be consistent with element type
                return typeInfo();
            }
            break;

#ifdef TARGET_64BIT
        case CORINFO_TYPE_NATIVEINT:
        case CORINFO_TYPE_NATIVEUINT:
            if (clsHnd)
            {
                // If we have more precise information, use it
                return verMakeTypeInfo(clsHnd);
            }
            else
            {
                return typeInfo::nativeInt();
            }
            break;
#endif // TARGET_64BIT

<<<<<<< HEAD
        case CORINFO_TYPE_VALUECLASS:
        case CORINFO_TYPE_REFANY:
            tiResult = verMakeTypeInfo(clsHnd);
            // type must be constant with element type;
            if (!tiResult.IsValueClass())
            {
                return typeInfo();
            }
            break;

        case CORINFO_TYPE_PTR: // for now, pointers are treated as an error
        case CORINFO_TYPE_VOID:
            return typeInfo();
            break;

        case CORINFO_TYPE_BYREF:
        {
            CORINFO_CLASS_HANDLE childClassHandle;
            CorInfoType          childType = info.compCompHnd->getChildType(clsHnd, &childClassHandle);
            return verMakeTypeInfo(childType, childClassHandle).MakeByRef();
        }
        break;

        case CORINFO_TYPE_VAR:
            unreached();

        default:
            if (clsHnd)
            { // If we have more precise information, use it
                return typeInfo(TI_STRUCT, clsHnd);
            }
            else
            {
                return typeInfo(JITtype2tiType(ciType));
            }
    }
    return tiResult;
}

typeInfo Compiler::verMakeTypeInfo(CORINFO_CLASS_HANDLE clsHnd)
=======
bool Compiler::tiMergeCompatibleWith(const typeInfo& child, const typeInfo& parent, bool normalisedForStack) const
{
    return typeInfo::tiMergeCompatibleWith(info.compCompHnd, child, parent, normalisedForStack);
}

bool Compiler::tiMergeToCommonParent(typeInfo* pDest, const typeInfo* pSrc, bool* changed) const
>>>>>>> 672b46fd
{
    if (clsHnd == nullptr)
    {
        return typeInfo();
    }

<<<<<<< HEAD
    // Byrefs should only occur in method and local signatures, which are accessed
    // using ICorClassInfo and ICorClassInfo.getChildType.
    // So findClass() and getClassAttribs() should not be called for byrefs
=======
    bool mergeable = typeInfo::tiMergeToCommonParent(info.compCompHnd, pDest, pSrc, changed);
>>>>>>> 672b46fd

    if (JITtype2varType(info.compCompHnd->asCorInfoType(clsHnd)) == TYP_BYREF)
    {
        assert(!"Did findClass() return a Byref?");
        return typeInfo();
    }

    unsigned attribs = info.compCompHnd->getClassAttribs(clsHnd);

    if ((attribs & CORINFO_FLG_VALUECLASS) != 0)
    {
        CorInfoType t = info.compCompHnd->getTypeForPrimitiveValueClass(clsHnd);

        // Meta-data validation should ensure that CORINF_TYPE_BYREF should
        // not occur here, so we may want to change this to an assert instead.
        if ((t == CORINFO_TYPE_VOID) || (t == CORINFO_TYPE_BYREF) || (t == CORINFO_TYPE_PTR))
        {
            return typeInfo();
        }

#ifdef TARGET_64BIT
        if ((t == CORINFO_TYPE_NATIVEINT) || (t == CORINFO_TYPE_NATIVEUINT))
        {
            return typeInfo::nativeInt();
        }
#endif // TARGET_64BIT

        if (t != CORINFO_TYPE_UNDEF)
        {
            return typeInfo(JITtype2tiType(t));
        }

        return typeInfo(TI_STRUCT, clsHnd);
    }

    if ((attribs & CORINFO_FLG_GENERIC_TYPE_VARIABLE) != 0)
    {
        unreached();
    }

    return typeInfo(TI_REF, clsHnd);
}

// Note that we specifically ignore the permanent byref here. The rationale is that
// the type system doesn't know about this (it's jit only), ie, signatures don't specify if
// a byref is safe, so they are fully equivalent for the jit, except for the RET instruction,
// instructions that load safe byrefs and the stack merging logic, which need to know about
// the bit
bool typeInfo::AreEquivalent(const typeInfo& li, const typeInfo& ti)
{
    unsigned allFlags = TI_FLAG_DATA_MASK | TI_FLAG_BYREF;
#ifdef TARGET_64BIT
    allFlags |= TI_FLAG_NATIVE_INT;
#endif // TARGET_64BIT

    if ((li.m_flags & allFlags) != (ti.m_flags & allFlags))
    {
        return false;
    }

    unsigned type = li.m_flags & TI_FLAG_DATA_MASK;
    // TI_ERROR looks like it needs more than enum.  This optimises the success case a bit
    assert(TI_ERROR < TI_ONLY_ENUM);
    if (type > TI_ONLY_ENUM)
    {
        return true;
    }
    if (type == TI_ERROR)
    {
        return false; // TI_ERROR != TI_ERROR
    }
    assert(li.m_cls != NO_CLASS_HANDLE && ti.m_cls != NO_CLASS_HANDLE);
    return li.m_cls == ti.m_cls;
}

BOOL Compiler::tiCompatibleWith(const typeInfo& child, const typeInfo& parent) const
{
    return typeInfo::tiCompatibleWith(info.compCompHnd, child, parent);
}

typeInfo DereferenceByRef(const typeInfo& ti)
{
    return typeInfo(ti).DereferenceByRef();
}

static BOOL tiCompatibleWithByRef(ICorJitInfo* vm, const typeInfo& child, const typeInfo& parent)
{
    assert(parent.IsByRef());

    if (!child.IsByRef())
    {
        return FALSE;
    }

    // Byrefs are compatible if the underlying types are equivalent
    typeInfo childTarget  = ::DereferenceByRef(child);
    typeInfo parentTarget = ::DereferenceByRef(parent);

    if (typeInfo::AreEquivalent(childTarget, parentTarget))
    {
        return TRUE;
    }

    // Make sure that both types have a valid m_cls
    if ((childTarget.IsType(TI_REF) || childTarget.IsType(TI_STRUCT)) &&
        (parentTarget.IsType(TI_REF) || parentTarget.IsType(TI_STRUCT)))
    {
        return vm->areTypesEquivalent(childTarget.GetClassHandle(), parentTarget.GetClassHandle());
    }

    return FALSE;
}

/*****************************************************************************
 * Verify child is compatible with the template parent.  Basically, that
 * child is a "subclass" of parent -it can be substituted for parent
 * anywhere.  Note that if parent contains fancy flags, such as "uninitialized"
 * , "is this ptr", or  "has byref local/field" info, then child must also
 * contain those flags, otherwise FALSE will be returned !
 *
 * Rules for determining compatibility:
 *
 * If parent is a primitive type or value class, then child must be the
 * same primitive type or value class.  The exception is that the built in
 * value classes System/Boolean etc. are treated as synonyms for
 * TI_BYTE etc.
 *
 * If parent is a byref of a primitive type or value class, then child
 * must be a byref of the same (rules same as above case).
 *
 * Byrefs are compatible only with byrefs.
 *
 * If parent is an object, child must be a subclass of it, implement it
 * (if it is an interface), or be null.
 *
 * If parent is an array, child must be the same or subclassed array.
 *
 * If parent is a null objref, only null is compatible with it.
 *
 * If the "uninitialized", "by ref local/field", "this pointer" or other flags
 * are different, the items are incompatible.
 *
 * parent CANNOT be an undefined (dead) item.
 *
 */

BOOL typeInfo::tiCompatibleWith(ICorJitInfo* vm, const typeInfo& child, const typeInfo& parent)
{
    if (typeInfo::AreEquivalent(child, parent))
    {
        return TRUE;
    }

    if (parent.IsType(TI_REF))
    {
        return child.IsType(TI_REF) && vm->canCast(child.m_cls, parent.m_cls);
    }

    if (parent.IsType(TI_METHOD))
    {
        // Right now we don't bother merging method handles
        return child.IsType(TI_METHOD);
    }

    if (parent.IsType(TI_STRUCT))
    {
        return child.IsType(TI_STRUCT) && vm->areTypesEquivalent(child.m_cls, parent.m_cls);
    }

    if (parent.IsByRef())
    {
        return tiCompatibleWithByRef(vm, child, parent);
    }

#ifdef TARGET_64BIT
    // On 64-bit targets we have precise representation for native int, so these rules
    // represent the fact that the ECMA spec permits the implicit conversion
    // between an int32 and a native int.
    if (parent.IsType(TI_INT) && typeInfo::AreEquivalent(nativeInt(), child))
    {
        return TRUE;
    }

    if (typeInfo::AreEquivalent(nativeInt(), parent) && child.IsType(TI_INT))
    {
        return TRUE;
    }
#endif // TARGET_64BIT

    return FALSE;
}

#endif // DEBUG<|MERGE_RESOLUTION|>--- conflicted
+++ resolved
@@ -8,7 +8,6 @@
 
 #include "_typeinfo.h"
 
-<<<<<<< HEAD
 const ti_types g_ti_types_map[CORINFO_TYPE_COUNT] = {
     // see the definition of enum CorInfoType in file inc/corinfo.h
     TI_ERROR,  // CORINFO_TYPE_UNDEF           = 0x0,
@@ -36,19 +35,11 @@
     TI_ERROR,  // CORINFO_TYPE_VAR             = 0x16,
 };
 
-=======
-bool Compiler::tiCompatibleWith(const typeInfo& child, const typeInfo& parent, bool normalisedForStack) const
-{
->>>>>>> 672b46fd
 #ifdef DEBUG
 
-<<<<<<< HEAD
 typeInfo Compiler::verMakeTypeInfo(CorInfoType ciType, CORINFO_CLASS_HANDLE clsHnd)
 {
     assert(ciType < CORINFO_TYPE_COUNT);
-=======
-    bool compatible = typeInfo::tiCompatibleWith(info.compCompHnd, child, parent, normalisedForStack);
->>>>>>> 672b46fd
 
     typeInfo tiResult;
     switch (ciType)
@@ -77,7 +68,6 @@
             break;
 #endif // TARGET_64BIT
 
-<<<<<<< HEAD
         case CORINFO_TYPE_VALUECLASS:
         case CORINFO_TYPE_REFANY:
             tiResult = verMakeTypeInfo(clsHnd);
@@ -118,27 +108,15 @@
 }
 
 typeInfo Compiler::verMakeTypeInfo(CORINFO_CLASS_HANDLE clsHnd)
-=======
-bool Compiler::tiMergeCompatibleWith(const typeInfo& child, const typeInfo& parent, bool normalisedForStack) const
-{
-    return typeInfo::tiMergeCompatibleWith(info.compCompHnd, child, parent, normalisedForStack);
-}
-
-bool Compiler::tiMergeToCommonParent(typeInfo* pDest, const typeInfo* pSrc, bool* changed) const
->>>>>>> 672b46fd
 {
     if (clsHnd == nullptr)
     {
         return typeInfo();
     }
 
-<<<<<<< HEAD
     // Byrefs should only occur in method and local signatures, which are accessed
     // using ICorClassInfo and ICorClassInfo.getChildType.
     // So findClass() and getClassAttribs() should not be called for byrefs
-=======
-    bool mergeable = typeInfo::tiMergeToCommonParent(info.compCompHnd, pDest, pSrc, changed);
->>>>>>> 672b46fd
 
     if (JITtype2varType(info.compCompHnd->asCorInfoType(clsHnd)) == TYP_BYREF)
     {
@@ -214,7 +192,7 @@
     return li.m_cls == ti.m_cls;
 }
 
-BOOL Compiler::tiCompatibleWith(const typeInfo& child, const typeInfo& parent) const
+bool Compiler::tiCompatibleWith(const typeInfo& child, const typeInfo& parent) const
 {
     return typeInfo::tiCompatibleWith(info.compCompHnd, child, parent);
 }
@@ -224,13 +202,13 @@
     return typeInfo(ti).DereferenceByRef();
 }
 
-static BOOL tiCompatibleWithByRef(ICorJitInfo* vm, const typeInfo& child, const typeInfo& parent)
+static bool tiCompatibleWithByRef(ICorJitInfo* vm, const typeInfo& child, const typeInfo& parent)
 {
     assert(parent.IsByRef());
 
     if (!child.IsByRef())
     {
-        return FALSE;
+        return false;
     }
 
     // Byrefs are compatible if the underlying types are equivalent
@@ -239,7 +217,7 @@
 
     if (typeInfo::AreEquivalent(childTarget, parentTarget))
     {
-        return TRUE;
+        return true;
     }
 
     // Make sure that both types have a valid m_cls
@@ -249,7 +227,7 @@
         return vm->areTypesEquivalent(childTarget.GetClassHandle(), parentTarget.GetClassHandle());
     }
 
-    return FALSE;
+    return false;
 }
 
 /*****************************************************************************
@@ -285,11 +263,11 @@
  *
  */
 
-BOOL typeInfo::tiCompatibleWith(ICorJitInfo* vm, const typeInfo& child, const typeInfo& parent)
+bool typeInfo::tiCompatibleWith(ICorJitInfo* vm, const typeInfo& child, const typeInfo& parent)
 {
     if (typeInfo::AreEquivalent(child, parent))
     {
-        return TRUE;
+        return true;
     }
 
     if (parent.IsType(TI_REF))
@@ -319,16 +297,16 @@
     // between an int32 and a native int.
     if (parent.IsType(TI_INT) && typeInfo::AreEquivalent(nativeInt(), child))
     {
-        return TRUE;
+        return true;
     }
 
     if (typeInfo::AreEquivalent(nativeInt(), parent) && child.IsType(TI_INT))
     {
-        return TRUE;
+        return true;
     }
 #endif // TARGET_64BIT
 
-    return FALSE;
+    return false;
 }
 
 #endif // DEBUG