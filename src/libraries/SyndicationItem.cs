--- conflicted
+++ resolved
@@ -10,11 +10,7 @@
     using System.Collections.ObjectModel;
     using System.Diagnostics.CodeAnalysis;
     using System.Runtime.CompilerServices;
-<<<<<<< HEAD
-    using Microsoft.ServiceModel.Syndication.Resources;
-=======
     using System.Xml;
->>>>>>> 67f08b5f
 
     // NOTE: This class implements Clone so if you add any members, please update the copy ctor
     [TypeForwardedFrom("System.ServiceModel.Web, Version=3.5.0.0, Culture=neutral, PublicKeyToken=31bf3856ad364e35")]
